#include "clang/Basic/Diagnostic.h"
#include "clang/Basic/DiagnosticParse.h"

#include "clang/Green/GreenParser.h"
#include "clang/Green/Syntax.h"
#include "clang/Green/SyntaxContext.h"

#include <iostream>

namespace green {

namespace {

namespace enc {
enum Kind
{
  Parens,
  Braces,
  Brackets,
  Tabs,
};
} // namespace enc

using EnclosureKind = enc::Kind;

TokenKind OpenTokens[]
{
  tok::LeftParen,
  tok::LeftBrace,
  tok::LeftBracket,
  tok::Indent,
};

TokenKind CloseTokens[]
{
  tok::RightParen,
  tok::RightBrace,
  tok::RightBracket,
  tok::Dedent,
};

/// A class to help match enclosing tokens.
template<EnclosureKind K>
struct EnclosingTokens
{
  EnclosingTokens(Parser& p)
    : p(p)
  { }

  bool expectOpen()
  {
    open = p.expectToken(OpenTokens[K]);
    return (bool)open;
  }

  bool expectClose()
  {
    // Allow end-of-file where dedents are expected.
    if (K == enc::Tabs)
    {
      if (p.atEndOfFile())
      {
        close = p.peekToken();
        return true;
      }
    }

    close = p.expectToken(CloseTokens[K]);
    if (!close)
    {
      // FIXME: Emit a diagnostic.
      // note(open.loc, "matching '{}'' here", spelling(open.kind()));
    }
    return (bool)close;
  }

  Parser& p;
  Token open;
  Token close;
};

struct EnclosingParens : EnclosingTokens<enc::Parens>
{
  using EnclosingTokens<enc::Parens>::EnclosingTokens;
};

struct EnclosingBraces : EnclosingTokens<enc::Braces>
{
  using EnclosingTokens<enc::Braces>::EnclosingTokens;
};

struct EnclosingBrackets : EnclosingTokens<enc::Brackets>
{
  using EnclosingTokens<enc::Brackets>::EnclosingTokens;
};

struct EnclosingTabs : EnclosingTokens<enc::Tabs>
{
  using EnclosingTokens<enc::Tabs>::EnclosingTokens;
};

} // namespace

Parser::Parser(SyntaxContext &Context, clang::SourceManager &SM, File const& F)
  : Lex(SM, F), Diags(SM.getDiagnostics()), Context(Context)
{
  fetchToken();
}

Token Parser::expectToken(TokenKind K)
{
  if (nextTokenIs(K))
    return consumeToken();

  char const* Spelling = getSpelling(K);
  Diags.Report(getInputLocation(), clang::diag::err_expected) << Spelling;
  return {};
}

Token Parser::expectToken(char const* Id)
{
  if (nextTokenIs(Id))
    return consumeToken();

  Diags.Report(getInputLocation(), clang::diag::err_expected) << Id;
  return {};
}

// file:
//    array?
Syntax *Parser::parseFile()
{
  if (!atEndOfFile()) {
    llvm::SmallVector<Syntax *, 16> Vec;
    parseArray(Vec);
    return onFile(Vec);
  }
  return nullptr;
}

static void Append(llvm::SmallVectorImpl<Syntax *>& vec, Syntax *s)
{
  if (s && s != Syntax::error)
    vec.push_back(s);
}

static Syntax **makeArray(const SyntaxContext &Ctx,
                          const llvm::SmallVectorImpl<Syntax *> &Vec) {
  Syntax **Array = new (Ctx) Syntax *[Vec.size()];
  std::copy(Vec.begin(), Vec.end(), Array);
  return Array;
}

static Syntax **makeArray(const SyntaxContext &Ctx,
                          std::initializer_list<Syntax *> List) {
  Syntax **Array = new (Ctx) Syntax *[List.size()];
  std::copy(List.begin(), List.end(), Array);
  return Array;
}

static bool isSeparator(TokenKind K) {
  return K == tok::Separator || K == tok::Semicolon;
}

// array:
//    list
//    array sequencer list
//
// sequencer:
//    ;
//    separator
//
// Note that the original expression allows arrays to be empty. I think
// it's better to make that optionality part of the lower-precedence rule
// that contains this one.
//
// FIXME: It seems like this could be refactored into a more C++-like
// statement sequence where each statement is terminated by a separator
// or semi-colon. The original specification is:
//
//    list  = lookahead(';') | expr {',' scan expr}
//    array = push lineprefix='' scan [list {(';'|ending) scan list}] pop
//
// The fact that ';' is allowed as part of a list implies the
// existence of an empty statement -- probably to support things like this:
//
//    if (expr)
//      ;
//
//
// and this:
//
//    ;;;
//
// In this case, we have a list (';') followed by a sequencer (';') followed
// by another list ';'.
//
// But it's not entirely obvious if that's true. Note that this also allows
// some weirdness like ';;;;<newline>'.
//
// I think it would be better to define an explicit stmt-level construct.
//
//    stmts = {stmt}
//    stmt = [expr] (';'|ending)
//
// Or something like that.
Syntax *Parser::parseArray() {
  llvm::SmallVector<Syntax *, 8> Vec;
  parseArray(Vec);
  return onArray(Vec);
}

// Parse the array and populate the vector.
void Parser::parseArray(llvm::SmallVectorImpl<Syntax *> &Vec) {
  Syntax *List = parseList();
  Append(Vec, List);

  while (true)
  {
    // Obviously stop at the end of the file.
    if (atEndOfFile())
      break;

    // We're about to exist a nested block ...
    if (nextTokenIs(tok::Dedent) || nextTokenIs(tok::RightBrace))
      break;

    // ... or a paren-enclosed array ...
    if (nextTokenIs(tok::RightParen))
      break;

    // ... or a bracket-enclosed array.
    if (nextTokenIs(tok::RightBracket))
      break;

    // This should be a list separator, but only if the last token
    // consumed was not a dedent (which implicitly acts as a separator).
    // For now, match this as optional.
    //
    // FIXME: Actually diagnose missing separators.
    matchTokenIf(isSeparator);

    List = parseList();
    Append(Vec, List);
  }
}

// list:
//    ;
//    expr
//    list , expr
//
// Note that a ';' is interpreted as an empty list, so we return nullptr,
// in that case. The nullptr will be ignored by Append, so empty lists are
// not represented in the AST.
//
// TODO: Represent empty lists in the AST?
Syntax *Parser::parseList()
{
  if (matchToken(tok::Semicolon))
    return nullptr;

  llvm::SmallVector<Syntax *, 4> Vec;
  parseList(Vec);

  return onList(Vec);
}

// Parse the list and populate the vector.
void Parser::parseList(llvm::SmallVectorImpl<Syntax *> &Vec)
{
  Append(Vec, parseExpr());
  while (matchToken(tok::Comma))
    Append(Vec, parseExpr());
}

// expr:
//    def
//    def => block
//    def => expr
//    def where-clause
//
// where-clause:
//    block
//    def-list
//
// def-list:
//    def
//    def-list , def
Syntax *Parser::parseExpr()
{
  if (nextTokenIs(tok::LeftBracket)) {
    // FIXME: Match the 'pre-attr expr' production.
    llvm_unreachable("attributed expressions not supported");
  }

  Syntax *Def = parseDef();

  if (Token Op = matchToken(tok::EqualGreater)) {
    // Note that '=>' is the mapping operator (e.g., a => 5). I'm not at
    // all sure what this means semantically.
    //
    // Note that this is right associative.
    //
    // TODO: Why is this a sequence of "trailers" on definitions. We end
    // up allowing things like: 'x => e1 => e2 => { ... }'.
    Syntax *Val;
    if (nextTokenIs(tok::LeftBrace))
      Val = parseBracedArray();
    else if (nextTokenIs(tok::Indent))
      Val = parseNestedArray();
    else
      Val = parseExpr();

    // FIXME: Skip to the end of the list or stmt/line.
    if (Val == Syntax::error)
      return Syntax::error;

    return onBinary(Op, Def, Val);
  }

  if (matchToken("where"))
  {
    // FIXME: Try to match this:
    //
    //    scankey 'where' word (block | def {',' scan def} !',')}
    //
    // I'm not sure 'word' is supposed to match. Also note that there's
    // a potential ambiguity depending on how we interpret negation in
    // the grammar.
    //
    // Nominally, we want to support expressions of the form:
    //
    //    a where b, c, d
    //
    // and presumably b is some kind of boolean expression. Of course,
    // the grammar being recursive allows things like:
    //
    //    a where b where c where d
    //
    // which may or may not be equivalent to the above? Also, what happens
    // if any of the conditions are false?
    llvm_unreachable("where clauses not supported");
  }

  // FIXME: Support trailing docattrs.

  return Def;
}

static bool isAssignmentOperator(TokenKind K) {
  switch (K) {
  default:
    return false;
  case tok::Equal:
  case tok::ColonEqual:
  case tok::PlusEqual:
  case tok::MinusEqual:
  case tok::StarEqual:
  case tok::SlashEqual:
    return true;
  }
};

// def:
//    or assignment-operator def
//    or ! braced-array
//    or ! nested-array
//
// The original specification was:
//
//    def = or { ('='|':='|'+='|'-='|'*='|'/='  ) scan def | ... }
//
// Where the ... is the ! production for function definitions. I'm not
// sure the repetition is desirable here because the it's already right
// recursive. If you have;
//
//    x = y = z
//
// that will naturally parse as
//
//    x = (y = z)
//
// And the repetition never matches. Note that this is likely true for all
// uses of right recursion in the grammar.
Syntax *Parser::parseDef() {
  Syntax *def = parseOr();

  if (Token op = matchTokenIf(isAssignmentOperator)) {
    Syntax *val = parseDef();
    return onBinary(op, def, val);
  }

  // FIXME: Is the only way to define a function to follow the declarator
  // with a '!'? It seems like that would work better as a suffix operator
  // on the declarator (it also leads naturally to factorials!).
  if (Token op = matchToken(tok::Bang)) {
    // FIXME: This should probably not be inside the loop. It allows
    // weirdness like this: 'f ! { ...} ! { ... } ! ...'. This would also
    // be interspersed with assignments: 'f ! { ... } = expr'
    Syntax *body;
    if (nextTokenIs(tok::LeftBrace)) {
      body = parseBracedArray();
    } else if (nextTokenIs(tok::Indent)) {
      body = parseNestedArray();
    } else {
      // FIXME: Skip to the end of the list or stmt/line.
      Diags.Report(getInputLocation(), clang::diag::err_expected) << "expected '{{' or indent";
      return Syntax::error;
    }

    return onBinary(op, def, body);
  }

  return def;
}

static bool isOrOperator(Parser& P) {
  return P.nextTokenIs(tok::BarBar) || P.nextTokenIs("or");
}

// or:
//    and
//    or or-operator and
//
// or-operator:
//    ||
//    "or"
Syntax *Parser::parseOr() {
  Syntax *E1 = parseAnd();
  while (Token Op = matchTokens(isOrOperator, *this)) {
    Syntax *E2 = parseAnd();
    E1 = onBinary(Op, E1, E2);
  }
  return E1;
}

auto isAndOperator(Parser &P) {
  return P.nextTokenIs(tok::AmpersandAmpersand) || P.nextTokenIs("and");
};

// and:
//    cmp
//    and and-operator cmp
//
// and-operator:
//    &&
//    "and"
Syntax *Parser::parseAnd() {
  Syntax *E1 = parseCmp();
  while (Token Op = matchTokens(isAndOperator, *this)) {
    Syntax *E2 = parseCmp();
    E1 = onBinary(Op, E1, E2);
  }
  return E1;
}

static bool isLogicalUnaryOperator(Parser& P) {
  return P.nextTokenIs(tok::Ampersand)
      || P.nextTokenIs(tok::DotDot)
      || P.nextTokenIs(tok::Bang)
      || P.nextTokenIs("not");
}

static bool is_relational_operator(Parser& P) {
  switch (P.getLookahead()) {
  default:
    return false;
  case tok::EqualEqual:
  case tok::BangEqual:
  case tok::LessGreater:
  case tok::Less:
  case tok::Greater:
  case tok::LessEqual:
  case tok::GreaterEqual:
    return true;
  }
};

/// cmp:
///    to
///    cmp relational-operator to
///    unary-operator cmp
///
/// FIXME: Is there any reason these don't have two levels of precedence?
Syntax *Parser::parseCmp() {
  if (Token op = matchTokens(isLogicalUnaryOperator, *this)) {
    Syntax *e1 = parseCmp();
    return onUnary(op, e1);
  }

  Syntax *e1 = parseTo();
  while (Token op = matchTokens(is_relational_operator, *this)) {
    Syntax *e2 = parseTo();
    e1 = onBinary(op, e1, e2);
  }

  return e1;
}

bool isToOperator(Parser& P) {
  return P.nextTokenIs(tok::Colon)
      || P.nextTokenIs(tok::DotDot)
      || P.nextTokenIs(tok::MinusGreater);
};

// to:
//    add
//    to to-operator add
//
// to-operator:
//    :
//    ..
//    ->
//
// TODO: -> is at the wrong level of precedence and has the wrong
// associativity. Also, what's the behavior.
Syntax *Parser::parseTo() {
  Syntax *E1 = parseAdd();
  while (Token op = matchTokens(isToOperator, *this)) {
    Syntax *E2 = parseAdd();
    E1 = onBinary(op, E1, E2);
  }
  return E1;
}

bool isAddOperator(Parser& P) {
  return P.nextTokenIs(tok::Plus) || P.nextTokenIs(tok::Minus);
};

/// add:
///   mul
///   add add-operator mul
///
/// add-operator:
///   +
///   -
Syntax *Parser::parseAdd() {
  Syntax *E1 = parseMul();
  while (Token Op = matchTokens(isAddOperator, *this)) {
    Syntax *E2 = parseMul();
    E1 = onBinary(Op, E1, E2);
  }
  return E1;
}

static bool isMulOperator(Parser& P) {
  return P.nextTokenIs(tok::Star) || P.nextTokenIs(tok::Slash);
};

/// mul:
///   call
///   mul mul-operator call
Syntax *Parser::parseMul() {
  Syntax *E1 = parseMacro();
  while (Token Op = matchTokens(isMulOperator, *this)) {
    Syntax *E2 = parseMacro();
    E1 = onBinary(Op, E1, E2);
  }
  return E1;
}

/// macro:
///   post
///   post block
///   if ( list ) block
///   if ( list ) block else block
///   while ( list ) block
///   for ( list ) block
///   block
///
/// catch:
///   catch ( list ) block
///
/// \todo We can parse a macro as a list of (post block) chains if we
/// had an continuation token (e.g., 'else').
///
/// \todo Implement catch blocks. We should probably only allow these
/// on the 'block' production, and possibly explicitly allow a 'try'
/// statement. Note that catch-blocks are really a sequence of catches,
/// possibly followed by a finally.
///
/// \note Macros are essentially right associative in structure, so
/// that a naive post-order traversal will not produce the correct typing
/// or evaluation. They must be traversed pre-order (i.e., analyze the
/// outermost properties, followed by the innermost).
Syntax *Parser::parseMacro()
{
  if (nextTokenIs("if"))
    return parseIf();

  if (nextTokenIs("while"))
    return parseWhile();

  if (nextTokenIs("for"))
    return parseFor();

  // FIXME: What are we matching here?
  if (nextTokenIs(tok::LeftBrace) || nextTokenIs(tok::Colon))
    return parseBlock();

  // FIXME: Should this be parsePost?
  Syntax *e1 = parsePre();

  if (nextTokenIs(tok::LeftBrace))
  {
    Syntax *e2 = parseBlock();
    return onMacro(e1, e2);
  }
  if (nextTokenIs(tok::Colon) && nthTokenIs(1, tok::Indent)) {
      Syntax *e2 = parseBlock();
      return onMacro(e1, e2);
  }

  return e1;
}

Syntax *Parser::parseIf()
{
  Token if_tok = expectToken("if");
  Syntax *cond = parseParen();

  // FIXME: Allow an optional 'then' keyword?
  Syntax *then_block = parseBlock();

  Syntax *else_macro;
  if (Token else_tok = matchToken("else"))
  {
    Syntax *else_block = parseBlock();
    else_macro = onElse(else_tok, else_block);
  }
  else
  {
    else_macro = nullptr;
  }

  return onIf(if_tok, cond, then_block, else_macro);
}

Syntax *Parser::parseWhile()
{
  Token tok = expectToken("while");
  Syntax *cond = parseParen();

  // FIXME: Allow an optional 'do' keyword?
  Syntax *block = parseBlock();

  return onLoop(tok, cond, block);
}

Syntax *Parser::parseFor()
{
  Token tok = expectToken("for");
  Syntax *cond = parseParen();

  // FIXME: Allow an optional 'do' keyword?
  Syntax *block = parseBlock();

  return onLoop(tok, cond, block);
}

auto is_unary_operator = [](TokenKind k) -> bool
{
  switch (k)
  {
  case tok::Question:
  case tok::Caret:
  case tok::Plus:
  case tok::Minus:
  case tok::Star:
    return true;
  default:
    return false;
  }
};

Syntax *Parser::parsePre()
{
  if (Token op = matchTokenIf(is_unary_operator))
  {
    Syntax *e = parsePre();
    return onUnary(op, e);
  }

  return parsePost();
}

/// postfix:
///   base
///   postfix ( array )
///   postfix [ array ]
///   postfix < list >
///   postfix . identifier
///   postfix suffix-operator
///
/// suffix-operator:
///   ?
///   ^
///   @
Syntax *Parser::parsePost()
{
  Syntax *e = parsePrimary();
  while (true)
  {
    switch (getLookahead())
    {
    case tok::LeftParen:
      e = parseCall(e);
      break;

    case tok::LeftBracket:
      e = parseElem(e);
      break;

    case tok::Less:
      llvm_unreachable("attributes not implemented");
      break;

    case tok::Dot:
      e = parseDot(e);
      break;

    case tok::Question:
    case tok::Caret:
    case tok::At:
      llvm_unreachable("suffix operators not implemented");
      consumeToken();
      break;

    default:
      return e;
    }
  }

  // We should never reach this point.
  assert(false);
  return nullptr;
}

Syntax *Parser::parseCall(Syntax *fn)
{
  EnclosingParens parens(*this);
  if (!parens.expectOpen())
    return Syntax::error;

  // Begin parsing function parameters.
  ParsingParams = true;

  // Don't parse an array if the parens are empty.
  //
  // FIXME: Don't allow newlines in the parameter array?
  //
  // TODO: If this is an Syntax::error, should we skip to the next paren or
  // to the the nearest comma? separator? What?
  Syntax *Args = nullptr;
  if (getLookahead() != tok::RightParen)
    Args = parseArray();
  else
    Args = onArray(llvm::SmallVector<Syntax *, 0>());

  // Finish parsing function parameters.
  ParsingParams = false;

  if (!parens.expectClose())
    return Syntax::error;

  return onCall({parens.open, parens.close}, fn, Args);
}

Syntax *Parser::parseElem(Syntax *map)
{
  EnclosingBrackets brackets(*this);
  if (!brackets.expectOpen())
    return Syntax::error;

  Syntax *args = parseArray();

  if (!brackets.expectClose())
    return Syntax::error;

  return onElem({brackets.open, brackets.close}, map, args);
}

Syntax *Parser::parseDot(Syntax *obj)
{
  Token op = expectToken(tok::Dot);

  // FIXME: This is somehow a qualified-id, except that I don't know
  // what that means.
  Syntax *sub = parseId();

  return onBinary(op, obj, sub);
}

Syntax *Parser::parsePrimary() {
  switch (getLookahead()) {
  case tok::Identifier:
    return parseId();

  case tok::BinaryInteger:
  case tok::DecimalInteger:
  case tok::HexadecimalInteger:
  case tok::DecimalFloat:
  case tok::HexadecimalFloat:
  case tok::Character:
  case tok::String:
    return onAtom(consumeToken());

  case tok::LeftParen:
    return parseParen();

  default:
    break;
  }

  // Diagnose the error, but consume the token so we don't see it again.
  Diags.Report(getInputLocation(), clang::diag::err_expected) << "primary-expression";
  consumeToken();
  return Syntax::error;
}

/// id:
///   identifier
Syntax *Parser::parseId() {
  Token id = expectToken(tok::Identifier);
  if (!id)
    return Syntax::error;
  return onAtom(id);
}

Syntax *Parser::parseParen() {
  EnclosingParens parens(*this);
  if (!parens.expectOpen())
    return Syntax::error;

  // TODO: If this is an Syntax::error, should we skip to the next paren or
  // to the the nearest comma? separator? What?
  Syntax *seq = parseArray();

  if (!parens.expectClose())
    return Syntax::error;

  return seq;
}

// braced-array:
//    { array }
Syntax *Parser::parseBracedArray() {
  EnclosingBraces braces(*this);
  if (!braces.expectOpen())
    return Syntax::error;

  // FIXME: How do we recover from errors?
  Syntax *ret = parseArray();

  if (!braces.expectClose())
    return Syntax::error;

  return ret;
}

// nested-array:
//    indent array dedent
Syntax *Parser::parseNestedArray() {
  EnclosingTabs Tabs(*this);
  if (!Tabs.expectOpen())
    return Syntax::error;

  Syntax *ret = parseArray();

  if (!Tabs.expectClose())
    return Syntax::error;

  return ret;
}

/// block:
///   braced-array
///   : nested-array
Syntax *Parser::parseBlock() {
  if (nextTokenIs(tok::LeftBrace))
    return parseBracedArray();

  expectToken(tok::Colon);
  return parseNestedArray();
}

// Semantic actions

// Returns the identifier 'operator\'<op>\''.
<<<<<<< HEAD
static Syntax *makeOperator(const SyntaxContext &Ctx,
                            clang::SourceLocation Loc, char const* Op)
=======
static Syntax *makeOperator(clang::SourceLocation Loc, llvm::StringRef Op)
>>>>>>> 6e218e1b
{
  // FIXME: Make this a fused operator?
  std::string Name = "operator'" + std::string(Op) + "'";
  Symbol Sym = getSymbol(Name);
  Token Tok(tok::Identifier, Loc, Sym);
  return new (Ctx) AtomSyntax(Tok, clang::SourceLocation());
}

static Syntax *makeOperator(const SyntaxContext &Ctx, Token const& Tok) {
  return makeOperator(Ctx, Tok.getLocation(), Tok.getSpelling());
}

static Syntax *makeList(const SyntaxContext &Ctx,
                        std::initializer_list<Syntax *> List) {
  assert(std::all_of(List.begin(), List.end(), [](Syntax *s) { return s; }));
  return new (Ctx)
    ListSyntax(makeArray(Ctx, List), List.size(), clang::SourceLocation());
}

static Syntax *makeCall(const SyntaxContext &Ctx, const Token& Tok) {
  return new (Ctx)
    CallSyntax(makeOperator(Ctx, Tok), makeList(Ctx, {}),
               clang::SourceLocation());
}

static Syntax *makeCall(const SyntaxContext &Ctx, const Token& Tok,
                        Syntax *Args) {
  return new (Ctx)
    CallSyntax(makeOperator(Ctx, Tok), Args, clang::SourceLocation());
}

Syntax *Parser::onAtom(const Token& Tok) {
  return new (Context) AtomSyntax(Tok, clang::SourceLocation(), ParsingParams);
}

Syntax *Parser::onArray(llvm::SmallVectorImpl<Syntax *> const& Vec) {
  return new (Context)
    ArraySyntax(makeArray(Context, Vec), Vec.size(), clang::SourceLocation());
}

Syntax *Parser::onList(llvm::SmallVectorImpl<Syntax *> const& Vec) {
  // Flatten empty and singleton lists.
  if (Vec.empty())
    return nullptr;
  if (Vec.size() == 1)
    return Vec.front();

  return new (Context)
    ListSyntax(makeArray(Context, Vec), Vec.size(), clang::SourceLocation());
}

Syntax *Parser::onBinary(Token const& Tok, Syntax *e1, Syntax *e2) {
  return new (Context)
    CallSyntax(makeOperator(Context, Tok), makeList(Context, {e1, e2}),
               clang::SourceLocation());
}

Syntax *Parser::onUnary(Token const& Tok, Syntax *e1) {
  return new (Context)
    CallSyntax(makeOperator(Context, Tok), makeList(Context, {e1}),
               clang::SourceLocation());
}

Syntax *Parser::onCall(TokenPair const& Toks, Syntax *e1, Syntax *e2) {
  // FIXME: Toks is unused.
  return new (Context)
    CallSyntax(e1, e2, clang::SourceLocation(), ParsingParams);
}

Syntax *Parser::onElem(TokenPair const& tok, Syntax *e1, Syntax *e2) {
  return new (Context)
    ElemSyntax(e1, e2, clang::SourceLocation());
}

Syntax *Parser::onMacro(Syntax *e1, Syntax *e2) {
  return new (Context)
    MacroSyntax(e1, e2, nullptr, clang::SourceLocation());
}

Syntax *Parser::onElse(Token const& Tok, Syntax *e1) {
  return new (Context)
    MacroSyntax(makeCall(Context, Tok), e1, nullptr, clang::SourceLocation());
}

Syntax *Parser::onIf(Token const& Tok, Syntax *e1, Syntax *e2, Syntax *e3) {
  return new (Context)
    MacroSyntax(makeCall(Context, Tok, e1), e2, e3, clang::SourceLocation());
}

Syntax *Parser::onLoop(Token const& Tok, Syntax *e1, Syntax *e2) {
  return new (Context)
    MacroSyntax(makeCall(Context, Tok, e1), e2,
                nullptr, clang::SourceLocation());
}

Syntax *Parser::onFile(const llvm::SmallVectorImpl<Syntax*> &Vec) {
  return new (Context)
    FileSyntax(makeArray(Context, Vec), Vec.size(), clang::SourceLocation());
}

} // namespace green<|MERGE_RESOLUTION|>--- conflicted
+++ resolved
@@ -888,12 +888,8 @@
 // Semantic actions
 
 // Returns the identifier 'operator\'<op>\''.
-<<<<<<< HEAD
 static Syntax *makeOperator(const SyntaxContext &Ctx,
-                            clang::SourceLocation Loc, char const* Op)
-=======
-static Syntax *makeOperator(clang::SourceLocation Loc, llvm::StringRef Op)
->>>>>>> 6e218e1b
+                            clang::SourceLocation Loc, llvm::StringRef Op)
 {
   // FIXME: Make this a fused operator?
   std::string Name = "operator'" + std::string(Op) + "'";
