//===- ASTReader.cpp - AST File Reader ------------------------------------===//
//
// Part of the LLVM Project, under the Apache License v2.0 with LLVM Exceptions.
// See https://llvm.org/LICENSE.txt for license information.
// SPDX-License-Identifier: Apache-2.0 WITH LLVM-exception
//
//===----------------------------------------------------------------------===//
//
//  This file defines the ASTReader class, which reads AST files.
//
//===----------------------------------------------------------------------===//

#include "clang/Basic/OpenMPKinds.h"
#include "clang/Serialization/ASTRecordReader.h"
#include "ASTCommon.h"
#include "ASTReaderInternals.h"
#include "clang/AST/AbstractTypeReader.h"
#include "clang/AST/ASTConsumer.h"
#include "clang/AST/ASTContext.h"
#include "clang/AST/ASTMutationListener.h"
#include "clang/AST/ASTUnresolvedSet.h"
#include "clang/AST/Decl.h"
#include "clang/AST/DeclBase.h"
#include "clang/AST/DeclCXX.h"
#include "clang/AST/DeclFriend.h"
#include "clang/AST/DeclGroup.h"
#include "clang/AST/DeclObjC.h"
#include "clang/AST/DeclTemplate.h"
#include "clang/AST/DeclarationName.h"
#include "clang/AST/Expr.h"
#include "clang/AST/ExprCXX.h"
#include "clang/AST/ExternalASTSource.h"
#include "clang/AST/NestedNameSpecifier.h"
#include "clang/AST/OpenMPClause.h"
#include "clang/AST/ODRHash.h"
#include "clang/AST/RawCommentList.h"
#include "clang/AST/TemplateBase.h"
#include "clang/AST/TemplateName.h"
#include "clang/AST/Type.h"
#include "clang/AST/TypeLoc.h"
#include "clang/AST/TypeLocVisitor.h"
#include "clang/AST/UnresolvedSet.h"
#include "clang/Basic/CommentOptions.h"
#include "clang/Basic/Diagnostic.h"
#include "clang/Basic/DiagnosticOptions.h"
#include "clang/Basic/ExceptionSpecificationType.h"
#include "clang/Basic/FileManager.h"
#include "clang/Basic/FileSystemOptions.h"
#include "clang/Basic/IdentifierTable.h"
#include "clang/Basic/LLVM.h"
#include "clang/Basic/LangOptions.h"
#include "clang/Basic/Module.h"
#include "clang/Basic/ObjCRuntime.h"
#include "clang/Basic/OperatorKinds.h"
#include "clang/Basic/PragmaKinds.h"
#include "clang/Basic/Sanitizers.h"
#include "clang/Basic/SourceLocation.h"
#include "clang/Basic/SourceManager.h"
#include "clang/Basic/SourceManagerInternals.h"
#include "clang/Basic/Specifiers.h"
#include "clang/Basic/TargetInfo.h"
#include "clang/Basic/TargetOptions.h"
#include "clang/Basic/TokenKinds.h"
#include "clang/Basic/Version.h"
#include "clang/Lex/HeaderSearch.h"
#include "clang/Lex/HeaderSearchOptions.h"
#include "clang/Lex/MacroInfo.h"
#include "clang/Lex/ModuleMap.h"
#include "clang/Lex/PreprocessingRecord.h"
#include "clang/Lex/Preprocessor.h"
#include "clang/Lex/PreprocessorOptions.h"
#include "clang/Lex/Token.h"
#include "clang/Sema/ObjCMethodList.h"
#include "clang/Sema/Scope.h"
#include "clang/Sema/Sema.h"
#include "clang/Sema/Weak.h"
#include "clang/Serialization/ASTBitCodes.h"
#include "clang/Serialization/ASTDeserializationListener.h"
#include "clang/Serialization/ContinuousRangeMap.h"
#include "clang/Serialization/GlobalModuleIndex.h"
#include "clang/Serialization/InMemoryModuleCache.h"
#include "clang/Serialization/ModuleFile.h"
#include "clang/Serialization/ModuleFileExtension.h"
#include "clang/Serialization/ModuleManager.h"
#include "clang/Serialization/PCHContainerOperations.h"
#include "clang/Serialization/SerializationDiagnostic.h"
#include "llvm/ADT/APFloat.h"
#include "llvm/ADT/APInt.h"
#include "llvm/ADT/APSInt.h"
#include "llvm/ADT/ArrayRef.h"
#include "llvm/ADT/DenseMap.h"
#include "llvm/ADT/FoldingSet.h"
#include "llvm/ADT/Hashing.h"
#include "llvm/ADT/IntrusiveRefCntPtr.h"
#include "llvm/ADT/None.h"
#include "llvm/ADT/Optional.h"
#include "llvm/ADT/STLExtras.h"
#include "llvm/ADT/ScopeExit.h"
#include "llvm/ADT/SmallPtrSet.h"
#include "llvm/ADT/SmallString.h"
#include "llvm/ADT/SmallVector.h"
#include "llvm/ADT/StringExtras.h"
#include "llvm/ADT/StringMap.h"
#include "llvm/ADT/StringRef.h"
#include "llvm/ADT/Triple.h"
#include "llvm/ADT/iterator_range.h"
#include "llvm/Bitstream/BitstreamReader.h"
#include "llvm/Support/Casting.h"
#include "llvm/Support/Compiler.h"
#include "llvm/Support/Compression.h"
#include "llvm/Support/DJB.h"
#include "llvm/Support/Endian.h"
#include "llvm/Support/Error.h"
#include "llvm/Support/ErrorHandling.h"
#include "llvm/Support/FileSystem.h"
#include "llvm/Support/MemoryBuffer.h"
#include "llvm/Support/Path.h"
#include "llvm/Support/SaveAndRestore.h"
#include "llvm/Support/Timer.h"
#include "llvm/Support/VersionTuple.h"
#include "llvm/Support/raw_ostream.h"
#include <algorithm>
#include <cassert>
#include <cstddef>
#include <cstdint>
#include <cstdio>
#include <ctime>
#include <iterator>
#include <limits>
#include <map>
#include <memory>
#include <string>
#include <system_error>
#include <tuple>
#include <utility>
#include <vector>

using namespace clang;
using namespace clang::serialization;
using namespace clang::serialization::reader;
using llvm::BitstreamCursor;

//===----------------------------------------------------------------------===//
// ChainedASTReaderListener implementation
//===----------------------------------------------------------------------===//

bool
ChainedASTReaderListener::ReadFullVersionInformation(StringRef FullVersion) {
  return First->ReadFullVersionInformation(FullVersion) ||
         Second->ReadFullVersionInformation(FullVersion);
}

void ChainedASTReaderListener::ReadModuleName(StringRef ModuleName) {
  First->ReadModuleName(ModuleName);
  Second->ReadModuleName(ModuleName);
}

void ChainedASTReaderListener::ReadModuleMapFile(StringRef ModuleMapPath) {
  First->ReadModuleMapFile(ModuleMapPath);
  Second->ReadModuleMapFile(ModuleMapPath);
}

bool
ChainedASTReaderListener::ReadLanguageOptions(const LangOptions &LangOpts,
                                              bool Complain,
                                              bool AllowCompatibleDifferences) {
  return First->ReadLanguageOptions(LangOpts, Complain,
                                    AllowCompatibleDifferences) ||
         Second->ReadLanguageOptions(LangOpts, Complain,
                                     AllowCompatibleDifferences);
}

bool ChainedASTReaderListener::ReadTargetOptions(
    const TargetOptions &TargetOpts, bool Complain,
    bool AllowCompatibleDifferences) {
  return First->ReadTargetOptions(TargetOpts, Complain,
                                  AllowCompatibleDifferences) ||
         Second->ReadTargetOptions(TargetOpts, Complain,
                                   AllowCompatibleDifferences);
}

bool ChainedASTReaderListener::ReadDiagnosticOptions(
    IntrusiveRefCntPtr<DiagnosticOptions> DiagOpts, bool Complain) {
  return First->ReadDiagnosticOptions(DiagOpts, Complain) ||
         Second->ReadDiagnosticOptions(DiagOpts, Complain);
}

bool
ChainedASTReaderListener::ReadFileSystemOptions(const FileSystemOptions &FSOpts,
                                                bool Complain) {
  return First->ReadFileSystemOptions(FSOpts, Complain) ||
         Second->ReadFileSystemOptions(FSOpts, Complain);
}

bool ChainedASTReaderListener::ReadHeaderSearchOptions(
    const HeaderSearchOptions &HSOpts, StringRef SpecificModuleCachePath,
    bool Complain) {
  return First->ReadHeaderSearchOptions(HSOpts, SpecificModuleCachePath,
                                        Complain) ||
         Second->ReadHeaderSearchOptions(HSOpts, SpecificModuleCachePath,
                                         Complain);
}

bool ChainedASTReaderListener::ReadPreprocessorOptions(
    const PreprocessorOptions &PPOpts, bool Complain,
    std::string &SuggestedPredefines) {
  return First->ReadPreprocessorOptions(PPOpts, Complain,
                                        SuggestedPredefines) ||
         Second->ReadPreprocessorOptions(PPOpts, Complain, SuggestedPredefines);
}

void ChainedASTReaderListener::ReadCounter(const serialization::ModuleFile &M,
                                           unsigned Value) {
  First->ReadCounter(M, Value);
  Second->ReadCounter(M, Value);
}

bool ChainedASTReaderListener::needsInputFileVisitation() {
  return First->needsInputFileVisitation() ||
         Second->needsInputFileVisitation();
}

bool ChainedASTReaderListener::needsSystemInputFileVisitation() {
  return First->needsSystemInputFileVisitation() ||
  Second->needsSystemInputFileVisitation();
}

void ChainedASTReaderListener::visitModuleFile(StringRef Filename,
                                               ModuleKind Kind) {
  First->visitModuleFile(Filename, Kind);
  Second->visitModuleFile(Filename, Kind);
}

bool ChainedASTReaderListener::visitInputFile(StringRef Filename,
                                              bool isSystem,
                                              bool isOverridden,
                                              bool isExplicitModule) {
  bool Continue = false;
  if (First->needsInputFileVisitation() &&
      (!isSystem || First->needsSystemInputFileVisitation()))
    Continue |= First->visitInputFile(Filename, isSystem, isOverridden,
                                      isExplicitModule);
  if (Second->needsInputFileVisitation() &&
      (!isSystem || Second->needsSystemInputFileVisitation()))
    Continue |= Second->visitInputFile(Filename, isSystem, isOverridden,
                                       isExplicitModule);
  return Continue;
}

void ChainedASTReaderListener::readModuleFileExtension(
       const ModuleFileExtensionMetadata &Metadata) {
  First->readModuleFileExtension(Metadata);
  Second->readModuleFileExtension(Metadata);
}

//===----------------------------------------------------------------------===//
// PCH validator implementation
//===----------------------------------------------------------------------===//

ASTReaderListener::~ASTReaderListener() = default;

/// Compare the given set of language options against an existing set of
/// language options.
///
/// \param Diags If non-NULL, diagnostics will be emitted via this engine.
/// \param AllowCompatibleDifferences If true, differences between compatible
///        language options will be permitted.
///
/// \returns true if the languagae options mis-match, false otherwise.
static bool checkLanguageOptions(const LangOptions &LangOpts,
                                 const LangOptions &ExistingLangOpts,
                                 DiagnosticsEngine *Diags,
                                 bool AllowCompatibleDifferences = true) {
#define LANGOPT(Name, Bits, Default, Description)                 \
  if (ExistingLangOpts.Name != LangOpts.Name) {                   \
    if (Diags)                                                    \
      Diags->Report(diag::err_pch_langopt_mismatch)               \
        << Description << LangOpts.Name << ExistingLangOpts.Name; \
    return true;                                                  \
  }

#define VALUE_LANGOPT(Name, Bits, Default, Description)   \
  if (ExistingLangOpts.Name != LangOpts.Name) {           \
    if (Diags)                                            \
      Diags->Report(diag::err_pch_langopt_value_mismatch) \
        << Description;                                   \
    return true;                                          \
  }

#define ENUM_LANGOPT(Name, Type, Bits, Default, Description)   \
  if (ExistingLangOpts.get##Name() != LangOpts.get##Name()) {  \
    if (Diags)                                                 \
      Diags->Report(diag::err_pch_langopt_value_mismatch)      \
        << Description;                                        \
    return true;                                               \
  }

#define COMPATIBLE_LANGOPT(Name, Bits, Default, Description)  \
  if (!AllowCompatibleDifferences)                            \
    LANGOPT(Name, Bits, Default, Description)

#define COMPATIBLE_ENUM_LANGOPT(Name, Bits, Default, Description)  \
  if (!AllowCompatibleDifferences)                                 \
    ENUM_LANGOPT(Name, Bits, Default, Description)

#define COMPATIBLE_VALUE_LANGOPT(Name, Bits, Default, Description) \
  if (!AllowCompatibleDifferences)                                 \
    VALUE_LANGOPT(Name, Bits, Default, Description)

#define BENIGN_LANGOPT(Name, Bits, Default, Description)
#define BENIGN_ENUM_LANGOPT(Name, Type, Bits, Default, Description)
#define BENIGN_VALUE_LANGOPT(Name, Type, Bits, Default, Description)
#include "clang/Basic/LangOptions.def"

  if (ExistingLangOpts.ModuleFeatures != LangOpts.ModuleFeatures) {
    if (Diags)
      Diags->Report(diag::err_pch_langopt_value_mismatch) << "module features";
    return true;
  }

  if (ExistingLangOpts.ObjCRuntime != LangOpts.ObjCRuntime) {
    if (Diags)
      Diags->Report(diag::err_pch_langopt_value_mismatch)
      << "target Objective-C runtime";
    return true;
  }

  if (ExistingLangOpts.CommentOpts.BlockCommandNames !=
      LangOpts.CommentOpts.BlockCommandNames) {
    if (Diags)
      Diags->Report(diag::err_pch_langopt_value_mismatch)
        << "block command names";
    return true;
  }

  // Sanitizer feature mismatches are treated as compatible differences. If
  // compatible differences aren't allowed, we still only want to check for
  // mismatches of non-modular sanitizers (the only ones which can affect AST
  // generation).
  if (!AllowCompatibleDifferences) {
    SanitizerMask ModularSanitizers = getPPTransparentSanitizers();
    SanitizerSet ExistingSanitizers = ExistingLangOpts.Sanitize;
    SanitizerSet ImportedSanitizers = LangOpts.Sanitize;
    ExistingSanitizers.clear(ModularSanitizers);
    ImportedSanitizers.clear(ModularSanitizers);
    if (ExistingSanitizers.Mask != ImportedSanitizers.Mask) {
      const std::string Flag = "-fsanitize=";
      if (Diags) {
#define SANITIZER(NAME, ID)                                                    \
  {                                                                            \
    bool InExistingModule = ExistingSanitizers.has(SanitizerKind::ID);         \
    bool InImportedModule = ImportedSanitizers.has(SanitizerKind::ID);         \
    if (InExistingModule != InImportedModule)                                  \
      Diags->Report(diag::err_pch_targetopt_feature_mismatch)                  \
          << InExistingModule << (Flag + NAME);                                \
  }
#include "clang/Basic/Sanitizers.def"
      }
      return true;
    }
  }

  return false;
}

/// Compare the given set of target options against an existing set of
/// target options.
///
/// \param Diags If non-NULL, diagnostics will be emitted via this engine.
///
/// \returns true if the target options mis-match, false otherwise.
static bool checkTargetOptions(const TargetOptions &TargetOpts,
                               const TargetOptions &ExistingTargetOpts,
                               DiagnosticsEngine *Diags,
                               bool AllowCompatibleDifferences = true) {
#define CHECK_TARGET_OPT(Field, Name)                             \
  if (TargetOpts.Field != ExistingTargetOpts.Field) {             \
    if (Diags)                                                    \
      Diags->Report(diag::err_pch_targetopt_mismatch)             \
        << Name << TargetOpts.Field << ExistingTargetOpts.Field;  \
    return true;                                                  \
  }

  // The triple and ABI must match exactly.
  CHECK_TARGET_OPT(Triple, "target");
  CHECK_TARGET_OPT(ABI, "target ABI");

  // We can tolerate different CPUs in many cases, notably when one CPU
  // supports a strict superset of another. When allowing compatible
  // differences skip this check.
  if (!AllowCompatibleDifferences)
    CHECK_TARGET_OPT(CPU, "target CPU");

#undef CHECK_TARGET_OPT

  // Compare feature sets.
  SmallVector<StringRef, 4> ExistingFeatures(
                                             ExistingTargetOpts.FeaturesAsWritten.begin(),
                                             ExistingTargetOpts.FeaturesAsWritten.end());
  SmallVector<StringRef, 4> ReadFeatures(TargetOpts.FeaturesAsWritten.begin(),
                                         TargetOpts.FeaturesAsWritten.end());
  llvm::sort(ExistingFeatures);
  llvm::sort(ReadFeatures);

  // We compute the set difference in both directions explicitly so that we can
  // diagnose the differences differently.
  SmallVector<StringRef, 4> UnmatchedExistingFeatures, UnmatchedReadFeatures;
  std::set_difference(
      ExistingFeatures.begin(), ExistingFeatures.end(), ReadFeatures.begin(),
      ReadFeatures.end(), std::back_inserter(UnmatchedExistingFeatures));
  std::set_difference(ReadFeatures.begin(), ReadFeatures.end(),
                      ExistingFeatures.begin(), ExistingFeatures.end(),
                      std::back_inserter(UnmatchedReadFeatures));

  // If we are allowing compatible differences and the read feature set is
  // a strict subset of the existing feature set, there is nothing to diagnose.
  if (AllowCompatibleDifferences && UnmatchedReadFeatures.empty())
    return false;

  if (Diags) {
    for (StringRef Feature : UnmatchedReadFeatures)
      Diags->Report(diag::err_pch_targetopt_feature_mismatch)
          << /* is-existing-feature */ false << Feature;
    for (StringRef Feature : UnmatchedExistingFeatures)
      Diags->Report(diag::err_pch_targetopt_feature_mismatch)
          << /* is-existing-feature */ true << Feature;
  }

  return !UnmatchedReadFeatures.empty() || !UnmatchedExistingFeatures.empty();
}

bool
PCHValidator::ReadLanguageOptions(const LangOptions &LangOpts,
                                  bool Complain,
                                  bool AllowCompatibleDifferences) {
  const LangOptions &ExistingLangOpts = PP.getLangOpts();
  return checkLanguageOptions(LangOpts, ExistingLangOpts,
                              Complain ? &Reader.Diags : nullptr,
                              AllowCompatibleDifferences);
}

bool PCHValidator::ReadTargetOptions(const TargetOptions &TargetOpts,
                                     bool Complain,
                                     bool AllowCompatibleDifferences) {
  const TargetOptions &ExistingTargetOpts = PP.getTargetInfo().getTargetOpts();
  return checkTargetOptions(TargetOpts, ExistingTargetOpts,
                            Complain ? &Reader.Diags : nullptr,
                            AllowCompatibleDifferences);
}

namespace {

using MacroDefinitionsMap =
    llvm::StringMap<std::pair<StringRef, bool /*IsUndef*/>>;
using DeclsMap = llvm::DenseMap<DeclarationName, SmallVector<NamedDecl *, 8>>;

} // namespace

static bool checkDiagnosticGroupMappings(DiagnosticsEngine &StoredDiags,
                                         DiagnosticsEngine &Diags,
                                         bool Complain) {
  using Level = DiagnosticsEngine::Level;

  // Check current mappings for new -Werror mappings, and the stored mappings
  // for cases that were explicitly mapped to *not* be errors that are now
  // errors because of options like -Werror.
  DiagnosticsEngine *MappingSources[] = { &Diags, &StoredDiags };

  for (DiagnosticsEngine *MappingSource : MappingSources) {
    for (auto DiagIDMappingPair : MappingSource->getDiagnosticMappings()) {
      diag::kind DiagID = DiagIDMappingPair.first;
      Level CurLevel = Diags.getDiagnosticLevel(DiagID, SourceLocation());
      if (CurLevel < DiagnosticsEngine::Error)
        continue; // not significant
      Level StoredLevel =
          StoredDiags.getDiagnosticLevel(DiagID, SourceLocation());
      if (StoredLevel < DiagnosticsEngine::Error) {
        if (Complain)
          Diags.Report(diag::err_pch_diagopt_mismatch) << "-Werror=" +
              Diags.getDiagnosticIDs()->getWarningOptionForDiag(DiagID).str();
        return true;
      }
    }
  }

  return false;
}

static bool isExtHandlingFromDiagsError(DiagnosticsEngine &Diags) {
  diag::Severity Ext = Diags.getExtensionHandlingBehavior();
  if (Ext == diag::Severity::Warning && Diags.getWarningsAsErrors())
    return true;
  return Ext >= diag::Severity::Error;
}

static bool checkDiagnosticMappings(DiagnosticsEngine &StoredDiags,
                                    DiagnosticsEngine &Diags,
                                    bool IsSystem, bool Complain) {
  // Top-level options
  if (IsSystem) {
    if (Diags.getSuppressSystemWarnings())
      return false;
    // If -Wsystem-headers was not enabled before, be conservative
    if (StoredDiags.getSuppressSystemWarnings()) {
      if (Complain)
        Diags.Report(diag::err_pch_diagopt_mismatch) << "-Wsystem-headers";
      return true;
    }
  }

  if (Diags.getWarningsAsErrors() && !StoredDiags.getWarningsAsErrors()) {
    if (Complain)
      Diags.Report(diag::err_pch_diagopt_mismatch) << "-Werror";
    return true;
  }

  if (Diags.getWarningsAsErrors() && Diags.getEnableAllWarnings() &&
      !StoredDiags.getEnableAllWarnings()) {
    if (Complain)
      Diags.Report(diag::err_pch_diagopt_mismatch) << "-Weverything -Werror";
    return true;
  }

  if (isExtHandlingFromDiagsError(Diags) &&
      !isExtHandlingFromDiagsError(StoredDiags)) {
    if (Complain)
      Diags.Report(diag::err_pch_diagopt_mismatch) << "-pedantic-errors";
    return true;
  }

  return checkDiagnosticGroupMappings(StoredDiags, Diags, Complain);
}

/// Return the top import module if it is implicit, nullptr otherwise.
static Module *getTopImportImplicitModule(ModuleManager &ModuleMgr,
                                          Preprocessor &PP) {
  // If the original import came from a file explicitly generated by the user,
  // don't check the diagnostic mappings.
  // FIXME: currently this is approximated by checking whether this is not a
  // module import of an implicitly-loaded module file.
  // Note: ModuleMgr.rbegin() may not be the current module, but it must be in
  // the transitive closure of its imports, since unrelated modules cannot be
  // imported until after this module finishes validation.
  ModuleFile *TopImport = &*ModuleMgr.rbegin();
  while (!TopImport->ImportedBy.empty())
    TopImport = TopImport->ImportedBy[0];
  if (TopImport->Kind != MK_ImplicitModule)
    return nullptr;

  StringRef ModuleName = TopImport->ModuleName;
  assert(!ModuleName.empty() && "diagnostic options read before module name");

  Module *M = PP.getHeaderSearchInfo().lookupModule(ModuleName);
  assert(M && "missing module");
  return M;
}

bool PCHValidator::ReadDiagnosticOptions(
    IntrusiveRefCntPtr<DiagnosticOptions> DiagOpts, bool Complain) {
  DiagnosticsEngine &ExistingDiags = PP.getDiagnostics();
  IntrusiveRefCntPtr<DiagnosticIDs> DiagIDs(ExistingDiags.getDiagnosticIDs());
  IntrusiveRefCntPtr<DiagnosticsEngine> Diags(
      new DiagnosticsEngine(DiagIDs, DiagOpts.get()));
  // This should never fail, because we would have processed these options
  // before writing them to an ASTFile.
  ProcessWarningOptions(*Diags, *DiagOpts, /*Report*/false);

  ModuleManager &ModuleMgr = Reader.getModuleManager();
  assert(ModuleMgr.size() >= 1 && "what ASTFile is this then");

  Module *TopM = getTopImportImplicitModule(ModuleMgr, PP);
  if (!TopM)
    return false;

  // FIXME: if the diagnostics are incompatible, save a DiagnosticOptions that
  // contains the union of their flags.
  return checkDiagnosticMappings(*Diags, ExistingDiags, TopM->IsSystem,
                                 Complain);
}

/// Collect the macro definitions provided by the given preprocessor
/// options.
static void
collectMacroDefinitions(const PreprocessorOptions &PPOpts,
                        MacroDefinitionsMap &Macros,
                        SmallVectorImpl<StringRef> *MacroNames = nullptr) {
  for (unsigned I = 0, N = PPOpts.Macros.size(); I != N; ++I) {
    StringRef Macro = PPOpts.Macros[I].first;
    bool IsUndef = PPOpts.Macros[I].second;

    std::pair<StringRef, StringRef> MacroPair = Macro.split('=');
    StringRef MacroName = MacroPair.first;
    StringRef MacroBody = MacroPair.second;

    // For an #undef'd macro, we only care about the name.
    if (IsUndef) {
      if (MacroNames && !Macros.count(MacroName))
        MacroNames->push_back(MacroName);

      Macros[MacroName] = std::make_pair("", true);
      continue;
    }

    // For a #define'd macro, figure out the actual definition.
    if (MacroName.size() == Macro.size())
      MacroBody = "1";
    else {
      // Note: GCC drops anything following an end-of-line character.
      StringRef::size_type End = MacroBody.find_first_of("\n\r");
      MacroBody = MacroBody.substr(0, End);
    }

    if (MacroNames && !Macros.count(MacroName))
      MacroNames->push_back(MacroName);
    Macros[MacroName] = std::make_pair(MacroBody, false);
  }
}

/// Check the preprocessor options deserialized from the control block
/// against the preprocessor options in an existing preprocessor.
///
/// \param Diags If non-null, produce diagnostics for any mismatches incurred.
/// \param Validate If true, validate preprocessor options. If false, allow
///        macros defined by \p ExistingPPOpts to override those defined by
///        \p PPOpts in SuggestedPredefines.
static bool checkPreprocessorOptions(const PreprocessorOptions &PPOpts,
                                     const PreprocessorOptions &ExistingPPOpts,
                                     DiagnosticsEngine *Diags,
                                     FileManager &FileMgr,
                                     std::string &SuggestedPredefines,
                                     const LangOptions &LangOpts,
                                     bool Validate = true) {
  // Check macro definitions.
  MacroDefinitionsMap ASTFileMacros;
  collectMacroDefinitions(PPOpts, ASTFileMacros);
  MacroDefinitionsMap ExistingMacros;
  SmallVector<StringRef, 4> ExistingMacroNames;
  collectMacroDefinitions(ExistingPPOpts, ExistingMacros, &ExistingMacroNames);

  for (unsigned I = 0, N = ExistingMacroNames.size(); I != N; ++I) {
    // Dig out the macro definition in the existing preprocessor options.
    StringRef MacroName = ExistingMacroNames[I];
    std::pair<StringRef, bool> Existing = ExistingMacros[MacroName];

    // Check whether we know anything about this macro name or not.
    llvm::StringMap<std::pair<StringRef, bool /*IsUndef*/>>::iterator Known =
        ASTFileMacros.find(MacroName);
    if (!Validate || Known == ASTFileMacros.end()) {
      // FIXME: Check whether this identifier was referenced anywhere in the
      // AST file. If so, we should reject the AST file. Unfortunately, this
      // information isn't in the control block. What shall we do about it?

      if (Existing.second) {
        SuggestedPredefines += "#undef ";
        SuggestedPredefines += MacroName.str();
        SuggestedPredefines += '\n';
      } else {
        SuggestedPredefines += "#define ";
        SuggestedPredefines += MacroName.str();
        SuggestedPredefines += ' ';
        SuggestedPredefines += Existing.first.str();
        SuggestedPredefines += '\n';
      }
      continue;
    }

    // If the macro was defined in one but undef'd in the other, we have a
    // conflict.
    if (Existing.second != Known->second.second) {
      if (Diags) {
        Diags->Report(diag::err_pch_macro_def_undef)
          << MacroName << Known->second.second;
      }
      return true;
    }

    // If the macro was #undef'd in both, or if the macro bodies are identical,
    // it's fine.
    if (Existing.second || Existing.first == Known->second.first)
      continue;

    // The macro bodies differ; complain.
    if (Diags) {
      Diags->Report(diag::err_pch_macro_def_conflict)
        << MacroName << Known->second.first << Existing.first;
    }
    return true;
  }

  // Check whether we're using predefines.
  if (PPOpts.UsePredefines != ExistingPPOpts.UsePredefines && Validate) {
    if (Diags) {
      Diags->Report(diag::err_pch_undef) << ExistingPPOpts.UsePredefines;
    }
    return true;
  }

  // Detailed record is important since it is used for the module cache hash.
  if (LangOpts.Modules &&
      PPOpts.DetailedRecord != ExistingPPOpts.DetailedRecord && Validate) {
    if (Diags) {
      Diags->Report(diag::err_pch_pp_detailed_record) << PPOpts.DetailedRecord;
    }
    return true;
  }

  // Compute the #include and #include_macros lines we need.
  for (unsigned I = 0, N = ExistingPPOpts.Includes.size(); I != N; ++I) {
    StringRef File = ExistingPPOpts.Includes[I];

    if (!ExistingPPOpts.ImplicitPCHInclude.empty() &&
        !ExistingPPOpts.PCHThroughHeader.empty()) {
      // In case the through header is an include, we must add all the includes
      // to the predefines so the start point can be determined.
      SuggestedPredefines += "#include \"";
      SuggestedPredefines += File;
      SuggestedPredefines += "\"\n";
      continue;
    }

    if (File == ExistingPPOpts.ImplicitPCHInclude)
      continue;

    if (std::find(PPOpts.Includes.begin(), PPOpts.Includes.end(), File)
          != PPOpts.Includes.end())
      continue;

    SuggestedPredefines += "#include \"";
    SuggestedPredefines += File;
    SuggestedPredefines += "\"\n";
  }

  for (unsigned I = 0, N = ExistingPPOpts.MacroIncludes.size(); I != N; ++I) {
    StringRef File = ExistingPPOpts.MacroIncludes[I];
    if (std::find(PPOpts.MacroIncludes.begin(), PPOpts.MacroIncludes.end(),
                  File)
        != PPOpts.MacroIncludes.end())
      continue;

    SuggestedPredefines += "#__include_macros \"";
    SuggestedPredefines += File;
    SuggestedPredefines += "\"\n##\n";
  }

  return false;
}

bool PCHValidator::ReadPreprocessorOptions(const PreprocessorOptions &PPOpts,
                                           bool Complain,
                                           std::string &SuggestedPredefines) {
  const PreprocessorOptions &ExistingPPOpts = PP.getPreprocessorOpts();

  return checkPreprocessorOptions(PPOpts, ExistingPPOpts,
                                  Complain? &Reader.Diags : nullptr,
                                  PP.getFileManager(),
                                  SuggestedPredefines,
                                  PP.getLangOpts());
}

bool SimpleASTReaderListener::ReadPreprocessorOptions(
                                  const PreprocessorOptions &PPOpts,
                                  bool Complain,
                                  std::string &SuggestedPredefines) {
  return checkPreprocessorOptions(PPOpts,
                                  PP.getPreprocessorOpts(),
                                  nullptr,
                                  PP.getFileManager(),
                                  SuggestedPredefines,
                                  PP.getLangOpts(),
                                  false);
}

/// Check the header search options deserialized from the control block
/// against the header search options in an existing preprocessor.
///
/// \param Diags If non-null, produce diagnostics for any mismatches incurred.
static bool checkHeaderSearchOptions(const HeaderSearchOptions &HSOpts,
                                     StringRef SpecificModuleCachePath,
                                     StringRef ExistingModuleCachePath,
                                     DiagnosticsEngine *Diags,
                                     const LangOptions &LangOpts) {
  if (LangOpts.Modules) {
    if (SpecificModuleCachePath != ExistingModuleCachePath) {
      if (Diags)
        Diags->Report(diag::err_pch_modulecache_mismatch)
          << SpecificModuleCachePath << ExistingModuleCachePath;
      return true;
    }
  }

  return false;
}

bool PCHValidator::ReadHeaderSearchOptions(const HeaderSearchOptions &HSOpts,
                                           StringRef SpecificModuleCachePath,
                                           bool Complain) {
  return checkHeaderSearchOptions(HSOpts, SpecificModuleCachePath,
                                  PP.getHeaderSearchInfo().getModuleCachePath(),
                                  Complain ? &Reader.Diags : nullptr,
                                  PP.getLangOpts());
}

void PCHValidator::ReadCounter(const ModuleFile &M, unsigned Value) {
  PP.setCounterValue(Value);
}

//===----------------------------------------------------------------------===//
// AST reader implementation
//===----------------------------------------------------------------------===//

void ASTReader::setDeserializationListener(ASTDeserializationListener *Listener,
                                           bool TakeOwnership) {
  DeserializationListener = Listener;
  OwnsDeserializationListener = TakeOwnership;
}

unsigned ASTSelectorLookupTrait::ComputeHash(Selector Sel) {
  return serialization::ComputeHash(Sel);
}

std::pair<unsigned, unsigned>
ASTSelectorLookupTrait::ReadKeyDataLength(const unsigned char*& d) {
  using namespace llvm::support;

  unsigned KeyLen = endian::readNext<uint16_t, little, unaligned>(d);
  unsigned DataLen = endian::readNext<uint16_t, little, unaligned>(d);
  return std::make_pair(KeyLen, DataLen);
}

ASTSelectorLookupTrait::internal_key_type
ASTSelectorLookupTrait::ReadKey(const unsigned char* d, unsigned) {
  using namespace llvm::support;

  SelectorTable &SelTable = Reader.getContext().Selectors;
  unsigned N = endian::readNext<uint16_t, little, unaligned>(d);
  IdentifierInfo *FirstII = Reader.getLocalIdentifier(
      F, endian::readNext<uint32_t, little, unaligned>(d));
  if (N == 0)
    return SelTable.getNullarySelector(FirstII);
  else if (N == 1)
    return SelTable.getUnarySelector(FirstII);

  SmallVector<IdentifierInfo *, 16> Args;
  Args.push_back(FirstII);
  for (unsigned I = 1; I != N; ++I)
    Args.push_back(Reader.getLocalIdentifier(
        F, endian::readNext<uint32_t, little, unaligned>(d)));

  return SelTable.getSelector(N, Args.data());
}

ASTSelectorLookupTrait::data_type
ASTSelectorLookupTrait::ReadData(Selector, const unsigned char* d,
                                 unsigned DataLen) {
  using namespace llvm::support;

  data_type Result;

  Result.ID = Reader.getGlobalSelectorID(
      F, endian::readNext<uint32_t, little, unaligned>(d));
  unsigned FullInstanceBits = endian::readNext<uint16_t, little, unaligned>(d);
  unsigned FullFactoryBits = endian::readNext<uint16_t, little, unaligned>(d);
  Result.InstanceBits = FullInstanceBits & 0x3;
  Result.InstanceHasMoreThanOneDecl = (FullInstanceBits >> 2) & 0x1;
  Result.FactoryBits = FullFactoryBits & 0x3;
  Result.FactoryHasMoreThanOneDecl = (FullFactoryBits >> 2) & 0x1;
  unsigned NumInstanceMethods = FullInstanceBits >> 3;
  unsigned NumFactoryMethods = FullFactoryBits >> 3;

  // Load instance methods
  for (unsigned I = 0; I != NumInstanceMethods; ++I) {
    if (ObjCMethodDecl *Method = Reader.GetLocalDeclAs<ObjCMethodDecl>(
            F, endian::readNext<uint32_t, little, unaligned>(d)))
      Result.Instance.push_back(Method);
  }

  // Load factory methods
  for (unsigned I = 0; I != NumFactoryMethods; ++I) {
    if (ObjCMethodDecl *Method = Reader.GetLocalDeclAs<ObjCMethodDecl>(
            F, endian::readNext<uint32_t, little, unaligned>(d)))
      Result.Factory.push_back(Method);
  }

  return Result;
}

unsigned ASTIdentifierLookupTraitBase::ComputeHash(const internal_key_type& a) {
  return llvm::djbHash(a);
}

std::pair<unsigned, unsigned>
ASTIdentifierLookupTraitBase::ReadKeyDataLength(const unsigned char*& d) {
  using namespace llvm::support;

  unsigned DataLen = endian::readNext<uint16_t, little, unaligned>(d);
  unsigned KeyLen = endian::readNext<uint16_t, little, unaligned>(d);
  return std::make_pair(KeyLen, DataLen);
}

ASTIdentifierLookupTraitBase::internal_key_type
ASTIdentifierLookupTraitBase::ReadKey(const unsigned char* d, unsigned n) {
  assert(n >= 2 && d[n-1] == '\0');
  return StringRef((const char*) d, n-1);
}

/// Whether the given identifier is "interesting".
static bool isInterestingIdentifier(ASTReader &Reader, IdentifierInfo &II,
                                    bool IsModule) {
  return II.hadMacroDefinition() ||
         II.isPoisoned() ||
         (IsModule ? II.hasRevertedBuiltin() : II.getObjCOrBuiltinID()) ||
         II.hasRevertedTokenIDToIdentifier() ||
         (!(IsModule && Reader.getPreprocessor().getLangOpts().CPlusPlus) &&
          II.getFETokenInfo());
}

static bool readBit(unsigned &Bits) {
  bool Value = Bits & 0x1;
  Bits >>= 1;
  return Value;
}

IdentID ASTIdentifierLookupTrait::ReadIdentifierID(const unsigned char *d) {
  using namespace llvm::support;

  unsigned RawID = endian::readNext<uint32_t, little, unaligned>(d);
  return Reader.getGlobalIdentifierID(F, RawID >> 1);
}

static void markIdentifierFromAST(ASTReader &Reader, IdentifierInfo &II) {
  if (!II.isFromAST()) {
    II.setIsFromAST();
    bool IsModule = Reader.getPreprocessor().getCurrentModule() != nullptr;
    if (isInterestingIdentifier(Reader, II, IsModule))
      II.setChangedSinceDeserialization();
  }
}

IdentifierInfo *ASTIdentifierLookupTrait::ReadData(const internal_key_type& k,
                                                   const unsigned char* d,
                                                   unsigned DataLen) {
  using namespace llvm::support;

  unsigned RawID = endian::readNext<uint32_t, little, unaligned>(d);
  bool IsInteresting = RawID & 0x01;

  // Wipe out the "is interesting" bit.
  RawID = RawID >> 1;

  // Build the IdentifierInfo and link the identifier ID with it.
  IdentifierInfo *II = KnownII;
  if (!II) {
    II = &Reader.getIdentifierTable().getOwn(k);
    KnownII = II;
  }
  markIdentifierFromAST(Reader, *II);
  Reader.markIdentifierUpToDate(II);

  IdentID ID = Reader.getGlobalIdentifierID(F, RawID);
  if (!IsInteresting) {
    // For uninteresting identifiers, there's nothing else to do. Just notify
    // the reader that we've finished loading this identifier.
    Reader.SetIdentifierInfo(ID, II);
    return II;
  }

  unsigned ObjCOrBuiltinID = endian::readNext<uint16_t, little, unaligned>(d);
  unsigned Bits = endian::readNext<uint16_t, little, unaligned>(d);
  bool CPlusPlusOperatorKeyword = readBit(Bits);
  bool HasRevertedTokenIDToIdentifier = readBit(Bits);
  bool HasRevertedBuiltin = readBit(Bits);
  bool Poisoned = readBit(Bits);
  bool ExtensionToken = readBit(Bits);
  bool HadMacroDefinition = readBit(Bits);

  assert(Bits == 0 && "Extra bits in the identifier?");
  DataLen -= 8;

  // Set or check the various bits in the IdentifierInfo structure.
  // Token IDs are read-only.
  if (HasRevertedTokenIDToIdentifier && II->getTokenID() != tok::identifier)
    II->revertTokenIDToIdentifier();
  if (!F.isModule())
    II->setObjCOrBuiltinID(ObjCOrBuiltinID);
  else if (HasRevertedBuiltin && II->getBuiltinID()) {
    II->revertBuiltin();
    assert((II->hasRevertedBuiltin() ||
            II->getObjCOrBuiltinID() == ObjCOrBuiltinID) &&
           "Incorrect ObjC keyword or builtin ID");
  }
  assert(II->isExtensionToken() == ExtensionToken &&
         "Incorrect extension token flag");
  (void)ExtensionToken;
  if (Poisoned)
    II->setIsPoisoned(true);
  assert(II->isCPlusPlusOperatorKeyword() == CPlusPlusOperatorKeyword &&
         "Incorrect C++ operator keyword flag");
  (void)CPlusPlusOperatorKeyword;

  // If this identifier is a macro, deserialize the macro
  // definition.
  if (HadMacroDefinition) {
    uint32_t MacroDirectivesOffset =
        endian::readNext<uint32_t, little, unaligned>(d);
    DataLen -= 4;

    Reader.addPendingMacro(II, &F, MacroDirectivesOffset);
  }

  Reader.SetIdentifierInfo(ID, II);

  // Read all of the declarations visible at global scope with this
  // name.
  if (DataLen > 0) {
    SmallVector<uint32_t, 4> DeclIDs;
    for (; DataLen > 0; DataLen -= 4)
      DeclIDs.push_back(Reader.getGlobalDeclID(
          F, endian::readNext<uint32_t, little, unaligned>(d)));
    Reader.SetGloballyVisibleDecls(II, DeclIDs);
  }

  return II;
}

DeclarationNameKey::DeclarationNameKey(DeclarationName Name)
    : Kind(Name.getNameKind()) {
  switch (Kind) {
  case DeclarationName::Identifier:
    Data = (uint64_t)Name.getAsIdentifierInfo();
    break;
  case DeclarationName::ObjCZeroArgSelector:
  case DeclarationName::ObjCOneArgSelector:
  case DeclarationName::ObjCMultiArgSelector:
    Data = (uint64_t)Name.getObjCSelector().getAsOpaquePtr();
    break;
  case DeclarationName::CXXOperatorName:
    Data = Name.getCXXOverloadedOperator();
    break;
  case DeclarationName::CXXLiteralOperatorName:
    Data = (uint64_t)Name.getCXXLiteralIdentifier();
    break;
  case DeclarationName::CXXDeductionGuideName:
    Data = (uint64_t)Name.getCXXDeductionGuideTemplate()
               ->getDeclName().getAsIdentifierInfo();
    break;
  case DeclarationName::CXXConstructorName:
  case DeclarationName::CXXDestructorName:
  case DeclarationName::CXXConversionFunctionName:
  case DeclarationName::CXXUsingDirective:
    Data = 0;
    break;
  }
}

unsigned DeclarationNameKey::getHash() const {
  llvm::FoldingSetNodeID ID;
  ID.AddInteger(Kind);

  switch (Kind) {
  case DeclarationName::Identifier:
  case DeclarationName::CXXLiteralOperatorName:
  case DeclarationName::CXXDeductionGuideName:
    ID.AddString(((IdentifierInfo*)Data)->getName());
    break;
  case DeclarationName::ObjCZeroArgSelector:
  case DeclarationName::ObjCOneArgSelector:
  case DeclarationName::ObjCMultiArgSelector:
    ID.AddInteger(serialization::ComputeHash(Selector(Data)));
    break;
  case DeclarationName::CXXOperatorName:
    ID.AddInteger((OverloadedOperatorKind)Data);
    break;
  case DeclarationName::CXXConstructorName:
  case DeclarationName::CXXDestructorName:
  case DeclarationName::CXXConversionFunctionName:
  case DeclarationName::CXXUsingDirective:
    break;
  }

  return ID.ComputeHash();
}

ModuleFile *
ASTDeclContextNameLookupTrait::ReadFileRef(const unsigned char *&d) {
  using namespace llvm::support;

  uint32_t ModuleFileID = endian::readNext<uint32_t, little, unaligned>(d);
  return Reader.getLocalModuleFile(F, ModuleFileID);
}

std::pair<unsigned, unsigned>
ASTDeclContextNameLookupTrait::ReadKeyDataLength(const unsigned char *&d) {
  using namespace llvm::support;

  unsigned KeyLen = endian::readNext<uint16_t, little, unaligned>(d);
  unsigned DataLen = endian::readNext<uint16_t, little, unaligned>(d);
  return std::make_pair(KeyLen, DataLen);
}

ASTDeclContextNameLookupTrait::internal_key_type
ASTDeclContextNameLookupTrait::ReadKey(const unsigned char *d, unsigned) {
  using namespace llvm::support;

  auto Kind = (DeclarationName::NameKind)*d++;
  uint64_t Data;
  switch (Kind) {
  case DeclarationName::Identifier:
  case DeclarationName::CXXLiteralOperatorName:
  case DeclarationName::CXXDeductionGuideName:
    Data = (uint64_t)Reader.getLocalIdentifier(
        F, endian::readNext<uint32_t, little, unaligned>(d));
    break;
  case DeclarationName::ObjCZeroArgSelector:
  case DeclarationName::ObjCOneArgSelector:
  case DeclarationName::ObjCMultiArgSelector:
    Data =
        (uint64_t)Reader.getLocalSelector(
                             F, endian::readNext<uint32_t, little, unaligned>(
                                    d)).getAsOpaquePtr();
    break;
  case DeclarationName::CXXOperatorName:
    Data = *d++; // OverloadedOperatorKind
    break;
  case DeclarationName::CXXConstructorName:
  case DeclarationName::CXXDestructorName:
  case DeclarationName::CXXConversionFunctionName:
  case DeclarationName::CXXUsingDirective:
    Data = 0;
    break;
  case DeclarationName::CXXReflectedIdName:
    llvm_unreachable("unimplemented");
  }

  return DeclarationNameKey(Kind, Data);
}

void ASTDeclContextNameLookupTrait::ReadDataInto(internal_key_type,
                                                 const unsigned char *d,
                                                 unsigned DataLen,
                                                 data_type_builder &Val) {
  using namespace llvm::support;

  for (unsigned NumDecls = DataLen / 4; NumDecls; --NumDecls) {
    uint32_t LocalID = endian::readNext<uint32_t, little, unaligned>(d);
    Val.insert(Reader.getGlobalDeclID(F, LocalID));
  }
}

bool ASTReader::ReadLexicalDeclContextStorage(ModuleFile &M,
                                              BitstreamCursor &Cursor,
                                              uint64_t Offset,
                                              DeclContext *DC) {
  assert(Offset != 0);

  SavedStreamPosition SavedPosition(Cursor);
  if (llvm::Error Err = Cursor.JumpToBit(Offset)) {
    Error(std::move(Err));
    return true;
  }

  RecordData Record;
  StringRef Blob;
  Expected<unsigned> MaybeCode = Cursor.ReadCode();
  if (!MaybeCode) {
    Error(MaybeCode.takeError());
    return true;
  }
  unsigned Code = MaybeCode.get();

  Expected<unsigned> MaybeRecCode = Cursor.readRecord(Code, Record, &Blob);
  if (!MaybeRecCode) {
    Error(MaybeRecCode.takeError());
    return true;
  }
  unsigned RecCode = MaybeRecCode.get();
  if (RecCode != DECL_CONTEXT_LEXICAL) {
    Error("Expected lexical block");
    return true;
  }

  assert(!isa<TranslationUnitDecl>(DC) &&
         "expected a TU_UPDATE_LEXICAL record for TU");
  // If we are handling a C++ class template instantiation, we can see multiple
  // lexical updates for the same record. It's important that we select only one
  // of them, so that field numbering works properly. Just pick the first one we
  // see.
  auto &Lex = LexicalDecls[DC];
  if (!Lex.first) {
    Lex = std::make_pair(
        &M, llvm::makeArrayRef(
                reinterpret_cast<const llvm::support::unaligned_uint32_t *>(
                    Blob.data()),
                Blob.size() / 4));
  }
  DC->setHasExternalLexicalStorage(true);
  return false;
}

bool ASTReader::ReadVisibleDeclContextStorage(ModuleFile &M,
                                              BitstreamCursor &Cursor,
                                              uint64_t Offset,
                                              DeclID ID) {
  assert(Offset != 0);

  SavedStreamPosition SavedPosition(Cursor);
  if (llvm::Error Err = Cursor.JumpToBit(Offset)) {
    Error(std::move(Err));
    return true;
  }

  RecordData Record;
  StringRef Blob;
  Expected<unsigned> MaybeCode = Cursor.ReadCode();
  if (!MaybeCode) {
    Error(MaybeCode.takeError());
    return true;
  }
  unsigned Code = MaybeCode.get();

  Expected<unsigned> MaybeRecCode = Cursor.readRecord(Code, Record, &Blob);
  if (!MaybeRecCode) {
    Error(MaybeRecCode.takeError());
    return true;
  }
  unsigned RecCode = MaybeRecCode.get();
  if (RecCode != DECL_CONTEXT_VISIBLE) {
    Error("Expected visible lookup table block");
    return true;
  }

  // We can't safely determine the primary context yet, so delay attaching the
  // lookup table until we're done with recursive deserialization.
  auto *Data = (const unsigned char*)Blob.data();
  PendingVisibleUpdates[ID].push_back(PendingVisibleUpdate{&M, Data});
  return false;
}

void ASTReader::Error(StringRef Msg) const {
  Error(diag::err_fe_pch_malformed, Msg);
  if (PP.getLangOpts().Modules && !Diags.isDiagnosticInFlight() &&
      !PP.getHeaderSearchInfo().getModuleCachePath().empty()) {
    Diag(diag::note_module_cache_path)
      << PP.getHeaderSearchInfo().getModuleCachePath();
  }
}

void ASTReader::Error(unsigned DiagID, StringRef Arg1, StringRef Arg2,
                      StringRef Arg3) const {
  if (Diags.isDiagnosticInFlight())
    Diags.SetDelayedDiagnostic(DiagID, Arg1, Arg2, Arg3);
  else
    Diag(DiagID) << Arg1 << Arg2 << Arg3;
}

void ASTReader::Error(unsigned DiagID, StringRef Arg1, StringRef Arg2,
                      unsigned Select) const {
  if (!Diags.isDiagnosticInFlight())
    Diag(DiagID) << Arg1 << Arg2 << Select;
}

void ASTReader::Error(llvm::Error &&Err) const {
  Error(toString(std::move(Err)));
}

//===----------------------------------------------------------------------===//
// Source Manager Deserialization
//===----------------------------------------------------------------------===//

/// Read the line table in the source manager block.
/// \returns true if there was an error.
bool ASTReader::ParseLineTable(ModuleFile &F,
                               const RecordData &Record) {
  unsigned Idx = 0;
  LineTableInfo &LineTable = SourceMgr.getLineTable();

  // Parse the file names
  std::map<int, int> FileIDs;
  FileIDs[-1] = -1; // For unspecified filenames.
  for (unsigned I = 0; Record[Idx]; ++I) {
    // Extract the file name
    auto Filename = ReadPath(F, Record, Idx);
    FileIDs[I] = LineTable.getLineTableFilenameID(Filename);
  }
  ++Idx;

  // Parse the line entries
  std::vector<LineEntry> Entries;
  while (Idx < Record.size()) {
    int FID = Record[Idx++];
    assert(FID >= 0 && "Serialized line entries for non-local file.");
    // Remap FileID from 1-based old view.
    FID += F.SLocEntryBaseID - 1;

    // Extract the line entries
    unsigned NumEntries = Record[Idx++];
    assert(NumEntries && "no line entries for file ID");
    Entries.clear();
    Entries.reserve(NumEntries);
    for (unsigned I = 0; I != NumEntries; ++I) {
      unsigned FileOffset = Record[Idx++];
      unsigned LineNo = Record[Idx++];
      int FilenameID = FileIDs[Record[Idx++]];
      SrcMgr::CharacteristicKind FileKind
        = (SrcMgr::CharacteristicKind)Record[Idx++];
      unsigned IncludeOffset = Record[Idx++];
      Entries.push_back(LineEntry::get(FileOffset, LineNo, FilenameID,
                                       FileKind, IncludeOffset));
    }
    LineTable.AddEntry(FileID::get(FID), Entries);
  }

  return false;
}

/// Read a source manager block
bool ASTReader::ReadSourceManagerBlock(ModuleFile &F) {
  using namespace SrcMgr;

  BitstreamCursor &SLocEntryCursor = F.SLocEntryCursor;

  // Set the source-location entry cursor to the current position in
  // the stream. This cursor will be used to read the contents of the
  // source manager block initially, and then lazily read
  // source-location entries as needed.
  SLocEntryCursor = F.Stream;

  // The stream itself is going to skip over the source manager block.
  if (llvm::Error Err = F.Stream.SkipBlock()) {
    Error(std::move(Err));
    return true;
  }

  // Enter the source manager block.
  if (llvm::Error Err =
          SLocEntryCursor.EnterSubBlock(SOURCE_MANAGER_BLOCK_ID)) {
    Error(std::move(Err));
    return true;
  }

  RecordData Record;
  while (true) {
    Expected<llvm::BitstreamEntry> MaybeE =
        SLocEntryCursor.advanceSkippingSubblocks();
    if (!MaybeE) {
      Error(MaybeE.takeError());
      return true;
    }
    llvm::BitstreamEntry E = MaybeE.get();

    switch (E.Kind) {
    case llvm::BitstreamEntry::SubBlock: // Handled for us already.
    case llvm::BitstreamEntry::Error:
      Error("malformed block record in AST file");
      return true;
    case llvm::BitstreamEntry::EndBlock:
      return false;
    case llvm::BitstreamEntry::Record:
      // The interesting case.
      break;
    }

    // Read a record.
    Record.clear();
    StringRef Blob;
    Expected<unsigned> MaybeRecord =
        SLocEntryCursor.readRecord(E.ID, Record, &Blob);
    if (!MaybeRecord) {
      Error(MaybeRecord.takeError());
      return true;
    }
    switch (MaybeRecord.get()) {
    default:  // Default behavior: ignore.
      break;

    case SM_SLOC_FILE_ENTRY:
    case SM_SLOC_BUFFER_ENTRY:
    case SM_SLOC_EXPANSION_ENTRY:
      // Once we hit one of the source location entries, we're done.
      return false;
    }
  }
}

/// If a header file is not found at the path that we expect it to be
/// and the PCH file was moved from its original location, try to resolve the
/// file by assuming that header+PCH were moved together and the header is in
/// the same place relative to the PCH.
static std::string
resolveFileRelativeToOriginalDir(const std::string &Filename,
                                 const std::string &OriginalDir,
                                 const std::string &CurrDir) {
  assert(OriginalDir != CurrDir &&
         "No point trying to resolve the file if the PCH dir didn't change");

  using namespace llvm::sys;

  SmallString<128> filePath(Filename);
  fs::make_absolute(filePath);
  assert(path::is_absolute(OriginalDir));
  SmallString<128> currPCHPath(CurrDir);

  path::const_iterator fileDirI = path::begin(path::parent_path(filePath)),
                       fileDirE = path::end(path::parent_path(filePath));
  path::const_iterator origDirI = path::begin(OriginalDir),
                       origDirE = path::end(OriginalDir);
  // Skip the common path components from filePath and OriginalDir.
  while (fileDirI != fileDirE && origDirI != origDirE &&
         *fileDirI == *origDirI) {
    ++fileDirI;
    ++origDirI;
  }
  for (; origDirI != origDirE; ++origDirI)
    path::append(currPCHPath, "..");
  path::append(currPCHPath, fileDirI, fileDirE);
  path::append(currPCHPath, path::filename(Filename));
  return currPCHPath.str();
}

bool ASTReader::ReadSLocEntry(int ID) {
  if (ID == 0)
    return false;

  if (unsigned(-ID) - 2 >= getTotalNumSLocs() || ID > 0) {
    Error("source location entry ID out-of-range for AST file");
    return true;
  }

  // Local helper to read the (possibly-compressed) buffer data following the
  // entry record.
  auto ReadBuffer = [this](
      BitstreamCursor &SLocEntryCursor,
      StringRef Name) -> std::unique_ptr<llvm::MemoryBuffer> {
    RecordData Record;
    StringRef Blob;
    Expected<unsigned> MaybeCode = SLocEntryCursor.ReadCode();
    if (!MaybeCode) {
      Error(MaybeCode.takeError());
      return nullptr;
    }
    unsigned Code = MaybeCode.get();

    Expected<unsigned> MaybeRecCode =
        SLocEntryCursor.readRecord(Code, Record, &Blob);
    if (!MaybeRecCode) {
      Error(MaybeRecCode.takeError());
      return nullptr;
    }
    unsigned RecCode = MaybeRecCode.get();

    if (RecCode == SM_SLOC_BUFFER_BLOB_COMPRESSED) {
      if (!llvm::zlib::isAvailable()) {
        Error("zlib is not available");
        return nullptr;
      }
      SmallString<0> Uncompressed;
      if (llvm::Error E =
              llvm::zlib::uncompress(Blob, Uncompressed, Record[0])) {
        Error("could not decompress embedded file contents: " +
              llvm::toString(std::move(E)));
        return nullptr;
      }
      return llvm::MemoryBuffer::getMemBufferCopy(Uncompressed, Name);
    } else if (RecCode == SM_SLOC_BUFFER_BLOB) {
      return llvm::MemoryBuffer::getMemBuffer(Blob.drop_back(1), Name, true);
    } else {
      Error("AST record has invalid code");
      return nullptr;
    }
  };

  ModuleFile *F = GlobalSLocEntryMap.find(-ID)->second;
  if (llvm::Error Err = F->SLocEntryCursor.JumpToBit(
          F->SLocEntryOffsets[ID - F->SLocEntryBaseID])) {
    Error(std::move(Err));
    return true;
  }

  BitstreamCursor &SLocEntryCursor = F->SLocEntryCursor;
  unsigned BaseOffset = F->SLocEntryBaseOffset;

  ++NumSLocEntriesRead;
  Expected<llvm::BitstreamEntry> MaybeEntry = SLocEntryCursor.advance();
  if (!MaybeEntry) {
    Error(MaybeEntry.takeError());
    return true;
  }
  llvm::BitstreamEntry Entry = MaybeEntry.get();

  if (Entry.Kind != llvm::BitstreamEntry::Record) {
    Error("incorrectly-formatted source location entry in AST file");
    return true;
  }

  RecordData Record;
  StringRef Blob;
  Expected<unsigned> MaybeSLOC =
      SLocEntryCursor.readRecord(Entry.ID, Record, &Blob);
  if (!MaybeSLOC) {
    Error(MaybeSLOC.takeError());
    return true;
  }
  switch (MaybeSLOC.get()) {
  default:
    Error("incorrectly-formatted source location entry in AST file");
    return true;

  case SM_SLOC_FILE_ENTRY: {
    // We will detect whether a file changed and return 'Failure' for it, but
    // we will also try to fail gracefully by setting up the SLocEntry.
    unsigned InputID = Record[4];
    InputFile IF = getInputFile(*F, InputID);
    const FileEntry *File = IF.getFile();
    bool OverriddenBuffer = IF.isOverridden();

    // Note that we only check if a File was returned. If it was out-of-date
    // we have complained but we will continue creating a FileID to recover
    // gracefully.
    if (!File)
      return true;

    SourceLocation IncludeLoc = ReadSourceLocation(*F, Record[1]);
    if (IncludeLoc.isInvalid() && F->Kind != MK_MainFile) {
      // This is the module's main file.
      IncludeLoc = getImportLocation(F);
    }
    SrcMgr::CharacteristicKind
      FileCharacter = (SrcMgr::CharacteristicKind)Record[2];
    // FIXME: The FileID should be created from the FileEntryRef.
    FileID FID = SourceMgr.createFileID(File, IncludeLoc, FileCharacter,
                                        ID, BaseOffset + Record[0]);
    SrcMgr::FileInfo &FileInfo =
          const_cast<SrcMgr::FileInfo&>(SourceMgr.getSLocEntry(FID).getFile());
    FileInfo.NumCreatedFIDs = Record[5];
    if (Record[3])
      FileInfo.setHasLineDirectives();

    unsigned NumFileDecls = Record[7];
    if (NumFileDecls && ContextObj) {
      const DeclID *FirstDecl = F->FileSortedDecls + Record[6];
      assert(F->FileSortedDecls && "FILE_SORTED_DECLS not encountered yet ?");
      FileDeclIDs[FID] = FileDeclsInfo(F, llvm::makeArrayRef(FirstDecl,
                                                             NumFileDecls));
    }

    const SrcMgr::ContentCache *ContentCache
      = SourceMgr.getOrCreateContentCache(File, isSystem(FileCharacter));
    if (OverriddenBuffer && !ContentCache->BufferOverridden &&
        ContentCache->ContentsEntry == ContentCache->OrigEntry &&
        !ContentCache->getRawBuffer()) {
      auto Buffer = ReadBuffer(SLocEntryCursor, File->getName());
      if (!Buffer)
        return true;
      SourceMgr.overrideFileContents(File, std::move(Buffer));
    }

    break;
  }

  case SM_SLOC_BUFFER_ENTRY: {
    const char *Name = Blob.data();
    unsigned Offset = Record[0];
    SrcMgr::CharacteristicKind
      FileCharacter = (SrcMgr::CharacteristicKind)Record[2];
    SourceLocation IncludeLoc = ReadSourceLocation(*F, Record[1]);
    if (IncludeLoc.isInvalid() && F->isModule()) {
      IncludeLoc = getImportLocation(F);
    }

    auto Buffer = ReadBuffer(SLocEntryCursor, Name);
    if (!Buffer)
      return true;
    SourceMgr.createFileID(std::move(Buffer), FileCharacter, ID,
                           BaseOffset + Offset, IncludeLoc);
    break;
  }

  case SM_SLOC_EXPANSION_ENTRY: {
    SourceLocation SpellingLoc = ReadSourceLocation(*F, Record[1]);
    SourceMgr.createExpansionLoc(SpellingLoc,
                                     ReadSourceLocation(*F, Record[2]),
                                     ReadSourceLocation(*F, Record[3]),
                                     Record[5],
                                     Record[4],
                                     ID,
                                     BaseOffset + Record[0]);
    break;
  }
  }

  return false;
}

std::pair<SourceLocation, StringRef> ASTReader::getModuleImportLoc(int ID) {
  if (ID == 0)
    return std::make_pair(SourceLocation(), "");

  if (unsigned(-ID) - 2 >= getTotalNumSLocs() || ID > 0) {
    Error("source location entry ID out-of-range for AST file");
    return std::make_pair(SourceLocation(), "");
  }

  // Find which module file this entry lands in.
  ModuleFile *M = GlobalSLocEntryMap.find(-ID)->second;
  if (!M->isModule())
    return std::make_pair(SourceLocation(), "");

  // FIXME: Can we map this down to a particular submodule? That would be
  // ideal.
  return std::make_pair(M->ImportLoc, StringRef(M->ModuleName));
}

/// Find the location where the module F is imported.
SourceLocation ASTReader::getImportLocation(ModuleFile *F) {
  if (F->ImportLoc.isValid())
    return F->ImportLoc;

  // Otherwise we have a PCH. It's considered to be "imported" at the first
  // location of its includer.
  if (F->ImportedBy.empty() || !F->ImportedBy[0]) {
    // Main file is the importer.
    assert(SourceMgr.getMainFileID().isValid() && "missing main file");
    return SourceMgr.getLocForStartOfFile(SourceMgr.getMainFileID());
  }
  return F->ImportedBy[0]->FirstLoc;
}

/// Enter a subblock of the specified BlockID with the specified cursor. Read
/// the abbreviations that are at the top of the block and then leave the cursor
/// pointing into the block.
bool ASTReader::ReadBlockAbbrevs(BitstreamCursor &Cursor, unsigned BlockID) {
  if (llvm::Error Err = Cursor.EnterSubBlock(BlockID)) {
    // FIXME this drops errors on the floor.
    consumeError(std::move(Err));
    return true;
  }

  while (true) {
    uint64_t Offset = Cursor.GetCurrentBitNo();
    Expected<unsigned> MaybeCode = Cursor.ReadCode();
    if (!MaybeCode) {
      // FIXME this drops errors on the floor.
      consumeError(MaybeCode.takeError());
      return true;
    }
    unsigned Code = MaybeCode.get();

    // We expect all abbrevs to be at the start of the block.
    if (Code != llvm::bitc::DEFINE_ABBREV) {
      if (llvm::Error Err = Cursor.JumpToBit(Offset)) {
        // FIXME this drops errors on the floor.
        consumeError(std::move(Err));
        return true;
      }
      return false;
    }
    if (llvm::Error Err = Cursor.ReadAbbrevRecord()) {
      // FIXME this drops errors on the floor.
      consumeError(std::move(Err));
      return true;
    }
  }
}

Token ASTReader::ReadToken(ModuleFile &F, const RecordDataImpl &Record,
                           unsigned &Idx) {
  Token Tok;
  Tok.startToken();
  Tok.setLocation(ReadSourceLocation(F, Record, Idx));
  Tok.setLength(Record[Idx++]);
  if (IdentifierInfo *II = getLocalIdentifier(F, Record[Idx++]))
    Tok.setIdentifierInfo(II);
  Tok.setKind((tok::TokenKind)Record[Idx++]);
  Tok.setFlag((Token::TokenFlags)Record[Idx++]);
  return Tok;
}

MacroInfo *ASTReader::ReadMacroRecord(ModuleFile &F, uint64_t Offset) {
  BitstreamCursor &Stream = F.MacroCursor;

  // Keep track of where we are in the stream, then jump back there
  // after reading this macro.
  SavedStreamPosition SavedPosition(Stream);

  if (llvm::Error Err = Stream.JumpToBit(Offset)) {
    // FIXME this drops errors on the floor.
    consumeError(std::move(Err));
    return nullptr;
  }
  RecordData Record;
  SmallVector<IdentifierInfo*, 16> MacroParams;
  MacroInfo *Macro = nullptr;

  while (true) {
    // Advance to the next record, but if we get to the end of the block, don't
    // pop it (removing all the abbreviations from the cursor) since we want to
    // be able to reseek within the block and read entries.
    unsigned Flags = BitstreamCursor::AF_DontPopBlockAtEnd;
    Expected<llvm::BitstreamEntry> MaybeEntry =
        Stream.advanceSkippingSubblocks(Flags);
    if (!MaybeEntry) {
      Error(MaybeEntry.takeError());
      return Macro;
    }
    llvm::BitstreamEntry Entry = MaybeEntry.get();

    switch (Entry.Kind) {
    case llvm::BitstreamEntry::SubBlock: // Handled for us already.
    case llvm::BitstreamEntry::Error:
      Error("malformed block record in AST file");
      return Macro;
    case llvm::BitstreamEntry::EndBlock:
      return Macro;
    case llvm::BitstreamEntry::Record:
      // The interesting case.
      break;
    }

    // Read a record.
    Record.clear();
    PreprocessorRecordTypes RecType;
    if (Expected<unsigned> MaybeRecType = Stream.readRecord(Entry.ID, Record))
      RecType = (PreprocessorRecordTypes)MaybeRecType.get();
    else {
      Error(MaybeRecType.takeError());
      return Macro;
    }
    switch (RecType) {
    case PP_MODULE_MACRO:
    case PP_MACRO_DIRECTIVE_HISTORY:
      return Macro;

    case PP_MACRO_OBJECT_LIKE:
    case PP_MACRO_FUNCTION_LIKE: {
      // If we already have a macro, that means that we've hit the end
      // of the definition of the macro we were looking for. We're
      // done.
      if (Macro)
        return Macro;

      unsigned NextIndex = 1; // Skip identifier ID.
      SourceLocation Loc = ReadSourceLocation(F, Record, NextIndex);
      MacroInfo *MI = PP.AllocateMacroInfo(Loc);
      MI->setDefinitionEndLoc(ReadSourceLocation(F, Record, NextIndex));
      MI->setIsUsed(Record[NextIndex++]);
      MI->setUsedForHeaderGuard(Record[NextIndex++]);

      if (RecType == PP_MACRO_FUNCTION_LIKE) {
        // Decode function-like macro info.
        bool isC99VarArgs = Record[NextIndex++];
        bool isGNUVarArgs = Record[NextIndex++];
        bool hasCommaPasting = Record[NextIndex++];
        MacroParams.clear();
        unsigned NumArgs = Record[NextIndex++];
        for (unsigned i = 0; i != NumArgs; ++i)
          MacroParams.push_back(getLocalIdentifier(F, Record[NextIndex++]));

        // Install function-like macro info.
        MI->setIsFunctionLike();
        if (isC99VarArgs) MI->setIsC99Varargs();
        if (isGNUVarArgs) MI->setIsGNUVarargs();
        if (hasCommaPasting) MI->setHasCommaPasting();
        MI->setParameterList(MacroParams, PP.getPreprocessorAllocator());
      }

      // Remember that we saw this macro last so that we add the tokens that
      // form its body to it.
      Macro = MI;

      if (NextIndex + 1 == Record.size() && PP.getPreprocessingRecord() &&
          Record[NextIndex]) {
        // We have a macro definition. Register the association
        PreprocessedEntityID
            GlobalID = getGlobalPreprocessedEntityID(F, Record[NextIndex]);
        PreprocessingRecord &PPRec = *PP.getPreprocessingRecord();
        PreprocessingRecord::PPEntityID PPID =
            PPRec.getPPEntityID(GlobalID - 1, /*isLoaded=*/true);
        MacroDefinitionRecord *PPDef = cast_or_null<MacroDefinitionRecord>(
            PPRec.getPreprocessedEntity(PPID));
        if (PPDef)
          PPRec.RegisterMacroDefinition(Macro, PPDef);
      }

      ++NumMacrosRead;
      break;
    }

    case PP_TOKEN: {
      // If we see a TOKEN before a PP_MACRO_*, then the file is
      // erroneous, just pretend we didn't see this.
      if (!Macro) break;

      unsigned Idx = 0;
      Token Tok = ReadToken(F, Record, Idx);
      Macro->AddTokenToBody(Tok);
      break;
    }
    }
  }
}

PreprocessedEntityID
ASTReader::getGlobalPreprocessedEntityID(ModuleFile &M,
                                         unsigned LocalID) const {
  if (!M.ModuleOffsetMap.empty())
    ReadModuleOffsetMap(M);

  ContinuousRangeMap<uint32_t, int, 2>::const_iterator
    I = M.PreprocessedEntityRemap.find(LocalID - NUM_PREDEF_PP_ENTITY_IDS);
  assert(I != M.PreprocessedEntityRemap.end()
         && "Invalid index into preprocessed entity index remap");

  return LocalID + I->second;
}

unsigned HeaderFileInfoTrait::ComputeHash(internal_key_ref ikey) {
  return llvm::hash_combine(ikey.Size, ikey.ModTime);
}

HeaderFileInfoTrait::internal_key_type
HeaderFileInfoTrait::GetInternalKey(const FileEntry *FE) {
  internal_key_type ikey = {FE->getSize(),
                            M.HasTimestamps ? FE->getModificationTime() : 0,
                            FE->getName(), /*Imported*/ false};
  return ikey;
}

bool HeaderFileInfoTrait::EqualKey(internal_key_ref a, internal_key_ref b) {
  if (a.Size != b.Size || (a.ModTime && b.ModTime && a.ModTime != b.ModTime))
    return false;

  if (llvm::sys::path::is_absolute(a.Filename) && a.Filename == b.Filename)
    return true;

  // Determine whether the actual files are equivalent.
  FileManager &FileMgr = Reader.getFileManager();
  auto GetFile = [&](const internal_key_type &Key) -> const FileEntry* {
    if (!Key.Imported) {
      if (auto File = FileMgr.getFile(Key.Filename))
        return *File;
      return nullptr;
    }

    std::string Resolved = Key.Filename;
    Reader.ResolveImportedPath(M, Resolved);
    if (auto File = FileMgr.getFile(Resolved))
      return *File;
    return nullptr;
  };

  const FileEntry *FEA = GetFile(a);
  const FileEntry *FEB = GetFile(b);
  return FEA && FEA == FEB;
}

std::pair<unsigned, unsigned>
HeaderFileInfoTrait::ReadKeyDataLength(const unsigned char*& d) {
  using namespace llvm::support;

  unsigned KeyLen = (unsigned) endian::readNext<uint16_t, little, unaligned>(d);
  unsigned DataLen = (unsigned) *d++;
  return std::make_pair(KeyLen, DataLen);
}

HeaderFileInfoTrait::internal_key_type
HeaderFileInfoTrait::ReadKey(const unsigned char *d, unsigned) {
  using namespace llvm::support;

  internal_key_type ikey;
  ikey.Size = off_t(endian::readNext<uint64_t, little, unaligned>(d));
  ikey.ModTime = time_t(endian::readNext<uint64_t, little, unaligned>(d));
  ikey.Filename = (const char *)d;
  ikey.Imported = true;
  return ikey;
}

HeaderFileInfoTrait::data_type
HeaderFileInfoTrait::ReadData(internal_key_ref key, const unsigned char *d,
                              unsigned DataLen) {
  using namespace llvm::support;

  const unsigned char *End = d + DataLen;
  HeaderFileInfo HFI;
  unsigned Flags = *d++;
  // FIXME: Refactor with mergeHeaderFileInfo in HeaderSearch.cpp.
  HFI.isImport |= (Flags >> 5) & 0x01;
  HFI.isPragmaOnce |= (Flags >> 4) & 0x01;
  HFI.DirInfo = (Flags >> 1) & 0x07;
  HFI.IndexHeaderMapHeader = Flags & 0x01;
  // FIXME: Find a better way to handle this. Maybe just store a
  // "has been included" flag?
  HFI.NumIncludes = std::max(endian::readNext<uint16_t, little, unaligned>(d),
                             HFI.NumIncludes);
  HFI.ControllingMacroID = Reader.getGlobalIdentifierID(
      M, endian::readNext<uint32_t, little, unaligned>(d));
  if (unsigned FrameworkOffset =
          endian::readNext<uint32_t, little, unaligned>(d)) {
    // The framework offset is 1 greater than the actual offset,
    // since 0 is used as an indicator for "no framework name".
    StringRef FrameworkName(FrameworkStrings + FrameworkOffset - 1);
    HFI.Framework = HS->getUniqueFrameworkName(FrameworkName);
  }

  assert((End - d) % 4 == 0 &&
         "Wrong data length in HeaderFileInfo deserialization");
  while (d != End) {
    uint32_t LocalSMID = endian::readNext<uint32_t, little, unaligned>(d);
    auto HeaderRole = static_cast<ModuleMap::ModuleHeaderRole>(LocalSMID & 3);
    LocalSMID >>= 2;

    // This header is part of a module. Associate it with the module to enable
    // implicit module import.
    SubmoduleID GlobalSMID = Reader.getGlobalSubmoduleID(M, LocalSMID);
    Module *Mod = Reader.getSubmodule(GlobalSMID);
    FileManager &FileMgr = Reader.getFileManager();
    ModuleMap &ModMap =
        Reader.getPreprocessor().getHeaderSearchInfo().getModuleMap();

    std::string Filename = key.Filename;
    if (key.Imported)
      Reader.ResolveImportedPath(M, Filename);
    // FIXME: This is not always the right filename-as-written, but we're not
    // going to use this information to rebuild the module, so it doesn't make
    // a lot of difference.
    Module::Header H = { key.Filename, *FileMgr.getFile(Filename) };
    ModMap.addHeader(Mod, H, HeaderRole, /*Imported*/true);
    HFI.isModuleHeader |= !(HeaderRole & ModuleMap::TextualHeader);
  }

  // This HeaderFileInfo was externally loaded.
  HFI.External = true;
  HFI.IsValid = true;
  return HFI;
}

void ASTReader::addPendingMacro(IdentifierInfo *II,
                                ModuleFile *M,
                                uint64_t MacroDirectivesOffset) {
  assert(NumCurrentElementsDeserializing > 0 &&"Missing deserialization guard");
  PendingMacroIDs[II].push_back(PendingMacroInfo(M, MacroDirectivesOffset));
}

void ASTReader::ReadDefinedMacros() {
  // Note that we are loading defined macros.
  Deserializing Macros(this);

  for (ModuleFile &I : llvm::reverse(ModuleMgr)) {
    BitstreamCursor &MacroCursor = I.MacroCursor;

    // If there was no preprocessor block, skip this file.
    if (MacroCursor.getBitcodeBytes().empty())
      continue;

    BitstreamCursor Cursor = MacroCursor;
    if (llvm::Error Err = Cursor.JumpToBit(I.MacroStartOffset)) {
      Error(std::move(Err));
      return;
    }

    RecordData Record;
    while (true) {
      Expected<llvm::BitstreamEntry> MaybeE = Cursor.advanceSkippingSubblocks();
      if (!MaybeE) {
        Error(MaybeE.takeError());
        return;
      }
      llvm::BitstreamEntry E = MaybeE.get();

      switch (E.Kind) {
      case llvm::BitstreamEntry::SubBlock: // Handled for us already.
      case llvm::BitstreamEntry::Error:
        Error("malformed block record in AST file");
        return;
      case llvm::BitstreamEntry::EndBlock:
        goto NextCursor;

      case llvm::BitstreamEntry::Record: {
        Record.clear();
        Expected<unsigned> MaybeRecord = Cursor.readRecord(E.ID, Record);
        if (!MaybeRecord) {
          Error(MaybeRecord.takeError());
          return;
        }
        switch (MaybeRecord.get()) {
        default:  // Default behavior: ignore.
          break;

        case PP_MACRO_OBJECT_LIKE:
        case PP_MACRO_FUNCTION_LIKE: {
          IdentifierInfo *II = getLocalIdentifier(I, Record[0]);
          if (II->isOutOfDate())
            updateOutOfDateIdentifier(*II);
          break;
        }

        case PP_TOKEN:
          // Ignore tokens.
          break;
        }
        break;
      }
      }
    }
    NextCursor:  ;
  }
}

namespace {

  /// Visitor class used to look up identifirs in an AST file.
  class IdentifierLookupVisitor {
    StringRef Name;
    unsigned NameHash;
    unsigned PriorGeneration;
    unsigned &NumIdentifierLookups;
    unsigned &NumIdentifierLookupHits;
    IdentifierInfo *Found = nullptr;

  public:
    IdentifierLookupVisitor(StringRef Name, unsigned PriorGeneration,
                            unsigned &NumIdentifierLookups,
                            unsigned &NumIdentifierLookupHits)
      : Name(Name), NameHash(ASTIdentifierLookupTrait::ComputeHash(Name)),
        PriorGeneration(PriorGeneration),
        NumIdentifierLookups(NumIdentifierLookups),
        NumIdentifierLookupHits(NumIdentifierLookupHits) {}

    bool operator()(ModuleFile &M) {
      // If we've already searched this module file, skip it now.
      if (M.Generation <= PriorGeneration)
        return true;

      ASTIdentifierLookupTable *IdTable
        = (ASTIdentifierLookupTable *)M.IdentifierLookupTable;
      if (!IdTable)
        return false;

      ASTIdentifierLookupTrait Trait(IdTable->getInfoObj().getReader(), M,
                                     Found);
      ++NumIdentifierLookups;
      ASTIdentifierLookupTable::iterator Pos =
          IdTable->find_hashed(Name, NameHash, &Trait);
      if (Pos == IdTable->end())
        return false;

      // Dereferencing the iterator has the effect of building the
      // IdentifierInfo node and populating it with the various
      // declarations it needs.
      ++NumIdentifierLookupHits;
      Found = *Pos;
      return true;
    }

    // Retrieve the identifier info found within the module
    // files.
    IdentifierInfo *getIdentifierInfo() const { return Found; }
  };

} // namespace

void ASTReader::updateOutOfDateIdentifier(IdentifierInfo &II) {
  // Note that we are loading an identifier.
  Deserializing AnIdentifier(this);

  unsigned PriorGeneration = 0;
  if (getContext().getLangOpts().Modules)
    PriorGeneration = IdentifierGeneration[&II];

  // If there is a global index, look there first to determine which modules
  // provably do not have any results for this identifier.
  GlobalModuleIndex::HitSet Hits;
  GlobalModuleIndex::HitSet *HitsPtr = nullptr;
  if (!loadGlobalIndex()) {
    if (GlobalIndex->lookupIdentifier(II.getName(), Hits)) {
      HitsPtr = &Hits;
    }
  }

  IdentifierLookupVisitor Visitor(II.getName(), PriorGeneration,
                                  NumIdentifierLookups,
                                  NumIdentifierLookupHits);
  ModuleMgr.visit(Visitor, HitsPtr);
  markIdentifierUpToDate(&II);
}

void ASTReader::markIdentifierUpToDate(IdentifierInfo *II) {
  if (!II)
    return;

  II->setOutOfDate(false);

  // Update the generation for this identifier.
  if (getContext().getLangOpts().Modules)
    IdentifierGeneration[II] = getGeneration();
}

void ASTReader::resolvePendingMacro(IdentifierInfo *II,
                                    const PendingMacroInfo &PMInfo) {
  ModuleFile &M = *PMInfo.M;

  BitstreamCursor &Cursor = M.MacroCursor;
  SavedStreamPosition SavedPosition(Cursor);
  if (llvm::Error Err = Cursor.JumpToBit(PMInfo.MacroDirectivesOffset)) {
    Error(std::move(Err));
    return;
  }

  struct ModuleMacroRecord {
    SubmoduleID SubModID;
    MacroInfo *MI;
    SmallVector<SubmoduleID, 8> Overrides;
  };
  llvm::SmallVector<ModuleMacroRecord, 8> ModuleMacros;

  // We expect to see a sequence of PP_MODULE_MACRO records listing exported
  // macros, followed by a PP_MACRO_DIRECTIVE_HISTORY record with the complete
  // macro histroy.
  RecordData Record;
  while (true) {
    Expected<llvm::BitstreamEntry> MaybeEntry =
        Cursor.advance(BitstreamCursor::AF_DontPopBlockAtEnd);
    if (!MaybeEntry) {
      Error(MaybeEntry.takeError());
      return;
    }
    llvm::BitstreamEntry Entry = MaybeEntry.get();

    if (Entry.Kind != llvm::BitstreamEntry::Record) {
      Error("malformed block record in AST file");
      return;
    }

    Record.clear();
    Expected<unsigned> MaybePP = Cursor.readRecord(Entry.ID, Record);
    if (!MaybePP) {
      Error(MaybePP.takeError());
      return;
    }
    switch ((PreprocessorRecordTypes)MaybePP.get()) {
    case PP_MACRO_DIRECTIVE_HISTORY:
      break;

    case PP_MODULE_MACRO: {
      ModuleMacros.push_back(ModuleMacroRecord());
      auto &Info = ModuleMacros.back();
      Info.SubModID = getGlobalSubmoduleID(M, Record[0]);
      Info.MI = getMacro(getGlobalMacroID(M, Record[1]));
      for (int I = 2, N = Record.size(); I != N; ++I)
        Info.Overrides.push_back(getGlobalSubmoduleID(M, Record[I]));
      continue;
    }

    default:
      Error("malformed block record in AST file");
      return;
    }

    // We found the macro directive history; that's the last record
    // for this macro.
    break;
  }

  // Module macros are listed in reverse dependency order.
  {
    std::reverse(ModuleMacros.begin(), ModuleMacros.end());
    llvm::SmallVector<ModuleMacro*, 8> Overrides;
    for (auto &MMR : ModuleMacros) {
      Overrides.clear();
      for (unsigned ModID : MMR.Overrides) {
        Module *Mod = getSubmodule(ModID);
        auto *Macro = PP.getModuleMacro(Mod, II);
        assert(Macro && "missing definition for overridden macro");
        Overrides.push_back(Macro);
      }

      bool Inserted = false;
      Module *Owner = getSubmodule(MMR.SubModID);
      PP.addModuleMacro(Owner, II, MMR.MI, Overrides, Inserted);
    }
  }

  // Don't read the directive history for a module; we don't have anywhere
  // to put it.
  if (M.isModule())
    return;

  // Deserialize the macro directives history in reverse source-order.
  MacroDirective *Latest = nullptr, *Earliest = nullptr;
  unsigned Idx = 0, N = Record.size();
  while (Idx < N) {
    MacroDirective *MD = nullptr;
    SourceLocation Loc = ReadSourceLocation(M, Record, Idx);
    MacroDirective::Kind K = (MacroDirective::Kind)Record[Idx++];
    switch (K) {
    case MacroDirective::MD_Define: {
      MacroInfo *MI = getMacro(getGlobalMacroID(M, Record[Idx++]));
      MD = PP.AllocateDefMacroDirective(MI, Loc);
      break;
    }
    case MacroDirective::MD_Undefine:
      MD = PP.AllocateUndefMacroDirective(Loc);
      break;
    case MacroDirective::MD_Visibility:
      bool isPublic = Record[Idx++];
      MD = PP.AllocateVisibilityMacroDirective(Loc, isPublic);
      break;
    }

    if (!Latest)
      Latest = MD;
    if (Earliest)
      Earliest->setPrevious(MD);
    Earliest = MD;
  }

  if (Latest)
    PP.setLoadedMacroDirective(II, Earliest, Latest);
}

ASTReader::InputFileInfo
ASTReader::readInputFileInfo(ModuleFile &F, unsigned ID) {
  // Go find this input file.
  BitstreamCursor &Cursor = F.InputFilesCursor;
  SavedStreamPosition SavedPosition(Cursor);
  if (llvm::Error Err = Cursor.JumpToBit(F.InputFileOffsets[ID - 1])) {
    // FIXME this drops errors on the floor.
    consumeError(std::move(Err));
  }

  Expected<unsigned> MaybeCode = Cursor.ReadCode();
  if (!MaybeCode) {
    // FIXME this drops errors on the floor.
    consumeError(MaybeCode.takeError());
  }
  unsigned Code = MaybeCode.get();
  RecordData Record;
  StringRef Blob;

  if (Expected<unsigned> Maybe = Cursor.readRecord(Code, Record, &Blob))
    assert(static_cast<InputFileRecordTypes>(Maybe.get()) == INPUT_FILE &&
           "invalid record type for input file");
  else {
    // FIXME this drops errors on the floor.
    consumeError(Maybe.takeError());
  }

  assert(Record[0] == ID && "Bogus stored ID or offset");
  InputFileInfo R;
  R.StoredSize = static_cast<off_t>(Record[1]);
  R.StoredTime = static_cast<time_t>(Record[2]);
  R.Overridden = static_cast<bool>(Record[3]);
  R.Transient = static_cast<bool>(Record[4]);
  R.TopLevelModuleMap = static_cast<bool>(Record[5]);
  R.Filename = Blob;
  ResolveImportedPath(F, R.Filename);

  Expected<llvm::BitstreamEntry> MaybeEntry = Cursor.advance();
  if (!MaybeEntry) // FIXME this drops errors on the floor.
    consumeError(MaybeEntry.takeError());
  llvm::BitstreamEntry Entry = MaybeEntry.get();
  assert(Entry.Kind == llvm::BitstreamEntry::Record &&
         "expected record type for input file hash");

  Record.clear();
  if (Expected<unsigned> Maybe = Cursor.readRecord(Entry.ID, Record))
    assert(static_cast<InputFileRecordTypes>(Maybe.get()) == INPUT_FILE_HASH &&
           "invalid record type for input file hash");
  else {
    // FIXME this drops errors on the floor.
    consumeError(Maybe.takeError());
  }
  R.ContentHash = (static_cast<uint64_t>(Record[1]) << 32) |
                  static_cast<uint64_t>(Record[0]);
  return R;
}

static unsigned moduleKindForDiagnostic(ModuleKind Kind);
InputFile ASTReader::getInputFile(ModuleFile &F, unsigned ID, bool Complain) {
  // If this ID is bogus, just return an empty input file.
  if (ID == 0 || ID > F.InputFilesLoaded.size())
    return InputFile();

  // If we've already loaded this input file, return it.
  if (F.InputFilesLoaded[ID-1].getFile())
    return F.InputFilesLoaded[ID-1];

  if (F.InputFilesLoaded[ID-1].isNotFound())
    return InputFile();

  // Go find this input file.
  BitstreamCursor &Cursor = F.InputFilesCursor;
  SavedStreamPosition SavedPosition(Cursor);
  if (llvm::Error Err = Cursor.JumpToBit(F.InputFileOffsets[ID - 1])) {
    // FIXME this drops errors on the floor.
    consumeError(std::move(Err));
  }

  InputFileInfo FI = readInputFileInfo(F, ID);
  off_t StoredSize = FI.StoredSize;
  time_t StoredTime = FI.StoredTime;
  bool Overridden = FI.Overridden;
  bool Transient = FI.Transient;
  StringRef Filename = FI.Filename;
  uint64_t StoredContentHash = FI.ContentHash;

  const FileEntry *File = nullptr;
  if (auto FE = FileMgr.getFile(Filename, /*OpenFile=*/false))
    File = *FE;

  // If we didn't find the file, resolve it relative to the
  // original directory from which this AST file was created.
  if (File == nullptr && !F.OriginalDir.empty() && !F.BaseDirectory.empty() &&
      F.OriginalDir != F.BaseDirectory) {
    std::string Resolved = resolveFileRelativeToOriginalDir(
        Filename, F.OriginalDir, F.BaseDirectory);
    if (!Resolved.empty())
      if (auto FE = FileMgr.getFile(Resolved))
        File = *FE;
  }

  // For an overridden file, create a virtual file with the stored
  // size/timestamp.
  if ((Overridden || Transient) && File == nullptr)
    File = FileMgr.getVirtualFile(Filename, StoredSize, StoredTime);

  if (File == nullptr) {
    if (Complain) {
      std::string ErrorStr = "could not find file '";
      ErrorStr += Filename;
      ErrorStr += "' referenced by AST file '";
      ErrorStr += F.FileName;
      ErrorStr += "'";
      Error(ErrorStr);
    }
    // Record that we didn't find the file.
    F.InputFilesLoaded[ID-1] = InputFile::getNotFound();
    return InputFile();
  }

  // Check if there was a request to override the contents of the file
  // that was part of the precompiled header. Overriding such a file
  // can lead to problems when lexing using the source locations from the
  // PCH.
  SourceManager &SM = getSourceManager();
  // FIXME: Reject if the overrides are different.
  if ((!Overridden && !Transient) && SM.isFileOverridden(File)) {
    if (Complain)
      Error(diag::err_fe_pch_file_overridden, Filename);

    // After emitting the diagnostic, bypass the overriding file to recover
    // (this creates a separate FileEntry).
    File = SM.bypassFileContentsOverride(*File);
    if (!File) {
      F.InputFilesLoaded[ID - 1] = InputFile::getNotFound();
      return InputFile();
    }
  }

  enum ModificationType {
    Size,
    ModTime,
    Content,
    None,
  };
  auto HasInputFileChanged = [&]() {
    if (StoredSize != File->getSize())
      return ModificationType::Size;
    if (!DisableValidation && StoredTime &&
        StoredTime != File->getModificationTime()) {
      // In case the modification time changes but not the content,
      // accept the cached file as legit.
      if (ValidateASTInputFilesContent &&
          StoredContentHash != static_cast<uint64_t>(llvm::hash_code(-1))) {
        auto MemBuffOrError = FileMgr.getBufferForFile(File);
        if (!MemBuffOrError) {
          if (!Complain)
            return ModificationType::ModTime;
          std::string ErrorStr = "could not get buffer for file '";
          ErrorStr += File->getName();
          ErrorStr += "'";
          Error(ErrorStr);
          return ModificationType::ModTime;
        }

        auto ContentHash = hash_value(MemBuffOrError.get()->getBuffer());
        if (StoredContentHash == static_cast<uint64_t>(ContentHash))
          return ModificationType::None;
        return ModificationType::Content;
      }
      return ModificationType::ModTime;
    }
    return ModificationType::None;
  };

  bool IsOutOfDate = false;
  auto FileChange = HasInputFileChanged();
  // For an overridden file, there is nothing to validate.
  if (!Overridden && FileChange != ModificationType::None) {
    if (Complain) {
      // Build a list of the PCH imports that got us here (in reverse).
      SmallVector<ModuleFile *, 4> ImportStack(1, &F);
      while (!ImportStack.back()->ImportedBy.empty())
        ImportStack.push_back(ImportStack.back()->ImportedBy[0]);

      // The top-level PCH is stale.
      StringRef TopLevelPCHName(ImportStack.back()->FileName);
      unsigned DiagnosticKind =
          moduleKindForDiagnostic(ImportStack.back()->Kind);
      if (DiagnosticKind == 0)
        Error(diag::err_fe_pch_file_modified, Filename, TopLevelPCHName,
              (unsigned)FileChange);
      else if (DiagnosticKind == 1)
        Error(diag::err_fe_module_file_modified, Filename, TopLevelPCHName,
              (unsigned)FileChange);
      else
        Error(diag::err_fe_ast_file_modified, Filename, TopLevelPCHName,
              (unsigned)FileChange);

      // Print the import stack.
      if (ImportStack.size() > 1 && !Diags.isDiagnosticInFlight()) {
        Diag(diag::note_pch_required_by)
          << Filename << ImportStack[0]->FileName;
        for (unsigned I = 1; I < ImportStack.size(); ++I)
          Diag(diag::note_pch_required_by)
            << ImportStack[I-1]->FileName << ImportStack[I]->FileName;
      }

      if (!Diags.isDiagnosticInFlight())
        Diag(diag::note_pch_rebuild_required) << TopLevelPCHName;
    }

    IsOutOfDate = true;
  }
  // FIXME: If the file is overridden and we've already opened it,
  // issue an error (or split it into a separate FileEntry).

  InputFile IF = InputFile(File, Overridden || Transient, IsOutOfDate);

  // Note that we've loaded this input file.
  F.InputFilesLoaded[ID-1] = IF;
  return IF;
}

/// If we are loading a relocatable PCH or module file, and the filename
/// is not an absolute path, add the system or module root to the beginning of
/// the file name.
void ASTReader::ResolveImportedPath(ModuleFile &M, std::string &Filename) {
  // Resolve relative to the base directory, if we have one.
  if (!M.BaseDirectory.empty())
    return ResolveImportedPath(Filename, M.BaseDirectory);
}

void ASTReader::ResolveImportedPath(std::string &Filename, StringRef Prefix) {
  if (Filename.empty() || llvm::sys::path::is_absolute(Filename))
    return;

  SmallString<128> Buffer;
  llvm::sys::path::append(Buffer, Prefix, Filename);
  Filename.assign(Buffer.begin(), Buffer.end());
}

static bool isDiagnosedResult(ASTReader::ASTReadResult ARR, unsigned Caps) {
  switch (ARR) {
  case ASTReader::Failure: return true;
  case ASTReader::Missing: return !(Caps & ASTReader::ARR_Missing);
  case ASTReader::OutOfDate: return !(Caps & ASTReader::ARR_OutOfDate);
  case ASTReader::VersionMismatch: return !(Caps & ASTReader::ARR_VersionMismatch);
  case ASTReader::ConfigurationMismatch:
    return !(Caps & ASTReader::ARR_ConfigurationMismatch);
  case ASTReader::HadErrors: return true;
  case ASTReader::Success: return false;
  }

  llvm_unreachable("unknown ASTReadResult");
}

ASTReader::ASTReadResult ASTReader::ReadOptionsBlock(
    BitstreamCursor &Stream, unsigned ClientLoadCapabilities,
    bool AllowCompatibleConfigurationMismatch, ASTReaderListener &Listener,
    std::string &SuggestedPredefines) {
  if (llvm::Error Err = Stream.EnterSubBlock(OPTIONS_BLOCK_ID)) {
    // FIXME this drops errors on the floor.
    consumeError(std::move(Err));
    return Failure;
  }

  // Read all of the records in the options block.
  RecordData Record;
  ASTReadResult Result = Success;
  while (true) {
    Expected<llvm::BitstreamEntry> MaybeEntry = Stream.advance();
    if (!MaybeEntry) {
      // FIXME this drops errors on the floor.
      consumeError(MaybeEntry.takeError());
      return Failure;
    }
    llvm::BitstreamEntry Entry = MaybeEntry.get();

    switch (Entry.Kind) {
    case llvm::BitstreamEntry::Error:
    case llvm::BitstreamEntry::SubBlock:
      return Failure;

    case llvm::BitstreamEntry::EndBlock:
      return Result;

    case llvm::BitstreamEntry::Record:
      // The interesting case.
      break;
    }

    // Read and process a record.
    Record.clear();
    Expected<unsigned> MaybeRecordType = Stream.readRecord(Entry.ID, Record);
    if (!MaybeRecordType) {
      // FIXME this drops errors on the floor.
      consumeError(MaybeRecordType.takeError());
      return Failure;
    }
    switch ((OptionsRecordTypes)MaybeRecordType.get()) {
    case LANGUAGE_OPTIONS: {
      bool Complain = (ClientLoadCapabilities & ARR_ConfigurationMismatch) == 0;
      if (ParseLanguageOptions(Record, Complain, Listener,
                               AllowCompatibleConfigurationMismatch))
        Result = ConfigurationMismatch;
      break;
    }

    case TARGET_OPTIONS: {
      bool Complain = (ClientLoadCapabilities & ARR_ConfigurationMismatch) == 0;
      if (ParseTargetOptions(Record, Complain, Listener,
                             AllowCompatibleConfigurationMismatch))
        Result = ConfigurationMismatch;
      break;
    }

    case FILE_SYSTEM_OPTIONS: {
      bool Complain = (ClientLoadCapabilities & ARR_ConfigurationMismatch) == 0;
      if (!AllowCompatibleConfigurationMismatch &&
          ParseFileSystemOptions(Record, Complain, Listener))
        Result = ConfigurationMismatch;
      break;
    }

    case HEADER_SEARCH_OPTIONS: {
      bool Complain = (ClientLoadCapabilities & ARR_ConfigurationMismatch) == 0;
      if (!AllowCompatibleConfigurationMismatch &&
          ParseHeaderSearchOptions(Record, Complain, Listener))
        Result = ConfigurationMismatch;
      break;
    }

    case PREPROCESSOR_OPTIONS:
      bool Complain = (ClientLoadCapabilities & ARR_ConfigurationMismatch) == 0;
      if (!AllowCompatibleConfigurationMismatch &&
          ParsePreprocessorOptions(Record, Complain, Listener,
                                   SuggestedPredefines))
        Result = ConfigurationMismatch;
      break;
    }
  }
}

ASTReader::ASTReadResult
ASTReader::ReadControlBlock(ModuleFile &F,
                            SmallVectorImpl<ImportedModule> &Loaded,
                            const ModuleFile *ImportedBy,
                            unsigned ClientLoadCapabilities) {
  BitstreamCursor &Stream = F.Stream;

  if (llvm::Error Err = Stream.EnterSubBlock(CONTROL_BLOCK_ID)) {
    Error(std::move(Err));
    return Failure;
  }

  // Lambda to read the unhashed control block the first time it's called.
  //
  // For PCM files, the unhashed control block cannot be read until after the
  // MODULE_NAME record.  However, PCH files have no MODULE_NAME, and yet still
  // need to look ahead before reading the IMPORTS record.  For consistency,
  // this block is always read somehow (see BitstreamEntry::EndBlock).
  bool HasReadUnhashedControlBlock = false;
  auto readUnhashedControlBlockOnce = [&]() {
    if (!HasReadUnhashedControlBlock) {
      HasReadUnhashedControlBlock = true;
      if (ASTReadResult Result =
              readUnhashedControlBlock(F, ImportedBy, ClientLoadCapabilities))
        return Result;
    }
    return Success;
  };

  // Read all of the records and blocks in the control block.
  RecordData Record;
  unsigned NumInputs = 0;
  unsigned NumUserInputs = 0;
  StringRef BaseDirectoryAsWritten;
  while (true) {
    Expected<llvm::BitstreamEntry> MaybeEntry = Stream.advance();
    if (!MaybeEntry) {
      Error(MaybeEntry.takeError());
      return Failure;
    }
    llvm::BitstreamEntry Entry = MaybeEntry.get();

    switch (Entry.Kind) {
    case llvm::BitstreamEntry::Error:
      Error("malformed block record in AST file");
      return Failure;
    case llvm::BitstreamEntry::EndBlock: {
      // Validate the module before returning.  This call catches an AST with
      // no module name and no imports.
      if (ASTReadResult Result = readUnhashedControlBlockOnce())
        return Result;

      // Validate input files.
      const HeaderSearchOptions &HSOpts =
          PP.getHeaderSearchInfo().getHeaderSearchOpts();

      // All user input files reside at the index range [0, NumUserInputs), and
      // system input files reside at [NumUserInputs, NumInputs). For explicitly
      // loaded module files, ignore missing inputs.
      if (!DisableValidation && F.Kind != MK_ExplicitModule &&
          F.Kind != MK_PrebuiltModule) {
        bool Complain = (ClientLoadCapabilities & ARR_OutOfDate) == 0;

        // If we are reading a module, we will create a verification timestamp,
        // so we verify all input files.  Otherwise, verify only user input
        // files.

        unsigned N = NumUserInputs;
        if (ValidateSystemInputs ||
            (HSOpts.ModulesValidateOncePerBuildSession &&
             F.InputFilesValidationTimestamp <= HSOpts.BuildSessionTimestamp &&
             F.Kind == MK_ImplicitModule))
          N = NumInputs;

        for (unsigned I = 0; I < N; ++I) {
          InputFile IF = getInputFile(F, I+1, Complain);
          if (!IF.getFile() || IF.isOutOfDate())
            return OutOfDate;
        }
      }

      if (Listener)
        Listener->visitModuleFile(F.FileName, F.Kind);

      if (Listener && Listener->needsInputFileVisitation()) {
        unsigned N = Listener->needsSystemInputFileVisitation() ? NumInputs
                                                                : NumUserInputs;
        for (unsigned I = 0; I < N; ++I) {
          bool IsSystem = I >= NumUserInputs;
          InputFileInfo FI = readInputFileInfo(F, I+1);
          Listener->visitInputFile(FI.Filename, IsSystem, FI.Overridden,
                                   F.Kind == MK_ExplicitModule ||
                                   F.Kind == MK_PrebuiltModule);
        }
      }

      return Success;
    }

    case llvm::BitstreamEntry::SubBlock:
      switch (Entry.ID) {
      case INPUT_FILES_BLOCK_ID:
        F.InputFilesCursor = Stream;
        if (llvm::Error Err = Stream.SkipBlock()) {
          Error(std::move(Err));
          return Failure;
        }
        if (ReadBlockAbbrevs(F.InputFilesCursor, INPUT_FILES_BLOCK_ID)) {
          Error("malformed block record in AST file");
          return Failure;
        }
        continue;

      case OPTIONS_BLOCK_ID:
        // If we're reading the first module for this group, check its options
        // are compatible with ours. For modules it imports, no further checking
        // is required, because we checked them when we built it.
        if (Listener && !ImportedBy) {
          // Should we allow the configuration of the module file to differ from
          // the configuration of the current translation unit in a compatible
          // way?
          //
          // FIXME: Allow this for files explicitly specified with -include-pch.
          bool AllowCompatibleConfigurationMismatch =
              F.Kind == MK_ExplicitModule || F.Kind == MK_PrebuiltModule;

          ASTReadResult Result =
              ReadOptionsBlock(Stream, ClientLoadCapabilities,
                               AllowCompatibleConfigurationMismatch, *Listener,
                               SuggestedPredefines);
          if (Result == Failure) {
            Error("malformed block record in AST file");
            return Result;
          }

          if (DisableValidation ||
              (AllowConfigurationMismatch && Result == ConfigurationMismatch))
            Result = Success;

          // If we can't load the module, exit early since we likely
          // will rebuild the module anyway. The stream may be in the
          // middle of a block.
          if (Result != Success)
            return Result;
        } else if (llvm::Error Err = Stream.SkipBlock()) {
          Error(std::move(Err));
          return Failure;
        }
        continue;

      default:
        if (llvm::Error Err = Stream.SkipBlock()) {
          Error(std::move(Err));
          return Failure;
        }
        continue;
      }

    case llvm::BitstreamEntry::Record:
      // The interesting case.
      break;
    }

    // Read and process a record.
    Record.clear();
    StringRef Blob;
    Expected<unsigned> MaybeRecordType =
        Stream.readRecord(Entry.ID, Record, &Blob);
    if (!MaybeRecordType) {
      Error(MaybeRecordType.takeError());
      return Failure;
    }
    switch ((ControlRecordTypes)MaybeRecordType.get()) {
    case METADATA: {
      if (Record[0] != VERSION_MAJOR && !DisableValidation) {
        if ((ClientLoadCapabilities & ARR_VersionMismatch) == 0)
          Diag(Record[0] < VERSION_MAJOR? diag::err_pch_version_too_old
                                        : diag::err_pch_version_too_new);
        return VersionMismatch;
      }

      bool hasErrors = Record[7];
      if (hasErrors && !DisableValidation && !AllowASTWithCompilerErrors) {
        Diag(diag::err_pch_with_compiler_errors);
        return HadErrors;
      }
      if (hasErrors) {
        Diags.ErrorOccurred = true;
        Diags.UncompilableErrorOccurred = true;
        Diags.UnrecoverableErrorOccurred = true;
      }

      F.RelocatablePCH = Record[4];
      // Relative paths in a relocatable PCH are relative to our sysroot.
      if (F.RelocatablePCH)
        F.BaseDirectory = isysroot.empty() ? "/" : isysroot;

      F.HasTimestamps = Record[5];

      F.PCHHasObjectFile = Record[6];

      const std::string &CurBranch = getClangFullRepositoryVersion();
      StringRef ASTBranch = Blob;
      if (StringRef(CurBranch) != ASTBranch && !DisableValidation) {
        if ((ClientLoadCapabilities & ARR_VersionMismatch) == 0)
          Diag(diag::err_pch_different_branch) << ASTBranch << CurBranch;
        return VersionMismatch;
      }
      break;
    }

    case IMPORTS: {
      // Validate the AST before processing any imports (otherwise, untangling
      // them can be error-prone and expensive).  A module will have a name and
      // will already have been validated, but this catches the PCH case.
      if (ASTReadResult Result = readUnhashedControlBlockOnce())
        return Result;

      // Load each of the imported PCH files.
      unsigned Idx = 0, N = Record.size();
      while (Idx < N) {
        // Read information about the AST file.
        ModuleKind ImportedKind = (ModuleKind)Record[Idx++];
        // The import location will be the local one for now; we will adjust
        // all import locations of module imports after the global source
        // location info are setup, in ReadAST.
        SourceLocation ImportLoc =
            ReadUntranslatedSourceLocation(Record[Idx++]);
        off_t StoredSize = (off_t)Record[Idx++];
        time_t StoredModTime = (time_t)Record[Idx++];
        ASTFileSignature StoredSignature = {
            {{(uint32_t)Record[Idx++], (uint32_t)Record[Idx++],
              (uint32_t)Record[Idx++], (uint32_t)Record[Idx++],
              (uint32_t)Record[Idx++]}}};

        std::string ImportedName = ReadString(Record, Idx);
        std::string ImportedFile;

        // For prebuilt and explicit modules first consult the file map for
        // an override. Note that here we don't search prebuilt module
        // directories, only the explicit name to file mappings. Also, we will
        // still verify the size/signature making sure it is essentially the
        // same file but perhaps in a different location.
        if (ImportedKind == MK_PrebuiltModule || ImportedKind == MK_ExplicitModule)
          ImportedFile = PP.getHeaderSearchInfo().getPrebuiltModuleFileName(
            ImportedName, /*FileMapOnly*/ true);

        if (ImportedFile.empty())
          // Use BaseDirectoryAsWritten to ensure we use the same path in the
          // ModuleCache as when writing.
          ImportedFile = ReadPath(BaseDirectoryAsWritten, Record, Idx);
        else
          SkipPath(Record, Idx);

        // If our client can't cope with us being out of date, we can't cope with
        // our dependency being missing.
        unsigned Capabilities = ClientLoadCapabilities;
        if ((ClientLoadCapabilities & ARR_OutOfDate) == 0)
          Capabilities &= ~ARR_Missing;

        // Load the AST file.
        auto Result = ReadASTCore(ImportedFile, ImportedKind, ImportLoc, &F,
                                  Loaded, StoredSize, StoredModTime,
                                  StoredSignature, Capabilities);

        // If we diagnosed a problem, produce a backtrace.
        if (isDiagnosedResult(Result, Capabilities))
          Diag(diag::note_module_file_imported_by)
              << F.FileName << !F.ModuleName.empty() << F.ModuleName;

        switch (Result) {
        case Failure: return Failure;
          // If we have to ignore the dependency, we'll have to ignore this too.
        case Missing:
        case OutOfDate: return OutOfDate;
        case VersionMismatch: return VersionMismatch;
        case ConfigurationMismatch: return ConfigurationMismatch;
        case HadErrors: return HadErrors;
        case Success: break;
        }
      }
      break;
    }

    case ORIGINAL_FILE:
      F.OriginalSourceFileID = FileID::get(Record[0]);
      F.ActualOriginalSourceFileName = Blob;
      F.OriginalSourceFileName = F.ActualOriginalSourceFileName;
      ResolveImportedPath(F, F.OriginalSourceFileName);
      break;

    case ORIGINAL_FILE_ID:
      F.OriginalSourceFileID = FileID::get(Record[0]);
      break;

    case ORIGINAL_PCH_DIR:
      F.OriginalDir = Blob;
      break;

    case MODULE_NAME:
      F.ModuleName = Blob;
      Diag(diag::remark_module_import)
          << F.ModuleName << F.FileName << (ImportedBy ? true : false)
          << (ImportedBy ? StringRef(ImportedBy->ModuleName) : StringRef());
      if (Listener)
        Listener->ReadModuleName(F.ModuleName);

      // Validate the AST as soon as we have a name so we can exit early on
      // failure.
      if (ASTReadResult Result = readUnhashedControlBlockOnce())
        return Result;

      break;

    case MODULE_DIRECTORY: {
      // Save the BaseDirectory as written in the PCM for computing the module
      // filename for the ModuleCache.
      BaseDirectoryAsWritten = Blob;
      assert(!F.ModuleName.empty() &&
             "MODULE_DIRECTORY found before MODULE_NAME");
      // If we've already loaded a module map file covering this module, we may
      // have a better path for it (relative to the current build).
      Module *M = PP.getHeaderSearchInfo().lookupModule(
          F.ModuleName, /*AllowSearch*/ true,
          /*AllowExtraModuleMapSearch*/ true);
      if (M && M->Directory) {
        // If we're implicitly loading a module, the base directory can't
        // change between the build and use.
        // Don't emit module relocation error if we have -fno-validate-pch
        if (!PP.getPreprocessorOpts().DisablePCHValidation &&
            F.Kind != MK_ExplicitModule && F.Kind != MK_PrebuiltModule) {
          auto BuildDir = PP.getFileManager().getDirectory(Blob);
          if (!BuildDir || *BuildDir != M->Directory) {
            if ((ClientLoadCapabilities & ARR_OutOfDate) == 0)
              Diag(diag::err_imported_module_relocated)
                  << F.ModuleName << Blob << M->Directory->getName();
            return OutOfDate;
          }
        }
        F.BaseDirectory = M->Directory->getName();
      } else {
        F.BaseDirectory = Blob;
      }
      break;
    }

    case MODULE_MAP_FILE:
      if (ASTReadResult Result =
              ReadModuleMapFileBlock(Record, F, ImportedBy, ClientLoadCapabilities))
        return Result;
      break;

    case INPUT_FILE_OFFSETS:
      NumInputs = Record[0];
      NumUserInputs = Record[1];
      F.InputFileOffsets =
          (const llvm::support::unaligned_uint64_t *)Blob.data();
      F.InputFilesLoaded.resize(NumInputs);
      F.NumUserInputFiles = NumUserInputs;
      break;
    }
  }
}

ASTReader::ASTReadResult
ASTReader::ReadASTBlock(ModuleFile &F, unsigned ClientLoadCapabilities) {
  BitstreamCursor &Stream = F.Stream;

  if (llvm::Error Err = Stream.EnterSubBlock(AST_BLOCK_ID)) {
    Error(std::move(Err));
    return Failure;
  }

  // Read all of the records and blocks for the AST file.
  RecordData Record;
  while (true) {
    Expected<llvm::BitstreamEntry> MaybeEntry = Stream.advance();
    if (!MaybeEntry) {
      Error(MaybeEntry.takeError());
      return Failure;
    }
    llvm::BitstreamEntry Entry = MaybeEntry.get();

    switch (Entry.Kind) {
    case llvm::BitstreamEntry::Error:
      Error("error at end of module block in AST file");
      return Failure;
    case llvm::BitstreamEntry::EndBlock:
      // Outside of C++, we do not store a lookup map for the translation unit.
      // Instead, mark it as needing a lookup map to be built if this module
      // contains any declarations lexically within it (which it always does!).
      // This usually has no cost, since we very rarely need the lookup map for
      // the translation unit outside C++.
      if (ASTContext *Ctx = ContextObj) {
        DeclContext *DC = Ctx->getTranslationUnitDecl();
        if (DC->hasExternalLexicalStorage() && !Ctx->getLangOpts().CPlusPlus)
          DC->setMustBuildLookupTable();
      }

      return Success;
    case llvm::BitstreamEntry::SubBlock:
      switch (Entry.ID) {
      case DECLTYPES_BLOCK_ID:
        // We lazily load the decls block, but we want to set up the
        // DeclsCursor cursor to point into it.  Clone our current bitcode
        // cursor to it, enter the block and read the abbrevs in that block.
        // With the main cursor, we just skip over it.
        F.DeclsCursor = Stream;
        if (llvm::Error Err = Stream.SkipBlock()) {
          Error(std::move(Err));
          return Failure;
        }
        if (ReadBlockAbbrevs(F.DeclsCursor, DECLTYPES_BLOCK_ID)) {
          Error("malformed block record in AST file");
          return Failure;
        }
        break;

      case PREPROCESSOR_BLOCK_ID:
        F.MacroCursor = Stream;
        if (!PP.getExternalSource())
          PP.setExternalSource(this);

        if (llvm::Error Err = Stream.SkipBlock()) {
          Error(std::move(Err));
          return Failure;
        }
        if (ReadBlockAbbrevs(F.MacroCursor, PREPROCESSOR_BLOCK_ID)) {
          Error("malformed block record in AST file");
          return Failure;
        }
        F.MacroStartOffset = F.MacroCursor.GetCurrentBitNo();
        break;

      case PREPROCESSOR_DETAIL_BLOCK_ID:
        F.PreprocessorDetailCursor = Stream;

        if (llvm::Error Err = Stream.SkipBlock()) {
          Error(std::move(Err));
          return Failure;
        }
        if (ReadBlockAbbrevs(F.PreprocessorDetailCursor,
                             PREPROCESSOR_DETAIL_BLOCK_ID)) {
          Error("malformed preprocessor detail record in AST file");
          return Failure;
        }
        F.PreprocessorDetailStartOffset
        = F.PreprocessorDetailCursor.GetCurrentBitNo();

        if (!PP.getPreprocessingRecord())
          PP.createPreprocessingRecord();
        if (!PP.getPreprocessingRecord()->getExternalSource())
          PP.getPreprocessingRecord()->SetExternalSource(*this);
        break;

      case SOURCE_MANAGER_BLOCK_ID:
        if (ReadSourceManagerBlock(F))
          return Failure;
        break;

      case SUBMODULE_BLOCK_ID:
        if (ASTReadResult Result =
                ReadSubmoduleBlock(F, ClientLoadCapabilities))
          return Result;
        break;

      case COMMENTS_BLOCK_ID: {
        BitstreamCursor C = Stream;

        if (llvm::Error Err = Stream.SkipBlock()) {
          Error(std::move(Err));
          return Failure;
        }
        if (ReadBlockAbbrevs(C, COMMENTS_BLOCK_ID)) {
          Error("malformed comments block in AST file");
          return Failure;
        }
        CommentsCursors.push_back(std::make_pair(C, &F));
        break;
      }

      default:
        if (llvm::Error Err = Stream.SkipBlock()) {
          Error(std::move(Err));
          return Failure;
        }
        break;
      }
      continue;

    case llvm::BitstreamEntry::Record:
      // The interesting case.
      break;
    }

    // Read and process a record.
    Record.clear();
    StringRef Blob;
    Expected<unsigned> MaybeRecordType =
        Stream.readRecord(Entry.ID, Record, &Blob);
    if (!MaybeRecordType) {
      Error(MaybeRecordType.takeError());
      return Failure;
    }
    ASTRecordTypes RecordType = (ASTRecordTypes)MaybeRecordType.get();

    // If we're not loading an AST context, we don't care about most records.
    if (!ContextObj) {
      switch (RecordType) {
      case IDENTIFIER_TABLE:
      case IDENTIFIER_OFFSET:
      case INTERESTING_IDENTIFIERS:
      case STATISTICS:
      case PP_CONDITIONAL_STACK:
      case PP_COUNTER_VALUE:
      case SOURCE_LOCATION_OFFSETS:
      case MODULE_OFFSET_MAP:
      case SOURCE_MANAGER_LINE_TABLE:
      case SOURCE_LOCATION_PRELOADS:
      case PPD_ENTITIES_OFFSETS:
      case HEADER_SEARCH_TABLE:
      case IMPORTED_MODULES:
      case MACRO_OFFSET:
        break;
      default:
        continue;
      }
    }

    switch (RecordType) {
    default:  // Default behavior: ignore.
      break;

    case TYPE_OFFSET: {
      if (F.LocalNumTypes != 0) {
        Error("duplicate TYPE_OFFSET record in AST file");
        return Failure;
      }
      F.TypeOffsets = (const uint32_t *)Blob.data();
      F.LocalNumTypes = Record[0];
      unsigned LocalBaseTypeIndex = Record[1];
      F.BaseTypeIndex = getTotalNumTypes();

      if (F.LocalNumTypes > 0) {
        // Introduce the global -> local mapping for types within this module.
        GlobalTypeMap.insert(std::make_pair(getTotalNumTypes(), &F));

        // Introduce the local -> global mapping for types within this module.
        F.TypeRemap.insertOrReplace(
          std::make_pair(LocalBaseTypeIndex,
                         F.BaseTypeIndex - LocalBaseTypeIndex));

        TypesLoaded.resize(TypesLoaded.size() + F.LocalNumTypes);
      }
      break;
    }

    case DECL_OFFSET: {
      if (F.LocalNumDecls != 0) {
        Error("duplicate DECL_OFFSET record in AST file");
        return Failure;
      }
      F.DeclOffsets = (const DeclOffset *)Blob.data();
      F.LocalNumDecls = Record[0];
      unsigned LocalBaseDeclID = Record[1];
      F.BaseDeclID = getTotalNumDecls();

      if (F.LocalNumDecls > 0) {
        // Introduce the global -> local mapping for declarations within this
        // module.
        GlobalDeclMap.insert(
          std::make_pair(getTotalNumDecls() + NUM_PREDEF_DECL_IDS, &F));

        // Introduce the local -> global mapping for declarations within this
        // module.
        F.DeclRemap.insertOrReplace(
          std::make_pair(LocalBaseDeclID, F.BaseDeclID - LocalBaseDeclID));

        // Introduce the global -> local mapping for declarations within this
        // module.
        F.GlobalToLocalDeclIDs[&F] = LocalBaseDeclID;

        DeclsLoaded.resize(DeclsLoaded.size() + F.LocalNumDecls);
      }
      break;
    }

    case TU_UPDATE_LEXICAL: {
      DeclContext *TU = ContextObj->getTranslationUnitDecl();
      LexicalContents Contents(
          reinterpret_cast<const llvm::support::unaligned_uint32_t *>(
              Blob.data()),
          static_cast<unsigned int>(Blob.size() / 4));
      TULexicalDecls.push_back(std::make_pair(&F, Contents));
      TU->setHasExternalLexicalStorage(true);
      break;
    }

    case UPDATE_VISIBLE: {
      unsigned Idx = 0;
      serialization::DeclID ID = ReadDeclID(F, Record, Idx);
      auto *Data = (const unsigned char*)Blob.data();
      PendingVisibleUpdates[ID].push_back(PendingVisibleUpdate{&F, Data});
      // If we've already loaded the decl, perform the updates when we finish
      // loading this block.
      if (Decl *D = GetExistingDecl(ID))
        PendingUpdateRecords.push_back(
            PendingUpdateRecord(ID, D, /*JustLoaded=*/false));
      break;
    }

    case IDENTIFIER_TABLE:
      F.IdentifierTableData = Blob.data();
      if (Record[0]) {
        F.IdentifierLookupTable = ASTIdentifierLookupTable::Create(
            (const unsigned char *)F.IdentifierTableData + Record[0],
            (const unsigned char *)F.IdentifierTableData + sizeof(uint32_t),
            (const unsigned char *)F.IdentifierTableData,
            ASTIdentifierLookupTrait(*this, F));

        PP.getIdentifierTable().setExternalIdentifierLookup(this);
      }
      break;

    case IDENTIFIER_OFFSET: {
      if (F.LocalNumIdentifiers != 0) {
        Error("duplicate IDENTIFIER_OFFSET record in AST file");
        return Failure;
      }
      F.IdentifierOffsets = (const uint32_t *)Blob.data();
      F.LocalNumIdentifiers = Record[0];
      unsigned LocalBaseIdentifierID = Record[1];
      F.BaseIdentifierID = getTotalNumIdentifiers();

      if (F.LocalNumIdentifiers > 0) {
        // Introduce the global -> local mapping for identifiers within this
        // module.
        GlobalIdentifierMap.insert(std::make_pair(getTotalNumIdentifiers() + 1,
                                                  &F));

        // Introduce the local -> global mapping for identifiers within this
        // module.
        F.IdentifierRemap.insertOrReplace(
          std::make_pair(LocalBaseIdentifierID,
                         F.BaseIdentifierID - LocalBaseIdentifierID));

        IdentifiersLoaded.resize(IdentifiersLoaded.size()
                                 + F.LocalNumIdentifiers);
      }
      break;
    }

    case INTERESTING_IDENTIFIERS:
      F.PreloadIdentifierOffsets.assign(Record.begin(), Record.end());
      break;

    case EAGERLY_DESERIALIZED_DECLS:
      // FIXME: Skip reading this record if our ASTConsumer doesn't care
      // about "interesting" decls (for instance, if we're building a module).
      for (unsigned I = 0, N = Record.size(); I != N; ++I)
        EagerlyDeserializedDecls.push_back(getGlobalDeclID(F, Record[I]));
      break;

    case MODULAR_CODEGEN_DECLS:
      // FIXME: Skip reading this record if our ASTConsumer doesn't care about
      // them (ie: if we're not codegenerating this module).
      if (F.Kind == MK_MainFile)
        for (unsigned I = 0, N = Record.size(); I != N; ++I)
          EagerlyDeserializedDecls.push_back(getGlobalDeclID(F, Record[I]));
      break;

    case SPECIAL_TYPES:
      if (SpecialTypes.empty()) {
        for (unsigned I = 0, N = Record.size(); I != N; ++I)
          SpecialTypes.push_back(getGlobalTypeID(F, Record[I]));
        break;
      }

      if (SpecialTypes.size() != Record.size()) {
        Error("invalid special-types record");
        return Failure;
      }

      for (unsigned I = 0, N = Record.size(); I != N; ++I) {
        serialization::TypeID ID = getGlobalTypeID(F, Record[I]);
        if (!SpecialTypes[I])
          SpecialTypes[I] = ID;
        // FIXME: If ID && SpecialTypes[I] != ID, do we need a separate
        // merge step?
      }
      break;

    case STATISTICS:
      TotalNumStatements += Record[0];
      TotalNumMacros += Record[1];
      TotalLexicalDeclContexts += Record[2];
      TotalVisibleDeclContexts += Record[3];
      break;

    case UNUSED_FILESCOPED_DECLS:
      for (unsigned I = 0, N = Record.size(); I != N; ++I)
        UnusedFileScopedDecls.push_back(getGlobalDeclID(F, Record[I]));
      break;

    case DELEGATING_CTORS:
      for (unsigned I = 0, N = Record.size(); I != N; ++I)
        DelegatingCtorDecls.push_back(getGlobalDeclID(F, Record[I]));
      break;

    case WEAK_UNDECLARED_IDENTIFIERS:
      if (Record.size() % 4 != 0) {
        Error("invalid weak identifiers record");
        return Failure;
      }

      // FIXME: Ignore weak undeclared identifiers from non-original PCH
      // files. This isn't the way to do it :)
      WeakUndeclaredIdentifiers.clear();

      // Translate the weak, undeclared identifiers into global IDs.
      for (unsigned I = 0, N = Record.size(); I < N; /* in loop */) {
        WeakUndeclaredIdentifiers.push_back(
          getGlobalIdentifierID(F, Record[I++]));
        WeakUndeclaredIdentifiers.push_back(
          getGlobalIdentifierID(F, Record[I++]));
        WeakUndeclaredIdentifiers.push_back(
          ReadSourceLocation(F, Record, I).getRawEncoding());
        WeakUndeclaredIdentifiers.push_back(Record[I++]);
      }
      break;

    case SELECTOR_OFFSETS: {
      F.SelectorOffsets = (const uint32_t *)Blob.data();
      F.LocalNumSelectors = Record[0];
      unsigned LocalBaseSelectorID = Record[1];
      F.BaseSelectorID = getTotalNumSelectors();

      if (F.LocalNumSelectors > 0) {
        // Introduce the global -> local mapping for selectors within this
        // module.
        GlobalSelectorMap.insert(std::make_pair(getTotalNumSelectors()+1, &F));

        // Introduce the local -> global mapping for selectors within this
        // module.
        F.SelectorRemap.insertOrReplace(
          std::make_pair(LocalBaseSelectorID,
                         F.BaseSelectorID - LocalBaseSelectorID));

        SelectorsLoaded.resize(SelectorsLoaded.size() + F.LocalNumSelectors);
      }
      break;
    }

    case METHOD_POOL:
      F.SelectorLookupTableData = (const unsigned char *)Blob.data();
      if (Record[0])
        F.SelectorLookupTable
          = ASTSelectorLookupTable::Create(
                        F.SelectorLookupTableData + Record[0],
                        F.SelectorLookupTableData,
                        ASTSelectorLookupTrait(*this, F));
      TotalNumMethodPoolEntries += Record[1];
      break;

    case REFERENCED_SELECTOR_POOL:
      if (!Record.empty()) {
        for (unsigned Idx = 0, N = Record.size() - 1; Idx < N; /* in loop */) {
          ReferencedSelectorsData.push_back(getGlobalSelectorID(F,
                                                                Record[Idx++]));
          ReferencedSelectorsData.push_back(ReadSourceLocation(F, Record, Idx).
                                              getRawEncoding());
        }
      }
      break;

    case PP_CONDITIONAL_STACK:
      if (!Record.empty()) {
        unsigned Idx = 0, End = Record.size() - 1;
        bool ReachedEOFWhileSkipping = Record[Idx++];
        llvm::Optional<Preprocessor::PreambleSkipInfo> SkipInfo;
        if (ReachedEOFWhileSkipping) {
          SourceLocation HashToken = ReadSourceLocation(F, Record, Idx);
          SourceLocation IfTokenLoc = ReadSourceLocation(F, Record, Idx);
          bool FoundNonSkipPortion = Record[Idx++];
          bool FoundElse = Record[Idx++];
          SourceLocation ElseLoc = ReadSourceLocation(F, Record, Idx);
          SkipInfo.emplace(HashToken, IfTokenLoc, FoundNonSkipPortion,
                           FoundElse, ElseLoc);
        }
        SmallVector<PPConditionalInfo, 4> ConditionalStack;
        while (Idx < End) {
          auto Loc = ReadSourceLocation(F, Record, Idx);
          bool WasSkipping = Record[Idx++];
          bool FoundNonSkip = Record[Idx++];
          bool FoundElse = Record[Idx++];
          ConditionalStack.push_back(
              {Loc, WasSkipping, FoundNonSkip, FoundElse});
        }
        PP.setReplayablePreambleConditionalStack(ConditionalStack, SkipInfo);
      }
      break;

    case PP_COUNTER_VALUE:
      if (!Record.empty() && Listener)
        Listener->ReadCounter(F, Record[0]);
      break;

    case FILE_SORTED_DECLS:
      F.FileSortedDecls = (const DeclID *)Blob.data();
      F.NumFileSortedDecls = Record[0];
      break;

    case SOURCE_LOCATION_OFFSETS: {
      F.SLocEntryOffsets = (const uint32_t *)Blob.data();
      F.LocalNumSLocEntries = Record[0];
      unsigned SLocSpaceSize = Record[1];
      std::tie(F.SLocEntryBaseID, F.SLocEntryBaseOffset) =
          SourceMgr.AllocateLoadedSLocEntries(F.LocalNumSLocEntries,
                                              SLocSpaceSize);
      if (!F.SLocEntryBaseID) {
        Error("ran out of source locations");
        break;
      }
      // Make our entry in the range map. BaseID is negative and growing, so
      // we invert it. Because we invert it, though, we need the other end of
      // the range.
      unsigned RangeStart =
          unsigned(-F.SLocEntryBaseID) - F.LocalNumSLocEntries + 1;
      GlobalSLocEntryMap.insert(std::make_pair(RangeStart, &F));
      F.FirstLoc = SourceLocation::getFromRawEncoding(F.SLocEntryBaseOffset);

      // SLocEntryBaseOffset is lower than MaxLoadedOffset and decreasing.
      assert((F.SLocEntryBaseOffset & (1U << 31U)) == 0);
      GlobalSLocOffsetMap.insert(
          std::make_pair(SourceManager::MaxLoadedOffset - F.SLocEntryBaseOffset
                           - SLocSpaceSize,&F));

      // Initialize the remapping table.
      // Invalid stays invalid.
      F.SLocRemap.insertOrReplace(std::make_pair(0U, 0));
      // This module. Base was 2 when being compiled.
      F.SLocRemap.insertOrReplace(std::make_pair(2U,
                                  static_cast<int>(F.SLocEntryBaseOffset - 2)));

      TotalNumSLocEntries += F.LocalNumSLocEntries;
      break;
    }

    case MODULE_OFFSET_MAP:
      F.ModuleOffsetMap = Blob;
      break;

    case SOURCE_MANAGER_LINE_TABLE:
      if (ParseLineTable(F, Record)) {
        Error("malformed SOURCE_MANAGER_LINE_TABLE in AST file");
        return Failure;
      }
      break;

    case SOURCE_LOCATION_PRELOADS: {
      // Need to transform from the local view (1-based IDs) to the global view,
      // which is based off F.SLocEntryBaseID.
      if (!F.PreloadSLocEntries.empty()) {
        Error("Multiple SOURCE_LOCATION_PRELOADS records in AST file");
        return Failure;
      }

      F.PreloadSLocEntries.swap(Record);
      break;
    }

    case EXT_VECTOR_DECLS:
      for (unsigned I = 0, N = Record.size(); I != N; ++I)
        ExtVectorDecls.push_back(getGlobalDeclID(F, Record[I]));
      break;

    case VTABLE_USES:
      if (Record.size() % 3 != 0) {
        Error("Invalid VTABLE_USES record");
        return Failure;
      }

      // Later tables overwrite earlier ones.
      // FIXME: Modules will have some trouble with this. This is clearly not
      // the right way to do this.
      VTableUses.clear();

      for (unsigned Idx = 0, N = Record.size(); Idx != N; /* In loop */) {
        VTableUses.push_back(getGlobalDeclID(F, Record[Idx++]));
        VTableUses.push_back(
          ReadSourceLocation(F, Record, Idx).getRawEncoding());
        VTableUses.push_back(Record[Idx++]);
      }
      break;

    case PENDING_IMPLICIT_INSTANTIATIONS:
      if (PendingInstantiations.size() % 2 != 0) {
        Error("Invalid existing PendingInstantiations");
        return Failure;
      }

      if (Record.size() % 2 != 0) {
        Error("Invalid PENDING_IMPLICIT_INSTANTIATIONS block");
        return Failure;
      }

      for (unsigned I = 0, N = Record.size(); I != N; /* in loop */) {
        PendingInstantiations.push_back(getGlobalDeclID(F, Record[I++]));
        PendingInstantiations.push_back(
          ReadSourceLocation(F, Record, I).getRawEncoding());
      }
      break;

    case SEMA_DECL_REFS:
      if (Record.size() != 3) {
        Error("Invalid SEMA_DECL_REFS block");
        return Failure;
      }
      for (unsigned I = 0, N = Record.size(); I != N; ++I)
        SemaDeclRefs.push_back(getGlobalDeclID(F, Record[I]));
      break;

    case PPD_ENTITIES_OFFSETS: {
      F.PreprocessedEntityOffsets = (const PPEntityOffset *)Blob.data();
      assert(Blob.size() % sizeof(PPEntityOffset) == 0);
      F.NumPreprocessedEntities = Blob.size() / sizeof(PPEntityOffset);

      unsigned LocalBasePreprocessedEntityID = Record[0];

      unsigned StartingID;
      if (!PP.getPreprocessingRecord())
        PP.createPreprocessingRecord();
      if (!PP.getPreprocessingRecord()->getExternalSource())
        PP.getPreprocessingRecord()->SetExternalSource(*this);
      StartingID
        = PP.getPreprocessingRecord()
            ->allocateLoadedEntities(F.NumPreprocessedEntities);
      F.BasePreprocessedEntityID = StartingID;

      if (F.NumPreprocessedEntities > 0) {
        // Introduce the global -> local mapping for preprocessed entities in
        // this module.
        GlobalPreprocessedEntityMap.insert(std::make_pair(StartingID, &F));

        // Introduce the local -> global mapping for preprocessed entities in
        // this module.
        F.PreprocessedEntityRemap.insertOrReplace(
          std::make_pair(LocalBasePreprocessedEntityID,
            F.BasePreprocessedEntityID - LocalBasePreprocessedEntityID));
      }

      break;
    }

    case PPD_SKIPPED_RANGES: {
      F.PreprocessedSkippedRangeOffsets = (const PPSkippedRange*)Blob.data();
      assert(Blob.size() % sizeof(PPSkippedRange) == 0);
      F.NumPreprocessedSkippedRanges = Blob.size() / sizeof(PPSkippedRange);

      if (!PP.getPreprocessingRecord())
        PP.createPreprocessingRecord();
      if (!PP.getPreprocessingRecord()->getExternalSource())
        PP.getPreprocessingRecord()->SetExternalSource(*this);
      F.BasePreprocessedSkippedRangeID = PP.getPreprocessingRecord()
          ->allocateSkippedRanges(F.NumPreprocessedSkippedRanges);

      if (F.NumPreprocessedSkippedRanges > 0)
        GlobalSkippedRangeMap.insert(
            std::make_pair(F.BasePreprocessedSkippedRangeID, &F));
      break;
    }

    case DECL_UPDATE_OFFSETS:
      if (Record.size() % 2 != 0) {
        Error("invalid DECL_UPDATE_OFFSETS block in AST file");
        return Failure;
      }
      for (unsigned I = 0, N = Record.size(); I != N; I += 2) {
        GlobalDeclID ID = getGlobalDeclID(F, Record[I]);
        DeclUpdateOffsets[ID].push_back(std::make_pair(&F, Record[I + 1]));

        // If we've already loaded the decl, perform the updates when we finish
        // loading this block.
        if (Decl *D = GetExistingDecl(ID))
          PendingUpdateRecords.push_back(
              PendingUpdateRecord(ID, D, /*JustLoaded=*/false));
      }
      break;

    case OBJC_CATEGORIES_MAP:
      if (F.LocalNumObjCCategoriesInMap != 0) {
        Error("duplicate OBJC_CATEGORIES_MAP record in AST file");
        return Failure;
      }

      F.LocalNumObjCCategoriesInMap = Record[0];
      F.ObjCCategoriesMap = (const ObjCCategoriesInfo *)Blob.data();
      break;

    case OBJC_CATEGORIES:
      F.ObjCCategories.swap(Record);
      break;

    case CUDA_SPECIAL_DECL_REFS:
      // Later tables overwrite earlier ones.
      // FIXME: Modules will have trouble with this.
      CUDASpecialDeclRefs.clear();
      for (unsigned I = 0, N = Record.size(); I != N; ++I)
        CUDASpecialDeclRefs.push_back(getGlobalDeclID(F, Record[I]));
      break;

    case HEADER_SEARCH_TABLE:
      F.HeaderFileInfoTableData = Blob.data();
      F.LocalNumHeaderFileInfos = Record[1];
      if (Record[0]) {
        F.HeaderFileInfoTable
          = HeaderFileInfoLookupTable::Create(
                   (const unsigned char *)F.HeaderFileInfoTableData + Record[0],
                   (const unsigned char *)F.HeaderFileInfoTableData,
                   HeaderFileInfoTrait(*this, F,
                                       &PP.getHeaderSearchInfo(),
                                       Blob.data() + Record[2]));

        PP.getHeaderSearchInfo().SetExternalSource(this);
        if (!PP.getHeaderSearchInfo().getExternalLookup())
          PP.getHeaderSearchInfo().SetExternalLookup(this);
      }
      break;

    case FP_PRAGMA_OPTIONS:
      // Later tables overwrite earlier ones.
      FPPragmaOptions.swap(Record);
      break;

    case OPENCL_EXTENSIONS:
      for (unsigned I = 0, E = Record.size(); I != E; ) {
        auto Name = ReadString(Record, I);
        auto &Opt = OpenCLExtensions.OptMap[Name];
        Opt.Supported = Record[I++] != 0;
        Opt.Enabled = Record[I++] != 0;
        Opt.Avail = Record[I++];
        Opt.Core = Record[I++];
      }
      break;

    case OPENCL_EXTENSION_TYPES:
      for (unsigned I = 0, E = Record.size(); I != E;) {
        auto TypeID = static_cast<::TypeID>(Record[I++]);
        auto *Type = GetType(TypeID).getTypePtr();
        auto NumExt = static_cast<unsigned>(Record[I++]);
        for (unsigned II = 0; II != NumExt; ++II) {
          auto Ext = ReadString(Record, I);
          OpenCLTypeExtMap[Type].insert(Ext);
        }
      }
      break;

    case OPENCL_EXTENSION_DECLS:
      for (unsigned I = 0, E = Record.size(); I != E;) {
        auto DeclID = static_cast<::DeclID>(Record[I++]);
        auto *Decl = GetDecl(DeclID);
        auto NumExt = static_cast<unsigned>(Record[I++]);
        for (unsigned II = 0; II != NumExt; ++II) {
          auto Ext = ReadString(Record, I);
          OpenCLDeclExtMap[Decl].insert(Ext);
        }
      }
      break;

    case TENTATIVE_DEFINITIONS:
      for (unsigned I = 0, N = Record.size(); I != N; ++I)
        TentativeDefinitions.push_back(getGlobalDeclID(F, Record[I]));
      break;

    case KNOWN_NAMESPACES:
      for (unsigned I = 0, N = Record.size(); I != N; ++I)
        KnownNamespaces.push_back(getGlobalDeclID(F, Record[I]));
      break;

    case UNDEFINED_BUT_USED:
      if (UndefinedButUsed.size() % 2 != 0) {
        Error("Invalid existing UndefinedButUsed");
        return Failure;
      }

      if (Record.size() % 2 != 0) {
        Error("invalid undefined-but-used record");
        return Failure;
      }
      for (unsigned I = 0, N = Record.size(); I != N; /* in loop */) {
        UndefinedButUsed.push_back(getGlobalDeclID(F, Record[I++]));
        UndefinedButUsed.push_back(
            ReadSourceLocation(F, Record, I).getRawEncoding());
      }
      break;

    case DELETE_EXPRS_TO_ANALYZE:
      for (unsigned I = 0, N = Record.size(); I != N;) {
        DelayedDeleteExprs.push_back(getGlobalDeclID(F, Record[I++]));
        const uint64_t Count = Record[I++];
        DelayedDeleteExprs.push_back(Count);
        for (uint64_t C = 0; C < Count; ++C) {
          DelayedDeleteExprs.push_back(ReadSourceLocation(F, Record, I).getRawEncoding());
          bool IsArrayForm = Record[I++] == 1;
          DelayedDeleteExprs.push_back(IsArrayForm);
        }
      }
      break;

    case IMPORTED_MODULES:
      if (!F.isModule()) {
        // If we aren't loading a module (which has its own exports), make
        // all of the imported modules visible.
        // FIXME: Deal with macros-only imports.
        for (unsigned I = 0, N = Record.size(); I != N; /**/) {
          unsigned GlobalID = getGlobalSubmoduleID(F, Record[I++]);
          SourceLocation Loc = ReadSourceLocation(F, Record, I);
          if (GlobalID) {
            ImportedModules.push_back(ImportedSubmodule(GlobalID, Loc));
            if (DeserializationListener)
              DeserializationListener->ModuleImportRead(GlobalID, Loc);
          }
        }
      }
      break;

    case MACRO_OFFSET: {
      if (F.LocalNumMacros != 0) {
        Error("duplicate MACRO_OFFSET record in AST file");
        return Failure;
      }
      F.MacroOffsets = (const uint32_t *)Blob.data();
      F.LocalNumMacros = Record[0];
      unsigned LocalBaseMacroID = Record[1];
      F.BaseMacroID = getTotalNumMacros();

      if (F.LocalNumMacros > 0) {
        // Introduce the global -> local mapping for macros within this module.
        GlobalMacroMap.insert(std::make_pair(getTotalNumMacros() + 1, &F));

        // Introduce the local -> global mapping for macros within this module.
        F.MacroRemap.insertOrReplace(
          std::make_pair(LocalBaseMacroID,
                         F.BaseMacroID - LocalBaseMacroID));

        MacrosLoaded.resize(MacrosLoaded.size() + F.LocalNumMacros);
      }
      break;
    }

    case LATE_PARSED_TEMPLATE:
      LateParsedTemplates.append(Record.begin(), Record.end());
      break;

    case OPTIMIZE_PRAGMA_OPTIONS:
      if (Record.size() != 1) {
        Error("invalid pragma optimize record");
        return Failure;
      }
      OptimizeOffPragmaLocation = ReadSourceLocation(F, Record[0]);
      break;

    case MSSTRUCT_PRAGMA_OPTIONS:
      if (Record.size() != 1) {
        Error("invalid pragma ms_struct record");
        return Failure;
      }
      PragmaMSStructState = Record[0];
      break;

    case POINTERS_TO_MEMBERS_PRAGMA_OPTIONS:
      if (Record.size() != 2) {
        Error("invalid pragma ms_struct record");
        return Failure;
      }
      PragmaMSPointersToMembersState = Record[0];
      PointersToMembersPragmaLocation = ReadSourceLocation(F, Record[1]);
      break;

    case UNUSED_LOCAL_TYPEDEF_NAME_CANDIDATES:
      for (unsigned I = 0, N = Record.size(); I != N; ++I)
        UnusedLocalTypedefNameCandidates.push_back(
            getGlobalDeclID(F, Record[I]));
      break;

    case CUDA_PRAGMA_FORCE_HOST_DEVICE_DEPTH:
      if (Record.size() != 1) {
        Error("invalid cuda pragma options record");
        return Failure;
      }
      ForceCUDAHostDeviceDepth = Record[0];
      break;

    case PACK_PRAGMA_OPTIONS: {
      if (Record.size() < 3) {
        Error("invalid pragma pack record");
        return Failure;
      }
      PragmaPackCurrentValue = Record[0];
      PragmaPackCurrentLocation = ReadSourceLocation(F, Record[1]);
      unsigned NumStackEntries = Record[2];
      unsigned Idx = 3;
      // Reset the stack when importing a new module.
      PragmaPackStack.clear();
      for (unsigned I = 0; I < NumStackEntries; ++I) {
        PragmaPackStackEntry Entry;
        Entry.Value = Record[Idx++];
        Entry.Location = ReadSourceLocation(F, Record[Idx++]);
        Entry.PushLocation = ReadSourceLocation(F, Record[Idx++]);
        PragmaPackStrings.push_back(ReadString(Record, Idx));
        Entry.SlotLabel = PragmaPackStrings.back();
        PragmaPackStack.push_back(Entry);
      }
      break;
    }
    }
  }
}

void ASTReader::ReadModuleOffsetMap(ModuleFile &F) const {
  assert(!F.ModuleOffsetMap.empty() && "no module offset map to read");

  // Additional remapping information.
  const unsigned char *Data = (const unsigned char*)F.ModuleOffsetMap.data();
  const unsigned char *DataEnd = Data + F.ModuleOffsetMap.size();
  F.ModuleOffsetMap = StringRef();

  // If we see this entry before SOURCE_LOCATION_OFFSETS, add placeholders.
  if (F.SLocRemap.find(0) == F.SLocRemap.end()) {
    F.SLocRemap.insert(std::make_pair(0U, 0));
    F.SLocRemap.insert(std::make_pair(2U, 1));
  }

  // Continuous range maps we may be updating in our module.
  using RemapBuilder = ContinuousRangeMap<uint32_t, int, 2>::Builder;
  RemapBuilder SLocRemap(F.SLocRemap);
  RemapBuilder IdentifierRemap(F.IdentifierRemap);
  RemapBuilder MacroRemap(F.MacroRemap);
  RemapBuilder PreprocessedEntityRemap(F.PreprocessedEntityRemap);
  RemapBuilder SubmoduleRemap(F.SubmoduleRemap);
  RemapBuilder SelectorRemap(F.SelectorRemap);
  RemapBuilder DeclRemap(F.DeclRemap);
  RemapBuilder TypeRemap(F.TypeRemap);

  while (Data < DataEnd) {
    // FIXME: Looking up dependency modules by filename is horrible. Let's
    // start fixing this with prebuilt and explicit modules and see how it
    // goes...
    using namespace llvm::support;
    ModuleKind Kind = static_cast<ModuleKind>(
      endian::readNext<uint8_t, little, unaligned>(Data));
    uint16_t Len = endian::readNext<uint16_t, little, unaligned>(Data);
    StringRef Name = StringRef((const char*)Data, Len);
    Data += Len;
    ModuleFile *OM = (Kind == MK_PrebuiltModule || Kind == MK_ExplicitModule
                      ? ModuleMgr.lookupByModuleName(Name)
                      : ModuleMgr.lookupByFileName(Name));
    if (!OM) {
      std::string Msg =
          "SourceLocation remap refers to unknown module, cannot find ";
      Msg.append(Name);
      Error(Msg);
      return;
    }

    uint32_t SLocOffset =
        endian::readNext<uint32_t, little, unaligned>(Data);
    uint32_t IdentifierIDOffset =
        endian::readNext<uint32_t, little, unaligned>(Data);
    uint32_t MacroIDOffset =
        endian::readNext<uint32_t, little, unaligned>(Data);
    uint32_t PreprocessedEntityIDOffset =
        endian::readNext<uint32_t, little, unaligned>(Data);
    uint32_t SubmoduleIDOffset =
        endian::readNext<uint32_t, little, unaligned>(Data);
    uint32_t SelectorIDOffset =
        endian::readNext<uint32_t, little, unaligned>(Data);
    uint32_t DeclIDOffset =
        endian::readNext<uint32_t, little, unaligned>(Data);
    uint32_t TypeIndexOffset =
        endian::readNext<uint32_t, little, unaligned>(Data);

    uint32_t None = std::numeric_limits<uint32_t>::max();

    auto mapOffset = [&](uint32_t Offset, uint32_t BaseOffset,
                         RemapBuilder &Remap) {
      if (Offset != None)
        Remap.insert(std::make_pair(Offset,
                                    static_cast<int>(BaseOffset - Offset)));
    };
    mapOffset(SLocOffset, OM->SLocEntryBaseOffset, SLocRemap);
    mapOffset(IdentifierIDOffset, OM->BaseIdentifierID, IdentifierRemap);
    mapOffset(MacroIDOffset, OM->BaseMacroID, MacroRemap);
    mapOffset(PreprocessedEntityIDOffset, OM->BasePreprocessedEntityID,
              PreprocessedEntityRemap);
    mapOffset(SubmoduleIDOffset, OM->BaseSubmoduleID, SubmoduleRemap);
    mapOffset(SelectorIDOffset, OM->BaseSelectorID, SelectorRemap);
    mapOffset(DeclIDOffset, OM->BaseDeclID, DeclRemap);
    mapOffset(TypeIndexOffset, OM->BaseTypeIndex, TypeRemap);

    // Global -> local mappings.
    F.GlobalToLocalDeclIDs[OM] = DeclIDOffset;
  }
}

ASTReader::ASTReadResult
ASTReader::ReadModuleMapFileBlock(RecordData &Record, ModuleFile &F,
                                  const ModuleFile *ImportedBy,
                                  unsigned ClientLoadCapabilities) {
  unsigned Idx = 0;
  F.ModuleMapPath = ReadPath(F, Record, Idx);

  // Try to resolve ModuleName in the current header search context and
  // verify that it is found in the same module map file as we saved. If the
  // top-level AST file is a main file, skip this check because there is no
  // usable header search context.
  assert(!F.ModuleName.empty() &&
         "MODULE_NAME should come before MODULE_MAP_FILE");
  if (F.Kind == MK_ImplicitModule && ModuleMgr.begin()->Kind != MK_MainFile) {
    // An implicitly-loaded module file should have its module listed in some
    // module map file that we've already loaded.
    Module *M = PP.getHeaderSearchInfo().lookupModule(F.ModuleName);
    auto &Map = PP.getHeaderSearchInfo().getModuleMap();
    const FileEntry *ModMap = M ? Map.getModuleMapFileForUniquing(M) : nullptr;
    // Don't emit module relocation error if we have -fno-validate-pch
    if (!PP.getPreprocessorOpts().DisablePCHValidation && !ModMap) {
      if ((ClientLoadCapabilities & ARR_OutOfDate) == 0) {
        if (auto *ASTFE = M ? M->getASTFile() : nullptr) {
          // This module was defined by an imported (explicit) module.
          Diag(diag::err_module_file_conflict) << F.ModuleName << F.FileName
                                               << ASTFE->getName();
        } else {
          // This module was built with a different module map.
          Diag(diag::err_imported_module_not_found)
              << F.ModuleName << F.FileName
              << (ImportedBy ? ImportedBy->FileName : "") << F.ModuleMapPath
              << !ImportedBy;
          // In case it was imported by a PCH, there's a chance the user is
          // just missing to include the search path to the directory containing
          // the modulemap.
          if (ImportedBy && ImportedBy->Kind == MK_PCH)
            Diag(diag::note_imported_by_pch_module_not_found)
                << llvm::sys::path::parent_path(F.ModuleMapPath);
        }
      }
      return OutOfDate;
    }

    assert(M->Name == F.ModuleName && "found module with different name");

    // Check the primary module map file.
    auto StoredModMap = FileMgr.getFile(F.ModuleMapPath);
    if (!StoredModMap || *StoredModMap != ModMap) {
      assert(ModMap && "found module is missing module map file");
      assert((ImportedBy || F.Kind == MK_ImplicitModule) &&
             "top-level import should be verified");
      bool NotImported = F.Kind == MK_ImplicitModule && !ImportedBy;
      if ((ClientLoadCapabilities & ARR_OutOfDate) == 0)
        Diag(diag::err_imported_module_modmap_changed)
            << F.ModuleName << (NotImported ? F.FileName : ImportedBy->FileName)
            << ModMap->getName() << F.ModuleMapPath << NotImported;
      return OutOfDate;
    }

    llvm::SmallPtrSet<const FileEntry *, 1> AdditionalStoredMaps;
    for (unsigned I = 0, N = Record[Idx++]; I < N; ++I) {
      // FIXME: we should use input files rather than storing names.
      std::string Filename = ReadPath(F, Record, Idx);
      auto F = FileMgr.getFile(Filename, false, false);
      if (!F) {
        if ((ClientLoadCapabilities & ARR_OutOfDate) == 0)
          Error("could not find file '" + Filename +"' referenced by AST file");
        return OutOfDate;
      }
      AdditionalStoredMaps.insert(*F);
    }

    // Check any additional module map files (e.g. module.private.modulemap)
    // that are not in the pcm.
    if (auto *AdditionalModuleMaps = Map.getAdditionalModuleMapFiles(M)) {
      for (const FileEntry *ModMap : *AdditionalModuleMaps) {
        // Remove files that match
        // Note: SmallPtrSet::erase is really remove
        if (!AdditionalStoredMaps.erase(ModMap)) {
          if ((ClientLoadCapabilities & ARR_OutOfDate) == 0)
            Diag(diag::err_module_different_modmap)
              << F.ModuleName << /*new*/0 << ModMap->getName();
          return OutOfDate;
        }
      }
    }

    // Check any additional module map files that are in the pcm, but not
    // found in header search. Cases that match are already removed.
    for (const FileEntry *ModMap : AdditionalStoredMaps) {
      if ((ClientLoadCapabilities & ARR_OutOfDate) == 0)
        Diag(diag::err_module_different_modmap)
          << F.ModuleName << /*not new*/1 << ModMap->getName();
      return OutOfDate;
    }
  }

  if (Listener)
    Listener->ReadModuleMapFile(F.ModuleMapPath);
  return Success;
}

/// Move the given method to the back of the global list of methods.
static void moveMethodToBackOfGlobalList(Sema &S, ObjCMethodDecl *Method) {
  // Find the entry for this selector in the method pool.
  Sema::GlobalMethodPool::iterator Known
    = S.MethodPool.find(Method->getSelector());
  if (Known == S.MethodPool.end())
    return;

  // Retrieve the appropriate method list.
  ObjCMethodList &Start = Method->isInstanceMethod()? Known->second.first
                                                    : Known->second.second;
  bool Found = false;
  for (ObjCMethodList *List = &Start; List; List = List->getNext()) {
    if (!Found) {
      if (List->getMethod() == Method) {
        Found = true;
      } else {
        // Keep searching.
        continue;
      }
    }

    if (List->getNext())
      List->setMethod(List->getNext()->getMethod());
    else
      List->setMethod(Method);
  }
}

void ASTReader::makeNamesVisible(const HiddenNames &Names, Module *Owner) {
  assert(Owner->NameVisibility != Module::Hidden && "nothing to make visible?");
  for (Decl *D : Names) {
    bool wasHidden = D->isHidden();
    D->setVisibleDespiteOwningModule();

    if (wasHidden && SemaObj) {
      if (ObjCMethodDecl *Method = dyn_cast<ObjCMethodDecl>(D)) {
        moveMethodToBackOfGlobalList(*SemaObj, Method);
      }
    }
  }
}

void ASTReader::makeModuleVisible(Module *Mod,
                                  Module::NameVisibilityKind NameVisibility,
                                  SourceLocation ImportLoc) {
  llvm::SmallPtrSet<Module *, 4> Visited;
  SmallVector<Module *, 4> Stack;
  Stack.push_back(Mod);
  while (!Stack.empty()) {
    Mod = Stack.pop_back_val();

    if (NameVisibility <= Mod->NameVisibility) {
      // This module already has this level of visibility (or greater), so
      // there is nothing more to do.
      continue;
    }

    if (!Mod->isAvailable()) {
      // Modules that aren't available cannot be made visible.
      continue;
    }

    // Update the module's name visibility.
    Mod->NameVisibility = NameVisibility;

    // If we've already deserialized any names from this module,
    // mark them as visible.
    HiddenNamesMapType::iterator Hidden = HiddenNamesMap.find(Mod);
    if (Hidden != HiddenNamesMap.end()) {
      auto HiddenNames = std::move(*Hidden);
      HiddenNamesMap.erase(Hidden);
      makeNamesVisible(HiddenNames.second, HiddenNames.first);
      assert(HiddenNamesMap.find(Mod) == HiddenNamesMap.end() &&
             "making names visible added hidden names");
    }

    // Push any exported modules onto the stack to be marked as visible.
    SmallVector<Module *, 16> Exports;
    Mod->getExportedModules(Exports);
    for (SmallVectorImpl<Module *>::iterator
           I = Exports.begin(), E = Exports.end(); I != E; ++I) {
      Module *Exported = *I;
      if (Visited.insert(Exported).second)
        Stack.push_back(Exported);
    }
  }
}

/// We've merged the definition \p MergedDef into the existing definition
/// \p Def. Ensure that \p Def is made visible whenever \p MergedDef is made
/// visible.
void ASTReader::mergeDefinitionVisibility(NamedDecl *Def,
                                          NamedDecl *MergedDef) {
  if (Def->isHidden()) {
    // If MergedDef is visible or becomes visible, make the definition visible.
    if (!MergedDef->isHidden())
      Def->setVisibleDespiteOwningModule();
    else {
      getContext().mergeDefinitionIntoModule(
          Def, MergedDef->getImportedOwningModule(),
          /*NotifyListeners*/ false);
      PendingMergedDefinitionsToDeduplicate.insert(Def);
    }
  }
}

bool ASTReader::loadGlobalIndex() {
  if (GlobalIndex)
    return false;

  if (TriedLoadingGlobalIndex || !UseGlobalIndex ||
      !PP.getLangOpts().Modules)
    return true;

  // Try to load the global index.
  TriedLoadingGlobalIndex = true;
  StringRef ModuleCachePath
    = getPreprocessor().getHeaderSearchInfo().getModuleCachePath();
  std::pair<GlobalModuleIndex *, llvm::Error> Result =
      GlobalModuleIndex::readIndex(ModuleCachePath);
  if (llvm::Error Err = std::move(Result.second)) {
    assert(!Result.first);
    consumeError(std::move(Err)); // FIXME this drops errors on the floor.
    return true;
  }

  GlobalIndex.reset(Result.first);
  ModuleMgr.setGlobalIndex(GlobalIndex.get());
  return false;
}

bool ASTReader::isGlobalIndexUnavailable() const {
  return PP.getLangOpts().Modules && UseGlobalIndex &&
         !hasGlobalIndex() && TriedLoadingGlobalIndex;
}

static void updateModuleTimestamp(ModuleFile &MF) {
  // Overwrite the timestamp file contents so that file's mtime changes.
  std::string TimestampFilename = MF.getTimestampFilename();
  std::error_code EC;
  llvm::raw_fd_ostream OS(TimestampFilename, EC, llvm::sys::fs::OF_Text);
  if (EC)
    return;
  OS << "Timestamp file\n";
  OS.close();
  OS.clear_error(); // Avoid triggering a fatal error.
}

/// Given a cursor at the start of an AST file, scan ahead and drop the
/// cursor into the start of the given block ID, returning false on success and
/// true on failure.
static bool SkipCursorToBlock(BitstreamCursor &Cursor, unsigned BlockID) {
  while (true) {
    Expected<llvm::BitstreamEntry> MaybeEntry = Cursor.advance();
    if (!MaybeEntry) {
      // FIXME this drops errors on the floor.
      consumeError(MaybeEntry.takeError());
      return true;
    }
    llvm::BitstreamEntry Entry = MaybeEntry.get();

    switch (Entry.Kind) {
    case llvm::BitstreamEntry::Error:
    case llvm::BitstreamEntry::EndBlock:
      return true;

    case llvm::BitstreamEntry::Record:
      // Ignore top-level records.
      if (Expected<unsigned> Skipped = Cursor.skipRecord(Entry.ID))
        break;
      else {
        // FIXME this drops errors on the floor.
        consumeError(Skipped.takeError());
        return true;
      }

    case llvm::BitstreamEntry::SubBlock:
      if (Entry.ID == BlockID) {
        if (llvm::Error Err = Cursor.EnterSubBlock(BlockID)) {
          // FIXME this drops the error on the floor.
          consumeError(std::move(Err));
          return true;
        }
        // Found it!
        return false;
      }

      if (llvm::Error Err = Cursor.SkipBlock()) {
        // FIXME this drops the error on the floor.
        consumeError(std::move(Err));
        return true;
      }
    }
  }
}

ASTReader::ASTReadResult ASTReader::ReadAST(StringRef FileName,
                                            ModuleKind Type,
                                            SourceLocation ImportLoc,
                                            unsigned ClientLoadCapabilities,
                                            SmallVectorImpl<ImportedSubmodule> *Imported) {
  llvm::SaveAndRestore<SourceLocation>
    SetCurImportLocRAII(CurrentImportLoc, ImportLoc);

  // Defer any pending actions until we get to the end of reading the AST file.
  Deserializing AnASTFile(this);

  // Bump the generation number.
  unsigned PreviousGeneration = 0;
  if (ContextObj)
    PreviousGeneration = incrementGeneration(*ContextObj);

  unsigned NumModules = ModuleMgr.size();
  auto removeModulesAndReturn = [&](ASTReadResult ReadResult) {
    assert(ReadResult && "expected to return error");
    ModuleMgr.removeModules(ModuleMgr.begin() + NumModules,
                            PP.getLangOpts().Modules
                                ? &PP.getHeaderSearchInfo().getModuleMap()
                                : nullptr);

    // If we find that any modules are unusable, the global index is going
    // to be out-of-date. Just remove it.
    GlobalIndex.reset();
    ModuleMgr.setGlobalIndex(nullptr);
    return ReadResult;
  };

  SmallVector<ImportedModule, 4> Loaded;
  switch (ASTReadResult ReadResult =
              ReadASTCore(FileName, Type, ImportLoc,
                          /*ImportedBy=*/nullptr, Loaded, 0, 0,
                          ASTFileSignature(), ClientLoadCapabilities)) {
  case Failure:
  case Missing:
  case OutOfDate:
  case VersionMismatch:
  case ConfigurationMismatch:
  case HadErrors:
    return removeModulesAndReturn(ReadResult);
  case Success:
    break;
  }

  // Here comes stuff that we only do once the entire chain is loaded.

  // Load the AST blocks of all of the modules that we loaded.  We can still
  // hit errors parsing the ASTs at this point.
  for (ImportedModule &M : Loaded) {
    ModuleFile &F = *M.Mod;

    // Read the AST block.
    if (ASTReadResult Result = ReadASTBlock(F, ClientLoadCapabilities))
      return removeModulesAndReturn(Result);

    // The AST block should always have a definition for the main module.
    if (F.isModule() && !F.DidReadTopLevelSubmodule) {
      Error(diag::err_module_file_missing_top_level_submodule, F.FileName);
      return removeModulesAndReturn(Failure);
    }

    // Read the extension blocks.
    while (!SkipCursorToBlock(F.Stream, EXTENSION_BLOCK_ID)) {
      if (ASTReadResult Result = ReadExtensionBlock(F))
        return removeModulesAndReturn(Result);
    }

    // Once read, set the ModuleFile bit base offset and update the size in
    // bits of all files we've seen.
    F.GlobalBitOffset = TotalModulesSizeInBits;
    TotalModulesSizeInBits += F.SizeInBits;
    GlobalBitOffsetsMap.insert(std::make_pair(F.GlobalBitOffset, &F));
  }

  // Preload source locations and interesting indentifiers.
  for (ImportedModule &M : Loaded) {
    ModuleFile &F = *M.Mod;

    // Preload SLocEntries.
    for (unsigned I = 0, N = F.PreloadSLocEntries.size(); I != N; ++I) {
      int Index = int(F.PreloadSLocEntries[I] - 1) + F.SLocEntryBaseID;
      // Load it through the SourceManager and don't call ReadSLocEntry()
      // directly because the entry may have already been loaded in which case
      // calling ReadSLocEntry() directly would trigger an assertion in
      // SourceManager.
      SourceMgr.getLoadedSLocEntryByID(Index);
    }

    // Map the original source file ID into the ID space of the current
    // compilation.
    if (F.OriginalSourceFileID.isValid()) {
      F.OriginalSourceFileID = FileID::get(
          F.SLocEntryBaseID + F.OriginalSourceFileID.getOpaqueValue() - 1);
    }

    // Preload all the pending interesting identifiers by marking them out of
    // date.
    for (auto Offset : F.PreloadIdentifierOffsets) {
      const unsigned char *Data = reinterpret_cast<const unsigned char *>(
          F.IdentifierTableData + Offset);

      ASTIdentifierLookupTrait Trait(*this, F);
      auto KeyDataLen = Trait.ReadKeyDataLength(Data);
      auto Key = Trait.ReadKey(Data, KeyDataLen.first);
      auto &II = PP.getIdentifierTable().getOwn(Key);
      II.setOutOfDate(true);

      // Mark this identifier as being from an AST file so that we can track
      // whether we need to serialize it.
      markIdentifierFromAST(*this, II);

      // Associate the ID with the identifier so that the writer can reuse it.
      auto ID = Trait.ReadIdentifierID(Data + KeyDataLen.first);
      SetIdentifierInfo(ID, &II);
    }
  }

  // Setup the import locations and notify the module manager that we've
  // committed to these module files.
  for (ImportedModule &M : Loaded) {
    ModuleFile &F = *M.Mod;

    ModuleMgr.moduleFileAccepted(&F);

    // Set the import location.
    F.DirectImportLoc = ImportLoc;
    // FIXME: We assume that locations from PCH / preamble do not need
    // any translation.
    if (!M.ImportedBy)
      F.ImportLoc = M.ImportLoc;
    else
      F.ImportLoc = TranslateSourceLocation(*M.ImportedBy, M.ImportLoc);
  }

  if (!PP.getLangOpts().CPlusPlus ||
      (Type != MK_ImplicitModule && Type != MK_ExplicitModule &&
       Type != MK_PrebuiltModule)) {
    // Mark all of the identifiers in the identifier table as being out of date,
    // so that various accessors know to check the loaded modules when the
    // identifier is used.
    //
    // For C++ modules, we don't need information on many identifiers (just
    // those that provide macros or are poisoned), so we mark all of
    // the interesting ones via PreloadIdentifierOffsets.
    for (IdentifierTable::iterator Id = PP.getIdentifierTable().begin(),
                                IdEnd = PP.getIdentifierTable().end();
         Id != IdEnd; ++Id)
      Id->second->setOutOfDate(true);
  }
  // Mark selectors as out of date.
  for (auto Sel : SelectorGeneration)
    SelectorOutOfDate[Sel.first] = true;

  // Resolve any unresolved module exports.
  for (unsigned I = 0, N = UnresolvedModuleRefs.size(); I != N; ++I) {
    UnresolvedModuleRef &Unresolved = UnresolvedModuleRefs[I];
    SubmoduleID GlobalID = getGlobalSubmoduleID(*Unresolved.File,Unresolved.ID);
    Module *ResolvedMod = getSubmodule(GlobalID);

    switch (Unresolved.Kind) {
    case UnresolvedModuleRef::Conflict:
      if (ResolvedMod) {
        Module::Conflict Conflict;
        Conflict.Other = ResolvedMod;
        Conflict.Message = Unresolved.String.str();
        Unresolved.Mod->Conflicts.push_back(Conflict);
      }
      continue;

    case UnresolvedModuleRef::Import:
      if (ResolvedMod)
        Unresolved.Mod->Imports.insert(ResolvedMod);
      continue;

    case UnresolvedModuleRef::Export:
      if (ResolvedMod || Unresolved.IsWildcard)
        Unresolved.Mod->Exports.push_back(
          Module::ExportDecl(ResolvedMod, Unresolved.IsWildcard));
      continue;
    }
  }
  UnresolvedModuleRefs.clear();

  if (Imported)
    Imported->append(ImportedModules.begin(),
                     ImportedModules.end());

  // FIXME: How do we load the 'use'd modules? They may not be submodules.
  // Might be unnecessary as use declarations are only used to build the
  // module itself.

  if (ContextObj)
    InitializeContext();

  if (SemaObj)
    UpdateSema();

  if (DeserializationListener)
    DeserializationListener->ReaderInitialized(this);

  ModuleFile &PrimaryModule = ModuleMgr.getPrimaryModule();
  if (PrimaryModule.OriginalSourceFileID.isValid()) {
    // If this AST file is a precompiled preamble, then set the
    // preamble file ID of the source manager to the file source file
    // from which the preamble was built.
    if (Type == MK_Preamble) {
      SourceMgr.setPreambleFileID(PrimaryModule.OriginalSourceFileID);
    } else if (Type == MK_MainFile) {
      SourceMgr.setMainFileID(PrimaryModule.OriginalSourceFileID);
    }
  }

  // For any Objective-C class definitions we have already loaded, make sure
  // that we load any additional categories.
  if (ContextObj) {
    for (unsigned I = 0, N = ObjCClassesLoaded.size(); I != N; ++I) {
      loadObjCCategories(ObjCClassesLoaded[I]->getGlobalID(),
                         ObjCClassesLoaded[I],
                         PreviousGeneration);
    }
  }

  if (PP.getHeaderSearchInfo()
          .getHeaderSearchOpts()
          .ModulesValidateOncePerBuildSession) {
    // Now we are certain that the module and all modules it depends on are
    // up to date.  Create or update timestamp files for modules that are
    // located in the module cache (not for PCH files that could be anywhere
    // in the filesystem).
    for (unsigned I = 0, N = Loaded.size(); I != N; ++I) {
      ImportedModule &M = Loaded[I];
      if (M.Mod->Kind == MK_ImplicitModule) {
        updateModuleTimestamp(*M.Mod);
      }
    }
  }

  return Success;
}

static ASTFileSignature readASTFileSignature(StringRef PCH);

/// Whether \p Stream doesn't start with the AST/PCH file magic number 'CPCH'.
static llvm::Error doesntStartWithASTFileMagic(BitstreamCursor &Stream) {
  // FIXME checking magic headers is done in other places such as
  // SerializedDiagnosticReader and GlobalModuleIndex, but error handling isn't
  // always done the same. Unify it all with a helper.
  if (!Stream.canSkipToPos(4))
    return llvm::createStringError(std::errc::illegal_byte_sequence,
                                   "file too small to contain AST file magic");
  for (unsigned C : {'C', 'P', 'C', 'H'})
    if (Expected<llvm::SimpleBitstreamCursor::word_t> Res = Stream.Read(8)) {
      if (Res.get() != C)
        return llvm::createStringError(
            std::errc::illegal_byte_sequence,
            "file doesn't start with AST file magic");
    } else
      return Res.takeError();
  return llvm::Error::success();
}

static unsigned moduleKindForDiagnostic(ModuleKind Kind) {
  switch (Kind) {
  case MK_PCH:
    return 0; // PCH
  case MK_ImplicitModule:
  case MK_ExplicitModule:
  case MK_PrebuiltModule:
    return 1; // module
  case MK_MainFile:
  case MK_Preamble:
    return 2; // main source file
  }
  llvm_unreachable("unknown module kind");
}

ASTReader::ASTReadResult
ASTReader::ReadASTCore(StringRef FileName,
                       ModuleKind Type,
                       SourceLocation ImportLoc,
                       ModuleFile *ImportedBy,
                       SmallVectorImpl<ImportedModule> &Loaded,
                       off_t ExpectedSize, time_t ExpectedModTime,
                       ASTFileSignature ExpectedSignature,
                       unsigned ClientLoadCapabilities) {
  ModuleFile *M;
  std::string ErrorStr;
  ModuleManager::AddModuleResult AddResult
    = ModuleMgr.addModule(FileName, Type, ImportLoc, ImportedBy,
                          getGeneration(), ExpectedSize, ExpectedModTime,
                          ExpectedSignature, readASTFileSignature,
                          M, ErrorStr);

  switch (AddResult) {
  case ModuleManager::AlreadyLoaded:
    Diag(diag::remark_module_import)
        << M->ModuleName << M->FileName << (ImportedBy ? true : false)
        << (ImportedBy ? StringRef(ImportedBy->ModuleName) : StringRef());
    return Success;

  case ModuleManager::NewlyLoaded:
    // Load module file below.
    break;

  case ModuleManager::Missing:
    // The module file was missing; if the client can handle that, return
    // it.
    if (ClientLoadCapabilities & ARR_Missing)
      return Missing;

    // Otherwise, return an error.
    Diag(diag::err_module_file_not_found) << moduleKindForDiagnostic(Type)
                                          << FileName << !ErrorStr.empty()
                                          << ErrorStr;
    return Failure;

  case ModuleManager::OutOfDate:
    // We couldn't load the module file because it is out-of-date. If the
    // client can handle out-of-date, return it.
    if (ClientLoadCapabilities & ARR_OutOfDate)
      return OutOfDate;

    // Otherwise, return an error.
    Diag(diag::err_module_file_out_of_date) << moduleKindForDiagnostic(Type)
                                            << FileName << !ErrorStr.empty()
                                            << ErrorStr;
    return Failure;
  }

  assert(M && "Missing module file");

  bool ShouldFinalizePCM = false;
  auto FinalizeOrDropPCM = llvm::make_scope_exit([&]() {
    auto &MC = getModuleManager().getModuleCache();
    if (ShouldFinalizePCM)
      MC.finalizePCM(FileName);
    else
      MC.tryToDropPCM(FileName);
  });
  ModuleFile &F = *M;
  BitstreamCursor &Stream = F.Stream;
  Stream = BitstreamCursor(PCHContainerRdr.ExtractPCH(*F.Buffer));
  F.SizeInBits = F.Buffer->getBufferSize() * 8;

  // Sniff for the signature.
  if (llvm::Error Err = doesntStartWithASTFileMagic(Stream)) {
    Diag(diag::err_module_file_invalid)
        << moduleKindForDiagnostic(Type) << FileName << std::move(Err);
    return Failure;
  }

  // This is used for compatibility with older PCH formats.
  bool HaveReadControlBlock = false;
  while (true) {
    Expected<llvm::BitstreamEntry> MaybeEntry = Stream.advance();
    if (!MaybeEntry) {
      Error(MaybeEntry.takeError());
      return Failure;
    }
    llvm::BitstreamEntry Entry = MaybeEntry.get();

    switch (Entry.Kind) {
    case llvm::BitstreamEntry::Error:
    case llvm::BitstreamEntry::Record:
    case llvm::BitstreamEntry::EndBlock:
      Error("invalid record at top-level of AST file");
      return Failure;

    case llvm::BitstreamEntry::SubBlock:
      break;
    }

    switch (Entry.ID) {
    case CONTROL_BLOCK_ID:
      HaveReadControlBlock = true;
      switch (ReadControlBlock(F, Loaded, ImportedBy, ClientLoadCapabilities)) {
      case Success:
        // Check that we didn't try to load a non-module AST file as a module.
        //
        // FIXME: Should we also perform the converse check? Loading a module as
        // a PCH file sort of works, but it's a bit wonky.
        if ((Type == MK_ImplicitModule || Type == MK_ExplicitModule ||
             Type == MK_PrebuiltModule) &&
            F.ModuleName.empty()) {
          auto Result = (Type == MK_ImplicitModule) ? OutOfDate : Failure;
          if (Result != OutOfDate ||
              (ClientLoadCapabilities & ARR_OutOfDate) == 0)
            Diag(diag::err_module_file_not_module) << FileName;
          return Result;
        }
        break;

      case Failure: return Failure;
      case Missing: return Missing;
      case OutOfDate: return OutOfDate;
      case VersionMismatch: return VersionMismatch;
      case ConfigurationMismatch: return ConfigurationMismatch;
      case HadErrors: return HadErrors;
      }
      break;

    case AST_BLOCK_ID:
      if (!HaveReadControlBlock) {
        if ((ClientLoadCapabilities & ARR_VersionMismatch) == 0)
          Diag(diag::err_pch_version_too_old);
        return VersionMismatch;
      }

      // Record that we've loaded this module.
      Loaded.push_back(ImportedModule(M, ImportedBy, ImportLoc));
      ShouldFinalizePCM = true;
      return Success;

    case UNHASHED_CONTROL_BLOCK_ID:
      // This block is handled using look-ahead during ReadControlBlock.  We
      // shouldn't get here!
      Error("malformed block record in AST file");
      return Failure;

    default:
      if (llvm::Error Err = Stream.SkipBlock()) {
        Error(std::move(Err));
        return Failure;
      }
      break;
    }
  }

  llvm_unreachable("unexpected break; expected return");
}

ASTReader::ASTReadResult
ASTReader::readUnhashedControlBlock(ModuleFile &F, bool WasImportedBy,
                                    unsigned ClientLoadCapabilities) {
  const HeaderSearchOptions &HSOpts =
      PP.getHeaderSearchInfo().getHeaderSearchOpts();
  bool AllowCompatibleConfigurationMismatch =
      F.Kind == MK_ExplicitModule || F.Kind == MK_PrebuiltModule;

  ASTReadResult Result = readUnhashedControlBlockImpl(
      &F, F.Data, ClientLoadCapabilities, AllowCompatibleConfigurationMismatch,
      Listener.get(),
      WasImportedBy ? false : HSOpts.ModulesValidateDiagnosticOptions);

  // If F was directly imported by another module, it's implicitly validated by
  // the importing module.
  if (DisableValidation || WasImportedBy ||
      (AllowConfigurationMismatch && Result == ConfigurationMismatch))
    return Success;

  if (Result == Failure) {
    Error("malformed block record in AST file");
    return Failure;
  }

  if (Result == OutOfDate && F.Kind == MK_ImplicitModule) {
    // If this module has already been finalized in the ModuleCache, we're stuck
    // with it; we can only load a single version of each module.
    //
    // This can happen when a module is imported in two contexts: in one, as a
    // user module; in another, as a system module (due to an import from
    // another module marked with the [system] flag).  It usually indicates a
    // bug in the module map: this module should also be marked with [system].
    //
    // If -Wno-system-headers (the default), and the first import is as a
    // system module, then validation will fail during the as-user import,
    // since -Werror flags won't have been validated.  However, it's reasonable
    // to treat this consistently as a system module.
    //
    // If -Wsystem-headers, the PCM on disk was built with
    // -Wno-system-headers, and the first import is as a user module, then
    // validation will fail during the as-system import since the PCM on disk
    // doesn't guarantee that -Werror was respected.  However, the -Werror
    // flags were checked during the initial as-user import.
    if (getModuleManager().getModuleCache().isPCMFinal(F.FileName)) {
      Diag(diag::warn_module_system_bit_conflict) << F.FileName;
      return Success;
    }
  }

  return Result;
}

ASTReader::ASTReadResult ASTReader::readUnhashedControlBlockImpl(
    ModuleFile *F, llvm::StringRef StreamData, unsigned ClientLoadCapabilities,
    bool AllowCompatibleConfigurationMismatch, ASTReaderListener *Listener,
    bool ValidateDiagnosticOptions) {
  // Initialize a stream.
  BitstreamCursor Stream(StreamData);

  // Sniff for the signature.
  if (llvm::Error Err = doesntStartWithASTFileMagic(Stream)) {
    // FIXME this drops the error on the floor.
    consumeError(std::move(Err));
    return Failure;
  }

  // Scan for the UNHASHED_CONTROL_BLOCK_ID block.
  if (SkipCursorToBlock(Stream, UNHASHED_CONTROL_BLOCK_ID))
    return Failure;

  // Read all of the records in the options block.
  RecordData Record;
  ASTReadResult Result = Success;
  while (true) {
    Expected<llvm::BitstreamEntry> MaybeEntry = Stream.advance();
    if (!MaybeEntry) {
      // FIXME this drops the error on the floor.
      consumeError(MaybeEntry.takeError());
      return Failure;
    }
    llvm::BitstreamEntry Entry = MaybeEntry.get();

    switch (Entry.Kind) {
    case llvm::BitstreamEntry::Error:
    case llvm::BitstreamEntry::SubBlock:
      return Failure;

    case llvm::BitstreamEntry::EndBlock:
      return Result;

    case llvm::BitstreamEntry::Record:
      // The interesting case.
      break;
    }

    // Read and process a record.
    Record.clear();
    Expected<unsigned> MaybeRecordType = Stream.readRecord(Entry.ID, Record);
    if (!MaybeRecordType) {
      // FIXME this drops the error.
      return Failure;
    }
    switch ((UnhashedControlBlockRecordTypes)MaybeRecordType.get()) {
    case SIGNATURE:
      if (F)
        std::copy(Record.begin(), Record.end(), F->Signature.data());
      break;
    case DIAGNOSTIC_OPTIONS: {
      bool Complain = (ClientLoadCapabilities & ARR_OutOfDate) == 0;
      if (Listener && ValidateDiagnosticOptions &&
          !AllowCompatibleConfigurationMismatch &&
          ParseDiagnosticOptions(Record, Complain, *Listener))
        Result = OutOfDate; // Don't return early.  Read the signature.
      break;
    }
    case DIAG_PRAGMA_MAPPINGS:
      if (!F)
        break;
      if (F->PragmaDiagMappings.empty())
        F->PragmaDiagMappings.swap(Record);
      else
        F->PragmaDiagMappings.insert(F->PragmaDiagMappings.end(),
                                     Record.begin(), Record.end());
      break;
    }
  }
}

/// Parse a record and blob containing module file extension metadata.
static bool parseModuleFileExtensionMetadata(
              const SmallVectorImpl<uint64_t> &Record,
              StringRef Blob,
              ModuleFileExtensionMetadata &Metadata) {
  if (Record.size() < 4) return true;

  Metadata.MajorVersion = Record[0];
  Metadata.MinorVersion = Record[1];

  unsigned BlockNameLen = Record[2];
  unsigned UserInfoLen = Record[3];

  if (BlockNameLen + UserInfoLen > Blob.size()) return true;

  Metadata.BlockName = std::string(Blob.data(), Blob.data() + BlockNameLen);
  Metadata.UserInfo = std::string(Blob.data() + BlockNameLen,
                                  Blob.data() + BlockNameLen + UserInfoLen);
  return false;
}

ASTReader::ASTReadResult ASTReader::ReadExtensionBlock(ModuleFile &F) {
  BitstreamCursor &Stream = F.Stream;

  RecordData Record;
  while (true) {
    Expected<llvm::BitstreamEntry> MaybeEntry = Stream.advance();
    if (!MaybeEntry) {
      Error(MaybeEntry.takeError());
      return Failure;
    }
    llvm::BitstreamEntry Entry = MaybeEntry.get();

    switch (Entry.Kind) {
    case llvm::BitstreamEntry::SubBlock:
      if (llvm::Error Err = Stream.SkipBlock()) {
        Error(std::move(Err));
        return Failure;
      }
      continue;

    case llvm::BitstreamEntry::EndBlock:
      return Success;

    case llvm::BitstreamEntry::Error:
      return HadErrors;

    case llvm::BitstreamEntry::Record:
      break;
    }

    Record.clear();
    StringRef Blob;
    Expected<unsigned> MaybeRecCode =
        Stream.readRecord(Entry.ID, Record, &Blob);
    if (!MaybeRecCode) {
      Error(MaybeRecCode.takeError());
      return Failure;
    }
    switch (MaybeRecCode.get()) {
    case EXTENSION_METADATA: {
      ModuleFileExtensionMetadata Metadata;
      if (parseModuleFileExtensionMetadata(Record, Blob, Metadata)) {
        Error("malformed EXTENSION_METADATA in AST file");
        return Failure;
      }

      // Find a module file extension with this block name.
      auto Known = ModuleFileExtensions.find(Metadata.BlockName);
      if (Known == ModuleFileExtensions.end()) break;

      // Form a reader.
      if (auto Reader = Known->second->createExtensionReader(Metadata, *this,
                                                             F, Stream)) {
        F.ExtensionReaders.push_back(std::move(Reader));
      }

      break;
    }
    }
  }

  return Success;
}

void ASTReader::InitializeContext() {
  assert(ContextObj && "no context to initialize");
  ASTContext &Context = *ContextObj;

  // If there's a listener, notify them that we "read" the translation unit.
  if (DeserializationListener)
    DeserializationListener->DeclRead(PREDEF_DECL_TRANSLATION_UNIT_ID,
                                      Context.getTranslationUnitDecl());

  // FIXME: Find a better way to deal with collisions between these
  // built-in types. Right now, we just ignore the problem.

  // Load the special types.
  if (SpecialTypes.size() >= NumSpecialTypeIDs) {
    if (unsigned String = SpecialTypes[SPECIAL_TYPE_CF_CONSTANT_STRING]) {
      if (!Context.CFConstantStringTypeDecl)
        Context.setCFConstantStringType(GetType(String));
    }

    if (unsigned File = SpecialTypes[SPECIAL_TYPE_FILE]) {
      QualType FileType = GetType(File);
      if (FileType.isNull()) {
        Error("FILE type is NULL");
        return;
      }

      if (!Context.FILEDecl) {
        if (const TypedefType *Typedef = FileType->getAs<TypedefType>())
          Context.setFILEDecl(Typedef->getDecl());
        else {
          const TagType *Tag = FileType->getAs<TagType>();
          if (!Tag) {
            Error("Invalid FILE type in AST file");
            return;
          }
          Context.setFILEDecl(Tag->getDecl());
        }
      }
    }

    if (unsigned Jmp_buf = SpecialTypes[SPECIAL_TYPE_JMP_BUF]) {
      QualType Jmp_bufType = GetType(Jmp_buf);
      if (Jmp_bufType.isNull()) {
        Error("jmp_buf type is NULL");
        return;
      }

      if (!Context.jmp_bufDecl) {
        if (const TypedefType *Typedef = Jmp_bufType->getAs<TypedefType>())
          Context.setjmp_bufDecl(Typedef->getDecl());
        else {
          const TagType *Tag = Jmp_bufType->getAs<TagType>();
          if (!Tag) {
            Error("Invalid jmp_buf type in AST file");
            return;
          }
          Context.setjmp_bufDecl(Tag->getDecl());
        }
      }
    }

    if (unsigned Sigjmp_buf = SpecialTypes[SPECIAL_TYPE_SIGJMP_BUF]) {
      QualType Sigjmp_bufType = GetType(Sigjmp_buf);
      if (Sigjmp_bufType.isNull()) {
        Error("sigjmp_buf type is NULL");
        return;
      }

      if (!Context.sigjmp_bufDecl) {
        if (const TypedefType *Typedef = Sigjmp_bufType->getAs<TypedefType>())
          Context.setsigjmp_bufDecl(Typedef->getDecl());
        else {
          const TagType *Tag = Sigjmp_bufType->getAs<TagType>();
          assert(Tag && "Invalid sigjmp_buf type in AST file");
          Context.setsigjmp_bufDecl(Tag->getDecl());
        }
      }
    }

    if (unsigned ObjCIdRedef
          = SpecialTypes[SPECIAL_TYPE_OBJC_ID_REDEFINITION]) {
      if (Context.ObjCIdRedefinitionType.isNull())
        Context.ObjCIdRedefinitionType = GetType(ObjCIdRedef);
    }

    if (unsigned ObjCClassRedef
          = SpecialTypes[SPECIAL_TYPE_OBJC_CLASS_REDEFINITION]) {
      if (Context.ObjCClassRedefinitionType.isNull())
        Context.ObjCClassRedefinitionType = GetType(ObjCClassRedef);
    }

    if (unsigned ObjCSelRedef
          = SpecialTypes[SPECIAL_TYPE_OBJC_SEL_REDEFINITION]) {
      if (Context.ObjCSelRedefinitionType.isNull())
        Context.ObjCSelRedefinitionType = GetType(ObjCSelRedef);
    }

    if (unsigned Ucontext_t = SpecialTypes[SPECIAL_TYPE_UCONTEXT_T]) {
      QualType Ucontext_tType = GetType(Ucontext_t);
      if (Ucontext_tType.isNull()) {
        Error("ucontext_t type is NULL");
        return;
      }

      if (!Context.ucontext_tDecl) {
        if (const TypedefType *Typedef = Ucontext_tType->getAs<TypedefType>())
          Context.setucontext_tDecl(Typedef->getDecl());
        else {
          const TagType *Tag = Ucontext_tType->getAs<TagType>();
          assert(Tag && "Invalid ucontext_t type in AST file");
          Context.setucontext_tDecl(Tag->getDecl());
        }
      }
    }
  }

  ReadPragmaDiagnosticMappings(Context.getDiagnostics());

  // If there were any CUDA special declarations, deserialize them.
  if (!CUDASpecialDeclRefs.empty()) {
    assert(CUDASpecialDeclRefs.size() == 1 && "More decl refs than expected!");
    Context.setcudaConfigureCallDecl(
                           cast<FunctionDecl>(GetDecl(CUDASpecialDeclRefs[0])));
  }

  // Re-export any modules that were imported by a non-module AST file.
  // FIXME: This does not make macro-only imports visible again.
  for (auto &Import : ImportedModules) {
    if (Module *Imported = getSubmodule(Import.ID)) {
      makeModuleVisible(Imported, Module::AllVisible,
                        /*ImportLoc=*/Import.ImportLoc);
      if (Import.ImportLoc.isValid())
        PP.makeModuleVisible(Imported, Import.ImportLoc);
      // FIXME: should we tell Sema to make the module visible too?
    }
  }
  ImportedModules.clear();
}

void ASTReader::finalizeForWriting() {
  // Nothing to do for now.
}

/// Reads and return the signature record from \p PCH's control block, or
/// else returns 0.
static ASTFileSignature readASTFileSignature(StringRef PCH) {
  BitstreamCursor Stream(PCH);
  if (llvm::Error Err = doesntStartWithASTFileMagic(Stream)) {
    // FIXME this drops the error on the floor.
    consumeError(std::move(Err));
    return ASTFileSignature();
  }

  // Scan for the UNHASHED_CONTROL_BLOCK_ID block.
  if (SkipCursorToBlock(Stream, UNHASHED_CONTROL_BLOCK_ID))
    return ASTFileSignature();

  // Scan for SIGNATURE inside the diagnostic options block.
  ASTReader::RecordData Record;
  while (true) {
    Expected<llvm::BitstreamEntry> MaybeEntry =
        Stream.advanceSkippingSubblocks();
    if (!MaybeEntry) {
      // FIXME this drops the error on the floor.
      consumeError(MaybeEntry.takeError());
      return ASTFileSignature();
    }
    llvm::BitstreamEntry Entry = MaybeEntry.get();

    if (Entry.Kind != llvm::BitstreamEntry::Record)
      return ASTFileSignature();

    Record.clear();
    StringRef Blob;
    Expected<unsigned> MaybeRecord = Stream.readRecord(Entry.ID, Record, &Blob);
    if (!MaybeRecord) {
      // FIXME this drops the error on the floor.
      consumeError(MaybeRecord.takeError());
      return ASTFileSignature();
    }
    if (SIGNATURE == MaybeRecord.get())
      return {{{(uint32_t)Record[0], (uint32_t)Record[1], (uint32_t)Record[2],
                (uint32_t)Record[3], (uint32_t)Record[4]}}};
  }
}

/// Retrieve the name of the original source file name
/// directly from the AST file, without actually loading the AST
/// file.
std::string ASTReader::getOriginalSourceFile(
    const std::string &ASTFileName, FileManager &FileMgr,
    const PCHContainerReader &PCHContainerRdr, DiagnosticsEngine &Diags) {
  // Open the AST file.
  auto Buffer = FileMgr.getBufferForFile(ASTFileName);
  if (!Buffer) {
    Diags.Report(diag::err_fe_unable_to_read_pch_file)
        << ASTFileName << Buffer.getError().message();
    return std::string();
  }

  // Initialize the stream
  BitstreamCursor Stream(PCHContainerRdr.ExtractPCH(**Buffer));

  // Sniff for the signature.
  if (llvm::Error Err = doesntStartWithASTFileMagic(Stream)) {
    Diags.Report(diag::err_fe_not_a_pch_file) << ASTFileName << std::move(Err);
    return std::string();
  }

  // Scan for the CONTROL_BLOCK_ID block.
  if (SkipCursorToBlock(Stream, CONTROL_BLOCK_ID)) {
    Diags.Report(diag::err_fe_pch_malformed_block) << ASTFileName;
    return std::string();
  }

  // Scan for ORIGINAL_FILE inside the control block.
  RecordData Record;
  while (true) {
    Expected<llvm::BitstreamEntry> MaybeEntry =
        Stream.advanceSkippingSubblocks();
    if (!MaybeEntry) {
      // FIXME this drops errors on the floor.
      consumeError(MaybeEntry.takeError());
      return std::string();
    }
    llvm::BitstreamEntry Entry = MaybeEntry.get();

    if (Entry.Kind == llvm::BitstreamEntry::EndBlock)
      return std::string();

    if (Entry.Kind != llvm::BitstreamEntry::Record) {
      Diags.Report(diag::err_fe_pch_malformed_block) << ASTFileName;
      return std::string();
    }

    Record.clear();
    StringRef Blob;
    Expected<unsigned> MaybeRecord = Stream.readRecord(Entry.ID, Record, &Blob);
    if (!MaybeRecord) {
      // FIXME this drops the errors on the floor.
      consumeError(MaybeRecord.takeError());
      return std::string();
    }
    if (ORIGINAL_FILE == MaybeRecord.get())
      return Blob.str();
  }
}

namespace {

  class SimplePCHValidator : public ASTReaderListener {
    const LangOptions &ExistingLangOpts;
    const TargetOptions &ExistingTargetOpts;
    const PreprocessorOptions &ExistingPPOpts;
    std::string ExistingModuleCachePath;
    FileManager &FileMgr;

  public:
    SimplePCHValidator(const LangOptions &ExistingLangOpts,
                       const TargetOptions &ExistingTargetOpts,
                       const PreprocessorOptions &ExistingPPOpts,
                       StringRef ExistingModuleCachePath,
                       FileManager &FileMgr)
      : ExistingLangOpts(ExistingLangOpts),
        ExistingTargetOpts(ExistingTargetOpts),
        ExistingPPOpts(ExistingPPOpts),
        ExistingModuleCachePath(ExistingModuleCachePath),
        FileMgr(FileMgr) {}

    bool ReadLanguageOptions(const LangOptions &LangOpts, bool Complain,
                             bool AllowCompatibleDifferences) override {
      return checkLanguageOptions(ExistingLangOpts, LangOpts, nullptr,
                                  AllowCompatibleDifferences);
    }

    bool ReadTargetOptions(const TargetOptions &TargetOpts, bool Complain,
                           bool AllowCompatibleDifferences) override {
      return checkTargetOptions(ExistingTargetOpts, TargetOpts, nullptr,
                                AllowCompatibleDifferences);
    }

    bool ReadHeaderSearchOptions(const HeaderSearchOptions &HSOpts,
                                 StringRef SpecificModuleCachePath,
                                 bool Complain) override {
      return checkHeaderSearchOptions(HSOpts, SpecificModuleCachePath,
                                      ExistingModuleCachePath,
                                      nullptr, ExistingLangOpts);
    }

    bool ReadPreprocessorOptions(const PreprocessorOptions &PPOpts,
                                 bool Complain,
                                 std::string &SuggestedPredefines) override {
      return checkPreprocessorOptions(ExistingPPOpts, PPOpts, nullptr, FileMgr,
                                      SuggestedPredefines, ExistingLangOpts);
    }
  };

} // namespace

bool ASTReader::readASTFileControlBlock(
    StringRef Filename, FileManager &FileMgr,
    const PCHContainerReader &PCHContainerRdr,
    bool FindModuleFileExtensions,
    ASTReaderListener &Listener, bool ValidateDiagnosticOptions) {
  // Open the AST file.
  // FIXME: This allows use of the VFS; we do not allow use of the
  // VFS when actually loading a module.
  auto Buffer = FileMgr.getBufferForFile(Filename);
  if (!Buffer) {
    return true;
  }

  // Initialize the stream
  StringRef Bytes = PCHContainerRdr.ExtractPCH(**Buffer);
  BitstreamCursor Stream(Bytes);

  // Sniff for the signature.
  if (llvm::Error Err = doesntStartWithASTFileMagic(Stream)) {
    consumeError(std::move(Err)); // FIXME this drops errors on the floor.
    return true;
  }

  // Scan for the CONTROL_BLOCK_ID block.
  if (SkipCursorToBlock(Stream, CONTROL_BLOCK_ID))
    return true;

  bool NeedsInputFiles = Listener.needsInputFileVisitation();
  bool NeedsSystemInputFiles = Listener.needsSystemInputFileVisitation();
  bool NeedsImports = Listener.needsImportVisitation();
  BitstreamCursor InputFilesCursor;

  RecordData Record;
  std::string ModuleDir;
  bool DoneWithControlBlock = false;
  while (!DoneWithControlBlock) {
    Expected<llvm::BitstreamEntry> MaybeEntry = Stream.advance();
    if (!MaybeEntry) {
      // FIXME this drops the error on the floor.
      consumeError(MaybeEntry.takeError());
      return true;
    }
    llvm::BitstreamEntry Entry = MaybeEntry.get();

    switch (Entry.Kind) {
    case llvm::BitstreamEntry::SubBlock: {
      switch (Entry.ID) {
      case OPTIONS_BLOCK_ID: {
        std::string IgnoredSuggestedPredefines;
        if (ReadOptionsBlock(Stream, ARR_ConfigurationMismatch | ARR_OutOfDate,
                             /*AllowCompatibleConfigurationMismatch*/ false,
                             Listener, IgnoredSuggestedPredefines) != Success)
          return true;
        break;
      }

      case INPUT_FILES_BLOCK_ID:
        InputFilesCursor = Stream;
        if (llvm::Error Err = Stream.SkipBlock()) {
          // FIXME this drops the error on the floor.
          consumeError(std::move(Err));
          return true;
        }
        if (NeedsInputFiles &&
            ReadBlockAbbrevs(InputFilesCursor, INPUT_FILES_BLOCK_ID))
          return true;
        break;

      default:
        if (llvm::Error Err = Stream.SkipBlock()) {
          // FIXME this drops the error on the floor.
          consumeError(std::move(Err));
          return true;
        }
        break;
      }

      continue;
    }

    case llvm::BitstreamEntry::EndBlock:
      DoneWithControlBlock = true;
      break;

    case llvm::BitstreamEntry::Error:
      return true;

    case llvm::BitstreamEntry::Record:
      break;
    }

    if (DoneWithControlBlock) break;

    Record.clear();
    StringRef Blob;
    Expected<unsigned> MaybeRecCode =
        Stream.readRecord(Entry.ID, Record, &Blob);
    if (!MaybeRecCode) {
      // FIXME this drops the error.
      return Failure;
    }
    switch ((ControlRecordTypes)MaybeRecCode.get()) {
    case METADATA:
      if (Record[0] != VERSION_MAJOR)
        return true;
      if (Listener.ReadFullVersionInformation(Blob))
        return true;
      break;
    case MODULE_NAME:
      Listener.ReadModuleName(Blob);
      break;
    case MODULE_DIRECTORY:
      ModuleDir = Blob;
      break;
    case MODULE_MAP_FILE: {
      unsigned Idx = 0;
      auto Path = ReadString(Record, Idx);
      ResolveImportedPath(Path, ModuleDir);
      Listener.ReadModuleMapFile(Path);
      break;
    }
    case INPUT_FILE_OFFSETS: {
      if (!NeedsInputFiles)
        break;

      unsigned NumInputFiles = Record[0];
      unsigned NumUserFiles = Record[1];
      const llvm::support::unaligned_uint64_t *InputFileOffs =
          (const llvm::support::unaligned_uint64_t *)Blob.data();
      for (unsigned I = 0; I != NumInputFiles; ++I) {
        // Go find this input file.
        bool isSystemFile = I >= NumUserFiles;

        if (isSystemFile && !NeedsSystemInputFiles)
          break; // the rest are system input files

        BitstreamCursor &Cursor = InputFilesCursor;
        SavedStreamPosition SavedPosition(Cursor);
        if (llvm::Error Err = Cursor.JumpToBit(InputFileOffs[I])) {
          // FIXME this drops errors on the floor.
          consumeError(std::move(Err));
        }

        Expected<unsigned> MaybeCode = Cursor.ReadCode();
        if (!MaybeCode) {
          // FIXME this drops errors on the floor.
          consumeError(MaybeCode.takeError());
        }
        unsigned Code = MaybeCode.get();

        RecordData Record;
        StringRef Blob;
        bool shouldContinue = false;
        Expected<unsigned> MaybeRecordType =
            Cursor.readRecord(Code, Record, &Blob);
        if (!MaybeRecordType) {
          // FIXME this drops errors on the floor.
          consumeError(MaybeRecordType.takeError());
        }
        switch ((InputFileRecordTypes)MaybeRecordType.get()) {
        case INPUT_FILE_HASH:
          break;
        case INPUT_FILE:
          bool Overridden = static_cast<bool>(Record[3]);
          std::string Filename = Blob;
          ResolveImportedPath(Filename, ModuleDir);
          shouldContinue = Listener.visitInputFile(
              Filename, isSystemFile, Overridden, /*IsExplicitModule*/false);
          break;
        }
        if (!shouldContinue)
          break;
      }
      break;
    }

    case IMPORTS: {
      if (!NeedsImports)
        break;

      unsigned Idx = 0, N = Record.size();
      while (Idx < N) {
        // Read information about the AST file.
        Idx += 1+1+1+1+5; // Kind, ImportLoc, Size, ModTime, Signature
        std::string ModuleName = ReadString(Record, Idx);
        std::string Filename = ReadString(Record, Idx);
        ResolveImportedPath(Filename, ModuleDir);
        Listener.visitImport(ModuleName, Filename);
      }
      break;
    }

    default:
      // No other validation to perform.
      break;
    }
  }

  // Look for module file extension blocks, if requested.
  if (FindModuleFileExtensions) {
    BitstreamCursor SavedStream = Stream;
    while (!SkipCursorToBlock(Stream, EXTENSION_BLOCK_ID)) {
      bool DoneWithExtensionBlock = false;
      while (!DoneWithExtensionBlock) {
        Expected<llvm::BitstreamEntry> MaybeEntry = Stream.advance();
        if (!MaybeEntry) {
          // FIXME this drops the error.
          return true;
        }
        llvm::BitstreamEntry Entry = MaybeEntry.get();

        switch (Entry.Kind) {
        case llvm::BitstreamEntry::SubBlock:
          if (llvm::Error Err = Stream.SkipBlock()) {
            // FIXME this drops the error on the floor.
            consumeError(std::move(Err));
            return true;
          }
          continue;

        case llvm::BitstreamEntry::EndBlock:
          DoneWithExtensionBlock = true;
          continue;

        case llvm::BitstreamEntry::Error:
          return true;

        case llvm::BitstreamEntry::Record:
          break;
        }

       Record.clear();
       StringRef Blob;
       Expected<unsigned> MaybeRecCode =
           Stream.readRecord(Entry.ID, Record, &Blob);
       if (!MaybeRecCode) {
         // FIXME this drops the error.
         return true;
       }
       switch (MaybeRecCode.get()) {
       case EXTENSION_METADATA: {
         ModuleFileExtensionMetadata Metadata;
         if (parseModuleFileExtensionMetadata(Record, Blob, Metadata))
           return true;

         Listener.readModuleFileExtension(Metadata);
         break;
       }
       }
      }
    }
    Stream = SavedStream;
  }

  // Scan for the UNHASHED_CONTROL_BLOCK_ID block.
  if (readUnhashedControlBlockImpl(
          nullptr, Bytes, ARR_ConfigurationMismatch | ARR_OutOfDate,
          /*AllowCompatibleConfigurationMismatch*/ false, &Listener,
          ValidateDiagnosticOptions) != Success)
    return true;

  return false;
}

bool ASTReader::isAcceptableASTFile(StringRef Filename, FileManager &FileMgr,
                                    const PCHContainerReader &PCHContainerRdr,
                                    const LangOptions &LangOpts,
                                    const TargetOptions &TargetOpts,
                                    const PreprocessorOptions &PPOpts,
                                    StringRef ExistingModuleCachePath) {
  SimplePCHValidator validator(LangOpts, TargetOpts, PPOpts,
                               ExistingModuleCachePath, FileMgr);
  return !readASTFileControlBlock(Filename, FileMgr, PCHContainerRdr,
                                  /*FindModuleFileExtensions=*/false,
                                  validator,
                                  /*ValidateDiagnosticOptions=*/true);
}

ASTReader::ASTReadResult
ASTReader::ReadSubmoduleBlock(ModuleFile &F, unsigned ClientLoadCapabilities) {
  // Enter the submodule block.
  if (llvm::Error Err = F.Stream.EnterSubBlock(SUBMODULE_BLOCK_ID)) {
    Error(std::move(Err));
    return Failure;
  }

  ModuleMap &ModMap = PP.getHeaderSearchInfo().getModuleMap();
  bool First = true;
  Module *CurrentModule = nullptr;
  RecordData Record;
  while (true) {
    Expected<llvm::BitstreamEntry> MaybeEntry =
        F.Stream.advanceSkippingSubblocks();
    if (!MaybeEntry) {
      Error(MaybeEntry.takeError());
      return Failure;
    }
    llvm::BitstreamEntry Entry = MaybeEntry.get();

    switch (Entry.Kind) {
    case llvm::BitstreamEntry::SubBlock: // Handled for us already.
    case llvm::BitstreamEntry::Error:
      Error("malformed block record in AST file");
      return Failure;
    case llvm::BitstreamEntry::EndBlock:
      return Success;
    case llvm::BitstreamEntry::Record:
      // The interesting case.
      break;
    }

    // Read a record.
    StringRef Blob;
    Record.clear();
    Expected<unsigned> MaybeKind = F.Stream.readRecord(Entry.ID, Record, &Blob);
    if (!MaybeKind) {
      Error(MaybeKind.takeError());
      return Failure;
    }
    unsigned Kind = MaybeKind.get();

    if ((Kind == SUBMODULE_METADATA) != First) {
      Error("submodule metadata record should be at beginning of block");
      return Failure;
    }
    First = false;

    // Submodule information is only valid if we have a current module.
    // FIXME: Should we error on these cases?
    if (!CurrentModule && Kind != SUBMODULE_METADATA &&
        Kind != SUBMODULE_DEFINITION)
      continue;

    switch (Kind) {
    default:  // Default behavior: ignore.
      break;

    case SUBMODULE_DEFINITION: {
      if (Record.size() < 12) {
        Error("malformed module definition");
        return Failure;
      }

      StringRef Name = Blob;
      unsigned Idx = 0;
      SubmoduleID GlobalID = getGlobalSubmoduleID(F, Record[Idx++]);
      SubmoduleID Parent = getGlobalSubmoduleID(F, Record[Idx++]);
      Module::ModuleKind Kind = (Module::ModuleKind)Record[Idx++];
      bool IsFramework = Record[Idx++];
      bool IsExplicit = Record[Idx++];
      bool IsSystem = Record[Idx++];
      bool IsExternC = Record[Idx++];
      bool InferSubmodules = Record[Idx++];
      bool InferExplicitSubmodules = Record[Idx++];
      bool InferExportWildcard = Record[Idx++];
      bool ConfigMacrosExhaustive = Record[Idx++];
      bool ModuleMapIsPrivate = Record[Idx++];

      Module *ParentModule = nullptr;
      if (Parent)
        ParentModule = getSubmodule(Parent);

      // Retrieve this (sub)module from the module map, creating it if
      // necessary.
      CurrentModule =
          ModMap.findOrCreateModule(Name, ParentModule, IsFramework, IsExplicit)
              .first;

      // FIXME: set the definition loc for CurrentModule, or call
      // ModMap.setInferredModuleAllowedBy()

      SubmoduleID GlobalIndex = GlobalID - NUM_PREDEF_SUBMODULE_IDS;
      if (GlobalIndex >= SubmodulesLoaded.size() ||
          SubmodulesLoaded[GlobalIndex]) {
        Error("too many submodules");
        return Failure;
      }

      if (!ParentModule) {
        if (const FileEntry *CurFile = CurrentModule->getASTFile()) {
          // Don't emit module relocation error if we have -fno-validate-pch
          if (!PP.getPreprocessorOpts().DisablePCHValidation &&
              CurFile != F.File) {
            Error(diag::err_module_file_conflict,
                  CurrentModule->getTopLevelModuleName(), CurFile->getName(),
                  F.File->getName());
            return Failure;
          }
        }

        F.DidReadTopLevelSubmodule = true;
        CurrentModule->setASTFile(F.File);
        CurrentModule->PresumedModuleMapFile = F.ModuleMapPath;
      }

      CurrentModule->Kind = Kind;
      CurrentModule->Signature = F.Signature;
      CurrentModule->IsFromModuleFile = true;
      CurrentModule->IsSystem = IsSystem || CurrentModule->IsSystem;
      CurrentModule->IsExternC = IsExternC;
      CurrentModule->InferSubmodules = InferSubmodules;
      CurrentModule->InferExplicitSubmodules = InferExplicitSubmodules;
      CurrentModule->InferExportWildcard = InferExportWildcard;
      CurrentModule->ConfigMacrosExhaustive = ConfigMacrosExhaustive;
      CurrentModule->ModuleMapIsPrivate = ModuleMapIsPrivate;
      if (DeserializationListener)
        DeserializationListener->ModuleRead(GlobalID, CurrentModule);

      SubmodulesLoaded[GlobalIndex] = CurrentModule;

      // Clear out data that will be replaced by what is in the module file.
      CurrentModule->LinkLibraries.clear();
      CurrentModule->ConfigMacros.clear();
      CurrentModule->UnresolvedConflicts.clear();
      CurrentModule->Conflicts.clear();

      // The module is available unless it's missing a requirement; relevant
      // requirements will be (re-)added by SUBMODULE_REQUIRES records.
      // Missing headers that were present when the module was built do not
      // make it unavailable -- if we got this far, this must be an explicitly
      // imported module file.
      CurrentModule->Requirements.clear();
      CurrentModule->MissingHeaders.clear();
      CurrentModule->IsMissingRequirement =
          ParentModule && ParentModule->IsMissingRequirement;
      CurrentModule->IsAvailable = !CurrentModule->IsMissingRequirement;
      break;
    }

    case SUBMODULE_UMBRELLA_HEADER: {
      std::string Filename = Blob;
      ResolveImportedPath(F, Filename);
      if (auto Umbrella = PP.getFileManager().getFile(Filename)) {
        if (!CurrentModule->getUmbrellaHeader())
          ModMap.setUmbrellaHeader(CurrentModule, *Umbrella, Blob);
        else if (CurrentModule->getUmbrellaHeader().Entry != *Umbrella) {
          if ((ClientLoadCapabilities & ARR_OutOfDate) == 0)
            Error("mismatched umbrella headers in submodule");
          return OutOfDate;
        }
      }
      break;
    }

    case SUBMODULE_HEADER:
    case SUBMODULE_EXCLUDED_HEADER:
    case SUBMODULE_PRIVATE_HEADER:
      // We lazily associate headers with their modules via the HeaderInfo table.
      // FIXME: Re-evaluate this section; maybe only store InputFile IDs instead
      // of complete filenames or remove it entirely.
      break;

    case SUBMODULE_TEXTUAL_HEADER:
    case SUBMODULE_PRIVATE_TEXTUAL_HEADER:
      // FIXME: Textual headers are not marked in the HeaderInfo table. Load
      // them here.
      break;

    case SUBMODULE_TOPHEADER:
      CurrentModule->addTopHeaderFilename(Blob);
      break;

    case SUBMODULE_UMBRELLA_DIR: {
      std::string Dirname = Blob;
      ResolveImportedPath(F, Dirname);
      if (auto Umbrella = PP.getFileManager().getDirectory(Dirname)) {
        if (!CurrentModule->getUmbrellaDir())
          ModMap.setUmbrellaDir(CurrentModule, *Umbrella, Blob);
        else if (CurrentModule->getUmbrellaDir().Entry != *Umbrella) {
          if ((ClientLoadCapabilities & ARR_OutOfDate) == 0)
            Error("mismatched umbrella directories in submodule");
          return OutOfDate;
        }
      }
      break;
    }

    case SUBMODULE_METADATA: {
      F.BaseSubmoduleID = getTotalNumSubmodules();
      F.LocalNumSubmodules = Record[0];
      unsigned LocalBaseSubmoduleID = Record[1];
      if (F.LocalNumSubmodules > 0) {
        // Introduce the global -> local mapping for submodules within this
        // module.
        GlobalSubmoduleMap.insert(std::make_pair(getTotalNumSubmodules()+1,&F));

        // Introduce the local -> global mapping for submodules within this
        // module.
        F.SubmoduleRemap.insertOrReplace(
          std::make_pair(LocalBaseSubmoduleID,
                         F.BaseSubmoduleID - LocalBaseSubmoduleID));

        SubmodulesLoaded.resize(SubmodulesLoaded.size() + F.LocalNumSubmodules);
      }
      break;
    }

    case SUBMODULE_IMPORTS:
      for (unsigned Idx = 0; Idx != Record.size(); ++Idx) {
        UnresolvedModuleRef Unresolved;
        Unresolved.File = &F;
        Unresolved.Mod = CurrentModule;
        Unresolved.ID = Record[Idx];
        Unresolved.Kind = UnresolvedModuleRef::Import;
        Unresolved.IsWildcard = false;
        UnresolvedModuleRefs.push_back(Unresolved);
      }
      break;

    case SUBMODULE_EXPORTS:
      for (unsigned Idx = 0; Idx + 1 < Record.size(); Idx += 2) {
        UnresolvedModuleRef Unresolved;
        Unresolved.File = &F;
        Unresolved.Mod = CurrentModule;
        Unresolved.ID = Record[Idx];
        Unresolved.Kind = UnresolvedModuleRef::Export;
        Unresolved.IsWildcard = Record[Idx + 1];
        UnresolvedModuleRefs.push_back(Unresolved);
      }

      // Once we've loaded the set of exports, there's no reason to keep
      // the parsed, unresolved exports around.
      CurrentModule->UnresolvedExports.clear();
      break;

    case SUBMODULE_REQUIRES:
      CurrentModule->addRequirement(Blob, Record[0], PP.getLangOpts(),
                                    PP.getTargetInfo());
      break;

    case SUBMODULE_LINK_LIBRARY:
      ModMap.resolveLinkAsDependencies(CurrentModule);
      CurrentModule->LinkLibraries.push_back(
                                         Module::LinkLibrary(Blob, Record[0]));
      break;

    case SUBMODULE_CONFIG_MACRO:
      CurrentModule->ConfigMacros.push_back(Blob.str());
      break;

    case SUBMODULE_CONFLICT: {
      UnresolvedModuleRef Unresolved;
      Unresolved.File = &F;
      Unresolved.Mod = CurrentModule;
      Unresolved.ID = Record[0];
      Unresolved.Kind = UnresolvedModuleRef::Conflict;
      Unresolved.IsWildcard = false;
      Unresolved.String = Blob;
      UnresolvedModuleRefs.push_back(Unresolved);
      break;
    }

    case SUBMODULE_INITIALIZERS: {
      if (!ContextObj)
        break;
      SmallVector<uint32_t, 16> Inits;
      for (auto &ID : Record)
        Inits.push_back(getGlobalDeclID(F, ID));
      ContextObj->addLazyModuleInitializers(CurrentModule, Inits);
      break;
    }

    case SUBMODULE_EXPORT_AS:
      CurrentModule->ExportAsModule = Blob.str();
      ModMap.addLinkAsDependency(CurrentModule);
      break;
    }
  }
}

/// Parse the record that corresponds to a LangOptions data
/// structure.
///
/// This routine parses the language options from the AST file and then gives
/// them to the AST listener if one is set.
///
/// \returns true if the listener deems the file unacceptable, false otherwise.
bool ASTReader::ParseLanguageOptions(const RecordData &Record,
                                     bool Complain,
                                     ASTReaderListener &Listener,
                                     bool AllowCompatibleDifferences) {
  LangOptions LangOpts;
  unsigned Idx = 0;
#define LANGOPT(Name, Bits, Default, Description) \
  LangOpts.Name = Record[Idx++];
#define ENUM_LANGOPT(Name, Type, Bits, Default, Description) \
  LangOpts.set##Name(static_cast<LangOptions::Type>(Record[Idx++]));
#include "clang/Basic/LangOptions.def"
#define SANITIZER(NAME, ID)                                                    \
  LangOpts.Sanitize.set(SanitizerKind::ID, Record[Idx++]);
#include "clang/Basic/Sanitizers.def"

  for (unsigned N = Record[Idx++]; N; --N)
    LangOpts.ModuleFeatures.push_back(ReadString(Record, Idx));

  ObjCRuntime::Kind runtimeKind = (ObjCRuntime::Kind) Record[Idx++];
  VersionTuple runtimeVersion = ReadVersionTuple(Record, Idx);
  LangOpts.ObjCRuntime = ObjCRuntime(runtimeKind, runtimeVersion);

  LangOpts.CurrentModule = ReadString(Record, Idx);

  // Comment options.
  for (unsigned N = Record[Idx++]; N; --N) {
    LangOpts.CommentOpts.BlockCommandNames.push_back(
      ReadString(Record, Idx));
  }
  LangOpts.CommentOpts.ParseAllComments = Record[Idx++];

  // OpenMP offloading options.
  for (unsigned N = Record[Idx++]; N; --N) {
    LangOpts.OMPTargetTriples.push_back(llvm::Triple(ReadString(Record, Idx)));
  }

  LangOpts.OMPHostIRFile = ReadString(Record, Idx);

  return Listener.ReadLanguageOptions(LangOpts, Complain,
                                      AllowCompatibleDifferences);
}

bool ASTReader::ParseTargetOptions(const RecordData &Record, bool Complain,
                                   ASTReaderListener &Listener,
                                   bool AllowCompatibleDifferences) {
  unsigned Idx = 0;
  TargetOptions TargetOpts;
  TargetOpts.Triple = ReadString(Record, Idx);
  TargetOpts.CPU = ReadString(Record, Idx);
  TargetOpts.ABI = ReadString(Record, Idx);
  for (unsigned N = Record[Idx++]; N; --N) {
    TargetOpts.FeaturesAsWritten.push_back(ReadString(Record, Idx));
  }
  for (unsigned N = Record[Idx++]; N; --N) {
    TargetOpts.Features.push_back(ReadString(Record, Idx));
  }

  return Listener.ReadTargetOptions(TargetOpts, Complain,
                                    AllowCompatibleDifferences);
}

bool ASTReader::ParseDiagnosticOptions(const RecordData &Record, bool Complain,
                                       ASTReaderListener &Listener) {
  IntrusiveRefCntPtr<DiagnosticOptions> DiagOpts(new DiagnosticOptions);
  unsigned Idx = 0;
#define DIAGOPT(Name, Bits, Default) DiagOpts->Name = Record[Idx++];
#define ENUM_DIAGOPT(Name, Type, Bits, Default) \
  DiagOpts->set##Name(static_cast<Type>(Record[Idx++]));
#include "clang/Basic/DiagnosticOptions.def"

  for (unsigned N = Record[Idx++]; N; --N)
    DiagOpts->Warnings.push_back(ReadString(Record, Idx));
  for (unsigned N = Record[Idx++]; N; --N)
    DiagOpts->Remarks.push_back(ReadString(Record, Idx));

  return Listener.ReadDiagnosticOptions(DiagOpts, Complain);
}

bool ASTReader::ParseFileSystemOptions(const RecordData &Record, bool Complain,
                                       ASTReaderListener &Listener) {
  FileSystemOptions FSOpts;
  unsigned Idx = 0;
  FSOpts.WorkingDir = ReadString(Record, Idx);
  return Listener.ReadFileSystemOptions(FSOpts, Complain);
}

bool ASTReader::ParseHeaderSearchOptions(const RecordData &Record,
                                         bool Complain,
                                         ASTReaderListener &Listener) {
  HeaderSearchOptions HSOpts;
  unsigned Idx = 0;
  HSOpts.Sysroot = ReadString(Record, Idx);

  // Include entries.
  for (unsigned N = Record[Idx++]; N; --N) {
    std::string Path = ReadString(Record, Idx);
    frontend::IncludeDirGroup Group
      = static_cast<frontend::IncludeDirGroup>(Record[Idx++]);
    bool IsFramework = Record[Idx++];
    bool IgnoreSysRoot = Record[Idx++];
    HSOpts.UserEntries.emplace_back(std::move(Path), Group, IsFramework,
                                    IgnoreSysRoot);
  }

  // System header prefixes.
  for (unsigned N = Record[Idx++]; N; --N) {
    std::string Prefix = ReadString(Record, Idx);
    bool IsSystemHeader = Record[Idx++];
    HSOpts.SystemHeaderPrefixes.emplace_back(std::move(Prefix), IsSystemHeader);
  }

  HSOpts.ResourceDir = ReadString(Record, Idx);
  HSOpts.ModuleCachePath = ReadString(Record, Idx);
  HSOpts.ModuleUserBuildPath = ReadString(Record, Idx);
  HSOpts.DisableModuleHash = Record[Idx++];
  HSOpts.ImplicitModuleMaps = Record[Idx++];
  HSOpts.ModuleMapFileHomeIsCwd = Record[Idx++];
  HSOpts.UseBuiltinIncludes = Record[Idx++];
  HSOpts.UseStandardSystemIncludes = Record[Idx++];
  HSOpts.UseStandardCXXIncludes = Record[Idx++];
  HSOpts.UseLibcxx = Record[Idx++];
  std::string SpecificModuleCachePath = ReadString(Record, Idx);

  return Listener.ReadHeaderSearchOptions(HSOpts, SpecificModuleCachePath,
                                          Complain);
}

bool ASTReader::ParsePreprocessorOptions(const RecordData &Record,
                                         bool Complain,
                                         ASTReaderListener &Listener,
                                         std::string &SuggestedPredefines) {
  PreprocessorOptions PPOpts;
  unsigned Idx = 0;

  // Macro definitions/undefs
  for (unsigned N = Record[Idx++]; N; --N) {
    std::string Macro = ReadString(Record, Idx);
    bool IsUndef = Record[Idx++];
    PPOpts.Macros.push_back(std::make_pair(Macro, IsUndef));
  }

  // Includes
  for (unsigned N = Record[Idx++]; N; --N) {
    PPOpts.Includes.push_back(ReadString(Record, Idx));
  }

  // Macro Includes
  for (unsigned N = Record[Idx++]; N; --N) {
    PPOpts.MacroIncludes.push_back(ReadString(Record, Idx));
  }

  PPOpts.UsePredefines = Record[Idx++];
  PPOpts.DetailedRecord = Record[Idx++];
  PPOpts.ImplicitPCHInclude = ReadString(Record, Idx);
  PPOpts.ObjCXXARCStandardLibrary =
    static_cast<ObjCXXARCStandardLibraryKind>(Record[Idx++]);
  SuggestedPredefines.clear();
  return Listener.ReadPreprocessorOptions(PPOpts, Complain,
                                          SuggestedPredefines);
}

std::pair<ModuleFile *, unsigned>
ASTReader::getModulePreprocessedEntity(unsigned GlobalIndex) {
  GlobalPreprocessedEntityMapType::iterator
  I = GlobalPreprocessedEntityMap.find(GlobalIndex);
  assert(I != GlobalPreprocessedEntityMap.end() &&
         "Corrupted global preprocessed entity map");
  ModuleFile *M = I->second;
  unsigned LocalIndex = GlobalIndex - M->BasePreprocessedEntityID;
  return std::make_pair(M, LocalIndex);
}

llvm::iterator_range<PreprocessingRecord::iterator>
ASTReader::getModulePreprocessedEntities(ModuleFile &Mod) const {
  if (PreprocessingRecord *PPRec = PP.getPreprocessingRecord())
    return PPRec->getIteratorsForLoadedRange(Mod.BasePreprocessedEntityID,
                                             Mod.NumPreprocessedEntities);

  return llvm::make_range(PreprocessingRecord::iterator(),
                          PreprocessingRecord::iterator());
}

llvm::iterator_range<ASTReader::ModuleDeclIterator>
ASTReader::getModuleFileLevelDecls(ModuleFile &Mod) {
  return llvm::make_range(
      ModuleDeclIterator(this, &Mod, Mod.FileSortedDecls),
      ModuleDeclIterator(this, &Mod,
                         Mod.FileSortedDecls + Mod.NumFileSortedDecls));
}

SourceRange ASTReader::ReadSkippedRange(unsigned GlobalIndex) {
  auto I = GlobalSkippedRangeMap.find(GlobalIndex);
  assert(I != GlobalSkippedRangeMap.end() &&
    "Corrupted global skipped range map");
  ModuleFile *M = I->second;
  unsigned LocalIndex = GlobalIndex - M->BasePreprocessedSkippedRangeID;
  assert(LocalIndex < M->NumPreprocessedSkippedRanges);
  PPSkippedRange RawRange = M->PreprocessedSkippedRangeOffsets[LocalIndex];
  SourceRange Range(TranslateSourceLocation(*M, RawRange.getBegin()),
                    TranslateSourceLocation(*M, RawRange.getEnd()));
  assert(Range.isValid());
  return Range;
}

PreprocessedEntity *ASTReader::ReadPreprocessedEntity(unsigned Index) {
  PreprocessedEntityID PPID = Index+1;
  std::pair<ModuleFile *, unsigned> PPInfo = getModulePreprocessedEntity(Index);
  ModuleFile &M = *PPInfo.first;
  unsigned LocalIndex = PPInfo.second;
  const PPEntityOffset &PPOffs = M.PreprocessedEntityOffsets[LocalIndex];

  if (!PP.getPreprocessingRecord()) {
    Error("no preprocessing record");
    return nullptr;
  }

  SavedStreamPosition SavedPosition(M.PreprocessorDetailCursor);
  if (llvm::Error Err =
          M.PreprocessorDetailCursor.JumpToBit(PPOffs.BitOffset)) {
    Error(std::move(Err));
    return nullptr;
  }

  Expected<llvm::BitstreamEntry> MaybeEntry =
      M.PreprocessorDetailCursor.advance(BitstreamCursor::AF_DontPopBlockAtEnd);
  if (!MaybeEntry) {
    Error(MaybeEntry.takeError());
    return nullptr;
  }
  llvm::BitstreamEntry Entry = MaybeEntry.get();

  if (Entry.Kind != llvm::BitstreamEntry::Record)
    return nullptr;

  // Read the record.
  SourceRange Range(TranslateSourceLocation(M, PPOffs.getBegin()),
                    TranslateSourceLocation(M, PPOffs.getEnd()));
  PreprocessingRecord &PPRec = *PP.getPreprocessingRecord();
  StringRef Blob;
  RecordData Record;
  Expected<unsigned> MaybeRecType =
      M.PreprocessorDetailCursor.readRecord(Entry.ID, Record, &Blob);
  if (!MaybeRecType) {
    Error(MaybeRecType.takeError());
    return nullptr;
  }
  switch ((PreprocessorDetailRecordTypes)MaybeRecType.get()) {
  case PPD_MACRO_EXPANSION: {
    bool isBuiltin = Record[0];
    IdentifierInfo *Name = nullptr;
    MacroDefinitionRecord *Def = nullptr;
    if (isBuiltin)
      Name = getLocalIdentifier(M, Record[1]);
    else {
      PreprocessedEntityID GlobalID =
          getGlobalPreprocessedEntityID(M, Record[1]);
      Def = cast<MacroDefinitionRecord>(
          PPRec.getLoadedPreprocessedEntity(GlobalID - 1));
    }

    MacroExpansion *ME;
    if (isBuiltin)
      ME = new (PPRec) MacroExpansion(Name, Range);
    else
      ME = new (PPRec) MacroExpansion(Def, Range);

    return ME;
  }

  case PPD_MACRO_DEFINITION: {
    // Decode the identifier info and then check again; if the macro is
    // still defined and associated with the identifier,
    IdentifierInfo *II = getLocalIdentifier(M, Record[0]);
    MacroDefinitionRecord *MD = new (PPRec) MacroDefinitionRecord(II, Range);

    if (DeserializationListener)
      DeserializationListener->MacroDefinitionRead(PPID, MD);

    return MD;
  }

  case PPD_INCLUSION_DIRECTIVE: {
    const char *FullFileNameStart = Blob.data() + Record[0];
    StringRef FullFileName(FullFileNameStart, Blob.size() - Record[0]);
    const FileEntry *File = nullptr;
    if (!FullFileName.empty())
      if (auto FE = PP.getFileManager().getFile(FullFileName))
        File = *FE;

    // FIXME: Stable encoding
    InclusionDirective::InclusionKind Kind
      = static_cast<InclusionDirective::InclusionKind>(Record[2]);
    InclusionDirective *ID
      = new (PPRec) InclusionDirective(PPRec, Kind,
                                       StringRef(Blob.data(), Record[0]),
                                       Record[1], Record[3],
                                       File,
                                       Range);
    return ID;
  }
  }

  llvm_unreachable("Invalid PreprocessorDetailRecordTypes");
}

/// Find the next module that contains entities and return the ID
/// of the first entry.
///
/// \param SLocMapI points at a chunk of a module that contains no
/// preprocessed entities or the entities it contains are not the ones we are
/// looking for.
PreprocessedEntityID ASTReader::findNextPreprocessedEntity(
                       GlobalSLocOffsetMapType::const_iterator SLocMapI) const {
  ++SLocMapI;
  for (GlobalSLocOffsetMapType::const_iterator
         EndI = GlobalSLocOffsetMap.end(); SLocMapI != EndI; ++SLocMapI) {
    ModuleFile &M = *SLocMapI->second;
    if (M.NumPreprocessedEntities)
      return M.BasePreprocessedEntityID;
  }

  return getTotalNumPreprocessedEntities();
}

namespace {

struct PPEntityComp {
  const ASTReader &Reader;
  ModuleFile &M;

  PPEntityComp(const ASTReader &Reader, ModuleFile &M) : Reader(Reader), M(M) {}

  bool operator()(const PPEntityOffset &L, const PPEntityOffset &R) const {
    SourceLocation LHS = getLoc(L);
    SourceLocation RHS = getLoc(R);
    return Reader.getSourceManager().isBeforeInTranslationUnit(LHS, RHS);
  }

  bool operator()(const PPEntityOffset &L, SourceLocation RHS) const {
    SourceLocation LHS = getLoc(L);
    return Reader.getSourceManager().isBeforeInTranslationUnit(LHS, RHS);
  }

  bool operator()(SourceLocation LHS, const PPEntityOffset &R) const {
    SourceLocation RHS = getLoc(R);
    return Reader.getSourceManager().isBeforeInTranslationUnit(LHS, RHS);
  }

  SourceLocation getLoc(const PPEntityOffset &PPE) const {
    return Reader.TranslateSourceLocation(M, PPE.getBegin());
  }
};

} // namespace

PreprocessedEntityID ASTReader::findPreprocessedEntity(SourceLocation Loc,
                                                       bool EndsAfter) const {
  if (SourceMgr.isLocalSourceLocation(Loc))
    return getTotalNumPreprocessedEntities();

  GlobalSLocOffsetMapType::const_iterator SLocMapI = GlobalSLocOffsetMap.find(
      SourceManager::MaxLoadedOffset - Loc.getOffset() - 1);
  assert(SLocMapI != GlobalSLocOffsetMap.end() &&
         "Corrupted global sloc offset map");

  if (SLocMapI->second->NumPreprocessedEntities == 0)
    return findNextPreprocessedEntity(SLocMapI);

  ModuleFile &M = *SLocMapI->second;

  using pp_iterator = const PPEntityOffset *;

  pp_iterator pp_begin = M.PreprocessedEntityOffsets;
  pp_iterator pp_end = pp_begin + M.NumPreprocessedEntities;

  size_t Count = M.NumPreprocessedEntities;
  size_t Half;
  pp_iterator First = pp_begin;
  pp_iterator PPI;

  if (EndsAfter) {
    PPI = std::upper_bound(pp_begin, pp_end, Loc,
                           PPEntityComp(*this, M));
  } else {
    // Do a binary search manually instead of using std::lower_bound because
    // The end locations of entities may be unordered (when a macro expansion
    // is inside another macro argument), but for this case it is not important
    // whether we get the first macro expansion or its containing macro.
    while (Count > 0) {
      Half = Count / 2;
      PPI = First;
      std::advance(PPI, Half);
      if (SourceMgr.isBeforeInTranslationUnit(
              TranslateSourceLocation(M, PPI->getEnd()), Loc)) {
        First = PPI;
        ++First;
        Count = Count - Half - 1;
      } else
        Count = Half;
    }
  }

  if (PPI == pp_end)
    return findNextPreprocessedEntity(SLocMapI);

  return M.BasePreprocessedEntityID + (PPI - pp_begin);
}

/// Returns a pair of [Begin, End) indices of preallocated
/// preprocessed entities that \arg Range encompasses.
std::pair<unsigned, unsigned>
    ASTReader::findPreprocessedEntitiesInRange(SourceRange Range) {
  if (Range.isInvalid())
    return std::make_pair(0,0);
  assert(!SourceMgr.isBeforeInTranslationUnit(Range.getEnd(),Range.getBegin()));

  PreprocessedEntityID BeginID =
      findPreprocessedEntity(Range.getBegin(), false);
  PreprocessedEntityID EndID = findPreprocessedEntity(Range.getEnd(), true);
  return std::make_pair(BeginID, EndID);
}

/// Optionally returns true or false if the preallocated preprocessed
/// entity with index \arg Index came from file \arg FID.
Optional<bool> ASTReader::isPreprocessedEntityInFileID(unsigned Index,
                                                             FileID FID) {
  if (FID.isInvalid())
    return false;

  std::pair<ModuleFile *, unsigned> PPInfo = getModulePreprocessedEntity(Index);
  ModuleFile &M = *PPInfo.first;
  unsigned LocalIndex = PPInfo.second;
  const PPEntityOffset &PPOffs = M.PreprocessedEntityOffsets[LocalIndex];

  SourceLocation Loc = TranslateSourceLocation(M, PPOffs.getBegin());
  if (Loc.isInvalid())
    return false;

  if (SourceMgr.isInFileID(SourceMgr.getFileLoc(Loc), FID))
    return true;
  else
    return false;
}

namespace {

  /// Visitor used to search for information about a header file.
  class HeaderFileInfoVisitor {
    const FileEntry *FE;
    Optional<HeaderFileInfo> HFI;

  public:
    explicit HeaderFileInfoVisitor(const FileEntry *FE) : FE(FE) {}

    bool operator()(ModuleFile &M) {
      HeaderFileInfoLookupTable *Table
        = static_cast<HeaderFileInfoLookupTable *>(M.HeaderFileInfoTable);
      if (!Table)
        return false;

      // Look in the on-disk hash table for an entry for this file name.
      HeaderFileInfoLookupTable::iterator Pos = Table->find(FE);
      if (Pos == Table->end())
        return false;

      HFI = *Pos;
      return true;
    }

    Optional<HeaderFileInfo> getHeaderFileInfo() const { return HFI; }
  };

} // namespace

HeaderFileInfo ASTReader::GetHeaderFileInfo(const FileEntry *FE) {
  HeaderFileInfoVisitor Visitor(FE);
  ModuleMgr.visit(Visitor);
  if (Optional<HeaderFileInfo> HFI = Visitor.getHeaderFileInfo())
    return *HFI;

  return HeaderFileInfo();
}

void ASTReader::ReadPragmaDiagnosticMappings(DiagnosticsEngine &Diag) {
  using DiagState = DiagnosticsEngine::DiagState;
  SmallVector<DiagState *, 32> DiagStates;

  for (ModuleFile &F : ModuleMgr) {
    unsigned Idx = 0;
    auto &Record = F.PragmaDiagMappings;
    if (Record.empty())
      continue;

    DiagStates.clear();

    auto ReadDiagState =
        [&](const DiagState &BasedOn, SourceLocation Loc,
            bool IncludeNonPragmaStates) -> DiagnosticsEngine::DiagState * {
      unsigned BackrefID = Record[Idx++];
      if (BackrefID != 0)
        return DiagStates[BackrefID - 1];

      // A new DiagState was created here.
      Diag.DiagStates.push_back(BasedOn);
      DiagState *NewState = &Diag.DiagStates.back();
      DiagStates.push_back(NewState);
      unsigned Size = Record[Idx++];
      assert(Idx + Size * 2 <= Record.size() &&
             "Invalid data, not enough diag/map pairs");
      while (Size--) {
        unsigned DiagID = Record[Idx++];
        DiagnosticMapping NewMapping =
            DiagnosticMapping::deserialize(Record[Idx++]);
        if (!NewMapping.isPragma() && !IncludeNonPragmaStates)
          continue;

        DiagnosticMapping &Mapping = NewState->getOrAddMapping(DiagID);

        // If this mapping was specified as a warning but the severity was
        // upgraded due to diagnostic settings, simulate the current diagnostic
        // settings (and use a warning).
        if (NewMapping.wasUpgradedFromWarning() && !Mapping.isErrorOrFatal()) {
          NewMapping.setSeverity(diag::Severity::Warning);
          NewMapping.setUpgradedFromWarning(false);
        }

        Mapping = NewMapping;
      }
      return NewState;
    };

    // Read the first state.
    DiagState *FirstState;
    if (F.Kind == MK_ImplicitModule) {
      // Implicitly-built modules are reused with different diagnostic
      // settings.  Use the initial diagnostic state from Diag to simulate this
      // compilation's diagnostic settings.
      FirstState = Diag.DiagStatesByLoc.FirstDiagState;
      DiagStates.push_back(FirstState);

      // Skip the initial diagnostic state from the serialized module.
      assert(Record[1] == 0 &&
             "Invalid data, unexpected backref in initial state");
      Idx = 3 + Record[2] * 2;
      assert(Idx < Record.size() &&
             "Invalid data, not enough state change pairs in initial state");
    } else if (F.isModule()) {
      // For an explicit module, preserve the flags from the module build
      // command line (-w, -Weverything, -Werror, ...) along with any explicit
      // -Wblah flags.
      unsigned Flags = Record[Idx++];
      DiagState Initial;
      Initial.SuppressSystemWarnings = Flags & 1; Flags >>= 1;
      Initial.ErrorsAsFatal = Flags & 1; Flags >>= 1;
      Initial.WarningsAsErrors = Flags & 1; Flags >>= 1;
      Initial.EnableAllWarnings = Flags & 1; Flags >>= 1;
      Initial.IgnoreAllWarnings = Flags & 1; Flags >>= 1;
      Initial.ExtBehavior = (diag::Severity)Flags;
      FirstState = ReadDiagState(Initial, SourceLocation(), true);

      assert(F.OriginalSourceFileID.isValid());

      // Set up the root buffer of the module to start with the initial
      // diagnostic state of the module itself, to cover files that contain no
      // explicit transitions (for which we did not serialize anything).
      Diag.DiagStatesByLoc.Files[F.OriginalSourceFileID]
          .StateTransitions.push_back({FirstState, 0});
    } else {
      // For prefix ASTs, start with whatever the user configured on the
      // command line.
      Idx++; // Skip flags.
      FirstState = ReadDiagState(*Diag.DiagStatesByLoc.CurDiagState,
                                 SourceLocation(), false);
    }

    // Read the state transitions.
    unsigned NumLocations = Record[Idx++];
    while (NumLocations--) {
      assert(Idx < Record.size() &&
             "Invalid data, missing pragma diagnostic states");
      SourceLocation Loc = ReadSourceLocation(F, Record[Idx++]);
      auto IDAndOffset = SourceMgr.getDecomposedLoc(Loc);
      assert(IDAndOffset.first.isValid() && "invalid FileID for transition");
      assert(IDAndOffset.second == 0 && "not a start location for a FileID");
      unsigned Transitions = Record[Idx++];

      // Note that we don't need to set up Parent/ParentOffset here, because
      // we won't be changing the diagnostic state within imported FileIDs
      // (other than perhaps appending to the main source file, which has no
      // parent).
      auto &F = Diag.DiagStatesByLoc.Files[IDAndOffset.first];
      F.StateTransitions.reserve(F.StateTransitions.size() + Transitions);
      for (unsigned I = 0; I != Transitions; ++I) {
        unsigned Offset = Record[Idx++];
        auto *State =
            ReadDiagState(*FirstState, Loc.getLocWithOffset(Offset), false);
        F.StateTransitions.push_back({State, Offset});
      }
    }

    // Read the final state.
    assert(Idx < Record.size() &&
           "Invalid data, missing final pragma diagnostic state");
    SourceLocation CurStateLoc =
        ReadSourceLocation(F, F.PragmaDiagMappings[Idx++]);
    auto *CurState = ReadDiagState(*FirstState, CurStateLoc, false);

    if (!F.isModule()) {
      Diag.DiagStatesByLoc.CurDiagState = CurState;
      Diag.DiagStatesByLoc.CurDiagStateLoc = CurStateLoc;

      // Preserve the property that the imaginary root file describes the
      // current state.
      FileID NullFile;
      auto &T = Diag.DiagStatesByLoc.Files[NullFile].StateTransitions;
      if (T.empty())
        T.push_back({CurState, 0});
      else
        T[0].State = CurState;
    }

    // Don't try to read these mappings again.
    Record.clear();
  }
}

/// Get the correct cursor and offset for loading a type.
ASTReader::RecordLocation ASTReader::TypeCursorForIndex(unsigned Index) {
  GlobalTypeMapType::iterator I = GlobalTypeMap.find(Index);
  assert(I != GlobalTypeMap.end() && "Corrupted global type map");
  ModuleFile *M = I->second;
  return RecordLocation(M, M->TypeOffsets[Index - M->BaseTypeIndex]);
}

static llvm::Optional<Type::TypeClass> getTypeClassForCode(TypeCode code) {
  switch (code) {
#define TYPE_BIT_CODE(CLASS_ID, CODE_ID, CODE_VALUE) \
  case TYPE_##CODE_ID: return Type::CLASS_ID;
#include "clang/Serialization/TypeBitCodes.def"
  default: return llvm::None;
  }
}

/// Read and return the type with the given index..
///
/// The index is the type ID, shifted and minus the number of predefs. This
/// routine actually reads the record corresponding to the type at the given
/// location. It is a helper routine for GetType, which deals with reading type
/// IDs.
QualType ASTReader::readTypeRecord(unsigned Index) {
  assert(ContextObj && "reading type with no AST context");
  ASTContext &Context = *ContextObj;
  RecordLocation Loc = TypeCursorForIndex(Index);
  BitstreamCursor &DeclsCursor = Loc.F->DeclsCursor;

  // Keep track of where we are in the stream, then jump back there
  // after reading this type.
  SavedStreamPosition SavedPosition(DeclsCursor);

  ReadingKindTracker ReadingKind(Read_Type, *this);

  // Note that we are loading a type record.
  Deserializing AType(this);

  if (llvm::Error Err = DeclsCursor.JumpToBit(Loc.Offset)) {
    Error(std::move(Err));
    return QualType();
  }
  Expected<unsigned> RawCode = DeclsCursor.ReadCode();
  if (!RawCode) {
    Error(RawCode.takeError());
    return QualType();
  }

  ASTRecordReader Record(*this, *Loc.F);
  Expected<unsigned> Code = Record.readRecord(DeclsCursor, RawCode.get());
  if (!Code) {
    Error(Code.takeError());
    return QualType();
  }
  if (Code.get() == TYPE_EXT_QUAL) {
    QualType baseType = Record.readQualType();
    Qualifiers quals = Record.readQualifiers();
    return Context.getQualifiedType(baseType, quals);
  }

<<<<<<< HEAD
  case TYPE_DECAYED: {
    if (Record.size() != 1) {
      Error("Incorrect encoding of decayed type");
      return QualType();
    }
    QualType OriginalType = readType(*Loc.F, Record, Idx);
    QualType DT = Context.getAdjustedParameterType(OriginalType);
    if (!isa<DecayedType>(DT))
      Error("Decayed type does not decay");
    return DT;
  }

  case TYPE_ADJUSTED: {
    if (Record.size() != 2) {
      Error("Incorrect encoding of adjusted type");
      return QualType();
    }
    QualType OriginalTy = readType(*Loc.F, Record, Idx);
    QualType AdjustedTy = readType(*Loc.F, Record, Idx);
    return Context.getAdjustedType(OriginalTy, AdjustedTy);
  }

  case TYPE_BLOCK_POINTER: {
    if (Record.size() != 1) {
      Error("Incorrect encoding of block pointer type");
      return QualType();
    }
    QualType PointeeType = readType(*Loc.F, Record, Idx);
    return Context.getBlockPointerType(PointeeType);
  }

  case TYPE_LVALUE_REFERENCE: {
    if (Record.size() != 2) {
      Error("Incorrect encoding of lvalue reference type");
      return QualType();
    }
    QualType PointeeType = readType(*Loc.F, Record, Idx);
    return Context.getLValueReferenceType(PointeeType, Record[1]);
  }

  case TYPE_RVALUE_REFERENCE: {
    if (Record.size() != 1) {
      Error("Incorrect encoding of rvalue reference type");
      return QualType();
    }
    QualType PointeeType = readType(*Loc.F, Record, Idx);
    return Context.getRValueReferenceType(PointeeType);
  }

  case TYPE_MEMBER_POINTER: {
    if (Record.size() != 2) {
      Error("Incorrect encoding of member pointer type");
      return QualType();
    }
    QualType PointeeType = readType(*Loc.F, Record, Idx);
    QualType ClassType = readType(*Loc.F, Record, Idx);
    if (PointeeType.isNull() || ClassType.isNull())
      return QualType();

    return Context.getMemberPointerType(PointeeType, ClassType.getTypePtr());
  }

  case TYPE_CONSTANT_ARRAY: {
    QualType ElementType = readType(*Loc.F, Record, Idx);
    ArrayType::ArraySizeModifier ASM = (ArrayType::ArraySizeModifier)Record[1];
    unsigned IndexTypeQuals = Record[2];
    unsigned Idx = 3;
    llvm::APInt Size = ReadAPInt(Record, Idx);
    Expr *SizeExpr = ReadExpr(*Loc.F);
    return Context.getConstantArrayType(ElementType, Size, SizeExpr,
                                         ASM, IndexTypeQuals);
  }

  case TYPE_INCOMPLETE_ARRAY: {
    QualType ElementType = readType(*Loc.F, Record, Idx);
    ArrayType::ArraySizeModifier ASM = (ArrayType::ArraySizeModifier)Record[1];
    unsigned IndexTypeQuals = Record[2];
    return Context.getIncompleteArrayType(ElementType, ASM, IndexTypeQuals);
  }

  case TYPE_VARIABLE_ARRAY: {
    QualType ElementType = readType(*Loc.F, Record, Idx);
    ArrayType::ArraySizeModifier ASM = (ArrayType::ArraySizeModifier)Record[1];
    unsigned IndexTypeQuals = Record[2];
    SourceLocation LBLoc = ReadSourceLocation(*Loc.F, Record[3]);
    SourceLocation RBLoc = ReadSourceLocation(*Loc.F, Record[4]);
    return Context.getVariableArrayType(ElementType, ReadExpr(*Loc.F),
                                         ASM, IndexTypeQuals,
                                         SourceRange(LBLoc, RBLoc));
  }

  case TYPE_VECTOR: {
    if (Record.size() != 3) {
      Error("incorrect encoding of vector type in AST file");
      return QualType();
    }

    QualType ElementType = readType(*Loc.F, Record, Idx);
    unsigned NumElements = Record[1];
    unsigned VecKind = Record[2];
    return Context.getVectorType(ElementType, NumElements,
                                  (VectorType::VectorKind)VecKind);
  }

  case TYPE_EXT_VECTOR: {
    if (Record.size() != 3) {
      Error("incorrect encoding of extended vector type in AST file");
      return QualType();
    }

    QualType ElementType = readType(*Loc.F, Record, Idx);
    unsigned NumElements = Record[1];
    return Context.getExtVectorType(ElementType, NumElements);
  }

  case TYPE_FUNCTION_NO_PROTO: {
    if (Record.size() != 8) {
      Error("incorrect encoding of no-proto function type");
      return QualType();
    }
    QualType ResultType = readType(*Loc.F, Record, Idx);
    FunctionType::ExtInfo Info(Record[1], Record[2], Record[3],
                               (CallingConv)Record[4], Record[5], Record[6],
                               Record[7]);
    return Context.getFunctionNoProtoType(ResultType, Info);
  }

  case TYPE_FUNCTION_PROTO: {
    QualType ResultType = readType(*Loc.F, Record, Idx);

    FunctionProtoType::ExtProtoInfo EPI;
    EPI.ExtInfo = FunctionType::ExtInfo(/*noreturn*/ Record[1],
                                        /*hasregparm*/ Record[2],
                                        /*regparm*/ Record[3],
                                        static_cast<CallingConv>(Record[4]),
                                        /*produces*/ Record[5],
                                        /*nocallersavedregs*/ Record[6],
                                        /*nocfcheck*/ Record[7]);

    unsigned Idx = 8;

    EPI.Variadic = Record[Idx++];
    EPI.HasTrailingReturn = Record[Idx++];
    EPI.TypeQuals = Qualifiers::fromOpaqueValue(Record[Idx++]);
    EPI.RefQualifier = static_cast<RefQualifierKind>(Record[Idx++]);
    SmallVector<QualType, 8> ExceptionStorage;
    readExceptionSpec(*Loc.F, ExceptionStorage, EPI.ExceptionSpec, Record, Idx);

    unsigned NumParams = Record[Idx++];
    SmallVector<QualType, 16> ParamTypes;
    for (unsigned I = 0; I != NumParams; ++I)
      ParamTypes.push_back(readType(*Loc.F, Record, Idx));

    SmallVector<FunctionProtoType::ExtParameterInfo, 4> ExtParameterInfos;
    if (Idx != Record.size()) {
      for (unsigned I = 0; I != NumParams; ++I)
        ExtParameterInfos.push_back(
          FunctionProtoType::ExtParameterInfo
                           ::getFromOpaqueValue(Record[Idx++]));
      EPI.ExtParameterInfos = ExtParameterInfos.data();
    }

    assert(Idx == Record.size());

    return Context.getFunctionType(ResultType, ParamTypes, EPI);
  }

  case TYPE_UNRESOLVED_USING: {
    unsigned Idx = 0;
    return Context.getTypeDeclType(
                  ReadDeclAs<UnresolvedUsingTypenameDecl>(*Loc.F, Record, Idx));
  }

  case TYPE_CXX_REQUIRED: {
    unsigned Idx = 0;
    return Context.getTypeDeclType(
                  ReadDeclAs<CXXRequiredTypeDecl>(*Loc.F, Record, Idx));
  }

  case TYPE_TYPEDEF: {
    if (Record.size() != 2) {
      Error("incorrect encoding of typedef type");
      return QualType();
    }
    unsigned Idx = 0;
    TypedefNameDecl *Decl = ReadDeclAs<TypedefNameDecl>(*Loc.F, Record, Idx);
    QualType Canonical = readType(*Loc.F, Record, Idx);
    if (!Canonical.isNull())
      Canonical = Context.getCanonicalType(Canonical);
    return Context.getTypedefType(Decl, Canonical);
  }

  case TYPE_TYPEOF_EXPR:
    return Context.getTypeOfExprType(ReadExpr(*Loc.F));

  case TYPE_TYPEOF: {
    if (Record.size() != 1) {
      Error("incorrect encoding of typeof(type) in AST file");
      return QualType();
    }
    QualType UnderlyingType = readType(*Loc.F, Record, Idx);
    return Context.getTypeOfType(UnderlyingType);
  }

  case TYPE_DECLTYPE: {
    QualType UnderlyingType = readType(*Loc.F, Record, Idx);
    return Context.getDecltypeType(ReadExpr(*Loc.F), UnderlyingType);
  }

  case TYPE_REFLECTED: {
    QualType UnderlyingType = readType(*Loc.F, Record, Idx);
    Expr *Reflection = ReadExpr(*Loc.F);
    return Context.getReflectedType(Reflection, UnderlyingType);
  }

  case TYPE_UNARY_TRANSFORM: {
    QualType BaseType = readType(*Loc.F, Record, Idx);
    QualType UnderlyingType = readType(*Loc.F, Record, Idx);
    UnaryTransformType::UTTKind UKind = (UnaryTransformType::UTTKind)Record[2];
    return Context.getUnaryTransformType(BaseType, UnderlyingType, UKind);
  }

  case TYPE_AUTO: {
    QualType Deduced = readType(*Loc.F, Record, Idx);
    AutoTypeKeyword Keyword = (AutoTypeKeyword)Record[Idx++];
    bool IsDependent = false, IsPack = false;
    if (Deduced.isNull()) {
      IsDependent = Record[Idx] > 0;
      IsPack = Record[Idx] > 1;
      ++Idx;
    }
    return Context.getAutoType(Deduced, Keyword, IsDependent, IsPack);
  }

  case TYPE_DEDUCED_TEMPLATE_SPECIALIZATION: {
    TemplateName Name = ReadTemplateName(*Loc.F, Record, Idx);
    QualType Deduced = readType(*Loc.F, Record, Idx);
    bool IsDependent = Deduced.isNull() ? Record[Idx++] : false;
    return Context.getDeducedTemplateSpecializationType(Name, Deduced,
                                                        IsDependent);
  }

  case TYPE_RECORD: {
    if (Record.size() != 2) {
      Error("incorrect encoding of record type");
      return QualType();
    }
    unsigned Idx = 0;
    bool IsDependent = Record[Idx++];
    RecordDecl *RD = ReadDeclAs<RecordDecl>(*Loc.F, Record, Idx);
    RD = cast_or_null<RecordDecl>(RD->getCanonicalDecl());
    QualType T = Context.getRecordType(RD);
    const_cast<Type*>(T.getTypePtr())->setDependent(IsDependent);
    return T;
  }

  case TYPE_ENUM: {
    if (Record.size() != 2) {
      Error("incorrect encoding of enum type");
      return QualType();
    }
    unsigned Idx = 0;
    bool IsDependent = Record[Idx++];
    QualType T
      = Context.getEnumType(ReadDeclAs<EnumDecl>(*Loc.F, Record, Idx));
    const_cast<Type*>(T.getTypePtr())->setDependent(IsDependent);
    return T;
  }

  case TYPE_ATTRIBUTED: {
    if (Record.size() != 3) {
      Error("incorrect encoding of attributed type");
      return QualType();
    }
    QualType modifiedType = readType(*Loc.F, Record, Idx);
    QualType equivalentType = readType(*Loc.F, Record, Idx);
    AttributedType::Kind kind = static_cast<AttributedType::Kind>(Record[2]);
    return Context.getAttributedType(kind, modifiedType, equivalentType);
  }

  case TYPE_PAREN: {
    if (Record.size() != 1) {
      Error("incorrect encoding of paren type");
      return QualType();
    }
    QualType InnerType = readType(*Loc.F, Record, Idx);
    return Context.getParenType(InnerType);
  }

  case TYPE_MACRO_QUALIFIED: {
    if (Record.size() != 2) {
      Error("incorrect encoding of macro defined type");
      return QualType();
    }
    QualType UnderlyingTy = readType(*Loc.F, Record, Idx);
    IdentifierInfo *MacroII = GetIdentifierInfo(*Loc.F, Record, Idx);
    return Context.getMacroQualifiedType(UnderlyingTy, MacroII);
  }

  case TYPE_PACK_EXPANSION: {
    if (Record.size() != 2) {
      Error("incorrect encoding of pack expansion type");
      return QualType();
    }
    QualType Pattern = readType(*Loc.F, Record, Idx);
    if (Pattern.isNull())
      return QualType();
    Optional<unsigned> NumExpansions;
    if (Record[1])
      NumExpansions = Record[1] - 1;
    return Context.getPackExpansionType(Pattern, NumExpansions);
  }

  case TYPE_CXX_DEPENDENT_VARIADIC_REIFIER: {
    // TODO: IMPLEMENT ME
    return Context.getCXXDependentVariadicReifierType(nullptr,
                                                      SourceLocation(),
                                                      SourceLocation(),
                                                      SourceLocation());
  }

  case TYPE_ELABORATED: {
    unsigned Idx = 0;
    ElaboratedTypeKeyword Keyword = (ElaboratedTypeKeyword)Record[Idx++];
    NestedNameSpecifier *NNS = ReadNestedNameSpecifier(*Loc.F, Record, Idx);
    QualType NamedType = readType(*Loc.F, Record, Idx);
    TagDecl *OwnedTagDecl = ReadDeclAs<TagDecl>(*Loc.F, Record, Idx);
    return Context.getElaboratedType(Keyword, NNS, NamedType, OwnedTagDecl);
  }

  case TYPE_OBJC_INTERFACE: {
    unsigned Idx = 0;
    ObjCInterfaceDecl *ItfD
      = ReadDeclAs<ObjCInterfaceDecl>(*Loc.F, Record, Idx);
    return Context.getObjCInterfaceType(ItfD->getCanonicalDecl());
  }

  case TYPE_OBJC_TYPE_PARAM: {
    unsigned Idx = 0;
    ObjCTypeParamDecl *Decl
      = ReadDeclAs<ObjCTypeParamDecl>(*Loc.F, Record, Idx);
    unsigned NumProtos = Record[Idx++];
    SmallVector<ObjCProtocolDecl*, 4> Protos;
    for (unsigned I = 0; I != NumProtos; ++I)
      Protos.push_back(ReadDeclAs<ObjCProtocolDecl>(*Loc.F, Record, Idx));
    return Context.getObjCTypeParamType(Decl, Protos);
  }

  case TYPE_OBJC_OBJECT: {
    unsigned Idx = 0;
    QualType Base = readType(*Loc.F, Record, Idx);
    unsigned NumTypeArgs = Record[Idx++];
    SmallVector<QualType, 4> TypeArgs;
    for (unsigned I = 0; I != NumTypeArgs; ++I)
      TypeArgs.push_back(readType(*Loc.F, Record, Idx));
    unsigned NumProtos = Record[Idx++];
    SmallVector<ObjCProtocolDecl*, 4> Protos;
    for (unsigned I = 0; I != NumProtos; ++I)
      Protos.push_back(ReadDeclAs<ObjCProtocolDecl>(*Loc.F, Record, Idx));
    bool IsKindOf = Record[Idx++];
    return Context.getObjCObjectType(Base, TypeArgs, Protos, IsKindOf);
  }

  case TYPE_OBJC_OBJECT_POINTER: {
    unsigned Idx = 0;
    QualType Pointee = readType(*Loc.F, Record, Idx);
    return Context.getObjCObjectPointerType(Pointee);
  }

  case TYPE_SUBST_TEMPLATE_TYPE_PARM: {
    unsigned Idx = 0;
    QualType Parm = readType(*Loc.F, Record, Idx);
    QualType Replacement = readType(*Loc.F, Record, Idx);
    return Context.getSubstTemplateTypeParmType(
        cast<TemplateTypeParmType>(Parm),
        Context.getCanonicalType(Replacement));
  }

  case TYPE_SUBST_TEMPLATE_TYPE_PARM_PACK: {
    unsigned Idx = 0;
    QualType Parm = readType(*Loc.F, Record, Idx);
    TemplateArgument ArgPack = ReadTemplateArgument(*Loc.F, Record, Idx);
    return Context.getSubstTemplateTypeParmPackType(
                                               cast<TemplateTypeParmType>(Parm),
                                                     ArgPack);
  }

  case TYPE_INJECTED_CLASS_NAME: {
    CXXRecordDecl *D = ReadDeclAs<CXXRecordDecl>(*Loc.F, Record, Idx);
    QualType TST = readType(*Loc.F, Record, Idx); // probably derivable
    // FIXME: ASTContext::getInjectedClassNameType is not currently suitable
    // for AST reading, too much interdependencies.
    const Type *T = nullptr;
    for (auto *DI = D; DI; DI = DI->getPreviousDecl()) {
      if (const Type *Existing = DI->getTypeForDecl()) {
        T = Existing;
        break;
      }
    }
    if (!T) {
      T = new (Context, TypeAlignment) InjectedClassNameType(D, TST);
      for (auto *DI = D; DI; DI = DI->getPreviousDecl())
        DI->setTypeForDecl(T);
    }
    return QualType(T, 0);
  }

  case TYPE_TEMPLATE_TYPE_PARM: {
    unsigned Idx = 0;
    unsigned Depth = Record[Idx++];
    unsigned Index = Record[Idx++];
    bool Pack = Record[Idx++];
    TemplateTypeParmDecl *D
      = ReadDeclAs<TemplateTypeParmDecl>(*Loc.F, Record, Idx);
    return Context.getTemplateTypeParmType(Depth, Index, Pack, D);
  }

  case TYPE_DEPENDENT_NAME: {
    unsigned Idx = 0;
    ElaboratedTypeKeyword Keyword = (ElaboratedTypeKeyword)Record[Idx++];
    NestedNameSpecifier *NNS = ReadNestedNameSpecifier(*Loc.F, Record, Idx);
    const IdentifierInfo *Name = GetIdentifierInfo(*Loc.F, Record, Idx);
    QualType Canon = readType(*Loc.F, Record, Idx);
    if (!Canon.isNull())
      Canon = Context.getCanonicalType(Canon);
    return Context.getDependentNameType(Keyword, NNS, Name, Canon);
  }

  case TYPE_DEPENDENT_TEMPLATE_SPECIALIZATION: {
    unsigned Idx = 0;
    ElaboratedTypeKeyword Keyword = (ElaboratedTypeKeyword)Record[Idx++];
    NestedNameSpecifier *NNS = ReadNestedNameSpecifier(*Loc.F, Record, Idx);
    const IdentifierInfo *Name = GetIdentifierInfo(*Loc.F, Record, Idx);
    unsigned NumArgs = Record[Idx++];
    SmallVector<TemplateArgument, 8> Args;
    Args.reserve(NumArgs);
    while (NumArgs--)
      Args.push_back(ReadTemplateArgument(*Loc.F, Record, Idx));
    return Context.getDependentTemplateSpecializationType(Keyword, NNS, Name,
                                                          Args);
  }

  case TYPE_DEPENDENT_SIZED_ARRAY: {
    unsigned Idx = 0;

    // ArrayType
    QualType ElementType = readType(*Loc.F, Record, Idx);
    ArrayType::ArraySizeModifier ASM
      = (ArrayType::ArraySizeModifier)Record[Idx++];
    unsigned IndexTypeQuals = Record[Idx++];

    // DependentSizedArrayType
    Expr *NumElts = ReadExpr(*Loc.F);
    SourceRange Brackets = ReadSourceRange(*Loc.F, Record, Idx);

    return Context.getDependentSizedArrayType(ElementType, NumElts, ASM,
                                               IndexTypeQuals, Brackets);
  }

  case TYPE_TEMPLATE_SPECIALIZATION: {
    unsigned Idx = 0;
    bool IsDependent = Record[Idx++];
    TemplateName Name = ReadTemplateName(*Loc.F, Record, Idx);
    SmallVector<TemplateArgument, 8> Args;
    ReadTemplateArgumentList(Args, *Loc.F, Record, Idx);
    QualType Underlying = readType(*Loc.F, Record, Idx);
    QualType T;
    if (Underlying.isNull())
      T = Context.getCanonicalTemplateSpecializationType(Name, Args);
    else
      T = Context.getTemplateSpecializationType(Name, Args, Underlying);
    const_cast<Type*>(T.getTypePtr())->setDependent(IsDependent);
    return T;
  }

  case TYPE_ATOMIC: {
    if (Record.size() != 1) {
      Error("Incorrect encoding of atomic type");
      return QualType();
    }
    QualType ValueType = readType(*Loc.F, Record, Idx);
    return Context.getAtomicType(ValueType);
  }

  case TYPE_PIPE: {
    if (Record.size() != 2) {
      Error("Incorrect encoding of pipe type");
      return QualType();
    }

    // Reading the pipe element type.
    QualType ElementType = readType(*Loc.F, Record, Idx);
    unsigned ReadOnly = Record[1];
    return Context.getPipeType(ElementType, ReadOnly);
  }

  case TYPE_DEPENDENT_SIZED_VECTOR: {
    unsigned Idx = 0;
    QualType ElementType = readType(*Loc.F, Record, Idx);
    Expr *SizeExpr = ReadExpr(*Loc.F);
    SourceLocation AttrLoc = ReadSourceLocation(*Loc.F, Record, Idx);
    unsigned VecKind = Record[Idx];

    return Context.getDependentVectorType(ElementType, SizeExpr, AttrLoc,
                                               (VectorType::VectorKind)VecKind);
  }

  case TYPE_DEPENDENT_SIZED_EXT_VECTOR: {
    unsigned Idx = 0;

    // DependentSizedExtVectorType
    QualType ElementType = readType(*Loc.F, Record, Idx);
    Expr *SizeExpr = ReadExpr(*Loc.F);
    SourceLocation AttrLoc = ReadSourceLocation(*Loc.F, Record, Idx);

    return Context.getDependentSizedExtVectorType(ElementType, SizeExpr,
                                                  AttrLoc);
=======
  auto maybeClass = getTypeClassForCode((TypeCode) Code.get());
  if (!maybeClass) {
    Error("Unexpected code for type");
    return QualType();
>>>>>>> e3a6c630
  }

  serialization::AbstractTypeReader<ASTRecordReader> TypeReader(Record);
  return TypeReader.read(*maybeClass);
}

namespace clang {

class TypeLocReader : public TypeLocVisitor<TypeLocReader> {
  ASTRecordReader &Reader;

  SourceLocation readSourceLocation() {
    return Reader.readSourceLocation();
  }

  TypeSourceInfo *GetTypeSourceInfo() {
    return Reader.readTypeSourceInfo();
  }

  NestedNameSpecifierLoc ReadNestedNameSpecifierLoc() {
    return Reader.readNestedNameSpecifierLoc();
  }

  Attr *ReadAttr() {
    return Reader.readAttr();
  }

public:
  TypeLocReader(ASTRecordReader &Reader) : Reader(Reader) {}

  // We want compile-time assurance that we've enumerated all of
  // these, so unfortunately we have to declare them first, then
  // define them out-of-line.
#define ABSTRACT_TYPELOC(CLASS, PARENT)
#define TYPELOC(CLASS, PARENT) \
  void Visit##CLASS##TypeLoc(CLASS##TypeLoc TyLoc);
#include "clang/AST/TypeLocNodes.def"

  void VisitFunctionTypeLoc(FunctionTypeLoc);
  void VisitArrayTypeLoc(ArrayTypeLoc);
};

} // namespace clang

void TypeLocReader::VisitQualifiedTypeLoc(QualifiedTypeLoc TL) {
  // nothing to do
}

void TypeLocReader::VisitBuiltinTypeLoc(BuiltinTypeLoc TL) {
  TL.setBuiltinLoc(readSourceLocation());
  if (TL.needsExtraLocalData()) {
    TL.setWrittenTypeSpec(static_cast<DeclSpec::TST>(Reader.readInt()));
    TL.setWrittenSignSpec(static_cast<DeclSpec::TSS>(Reader.readInt()));
    TL.setWrittenWidthSpec(static_cast<DeclSpec::TSW>(Reader.readInt()));
    TL.setModeAttr(Reader.readInt());
  }
}

void TypeLocReader::VisitComplexTypeLoc(ComplexTypeLoc TL) {
  TL.setNameLoc(readSourceLocation());
}

void TypeLocReader::VisitPointerTypeLoc(PointerTypeLoc TL) {
  TL.setStarLoc(readSourceLocation());
}

void TypeLocReader::VisitDecayedTypeLoc(DecayedTypeLoc TL) {
  // nothing to do
}

void TypeLocReader::VisitAdjustedTypeLoc(AdjustedTypeLoc TL) {
  // nothing to do
}

void TypeLocReader::VisitMacroQualifiedTypeLoc(MacroQualifiedTypeLoc TL) {
  TL.setExpansionLoc(readSourceLocation());
}

void TypeLocReader::VisitBlockPointerTypeLoc(BlockPointerTypeLoc TL) {
  TL.setCaretLoc(readSourceLocation());
}

void TypeLocReader::VisitLValueReferenceTypeLoc(LValueReferenceTypeLoc TL) {
  TL.setAmpLoc(readSourceLocation());
}

void TypeLocReader::VisitRValueReferenceTypeLoc(RValueReferenceTypeLoc TL) {
  TL.setAmpAmpLoc(readSourceLocation());
}

void TypeLocReader::VisitMemberPointerTypeLoc(MemberPointerTypeLoc TL) {
  TL.setStarLoc(readSourceLocation());
  TL.setClassTInfo(GetTypeSourceInfo());
}

void TypeLocReader::VisitArrayTypeLoc(ArrayTypeLoc TL) {
  TL.setLBracketLoc(readSourceLocation());
  TL.setRBracketLoc(readSourceLocation());
  if (Reader.readBool())
    TL.setSizeExpr(Reader.readExpr());
  else
    TL.setSizeExpr(nullptr);
}

void TypeLocReader::VisitConstantArrayTypeLoc(ConstantArrayTypeLoc TL) {
  VisitArrayTypeLoc(TL);
}

void TypeLocReader::VisitIncompleteArrayTypeLoc(IncompleteArrayTypeLoc TL) {
  VisitArrayTypeLoc(TL);
}

void TypeLocReader::VisitVariableArrayTypeLoc(VariableArrayTypeLoc TL) {
  VisitArrayTypeLoc(TL);
}

void TypeLocReader::VisitDependentSizedArrayTypeLoc(
                                            DependentSizedArrayTypeLoc TL) {
  VisitArrayTypeLoc(TL);
}

void TypeLocReader::VisitDependentAddressSpaceTypeLoc(
    DependentAddressSpaceTypeLoc TL) {

    TL.setAttrNameLoc(readSourceLocation());
    TL.setAttrOperandParensRange(Reader.readSourceRange());
    TL.setAttrExprOperand(Reader.readExpr());
}

void TypeLocReader::VisitDependentSizedExtVectorTypeLoc(
                                        DependentSizedExtVectorTypeLoc TL) {
  TL.setNameLoc(readSourceLocation());
}

void TypeLocReader::VisitVectorTypeLoc(VectorTypeLoc TL) {
  TL.setNameLoc(readSourceLocation());
}

void TypeLocReader::VisitDependentVectorTypeLoc(
    DependentVectorTypeLoc TL) {
  TL.setNameLoc(readSourceLocation());
}

void TypeLocReader::VisitExtVectorTypeLoc(ExtVectorTypeLoc TL) {
  TL.setNameLoc(readSourceLocation());
}

void TypeLocReader::VisitFunctionTypeLoc(FunctionTypeLoc TL) {
  TL.setLocalRangeBegin(readSourceLocation());
  TL.setLParenLoc(readSourceLocation());
  TL.setRParenLoc(readSourceLocation());
  TL.setExceptionSpecRange(Reader.readSourceRange());
  TL.setLocalRangeEnd(readSourceLocation());
  for (unsigned i = 0, e = TL.getNumParams(); i != e; ++i) {
    TL.setParam(i, Reader.readDeclAs<ParmVarDecl>());
  }
}

void TypeLocReader::VisitFunctionProtoTypeLoc(FunctionProtoTypeLoc TL) {
  VisitFunctionTypeLoc(TL);
}

void TypeLocReader::VisitFunctionNoProtoTypeLoc(FunctionNoProtoTypeLoc TL) {
  VisitFunctionTypeLoc(TL);
}

void TypeLocReader::VisitUnresolvedUsingTypeLoc(UnresolvedUsingTypeLoc TL) {
  TL.setNameLoc(readSourceLocation());
}

void TypeLocReader::VisitCXXRequiredTypeTypeLoc(CXXRequiredTypeTypeLoc TL) {
  TL.setNameLoc(ReadSourceLocation());
}

void TypeLocReader::VisitTypedefTypeLoc(TypedefTypeLoc TL) {
  TL.setNameLoc(readSourceLocation());
}

void TypeLocReader::VisitTypeOfExprTypeLoc(TypeOfExprTypeLoc TL) {
  TL.setTypeofLoc(readSourceLocation());
  TL.setLParenLoc(readSourceLocation());
  TL.setRParenLoc(readSourceLocation());
}

void TypeLocReader::VisitTypeOfTypeLoc(TypeOfTypeLoc TL) {
  TL.setTypeofLoc(readSourceLocation());
  TL.setLParenLoc(readSourceLocation());
  TL.setRParenLoc(readSourceLocation());
  TL.setUnderlyingTInfo(GetTypeSourceInfo());
}

void TypeLocReader::VisitDecltypeTypeLoc(DecltypeTypeLoc TL) {
  TL.setNameLoc(readSourceLocation());
}

void TypeLocReader::VisitReflectedTypeLoc(ReflectedTypeLoc TL) {
  TL.setNameLoc(readSourceLocation());
}

void TypeLocReader::VisitUnaryTransformTypeLoc(UnaryTransformTypeLoc TL) {
  TL.setKWLoc(readSourceLocation());
  TL.setLParenLoc(readSourceLocation());
  TL.setRParenLoc(readSourceLocation());
  TL.setUnderlyingTInfo(GetTypeSourceInfo());
}

void TypeLocReader::VisitAutoTypeLoc(AutoTypeLoc TL) {
  TL.setNameLoc(readSourceLocation());
}

void TypeLocReader::VisitDeducedTemplateSpecializationTypeLoc(
    DeducedTemplateSpecializationTypeLoc TL) {
  TL.setTemplateNameLoc(readSourceLocation());
}

void TypeLocReader::VisitRecordTypeLoc(RecordTypeLoc TL) {
  TL.setNameLoc(readSourceLocation());
}

void TypeLocReader::VisitEnumTypeLoc(EnumTypeLoc TL) {
  TL.setNameLoc(readSourceLocation());
}

void TypeLocReader::VisitAttributedTypeLoc(AttributedTypeLoc TL) {
  TL.setAttr(ReadAttr());
}

void TypeLocReader::VisitTemplateTypeParmTypeLoc(TemplateTypeParmTypeLoc TL) {
  TL.setNameLoc(readSourceLocation());
}

void TypeLocReader::VisitSubstTemplateTypeParmTypeLoc(
                                            SubstTemplateTypeParmTypeLoc TL) {
  TL.setNameLoc(readSourceLocation());
}

void TypeLocReader::VisitSubstTemplateTypeParmPackTypeLoc(
                                          SubstTemplateTypeParmPackTypeLoc TL) {
  TL.setNameLoc(readSourceLocation());
}

void TypeLocReader::VisitTemplateSpecializationTypeLoc(
                                           TemplateSpecializationTypeLoc TL) {
  TL.setTemplateKeywordLoc(readSourceLocation());
  TL.setTemplateNameLoc(readSourceLocation());
  TL.setLAngleLoc(readSourceLocation());
  TL.setRAngleLoc(readSourceLocation());
  for (unsigned i = 0, e = TL.getNumArgs(); i != e; ++i)
    TL.setArgLocInfo(
        i,
        Reader.readTemplateArgumentLocInfo(
          TL.getTypePtr()->getArg(i).getKind()));
}

void TypeLocReader::VisitParenTypeLoc(ParenTypeLoc TL) {
  TL.setLParenLoc(readSourceLocation());
  TL.setRParenLoc(readSourceLocation());
}

void TypeLocReader::VisitElaboratedTypeLoc(ElaboratedTypeLoc TL) {
  TL.setElaboratedKeywordLoc(readSourceLocation());
  TL.setQualifierLoc(ReadNestedNameSpecifierLoc());
}

void TypeLocReader::VisitInjectedClassNameTypeLoc(InjectedClassNameTypeLoc TL) {
  TL.setNameLoc(readSourceLocation());
}

void TypeLocReader::VisitDependentNameTypeLoc(DependentNameTypeLoc TL) {
  TL.setElaboratedKeywordLoc(readSourceLocation());
  TL.setQualifierLoc(ReadNestedNameSpecifierLoc());
  TL.setNameLoc(readSourceLocation());
}

void TypeLocReader::VisitDependentTemplateSpecializationTypeLoc(
       DependentTemplateSpecializationTypeLoc TL) {
  TL.setElaboratedKeywordLoc(readSourceLocation());
  TL.setQualifierLoc(ReadNestedNameSpecifierLoc());
  TL.setTemplateKeywordLoc(readSourceLocation());
  TL.setTemplateNameLoc(readSourceLocation());
  TL.setLAngleLoc(readSourceLocation());
  TL.setRAngleLoc(readSourceLocation());
  for (unsigned I = 0, E = TL.getNumArgs(); I != E; ++I)
    TL.setArgLocInfo(
        I,
        Reader.readTemplateArgumentLocInfo(
            TL.getTypePtr()->getArg(I).getKind()));
}

void TypeLocReader::VisitPackExpansionTypeLoc(PackExpansionTypeLoc TL) {
  TL.setEllipsisLoc(readSourceLocation());
}

void TypeLocReader::VisitCXXDependentVariadicReifierTypeLoc
(CXXDependentVariadicReifierTypeLoc TL) {
  TL.setEllipsisLoc(readSourceLocation());
}

void TypeLocReader::VisitObjCInterfaceTypeLoc(ObjCInterfaceTypeLoc TL) {
  TL.setNameLoc(readSourceLocation());
}

void TypeLocReader::VisitObjCTypeParamTypeLoc(ObjCTypeParamTypeLoc TL) {
  if (TL.getNumProtocols()) {
    TL.setProtocolLAngleLoc(readSourceLocation());
    TL.setProtocolRAngleLoc(readSourceLocation());
  }
  for (unsigned i = 0, e = TL.getNumProtocols(); i != e; ++i)
    TL.setProtocolLoc(i, readSourceLocation());
}

void TypeLocReader::VisitObjCObjectTypeLoc(ObjCObjectTypeLoc TL) {
  TL.setHasBaseTypeAsWritten(Reader.readBool());
  TL.setTypeArgsLAngleLoc(readSourceLocation());
  TL.setTypeArgsRAngleLoc(readSourceLocation());
  for (unsigned i = 0, e = TL.getNumTypeArgs(); i != e; ++i)
    TL.setTypeArgTInfo(i, GetTypeSourceInfo());
  TL.setProtocolLAngleLoc(readSourceLocation());
  TL.setProtocolRAngleLoc(readSourceLocation());
  for (unsigned i = 0, e = TL.getNumProtocols(); i != e; ++i)
    TL.setProtocolLoc(i, readSourceLocation());
}

void TypeLocReader::VisitObjCObjectPointerTypeLoc(ObjCObjectPointerTypeLoc TL) {
  TL.setStarLoc(readSourceLocation());
}

void TypeLocReader::VisitAtomicTypeLoc(AtomicTypeLoc TL) {
  TL.setKWLoc(readSourceLocation());
  TL.setLParenLoc(readSourceLocation());
  TL.setRParenLoc(readSourceLocation());
}

void TypeLocReader::VisitPipeTypeLoc(PipeTypeLoc TL) {
  TL.setKWLoc(readSourceLocation());
}

void ASTRecordReader::readTypeLoc(TypeLoc TL) {
  TypeLocReader TLR(*this);
  for (; !TL.isNull(); TL = TL.getNextTypeLoc())
    TLR.Visit(TL);
}

TypeSourceInfo *ASTRecordReader::readTypeSourceInfo() {
  QualType InfoTy = readType();
  if (InfoTy.isNull())
    return nullptr;

  TypeSourceInfo *TInfo = getContext().CreateTypeSourceInfo(InfoTy);
  readTypeLoc(TInfo->getTypeLoc());
  return TInfo;
}

QualType ASTReader::GetType(TypeID ID) {
  assert(ContextObj && "reading type with no AST context");
  ASTContext &Context = *ContextObj;

  unsigned FastQuals = ID & Qualifiers::FastMask;
  unsigned Index = ID >> Qualifiers::FastWidth;

  if (Index < NUM_PREDEF_TYPE_IDS) {
    QualType T;
    switch ((PredefinedTypeIDs)Index) {
    case PREDEF_TYPE_NULL_ID:
      return QualType();
    case PREDEF_TYPE_META_INFO_ID:
      T = Context.MetaInfoTy;
      break;
    case PREDEF_TYPE_VOID_ID:
      T = Context.VoidTy;
      break;
    case PREDEF_TYPE_BOOL_ID:
      T = Context.BoolTy;
      break;
    case PREDEF_TYPE_CHAR_U_ID:
    case PREDEF_TYPE_CHAR_S_ID:
      // FIXME: Check that the signedness of CharTy is correct!
      T = Context.CharTy;
      break;
    case PREDEF_TYPE_UCHAR_ID:
      T = Context.UnsignedCharTy;
      break;
    case PREDEF_TYPE_USHORT_ID:
      T = Context.UnsignedShortTy;
      break;
    case PREDEF_TYPE_UINT_ID:
      T = Context.UnsignedIntTy;
      break;
    case PREDEF_TYPE_ULONG_ID:
      T = Context.UnsignedLongTy;
      break;
    case PREDEF_TYPE_ULONGLONG_ID:
      T = Context.UnsignedLongLongTy;
      break;
    case PREDEF_TYPE_UINT128_ID:
      T = Context.UnsignedInt128Ty;
      break;
    case PREDEF_TYPE_SCHAR_ID:
      T = Context.SignedCharTy;
      break;
    case PREDEF_TYPE_WCHAR_ID:
      T = Context.WCharTy;
      break;
    case PREDEF_TYPE_SHORT_ID:
      T = Context.ShortTy;
      break;
    case PREDEF_TYPE_INT_ID:
      T = Context.IntTy;
      break;
    case PREDEF_TYPE_LONG_ID:
      T = Context.LongTy;
      break;
    case PREDEF_TYPE_LONGLONG_ID:
      T = Context.LongLongTy;
      break;
    case PREDEF_TYPE_INT128_ID:
      T = Context.Int128Ty;
      break;
    case PREDEF_TYPE_HALF_ID:
      T = Context.HalfTy;
      break;
    case PREDEF_TYPE_FLOAT_ID:
      T = Context.FloatTy;
      break;
    case PREDEF_TYPE_DOUBLE_ID:
      T = Context.DoubleTy;
      break;
    case PREDEF_TYPE_LONGDOUBLE_ID:
      T = Context.LongDoubleTy;
      break;
    case PREDEF_TYPE_SHORT_ACCUM_ID:
      T = Context.ShortAccumTy;
      break;
    case PREDEF_TYPE_ACCUM_ID:
      T = Context.AccumTy;
      break;
    case PREDEF_TYPE_LONG_ACCUM_ID:
      T = Context.LongAccumTy;
      break;
    case PREDEF_TYPE_USHORT_ACCUM_ID:
      T = Context.UnsignedShortAccumTy;
      break;
    case PREDEF_TYPE_UACCUM_ID:
      T = Context.UnsignedAccumTy;
      break;
    case PREDEF_TYPE_ULONG_ACCUM_ID:
      T = Context.UnsignedLongAccumTy;
      break;
    case PREDEF_TYPE_SHORT_FRACT_ID:
      T = Context.ShortFractTy;
      break;
    case PREDEF_TYPE_FRACT_ID:
      T = Context.FractTy;
      break;
    case PREDEF_TYPE_LONG_FRACT_ID:
      T = Context.LongFractTy;
      break;
    case PREDEF_TYPE_USHORT_FRACT_ID:
      T = Context.UnsignedShortFractTy;
      break;
    case PREDEF_TYPE_UFRACT_ID:
      T = Context.UnsignedFractTy;
      break;
    case PREDEF_TYPE_ULONG_FRACT_ID:
      T = Context.UnsignedLongFractTy;
      break;
    case PREDEF_TYPE_SAT_SHORT_ACCUM_ID:
      T = Context.SatShortAccumTy;
      break;
    case PREDEF_TYPE_SAT_ACCUM_ID:
      T = Context.SatAccumTy;
      break;
    case PREDEF_TYPE_SAT_LONG_ACCUM_ID:
      T = Context.SatLongAccumTy;
      break;
    case PREDEF_TYPE_SAT_USHORT_ACCUM_ID:
      T = Context.SatUnsignedShortAccumTy;
      break;
    case PREDEF_TYPE_SAT_UACCUM_ID:
      T = Context.SatUnsignedAccumTy;
      break;
    case PREDEF_TYPE_SAT_ULONG_ACCUM_ID:
      T = Context.SatUnsignedLongAccumTy;
      break;
    case PREDEF_TYPE_SAT_SHORT_FRACT_ID:
      T = Context.SatShortFractTy;
      break;
    case PREDEF_TYPE_SAT_FRACT_ID:
      T = Context.SatFractTy;
      break;
    case PREDEF_TYPE_SAT_LONG_FRACT_ID:
      T = Context.SatLongFractTy;
      break;
    case PREDEF_TYPE_SAT_USHORT_FRACT_ID:
      T = Context.SatUnsignedShortFractTy;
      break;
    case PREDEF_TYPE_SAT_UFRACT_ID:
      T = Context.SatUnsignedFractTy;
      break;
    case PREDEF_TYPE_SAT_ULONG_FRACT_ID:
      T = Context.SatUnsignedLongFractTy;
      break;
    case PREDEF_TYPE_FLOAT16_ID:
      T = Context.Float16Ty;
      break;
    case PREDEF_TYPE_FLOAT128_ID:
      T = Context.Float128Ty;
      break;
    case PREDEF_TYPE_OVERLOAD_ID:
      T = Context.OverloadTy;
      break;
    case PREDEF_TYPE_BOUND_MEMBER:
      T = Context.BoundMemberTy;
      break;
    case PREDEF_TYPE_PSEUDO_OBJECT:
      T = Context.PseudoObjectTy;
      break;
    case PREDEF_TYPE_DEPENDENT_ID:
      T = Context.DependentTy;
      break;
    case PREDEF_TYPE_UNKNOWN_ANY:
      T = Context.UnknownAnyTy;
      break;
    case PREDEF_TYPE_NULLPTR_ID:
      T = Context.NullPtrTy;
      break;
    case PREDEF_TYPE_CHAR8_ID:
      T = Context.Char8Ty;
      break;
    case PREDEF_TYPE_CHAR16_ID:
      T = Context.Char16Ty;
      break;
    case PREDEF_TYPE_CHAR32_ID:
      T = Context.Char32Ty;
      break;
    case PREDEF_TYPE_OBJC_ID:
      T = Context.ObjCBuiltinIdTy;
      break;
    case PREDEF_TYPE_OBJC_CLASS:
      T = Context.ObjCBuiltinClassTy;
      break;
    case PREDEF_TYPE_OBJC_SEL:
      T = Context.ObjCBuiltinSelTy;
      break;
#define IMAGE_TYPE(ImgType, Id, SingletonId, Access, Suffix) \
    case PREDEF_TYPE_##Id##_ID: \
      T = Context.SingletonId; \
      break;
#include "clang/Basic/OpenCLImageTypes.def"
#define EXT_OPAQUE_TYPE(ExtType, Id, Ext) \
    case PREDEF_TYPE_##Id##_ID: \
      T = Context.Id##Ty; \
      break;
#include "clang/Basic/OpenCLExtensionTypes.def"
    case PREDEF_TYPE_SAMPLER_ID:
      T = Context.OCLSamplerTy;
      break;
    case PREDEF_TYPE_EVENT_ID:
      T = Context.OCLEventTy;
      break;
    case PREDEF_TYPE_CLK_EVENT_ID:
      T = Context.OCLClkEventTy;
      break;
    case PREDEF_TYPE_QUEUE_ID:
      T = Context.OCLQueueTy;
      break;
    case PREDEF_TYPE_RESERVE_ID_ID:
      T = Context.OCLReserveIDTy;
      break;
    case PREDEF_TYPE_AUTO_DEDUCT:
      T = Context.getAutoDeductType();
      break;
    case PREDEF_TYPE_AUTO_RREF_DEDUCT:
      T = Context.getAutoRRefDeductType();
      break;
    case PREDEF_TYPE_ARC_UNBRIDGED_CAST:
      T = Context.ARCUnbridgedCastTy;
      break;
    case PREDEF_TYPE_BUILTIN_FN:
      T = Context.BuiltinFnTy;
      break;
    case PREDEF_TYPE_OMP_ARRAY_SECTION:
      T = Context.OMPArraySectionTy;
      break;
#define SVE_TYPE(Name, Id, SingletonId) \
    case PREDEF_TYPE_##Id##_ID: \
      T = Context.SingletonId; \
      break;
#include "clang/Basic/AArch64SVEACLETypes.def"
    }

    assert(!T.isNull() && "Unknown predefined type");
    return T.withFastQualifiers(FastQuals);
  }

  Index -= NUM_PREDEF_TYPE_IDS;
  assert(Index < TypesLoaded.size() && "Type index out-of-range");
  if (TypesLoaded[Index].isNull()) {
    TypesLoaded[Index] = readTypeRecord(Index);
    if (TypesLoaded[Index].isNull())
      return QualType();

    TypesLoaded[Index]->setFromAST();
    if (DeserializationListener)
      DeserializationListener->TypeRead(TypeIdx::fromTypeID(ID),
                                        TypesLoaded[Index]);
  }

  return TypesLoaded[Index].withFastQualifiers(FastQuals);
}

QualType ASTReader::getLocalType(ModuleFile &F, unsigned LocalID) {
  return GetType(getGlobalTypeID(F, LocalID));
}

serialization::TypeID
ASTReader::getGlobalTypeID(ModuleFile &F, unsigned LocalID) const {
  unsigned FastQuals = LocalID & Qualifiers::FastMask;
  unsigned LocalIndex = LocalID >> Qualifiers::FastWidth;

  if (LocalIndex < NUM_PREDEF_TYPE_IDS)
    return LocalID;

  if (!F.ModuleOffsetMap.empty())
    ReadModuleOffsetMap(F);

  ContinuousRangeMap<uint32_t, int, 2>::iterator I
    = F.TypeRemap.find(LocalIndex - NUM_PREDEF_TYPE_IDS);
  assert(I != F.TypeRemap.end() && "Invalid index into type index remap");

  unsigned GlobalIndex = LocalIndex + I->second;
  return (GlobalIndex << Qualifiers::FastWidth) | FastQuals;
}

TemplateArgumentLocInfo
ASTRecordReader::readTemplateArgumentLocInfo(TemplateArgument::ArgKind Kind) {
  switch (Kind) {
  case TemplateArgument::Reflected:
  case TemplateArgument::Expression:
    return readExpr();
  case TemplateArgument::Type:
    return readTypeSourceInfo();
  case TemplateArgument::Template: {
    NestedNameSpecifierLoc QualifierLoc =
      readNestedNameSpecifierLoc();
    SourceLocation TemplateNameLoc = readSourceLocation();
    return TemplateArgumentLocInfo(QualifierLoc, TemplateNameLoc,
                                   SourceLocation());
  }
  case TemplateArgument::TemplateExpansion: {
    NestedNameSpecifierLoc QualifierLoc = readNestedNameSpecifierLoc();
    SourceLocation TemplateNameLoc = readSourceLocation();
    SourceLocation EllipsisLoc = readSourceLocation();
    return TemplateArgumentLocInfo(QualifierLoc, TemplateNameLoc,
                                   EllipsisLoc);
  }
  case TemplateArgument::Null:
  case TemplateArgument::Integral:
  case TemplateArgument::Declaration:
  case TemplateArgument::NullPtr:
  case TemplateArgument::Pack:
    // FIXME: Is this right?
    return TemplateArgumentLocInfo();
  }
  llvm_unreachable("unexpected template argument loc");
}

TemplateArgumentLoc ASTRecordReader::readTemplateArgumentLoc() {
  TemplateArgument Arg = readTemplateArgument();

  if (Arg.getKind() == TemplateArgument::Expression) {
    if (readBool()) // bool InfoHasSameExpr.
      return TemplateArgumentLoc(Arg, TemplateArgumentLocInfo(Arg.getAsExpr()));
  }
  return TemplateArgumentLoc(Arg, readTemplateArgumentLocInfo(Arg.getKind()));
}

const ASTTemplateArgumentListInfo *
ASTRecordReader::readASTTemplateArgumentListInfo() {
  SourceLocation LAngleLoc = readSourceLocation();
  SourceLocation RAngleLoc = readSourceLocation();
  unsigned NumArgsAsWritten = readInt();
  TemplateArgumentListInfo TemplArgsInfo(LAngleLoc, RAngleLoc);
  for (unsigned i = 0; i != NumArgsAsWritten; ++i)
    TemplArgsInfo.addArgument(readTemplateArgumentLoc());
  return ASTTemplateArgumentListInfo::Create(getContext(), TemplArgsInfo);
}

Decl *ASTReader::GetExternalDecl(uint32_t ID) {
  return GetDecl(ID);
}

void ASTReader::CompleteRedeclChain(const Decl *D) {
  if (NumCurrentElementsDeserializing) {
    // We arrange to not care about the complete redeclaration chain while we're
    // deserializing. Just remember that the AST has marked this one as complete
    // but that it's not actually complete yet, so we know we still need to
    // complete it later.
    PendingIncompleteDeclChains.push_back(const_cast<Decl*>(D));
    return;
  }

  const DeclContext *DC = D->getDeclContext()->getRedeclContext();

  // If this is a named declaration, complete it by looking it up
  // within its context.
  //
  // FIXME: Merging a function definition should merge
  // all mergeable entities within it.
  if (isa<TranslationUnitDecl>(DC) || isa<NamespaceDecl>(DC) ||
      isa<CXXRecordDecl>(DC) || isa<EnumDecl>(DC)) {
    if (DeclarationName Name = cast<NamedDecl>(D)->getDeclName()) {
      if (!getContext().getLangOpts().CPlusPlus &&
          isa<TranslationUnitDecl>(DC)) {
        // Outside of C++, we don't have a lookup table for the TU, so update
        // the identifier instead. (For C++ modules, we don't store decls
        // in the serialized identifier table, so we do the lookup in the TU.)
        auto *II = Name.getAsIdentifierInfo();
        assert(II && "non-identifier name in C?");
        if (II->isOutOfDate())
          updateOutOfDateIdentifier(*II);
      } else
        DC->lookup(Name);
    } else if (needsAnonymousDeclarationNumber(cast<NamedDecl>(D))) {
      // Find all declarations of this kind from the relevant context.
      for (auto *DCDecl : cast<Decl>(D->getLexicalDeclContext())->redecls()) {
        auto *DC = cast<DeclContext>(DCDecl);
        SmallVector<Decl*, 8> Decls;
        FindExternalLexicalDecls(
            DC, [&](Decl::Kind K) { return K == D->getKind(); }, Decls);
      }
    }
  }

  if (auto *CTSD = dyn_cast<ClassTemplateSpecializationDecl>(D))
    CTSD->getSpecializedTemplate()->LoadLazySpecializations();
  if (auto *VTSD = dyn_cast<VarTemplateSpecializationDecl>(D))
    VTSD->getSpecializedTemplate()->LoadLazySpecializations();
  if (auto *FD = dyn_cast<FunctionDecl>(D)) {
    if (auto *Template = FD->getPrimaryTemplate())
      Template->LoadLazySpecializations();
  }
}

CXXCtorInitializer **
ASTReader::GetExternalCXXCtorInitializers(uint64_t Offset) {
  RecordLocation Loc = getLocalBitOffset(Offset);
  BitstreamCursor &Cursor = Loc.F->DeclsCursor;
  SavedStreamPosition SavedPosition(Cursor);
  if (llvm::Error Err = Cursor.JumpToBit(Loc.Offset)) {
    Error(std::move(Err));
    return nullptr;
  }
  ReadingKindTracker ReadingKind(Read_Decl, *this);

  Expected<unsigned> MaybeCode = Cursor.ReadCode();
  if (!MaybeCode) {
    Error(MaybeCode.takeError());
    return nullptr;
  }
  unsigned Code = MaybeCode.get();

  ASTRecordReader Record(*this, *Loc.F);
  Expected<unsigned> MaybeRecCode = Record.readRecord(Cursor, Code);
  if (!MaybeRecCode) {
    Error(MaybeRecCode.takeError());
    return nullptr;
  }
  if (MaybeRecCode.get() != DECL_CXX_CTOR_INITIALIZERS) {
    Error("malformed AST file: missing C++ ctor initializers");
    return nullptr;
  }

  return Record.readCXXCtorInitializers();
}

CXXBaseSpecifier *ASTReader::GetExternalCXXBaseSpecifiers(uint64_t Offset) {
  assert(ContextObj && "reading base specifiers with no AST context");
  ASTContext &Context = *ContextObj;

  RecordLocation Loc = getLocalBitOffset(Offset);
  BitstreamCursor &Cursor = Loc.F->DeclsCursor;
  SavedStreamPosition SavedPosition(Cursor);
  if (llvm::Error Err = Cursor.JumpToBit(Loc.Offset)) {
    Error(std::move(Err));
    return nullptr;
  }
  ReadingKindTracker ReadingKind(Read_Decl, *this);

  Expected<unsigned> MaybeCode = Cursor.ReadCode();
  if (!MaybeCode) {
    Error(MaybeCode.takeError());
    return nullptr;
  }
  unsigned Code = MaybeCode.get();

  ASTRecordReader Record(*this, *Loc.F);
  Expected<unsigned> MaybeRecCode = Record.readRecord(Cursor, Code);
  if (!MaybeRecCode) {
    Error(MaybeCode.takeError());
    return nullptr;
  }
  unsigned RecCode = MaybeRecCode.get();

  if (RecCode != DECL_CXX_BASE_SPECIFIERS) {
    Error("malformed AST file: missing C++ base specifiers");
    return nullptr;
  }

  unsigned NumBases = Record.readInt();
  void *Mem = Context.Allocate(sizeof(CXXBaseSpecifier) * NumBases);
  CXXBaseSpecifier *Bases = new (Mem) CXXBaseSpecifier [NumBases];
  for (unsigned I = 0; I != NumBases; ++I)
    Bases[I] = Record.readCXXBaseSpecifier();
  return Bases;
}

serialization::DeclID
ASTReader::getGlobalDeclID(ModuleFile &F, LocalDeclID LocalID) const {
  if (LocalID < NUM_PREDEF_DECL_IDS)
    return LocalID;

  if (!F.ModuleOffsetMap.empty())
    ReadModuleOffsetMap(F);

  ContinuousRangeMap<uint32_t, int, 2>::iterator I
    = F.DeclRemap.find(LocalID - NUM_PREDEF_DECL_IDS);
  assert(I != F.DeclRemap.end() && "Invalid index into decl index remap");

  return LocalID + I->second;
}

bool ASTReader::isDeclIDFromModule(serialization::GlobalDeclID ID,
                                   ModuleFile &M) const {
  // Predefined decls aren't from any module.
  if (ID < NUM_PREDEF_DECL_IDS)
    return false;

  return ID - NUM_PREDEF_DECL_IDS >= M.BaseDeclID &&
         ID - NUM_PREDEF_DECL_IDS < M.BaseDeclID + M.LocalNumDecls;
}

ModuleFile *ASTReader::getOwningModuleFile(const Decl *D) {
  if (!D->isFromASTFile())
    return nullptr;
  GlobalDeclMapType::const_iterator I = GlobalDeclMap.find(D->getGlobalID());
  assert(I != GlobalDeclMap.end() && "Corrupted global declaration map");
  return I->second;
}

SourceLocation ASTReader::getSourceLocationForDeclID(GlobalDeclID ID) {
  if (ID < NUM_PREDEF_DECL_IDS)
    return SourceLocation();

  unsigned Index = ID - NUM_PREDEF_DECL_IDS;

  if (Index > DeclsLoaded.size()) {
    Error("declaration ID out-of-range for AST file");
    return SourceLocation();
  }

  if (Decl *D = DeclsLoaded[Index])
    return D->getLocation();

  SourceLocation Loc;
  DeclCursorForID(ID, Loc);
  return Loc;
}

static Decl *getPredefinedDecl(ASTContext &Context, PredefinedDeclIDs ID) {
  switch (ID) {
  case PREDEF_DECL_NULL_ID:
    return nullptr;

  case PREDEF_DECL_TRANSLATION_UNIT_ID:
    return Context.getTranslationUnitDecl();

  case PREDEF_DECL_OBJC_ID_ID:
    return Context.getObjCIdDecl();

  case PREDEF_DECL_OBJC_SEL_ID:
    return Context.getObjCSelDecl();

  case PREDEF_DECL_OBJC_CLASS_ID:
    return Context.getObjCClassDecl();

  case PREDEF_DECL_OBJC_PROTOCOL_ID:
    return Context.getObjCProtocolDecl();

  case PREDEF_DECL_INT_128_ID:
    return Context.getInt128Decl();

  case PREDEF_DECL_UNSIGNED_INT_128_ID:
    return Context.getUInt128Decl();

  case PREDEF_DECL_OBJC_INSTANCETYPE_ID:
    return Context.getObjCInstanceTypeDecl();

  case PREDEF_DECL_BUILTIN_VA_LIST_ID:
    return Context.getBuiltinVaListDecl();

  case PREDEF_DECL_VA_LIST_TAG:
    return Context.getVaListTagDecl();

  case PREDEF_DECL_BUILTIN_MS_VA_LIST_ID:
    return Context.getBuiltinMSVaListDecl();

  case PREDEF_DECL_EXTERN_C_CONTEXT_ID:
    return Context.getExternCContextDecl();

  case PREDEF_DECL_MAKE_INTEGER_SEQ_ID:
    return Context.getMakeIntegerSeqDecl();

  case PREDEF_DECL_CF_CONSTANT_STRING_ID:
    return Context.getCFConstantStringDecl();

  case PREDEF_DECL_CF_CONSTANT_STRING_TAG_ID:
    return Context.getCFConstantStringTagDecl();

  case PREDEF_DECL_TYPE_PACK_ELEMENT_ID:
    return Context.getTypePackElementDecl();
  }
  llvm_unreachable("PredefinedDeclIDs unknown enum value");
}

Decl *ASTReader::GetExistingDecl(DeclID ID) {
  assert(ContextObj && "reading decl with no AST context");
  if (ID < NUM_PREDEF_DECL_IDS) {
    Decl *D = getPredefinedDecl(*ContextObj, (PredefinedDeclIDs)ID);
    if (D) {
      // Track that we have merged the declaration with ID \p ID into the
      // pre-existing predefined declaration \p D.
      auto &Merged = KeyDecls[D->getCanonicalDecl()];
      if (Merged.empty())
        Merged.push_back(ID);
    }
    return D;
  }

  unsigned Index = ID - NUM_PREDEF_DECL_IDS;

  if (Index >= DeclsLoaded.size()) {
    assert(0 && "declaration ID out-of-range for AST file");
    Error("declaration ID out-of-range for AST file");
    return nullptr;
  }

  return DeclsLoaded[Index];
}

Decl *ASTReader::GetDecl(DeclID ID) {
  if (ID < NUM_PREDEF_DECL_IDS)
    return GetExistingDecl(ID);

  unsigned Index = ID - NUM_PREDEF_DECL_IDS;

  if (Index >= DeclsLoaded.size()) {
    assert(0 && "declaration ID out-of-range for AST file");
    Error("declaration ID out-of-range for AST file");
    return nullptr;
  }

  if (!DeclsLoaded[Index]) {
    ReadDeclRecord(ID);
    if (DeserializationListener)
      DeserializationListener->DeclRead(ID, DeclsLoaded[Index]);
  }

  return DeclsLoaded[Index];
}

DeclID ASTReader::mapGlobalIDToModuleFileGlobalID(ModuleFile &M,
                                                  DeclID GlobalID) {
  if (GlobalID < NUM_PREDEF_DECL_IDS)
    return GlobalID;

  GlobalDeclMapType::const_iterator I = GlobalDeclMap.find(GlobalID);
  assert(I != GlobalDeclMap.end() && "Corrupted global declaration map");
  ModuleFile *Owner = I->second;

  llvm::DenseMap<ModuleFile *, serialization::DeclID>::iterator Pos
    = M.GlobalToLocalDeclIDs.find(Owner);
  if (Pos == M.GlobalToLocalDeclIDs.end())
    return 0;

  return GlobalID - Owner->BaseDeclID + Pos->second;
}

serialization::DeclID ASTReader::ReadDeclID(ModuleFile &F,
                                            const RecordData &Record,
                                            unsigned &Idx) {
  if (Idx >= Record.size()) {
    Error("Corrupted AST file");
    return 0;
  }

  return getGlobalDeclID(F, Record[Idx++]);
}

/// Resolve the offset of a statement into a statement.
///
/// This operation will read a new statement from the external
/// source each time it is called, and is meant to be used via a
/// LazyOffsetPtr (which is used by Decls for the body of functions, etc).
Stmt *ASTReader::GetExternalDeclStmt(uint64_t Offset) {
  // Switch case IDs are per Decl.
  ClearSwitchCaseIDs();

  // Offset here is a global offset across the entire chain.
  RecordLocation Loc = getLocalBitOffset(Offset);
  if (llvm::Error Err = Loc.F->DeclsCursor.JumpToBit(Loc.Offset)) {
    Error(std::move(Err));
    return nullptr;
  }
  assert(NumCurrentElementsDeserializing == 0 &&
         "should not be called while already deserializing");
  Deserializing D(this);
  return ReadStmtFromStream(*Loc.F);
}

void ASTReader::FindExternalLexicalDecls(
    const DeclContext *DC, llvm::function_ref<bool(Decl::Kind)> IsKindWeWant,
    SmallVectorImpl<Decl *> &Decls) {
  bool PredefsVisited[NUM_PREDEF_DECL_IDS] = {};

  auto Visit = [&] (ModuleFile *M, LexicalContents LexicalDecls) {
    assert(LexicalDecls.size() % 2 == 0 && "expected an even number of entries");
    for (int I = 0, N = LexicalDecls.size(); I != N; I += 2) {
      auto K = (Decl::Kind)+LexicalDecls[I];
      if (!IsKindWeWant(K))
        continue;

      auto ID = (serialization::DeclID)+LexicalDecls[I + 1];

      // Don't add predefined declarations to the lexical context more
      // than once.
      if (ID < NUM_PREDEF_DECL_IDS) {
        if (PredefsVisited[ID])
          continue;

        PredefsVisited[ID] = true;
      }

      if (Decl *D = GetLocalDecl(*M, ID)) {
        assert(D->getKind() == K && "wrong kind for lexical decl");
        if (!DC->isDeclInLexicalTraversal(D))
          Decls.push_back(D);
      }
    }
  };

  if (isa<TranslationUnitDecl>(DC)) {
    for (auto Lexical : TULexicalDecls)
      Visit(Lexical.first, Lexical.second);
  } else {
    auto I = LexicalDecls.find(DC);
    if (I != LexicalDecls.end())
      Visit(I->second.first, I->second.second);
  }

  ++NumLexicalDeclContextsRead;
}

namespace {

class DeclIDComp {
  ASTReader &Reader;
  ModuleFile &Mod;

public:
  DeclIDComp(ASTReader &Reader, ModuleFile &M) : Reader(Reader), Mod(M) {}

  bool operator()(LocalDeclID L, LocalDeclID R) const {
    SourceLocation LHS = getLocation(L);
    SourceLocation RHS = getLocation(R);
    return Reader.getSourceManager().isBeforeInTranslationUnit(LHS, RHS);
  }

  bool operator()(SourceLocation LHS, LocalDeclID R) const {
    SourceLocation RHS = getLocation(R);
    return Reader.getSourceManager().isBeforeInTranslationUnit(LHS, RHS);
  }

  bool operator()(LocalDeclID L, SourceLocation RHS) const {
    SourceLocation LHS = getLocation(L);
    return Reader.getSourceManager().isBeforeInTranslationUnit(LHS, RHS);
  }

  SourceLocation getLocation(LocalDeclID ID) const {
    return Reader.getSourceManager().getFileLoc(
            Reader.getSourceLocationForDeclID(Reader.getGlobalDeclID(Mod, ID)));
  }
};

} // namespace

void ASTReader::FindFileRegionDecls(FileID File,
                                    unsigned Offset, unsigned Length,
                                    SmallVectorImpl<Decl *> &Decls) {
  SourceManager &SM = getSourceManager();

  llvm::DenseMap<FileID, FileDeclsInfo>::iterator I = FileDeclIDs.find(File);
  if (I == FileDeclIDs.end())
    return;

  FileDeclsInfo &DInfo = I->second;
  if (DInfo.Decls.empty())
    return;

  SourceLocation
    BeginLoc = SM.getLocForStartOfFile(File).getLocWithOffset(Offset);
  SourceLocation EndLoc = BeginLoc.getLocWithOffset(Length);

  DeclIDComp DIDComp(*this, *DInfo.Mod);
  ArrayRef<serialization::LocalDeclID>::iterator BeginIt =
      llvm::lower_bound(DInfo.Decls, BeginLoc, DIDComp);
  if (BeginIt != DInfo.Decls.begin())
    --BeginIt;

  // If we are pointing at a top-level decl inside an objc container, we need
  // to backtrack until we find it otherwise we will fail to report that the
  // region overlaps with an objc container.
  while (BeginIt != DInfo.Decls.begin() &&
         GetDecl(getGlobalDeclID(*DInfo.Mod, *BeginIt))
             ->isTopLevelDeclInObjCContainer())
    --BeginIt;

  ArrayRef<serialization::LocalDeclID>::iterator EndIt =
      llvm::upper_bound(DInfo.Decls, EndLoc, DIDComp);
  if (EndIt != DInfo.Decls.end())
    ++EndIt;

  for (ArrayRef<serialization::LocalDeclID>::iterator
         DIt = BeginIt; DIt != EndIt; ++DIt)
    Decls.push_back(GetDecl(getGlobalDeclID(*DInfo.Mod, *DIt)));
}

bool
ASTReader::FindExternalVisibleDeclsByName(const DeclContext *DC,
                                          DeclarationName Name) {
  assert(DC->hasExternalVisibleStorage() && DC == DC->getPrimaryContext() &&
         "DeclContext has no visible decls in storage");
  if (!Name)
    return false;

  auto It = Lookups.find(DC);
  if (It == Lookups.end())
    return false;

  Deserializing LookupResults(this);

  // Load the list of declarations.
  SmallVector<NamedDecl *, 64> Decls;
  for (DeclID ID : It->second.Table.find(Name)) {
    NamedDecl *ND = cast<NamedDecl>(GetDecl(ID));
    if (ND->getDeclName() == Name)
      Decls.push_back(ND);
  }

  ++NumVisibleDeclContextsRead;
  SetExternalVisibleDeclsForName(DC, Name, Decls);
  return !Decls.empty();
}

void ASTReader::completeVisibleDeclsMap(const DeclContext *DC) {
  if (!DC->hasExternalVisibleStorage())
    return;

  auto It = Lookups.find(DC);
  assert(It != Lookups.end() &&
         "have external visible storage but no lookup tables");

  DeclsMap Decls;

  for (DeclID ID : It->second.Table.findAll()) {
    NamedDecl *ND = cast<NamedDecl>(GetDecl(ID));
    Decls[ND->getDeclName()].push_back(ND);
  }

  ++NumVisibleDeclContextsRead;

  for (DeclsMap::iterator I = Decls.begin(), E = Decls.end(); I != E; ++I) {
    SetExternalVisibleDeclsForName(DC, I->first, I->second);
  }
  const_cast<DeclContext *>(DC)->setHasExternalVisibleStorage(false);
}

const serialization::reader::DeclContextLookupTable *
ASTReader::getLoadedLookupTables(DeclContext *Primary) const {
  auto I = Lookups.find(Primary);
  return I == Lookups.end() ? nullptr : &I->second;
}

/// Under non-PCH compilation the consumer receives the objc methods
/// before receiving the implementation, and codegen depends on this.
/// We simulate this by deserializing and passing to consumer the methods of the
/// implementation before passing the deserialized implementation decl.
static void PassObjCImplDeclToConsumer(ObjCImplDecl *ImplD,
                                       ASTConsumer *Consumer) {
  assert(ImplD && Consumer);

  for (auto *I : ImplD->methods())
    Consumer->HandleInterestingDecl(DeclGroupRef(I));

  Consumer->HandleInterestingDecl(DeclGroupRef(ImplD));
}

void ASTReader::PassInterestingDeclToConsumer(Decl *D) {
  if (ObjCImplDecl *ImplD = dyn_cast<ObjCImplDecl>(D))
    PassObjCImplDeclToConsumer(ImplD, Consumer);
  else
    Consumer->HandleInterestingDecl(DeclGroupRef(D));
}

void ASTReader::StartTranslationUnit(ASTConsumer *Consumer) {
  this->Consumer = Consumer;

  if (Consumer)
    PassInterestingDeclsToConsumer();

  if (DeserializationListener)
    DeserializationListener->ReaderInitialized(this);
}

void ASTReader::PrintStats() {
  std::fprintf(stderr, "*** AST File Statistics:\n");

  unsigned NumTypesLoaded
    = TypesLoaded.size() - std::count(TypesLoaded.begin(), TypesLoaded.end(),
                                      QualType());
  unsigned NumDeclsLoaded
    = DeclsLoaded.size() - std::count(DeclsLoaded.begin(), DeclsLoaded.end(),
                                      (Decl *)nullptr);
  unsigned NumIdentifiersLoaded
    = IdentifiersLoaded.size() - std::count(IdentifiersLoaded.begin(),
                                            IdentifiersLoaded.end(),
                                            (IdentifierInfo *)nullptr);
  unsigned NumMacrosLoaded
    = MacrosLoaded.size() - std::count(MacrosLoaded.begin(),
                                       MacrosLoaded.end(),
                                       (MacroInfo *)nullptr);
  unsigned NumSelectorsLoaded
    = SelectorsLoaded.size() - std::count(SelectorsLoaded.begin(),
                                          SelectorsLoaded.end(),
                                          Selector());

  if (unsigned TotalNumSLocEntries = getTotalNumSLocs())
    std::fprintf(stderr, "  %u/%u source location entries read (%f%%)\n",
                 NumSLocEntriesRead, TotalNumSLocEntries,
                 ((float)NumSLocEntriesRead/TotalNumSLocEntries * 100));
  if (!TypesLoaded.empty())
    std::fprintf(stderr, "  %u/%u types read (%f%%)\n",
                 NumTypesLoaded, (unsigned)TypesLoaded.size(),
                 ((float)NumTypesLoaded/TypesLoaded.size() * 100));
  if (!DeclsLoaded.empty())
    std::fprintf(stderr, "  %u/%u declarations read (%f%%)\n",
                 NumDeclsLoaded, (unsigned)DeclsLoaded.size(),
                 ((float)NumDeclsLoaded/DeclsLoaded.size() * 100));
  if (!IdentifiersLoaded.empty())
    std::fprintf(stderr, "  %u/%u identifiers read (%f%%)\n",
                 NumIdentifiersLoaded, (unsigned)IdentifiersLoaded.size(),
                 ((float)NumIdentifiersLoaded/IdentifiersLoaded.size() * 100));
  if (!MacrosLoaded.empty())
    std::fprintf(stderr, "  %u/%u macros read (%f%%)\n",
                 NumMacrosLoaded, (unsigned)MacrosLoaded.size(),
                 ((float)NumMacrosLoaded/MacrosLoaded.size() * 100));
  if (!SelectorsLoaded.empty())
    std::fprintf(stderr, "  %u/%u selectors read (%f%%)\n",
                 NumSelectorsLoaded, (unsigned)SelectorsLoaded.size(),
                 ((float)NumSelectorsLoaded/SelectorsLoaded.size() * 100));
  if (TotalNumStatements)
    std::fprintf(stderr, "  %u/%u statements read (%f%%)\n",
                 NumStatementsRead, TotalNumStatements,
                 ((float)NumStatementsRead/TotalNumStatements * 100));
  if (TotalNumMacros)
    std::fprintf(stderr, "  %u/%u macros read (%f%%)\n",
                 NumMacrosRead, TotalNumMacros,
                 ((float)NumMacrosRead/TotalNumMacros * 100));
  if (TotalLexicalDeclContexts)
    std::fprintf(stderr, "  %u/%u lexical declcontexts read (%f%%)\n",
                 NumLexicalDeclContextsRead, TotalLexicalDeclContexts,
                 ((float)NumLexicalDeclContextsRead/TotalLexicalDeclContexts
                  * 100));
  if (TotalVisibleDeclContexts)
    std::fprintf(stderr, "  %u/%u visible declcontexts read (%f%%)\n",
                 NumVisibleDeclContextsRead, TotalVisibleDeclContexts,
                 ((float)NumVisibleDeclContextsRead/TotalVisibleDeclContexts
                  * 100));
  if (TotalNumMethodPoolEntries)
    std::fprintf(stderr, "  %u/%u method pool entries read (%f%%)\n",
                 NumMethodPoolEntriesRead, TotalNumMethodPoolEntries,
                 ((float)NumMethodPoolEntriesRead/TotalNumMethodPoolEntries
                  * 100));
  if (NumMethodPoolLookups)
    std::fprintf(stderr, "  %u/%u method pool lookups succeeded (%f%%)\n",
                 NumMethodPoolHits, NumMethodPoolLookups,
                 ((float)NumMethodPoolHits/NumMethodPoolLookups * 100.0));
  if (NumMethodPoolTableLookups)
    std::fprintf(stderr, "  %u/%u method pool table lookups succeeded (%f%%)\n",
                 NumMethodPoolTableHits, NumMethodPoolTableLookups,
                 ((float)NumMethodPoolTableHits/NumMethodPoolTableLookups
                  * 100.0));
  if (NumIdentifierLookupHits)
    std::fprintf(stderr,
                 "  %u / %u identifier table lookups succeeded (%f%%)\n",
                 NumIdentifierLookupHits, NumIdentifierLookups,
                 (double)NumIdentifierLookupHits*100.0/NumIdentifierLookups);

  if (GlobalIndex) {
    std::fprintf(stderr, "\n");
    GlobalIndex->printStats();
  }

  std::fprintf(stderr, "\n");
  dump();
  std::fprintf(stderr, "\n");
}

template<typename Key, typename ModuleFile, unsigned InitialCapacity>
LLVM_DUMP_METHOD static void
dumpModuleIDMap(StringRef Name,
                const ContinuousRangeMap<Key, ModuleFile *,
                                         InitialCapacity> &Map) {
  if (Map.begin() == Map.end())
    return;

  using MapType = ContinuousRangeMap<Key, ModuleFile *, InitialCapacity>;

  llvm::errs() << Name << ":\n";
  for (typename MapType::const_iterator I = Map.begin(), IEnd = Map.end();
       I != IEnd; ++I) {
    llvm::errs() << "  " << I->first << " -> " << I->second->FileName
      << "\n";
  }
}

LLVM_DUMP_METHOD void ASTReader::dump() {
  llvm::errs() << "*** PCH/ModuleFile Remappings:\n";
  dumpModuleIDMap("Global bit offset map", GlobalBitOffsetsMap);
  dumpModuleIDMap("Global source location entry map", GlobalSLocEntryMap);
  dumpModuleIDMap("Global type map", GlobalTypeMap);
  dumpModuleIDMap("Global declaration map", GlobalDeclMap);
  dumpModuleIDMap("Global identifier map", GlobalIdentifierMap);
  dumpModuleIDMap("Global macro map", GlobalMacroMap);
  dumpModuleIDMap("Global submodule map", GlobalSubmoduleMap);
  dumpModuleIDMap("Global selector map", GlobalSelectorMap);
  dumpModuleIDMap("Global preprocessed entity map",
                  GlobalPreprocessedEntityMap);

  llvm::errs() << "\n*** PCH/Modules Loaded:";
  for (ModuleFile &M : ModuleMgr)
    M.dump();
}

/// Return the amount of memory used by memory buffers, breaking down
/// by heap-backed versus mmap'ed memory.
void ASTReader::getMemoryBufferSizes(MemoryBufferSizes &sizes) const {
  for (ModuleFile &I : ModuleMgr) {
    if (llvm::MemoryBuffer *buf = I.Buffer) {
      size_t bytes = buf->getBufferSize();
      switch (buf->getBufferKind()) {
        case llvm::MemoryBuffer::MemoryBuffer_Malloc:
          sizes.malloc_bytes += bytes;
          break;
        case llvm::MemoryBuffer::MemoryBuffer_MMap:
          sizes.mmap_bytes += bytes;
          break;
      }
    }
  }
}

void ASTReader::InitializeSema(Sema &S) {
  SemaObj = &S;
  S.addExternalSource(this);

  // Makes sure any declarations that were deserialized "too early"
  // still get added to the identifier's declaration chains.
  for (uint64_t ID : PreloadedDeclIDs) {
    NamedDecl *D = cast<NamedDecl>(GetDecl(ID));
    pushExternalDeclIntoScope(D, D->getDeclName());
  }
  PreloadedDeclIDs.clear();

  // FIXME: What happens if these are changed by a module import?
  if (!FPPragmaOptions.empty()) {
    assert(FPPragmaOptions.size() == 1 && "Wrong number of FP_PRAGMA_OPTIONS");
    SemaObj->FPFeatures = FPOptions(FPPragmaOptions[0]);
  }

  SemaObj->OpenCLFeatures.copy(OpenCLExtensions);
  SemaObj->OpenCLTypeExtMap = OpenCLTypeExtMap;
  SemaObj->OpenCLDeclExtMap = OpenCLDeclExtMap;

  UpdateSema();
}

void ASTReader::UpdateSema() {
  assert(SemaObj && "no Sema to update");

  // Load the offsets of the declarations that Sema references.
  // They will be lazily deserialized when needed.
  if (!SemaDeclRefs.empty()) {
    assert(SemaDeclRefs.size() % 3 == 0);
    for (unsigned I = 0; I != SemaDeclRefs.size(); I += 3) {
      if (!SemaObj->StdNamespace)
        SemaObj->StdNamespace = SemaDeclRefs[I];
      if (!SemaObj->StdBadAlloc)
        SemaObj->StdBadAlloc = SemaDeclRefs[I+1];
      if (!SemaObj->StdAlignValT)
        SemaObj->StdAlignValT = SemaDeclRefs[I+2];
    }
    SemaDeclRefs.clear();
  }

  // Update the state of pragmas. Use the same API as if we had encountered the
  // pragma in the source.
  if(OptimizeOffPragmaLocation.isValid())
    SemaObj->ActOnPragmaOptimize(/* On = */ false, OptimizeOffPragmaLocation);
  if (PragmaMSStructState != -1)
    SemaObj->ActOnPragmaMSStruct((PragmaMSStructKind)PragmaMSStructState);
  if (PointersToMembersPragmaLocation.isValid()) {
    SemaObj->ActOnPragmaMSPointersToMembers(
        (LangOptions::PragmaMSPointersToMembersKind)
            PragmaMSPointersToMembersState,
        PointersToMembersPragmaLocation);
  }
  SemaObj->ForceCUDAHostDeviceDepth = ForceCUDAHostDeviceDepth;

  if (PragmaPackCurrentValue) {
    // The bottom of the stack might have a default value. It must be adjusted
    // to the current value to ensure that the packing state is preserved after
    // popping entries that were included/imported from a PCH/module.
    bool DropFirst = false;
    if (!PragmaPackStack.empty() &&
        PragmaPackStack.front().Location.isInvalid()) {
      assert(PragmaPackStack.front().Value == SemaObj->PackStack.DefaultValue &&
             "Expected a default alignment value");
      SemaObj->PackStack.Stack.emplace_back(
          PragmaPackStack.front().SlotLabel, SemaObj->PackStack.CurrentValue,
          SemaObj->PackStack.CurrentPragmaLocation,
          PragmaPackStack.front().PushLocation);
      DropFirst = true;
    }
    for (const auto &Entry :
         llvm::makeArrayRef(PragmaPackStack).drop_front(DropFirst ? 1 : 0))
      SemaObj->PackStack.Stack.emplace_back(Entry.SlotLabel, Entry.Value,
                                            Entry.Location, Entry.PushLocation);
    if (PragmaPackCurrentLocation.isInvalid()) {
      assert(*PragmaPackCurrentValue == SemaObj->PackStack.DefaultValue &&
             "Expected a default alignment value");
      // Keep the current values.
    } else {
      SemaObj->PackStack.CurrentValue = *PragmaPackCurrentValue;
      SemaObj->PackStack.CurrentPragmaLocation = PragmaPackCurrentLocation;
    }
  }
}

IdentifierInfo *ASTReader::get(StringRef Name) {
  // Note that we are loading an identifier.
  Deserializing AnIdentifier(this);

  IdentifierLookupVisitor Visitor(Name, /*PriorGeneration=*/0,
                                  NumIdentifierLookups,
                                  NumIdentifierLookupHits);

  // We don't need to do identifier table lookups in C++ modules (we preload
  // all interesting declarations, and don't need to use the scope for name
  // lookups). Perform the lookup in PCH files, though, since we don't build
  // a complete initial identifier table if we're carrying on from a PCH.
  if (PP.getLangOpts().CPlusPlus) {
    for (auto F : ModuleMgr.pch_modules())
      if (Visitor(*F))
        break;
  } else {
    // If there is a global index, look there first to determine which modules
    // provably do not have any results for this identifier.
    GlobalModuleIndex::HitSet Hits;
    GlobalModuleIndex::HitSet *HitsPtr = nullptr;
    if (!loadGlobalIndex()) {
      if (GlobalIndex->lookupIdentifier(Name, Hits)) {
        HitsPtr = &Hits;
      }
    }

    ModuleMgr.visit(Visitor, HitsPtr);
  }

  IdentifierInfo *II = Visitor.getIdentifierInfo();
  markIdentifierUpToDate(II);
  return II;
}

namespace clang {

  /// An identifier-lookup iterator that enumerates all of the
  /// identifiers stored within a set of AST files.
  class ASTIdentifierIterator : public IdentifierIterator {
    /// The AST reader whose identifiers are being enumerated.
    const ASTReader &Reader;

    /// The current index into the chain of AST files stored in
    /// the AST reader.
    unsigned Index;

    /// The current position within the identifier lookup table
    /// of the current AST file.
    ASTIdentifierLookupTable::key_iterator Current;

    /// The end position within the identifier lookup table of
    /// the current AST file.
    ASTIdentifierLookupTable::key_iterator End;

    /// Whether to skip any modules in the ASTReader.
    bool SkipModules;

  public:
    explicit ASTIdentifierIterator(const ASTReader &Reader,
                                   bool SkipModules = false);

    StringRef Next() override;
  };

} // namespace clang

ASTIdentifierIterator::ASTIdentifierIterator(const ASTReader &Reader,
                                             bool SkipModules)
    : Reader(Reader), Index(Reader.ModuleMgr.size()), SkipModules(SkipModules) {
}

StringRef ASTIdentifierIterator::Next() {
  while (Current == End) {
    // If we have exhausted all of our AST files, we're done.
    if (Index == 0)
      return StringRef();

    --Index;
    ModuleFile &F = Reader.ModuleMgr[Index];
    if (SkipModules && F.isModule())
      continue;

    ASTIdentifierLookupTable *IdTable =
        (ASTIdentifierLookupTable *)F.IdentifierLookupTable;
    Current = IdTable->key_begin();
    End = IdTable->key_end();
  }

  // We have any identifiers remaining in the current AST file; return
  // the next one.
  StringRef Result = *Current;
  ++Current;
  return Result;
}

namespace {

/// A utility for appending two IdentifierIterators.
class ChainedIdentifierIterator : public IdentifierIterator {
  std::unique_ptr<IdentifierIterator> Current;
  std::unique_ptr<IdentifierIterator> Queued;

public:
  ChainedIdentifierIterator(std::unique_ptr<IdentifierIterator> First,
                            std::unique_ptr<IdentifierIterator> Second)
      : Current(std::move(First)), Queued(std::move(Second)) {}

  StringRef Next() override {
    if (!Current)
      return StringRef();

    StringRef result = Current->Next();
    if (!result.empty())
      return result;

    // Try the queued iterator, which may itself be empty.
    Current.reset();
    std::swap(Current, Queued);
    return Next();
  }
};

} // namespace

IdentifierIterator *ASTReader::getIdentifiers() {
  if (!loadGlobalIndex()) {
    std::unique_ptr<IdentifierIterator> ReaderIter(
        new ASTIdentifierIterator(*this, /*SkipModules=*/true));
    std::unique_ptr<IdentifierIterator> ModulesIter(
        GlobalIndex->createIdentifierIterator());
    return new ChainedIdentifierIterator(std::move(ReaderIter),
                                         std::move(ModulesIter));
  }

  return new ASTIdentifierIterator(*this);
}

namespace clang {
namespace serialization {

  class ReadMethodPoolVisitor {
    ASTReader &Reader;
    Selector Sel;
    unsigned PriorGeneration;
    unsigned InstanceBits = 0;
    unsigned FactoryBits = 0;
    bool InstanceHasMoreThanOneDecl = false;
    bool FactoryHasMoreThanOneDecl = false;
    SmallVector<ObjCMethodDecl *, 4> InstanceMethods;
    SmallVector<ObjCMethodDecl *, 4> FactoryMethods;

  public:
    ReadMethodPoolVisitor(ASTReader &Reader, Selector Sel,
                          unsigned PriorGeneration)
        : Reader(Reader), Sel(Sel), PriorGeneration(PriorGeneration) {}

    bool operator()(ModuleFile &M) {
      if (!M.SelectorLookupTable)
        return false;

      // If we've already searched this module file, skip it now.
      if (M.Generation <= PriorGeneration)
        return true;

      ++Reader.NumMethodPoolTableLookups;
      ASTSelectorLookupTable *PoolTable
        = (ASTSelectorLookupTable*)M.SelectorLookupTable;
      ASTSelectorLookupTable::iterator Pos = PoolTable->find(Sel);
      if (Pos == PoolTable->end())
        return false;

      ++Reader.NumMethodPoolTableHits;
      ++Reader.NumSelectorsRead;
      // FIXME: Not quite happy with the statistics here. We probably should
      // disable this tracking when called via LoadSelector.
      // Also, should entries without methods count as misses?
      ++Reader.NumMethodPoolEntriesRead;
      ASTSelectorLookupTrait::data_type Data = *Pos;
      if (Reader.DeserializationListener)
        Reader.DeserializationListener->SelectorRead(Data.ID, Sel);

      InstanceMethods.append(Data.Instance.begin(), Data.Instance.end());
      FactoryMethods.append(Data.Factory.begin(), Data.Factory.end());
      InstanceBits = Data.InstanceBits;
      FactoryBits = Data.FactoryBits;
      InstanceHasMoreThanOneDecl = Data.InstanceHasMoreThanOneDecl;
      FactoryHasMoreThanOneDecl = Data.FactoryHasMoreThanOneDecl;
      return true;
    }

    /// Retrieve the instance methods found by this visitor.
    ArrayRef<ObjCMethodDecl *> getInstanceMethods() const {
      return InstanceMethods;
    }

    /// Retrieve the instance methods found by this visitor.
    ArrayRef<ObjCMethodDecl *> getFactoryMethods() const {
      return FactoryMethods;
    }

    unsigned getInstanceBits() const { return InstanceBits; }
    unsigned getFactoryBits() const { return FactoryBits; }

    bool instanceHasMoreThanOneDecl() const {
      return InstanceHasMoreThanOneDecl;
    }

    bool factoryHasMoreThanOneDecl() const { return FactoryHasMoreThanOneDecl; }
  };

} // namespace serialization
} // namespace clang

/// Add the given set of methods to the method list.
static void addMethodsToPool(Sema &S, ArrayRef<ObjCMethodDecl *> Methods,
                             ObjCMethodList &List) {
  for (unsigned I = 0, N = Methods.size(); I != N; ++I) {
    S.addMethodToGlobalList(&List, Methods[I]);
  }
}

void ASTReader::ReadMethodPool(Selector Sel) {
  // Get the selector generation and update it to the current generation.
  unsigned &Generation = SelectorGeneration[Sel];
  unsigned PriorGeneration = Generation;
  Generation = getGeneration();
  SelectorOutOfDate[Sel] = false;

  // Search for methods defined with this selector.
  ++NumMethodPoolLookups;
  ReadMethodPoolVisitor Visitor(*this, Sel, PriorGeneration);
  ModuleMgr.visit(Visitor);

  if (Visitor.getInstanceMethods().empty() &&
      Visitor.getFactoryMethods().empty())
    return;

  ++NumMethodPoolHits;

  if (!getSema())
    return;

  Sema &S = *getSema();
  Sema::GlobalMethodPool::iterator Pos
    = S.MethodPool.insert(std::make_pair(Sel, Sema::GlobalMethods())).first;

  Pos->second.first.setBits(Visitor.getInstanceBits());
  Pos->second.first.setHasMoreThanOneDecl(Visitor.instanceHasMoreThanOneDecl());
  Pos->second.second.setBits(Visitor.getFactoryBits());
  Pos->second.second.setHasMoreThanOneDecl(Visitor.factoryHasMoreThanOneDecl());

  // Add methods to the global pool *after* setting hasMoreThanOneDecl, since
  // when building a module we keep every method individually and may need to
  // update hasMoreThanOneDecl as we add the methods.
  addMethodsToPool(S, Visitor.getInstanceMethods(), Pos->second.first);
  addMethodsToPool(S, Visitor.getFactoryMethods(), Pos->second.second);
}

void ASTReader::updateOutOfDateSelector(Selector Sel) {
  if (SelectorOutOfDate[Sel])
    ReadMethodPool(Sel);
}

void ASTReader::ReadKnownNamespaces(
                          SmallVectorImpl<NamespaceDecl *> &Namespaces) {
  Namespaces.clear();

  for (unsigned I = 0, N = KnownNamespaces.size(); I != N; ++I) {
    if (NamespaceDecl *Namespace
                = dyn_cast_or_null<NamespaceDecl>(GetDecl(KnownNamespaces[I])))
      Namespaces.push_back(Namespace);
  }
}

void ASTReader::ReadUndefinedButUsed(
    llvm::MapVector<NamedDecl *, SourceLocation> &Undefined) {
  for (unsigned Idx = 0, N = UndefinedButUsed.size(); Idx != N;) {
    NamedDecl *D = cast<NamedDecl>(GetDecl(UndefinedButUsed[Idx++]));
    SourceLocation Loc =
        SourceLocation::getFromRawEncoding(UndefinedButUsed[Idx++]);
    Undefined.insert(std::make_pair(D, Loc));
  }
}

void ASTReader::ReadMismatchingDeleteExpressions(llvm::MapVector<
    FieldDecl *, llvm::SmallVector<std::pair<SourceLocation, bool>, 4>> &
                                                     Exprs) {
  for (unsigned Idx = 0, N = DelayedDeleteExprs.size(); Idx != N;) {
    FieldDecl *FD = cast<FieldDecl>(GetDecl(DelayedDeleteExprs[Idx++]));
    uint64_t Count = DelayedDeleteExprs[Idx++];
    for (uint64_t C = 0; C < Count; ++C) {
      SourceLocation DeleteLoc =
          SourceLocation::getFromRawEncoding(DelayedDeleteExprs[Idx++]);
      const bool IsArrayForm = DelayedDeleteExprs[Idx++];
      Exprs[FD].push_back(std::make_pair(DeleteLoc, IsArrayForm));
    }
  }
}

void ASTReader::ReadTentativeDefinitions(
                  SmallVectorImpl<VarDecl *> &TentativeDefs) {
  for (unsigned I = 0, N = TentativeDefinitions.size(); I != N; ++I) {
    VarDecl *Var = dyn_cast_or_null<VarDecl>(GetDecl(TentativeDefinitions[I]));
    if (Var)
      TentativeDefs.push_back(Var);
  }
  TentativeDefinitions.clear();
}

void ASTReader::ReadUnusedFileScopedDecls(
                               SmallVectorImpl<const DeclaratorDecl *> &Decls) {
  for (unsigned I = 0, N = UnusedFileScopedDecls.size(); I != N; ++I) {
    DeclaratorDecl *D
      = dyn_cast_or_null<DeclaratorDecl>(GetDecl(UnusedFileScopedDecls[I]));
    if (D)
      Decls.push_back(D);
  }
  UnusedFileScopedDecls.clear();
}

void ASTReader::ReadDelegatingConstructors(
                                 SmallVectorImpl<CXXConstructorDecl *> &Decls) {
  for (unsigned I = 0, N = DelegatingCtorDecls.size(); I != N; ++I) {
    CXXConstructorDecl *D
      = dyn_cast_or_null<CXXConstructorDecl>(GetDecl(DelegatingCtorDecls[I]));
    if (D)
      Decls.push_back(D);
  }
  DelegatingCtorDecls.clear();
}

void ASTReader::ReadExtVectorDecls(SmallVectorImpl<TypedefNameDecl *> &Decls) {
  for (unsigned I = 0, N = ExtVectorDecls.size(); I != N; ++I) {
    TypedefNameDecl *D
      = dyn_cast_or_null<TypedefNameDecl>(GetDecl(ExtVectorDecls[I]));
    if (D)
      Decls.push_back(D);
  }
  ExtVectorDecls.clear();
}

void ASTReader::ReadUnusedLocalTypedefNameCandidates(
    llvm::SmallSetVector<const TypedefNameDecl *, 4> &Decls) {
  for (unsigned I = 0, N = UnusedLocalTypedefNameCandidates.size(); I != N;
       ++I) {
    TypedefNameDecl *D = dyn_cast_or_null<TypedefNameDecl>(
        GetDecl(UnusedLocalTypedefNameCandidates[I]));
    if (D)
      Decls.insert(D);
  }
  UnusedLocalTypedefNameCandidates.clear();
}

void ASTReader::ReadReferencedSelectors(
       SmallVectorImpl<std::pair<Selector, SourceLocation>> &Sels) {
  if (ReferencedSelectorsData.empty())
    return;

  // If there are @selector references added them to its pool. This is for
  // implementation of -Wselector.
  unsigned int DataSize = ReferencedSelectorsData.size()-1;
  unsigned I = 0;
  while (I < DataSize) {
    Selector Sel = DecodeSelector(ReferencedSelectorsData[I++]);
    SourceLocation SelLoc
      = SourceLocation::getFromRawEncoding(ReferencedSelectorsData[I++]);
    Sels.push_back(std::make_pair(Sel, SelLoc));
  }
  ReferencedSelectorsData.clear();
}

void ASTReader::ReadWeakUndeclaredIdentifiers(
       SmallVectorImpl<std::pair<IdentifierInfo *, WeakInfo>> &WeakIDs) {
  if (WeakUndeclaredIdentifiers.empty())
    return;

  for (unsigned I = 0, N = WeakUndeclaredIdentifiers.size(); I < N; /*none*/) {
    IdentifierInfo *WeakId
      = DecodeIdentifierInfo(WeakUndeclaredIdentifiers[I++]);
    IdentifierInfo *AliasId
      = DecodeIdentifierInfo(WeakUndeclaredIdentifiers[I++]);
    SourceLocation Loc
      = SourceLocation::getFromRawEncoding(WeakUndeclaredIdentifiers[I++]);
    bool Used = WeakUndeclaredIdentifiers[I++];
    WeakInfo WI(AliasId, Loc);
    WI.setUsed(Used);
    WeakIDs.push_back(std::make_pair(WeakId, WI));
  }
  WeakUndeclaredIdentifiers.clear();
}

void ASTReader::ReadUsedVTables(SmallVectorImpl<ExternalVTableUse> &VTables) {
  for (unsigned Idx = 0, N = VTableUses.size(); Idx < N; /* In loop */) {
    ExternalVTableUse VT;
    VT.Record = dyn_cast_or_null<CXXRecordDecl>(GetDecl(VTableUses[Idx++]));
    VT.Location = SourceLocation::getFromRawEncoding(VTableUses[Idx++]);
    VT.DefinitionRequired = VTableUses[Idx++];
    VTables.push_back(VT);
  }

  VTableUses.clear();
}

void ASTReader::ReadPendingInstantiations(
       SmallVectorImpl<std::pair<ValueDecl *, SourceLocation>> &Pending) {
  for (unsigned Idx = 0, N = PendingInstantiations.size(); Idx < N;) {
    ValueDecl *D = cast<ValueDecl>(GetDecl(PendingInstantiations[Idx++]));
    SourceLocation Loc
      = SourceLocation::getFromRawEncoding(PendingInstantiations[Idx++]);

    Pending.push_back(std::make_pair(D, Loc));
  }
  PendingInstantiations.clear();
}

void ASTReader::ReadLateParsedTemplates(
    llvm::MapVector<const FunctionDecl *, std::unique_ptr<LateParsedTemplate>>
        &LPTMap) {
  for (unsigned Idx = 0, N = LateParsedTemplates.size(); Idx < N;
       /* In loop */) {
    FunctionDecl *FD = cast<FunctionDecl>(GetDecl(LateParsedTemplates[Idx++]));

    auto LT = std::make_unique<LateParsedTemplate>();
    LT->D = GetDecl(LateParsedTemplates[Idx++]);

    ModuleFile *F = getOwningModuleFile(LT->D);
    assert(F && "No module");

    unsigned TokN = LateParsedTemplates[Idx++];
    LT->Toks.reserve(TokN);
    for (unsigned T = 0; T < TokN; ++T)
      LT->Toks.push_back(ReadToken(*F, LateParsedTemplates, Idx));

    LPTMap.insert(std::make_pair(FD, std::move(LT)));
  }

  LateParsedTemplates.clear();
}

void ASTReader::LoadSelector(Selector Sel) {
  // It would be complicated to avoid reading the methods anyway. So don't.
  ReadMethodPool(Sel);
}

void ASTReader::SetIdentifierInfo(IdentifierID ID, IdentifierInfo *II) {
  assert(ID && "Non-zero identifier ID required");
  assert(ID <= IdentifiersLoaded.size() && "identifier ID out of range");
  IdentifiersLoaded[ID - 1] = II;
  if (DeserializationListener)
    DeserializationListener->IdentifierRead(ID, II);
}

/// Set the globally-visible declarations associated with the given
/// identifier.
///
/// If the AST reader is currently in a state where the given declaration IDs
/// cannot safely be resolved, they are queued until it is safe to resolve
/// them.
///
/// \param II an IdentifierInfo that refers to one or more globally-visible
/// declarations.
///
/// \param DeclIDs the set of declaration IDs with the name @p II that are
/// visible at global scope.
///
/// \param Decls if non-null, this vector will be populated with the set of
/// deserialized declarations. These declarations will not be pushed into
/// scope.
void
ASTReader::SetGloballyVisibleDecls(IdentifierInfo *II,
                              const SmallVectorImpl<uint32_t> &DeclIDs,
                                   SmallVectorImpl<Decl *> *Decls) {
  if (NumCurrentElementsDeserializing && !Decls) {
    PendingIdentifierInfos[II].append(DeclIDs.begin(), DeclIDs.end());
    return;
  }

  for (unsigned I = 0, N = DeclIDs.size(); I != N; ++I) {
    if (!SemaObj) {
      // Queue this declaration so that it will be added to the
      // translation unit scope and identifier's declaration chain
      // once a Sema object is known.
      PreloadedDeclIDs.push_back(DeclIDs[I]);
      continue;
    }

    NamedDecl *D = cast<NamedDecl>(GetDecl(DeclIDs[I]));

    // If we're simply supposed to record the declarations, do so now.
    if (Decls) {
      Decls->push_back(D);
      continue;
    }

    // Introduce this declaration into the translation-unit scope
    // and add it to the declaration chain for this identifier, so
    // that (unqualified) name lookup will find it.
    pushExternalDeclIntoScope(D, II);
  }
}

IdentifierInfo *ASTReader::DecodeIdentifierInfo(IdentifierID ID) {
  if (ID == 0)
    return nullptr;

  if (IdentifiersLoaded.empty()) {
    Error("no identifier table in AST file");
    return nullptr;
  }

  ID -= 1;
  if (!IdentifiersLoaded[ID]) {
    GlobalIdentifierMapType::iterator I = GlobalIdentifierMap.find(ID + 1);
    assert(I != GlobalIdentifierMap.end() && "Corrupted global identifier map");
    ModuleFile *M = I->second;
    unsigned Index = ID - M->BaseIdentifierID;
    const char *Str = M->IdentifierTableData + M->IdentifierOffsets[Index];

    // All of the strings in the AST file are preceded by a 16-bit length.
    // Extract that 16-bit length to avoid having to execute strlen().
    // NOTE: 'StrLenPtr' is an 'unsigned char*' so that we load bytes as
    //  unsigned integers.  This is important to avoid integer overflow when
    //  we cast them to 'unsigned'.
    const unsigned char *StrLenPtr = (const unsigned char*) Str - 2;
    unsigned StrLen = (((unsigned) StrLenPtr[0])
                       | (((unsigned) StrLenPtr[1]) << 8)) - 1;
    auto &II = PP.getIdentifierTable().get(StringRef(Str, StrLen));
    IdentifiersLoaded[ID] = &II;
    markIdentifierFromAST(*this,  II);
    if (DeserializationListener)
      DeserializationListener->IdentifierRead(ID + 1, &II);
  }

  return IdentifiersLoaded[ID];
}

IdentifierInfo *ASTReader::getLocalIdentifier(ModuleFile &M, unsigned LocalID) {
  return DecodeIdentifierInfo(getGlobalIdentifierID(M, LocalID));
}

IdentifierID ASTReader::getGlobalIdentifierID(ModuleFile &M, unsigned LocalID) {
  if (LocalID < NUM_PREDEF_IDENT_IDS)
    return LocalID;

  if (!M.ModuleOffsetMap.empty())
    ReadModuleOffsetMap(M);

  ContinuousRangeMap<uint32_t, int, 2>::iterator I
    = M.IdentifierRemap.find(LocalID - NUM_PREDEF_IDENT_IDS);
  assert(I != M.IdentifierRemap.end()
         && "Invalid index into identifier index remap");

  return LocalID + I->second;
}

MacroInfo *ASTReader::getMacro(MacroID ID) {
  if (ID == 0)
    return nullptr;

  if (MacrosLoaded.empty()) {
    Error("no macro table in AST file");
    return nullptr;
  }

  ID -= NUM_PREDEF_MACRO_IDS;
  if (!MacrosLoaded[ID]) {
    GlobalMacroMapType::iterator I
      = GlobalMacroMap.find(ID + NUM_PREDEF_MACRO_IDS);
    assert(I != GlobalMacroMap.end() && "Corrupted global macro map");
    ModuleFile *M = I->second;
    unsigned Index = ID - M->BaseMacroID;
    MacrosLoaded[ID] = ReadMacroRecord(*M, M->MacroOffsets[Index]);

    if (DeserializationListener)
      DeserializationListener->MacroRead(ID + NUM_PREDEF_MACRO_IDS,
                                         MacrosLoaded[ID]);
  }

  return MacrosLoaded[ID];
}

MacroID ASTReader::getGlobalMacroID(ModuleFile &M, unsigned LocalID) {
  if (LocalID < NUM_PREDEF_MACRO_IDS)
    return LocalID;

  if (!M.ModuleOffsetMap.empty())
    ReadModuleOffsetMap(M);

  ContinuousRangeMap<uint32_t, int, 2>::iterator I
    = M.MacroRemap.find(LocalID - NUM_PREDEF_MACRO_IDS);
  assert(I != M.MacroRemap.end() && "Invalid index into macro index remap");

  return LocalID + I->second;
}

serialization::SubmoduleID
ASTReader::getGlobalSubmoduleID(ModuleFile &M, unsigned LocalID) {
  if (LocalID < NUM_PREDEF_SUBMODULE_IDS)
    return LocalID;

  if (!M.ModuleOffsetMap.empty())
    ReadModuleOffsetMap(M);

  ContinuousRangeMap<uint32_t, int, 2>::iterator I
    = M.SubmoduleRemap.find(LocalID - NUM_PREDEF_SUBMODULE_IDS);
  assert(I != M.SubmoduleRemap.end()
         && "Invalid index into submodule index remap");

  return LocalID + I->second;
}

Module *ASTReader::getSubmodule(SubmoduleID GlobalID) {
  if (GlobalID < NUM_PREDEF_SUBMODULE_IDS) {
    assert(GlobalID == 0 && "Unhandled global submodule ID");
    return nullptr;
  }

  if (GlobalID > SubmodulesLoaded.size()) {
    Error("submodule ID out of range in AST file");
    return nullptr;
  }

  return SubmodulesLoaded[GlobalID - NUM_PREDEF_SUBMODULE_IDS];
}

Module *ASTReader::getModule(unsigned ID) {
  return getSubmodule(ID);
}

bool ASTReader::DeclIsFromPCHWithObjectFile(const Decl *D) {
  ModuleFile *MF = getOwningModuleFile(D);
  return MF && MF->PCHHasObjectFile;
}

ModuleFile *ASTReader::getLocalModuleFile(ModuleFile &F, unsigned ID) {
  if (ID & 1) {
    // It's a module, look it up by submodule ID.
    auto I = GlobalSubmoduleMap.find(getGlobalSubmoduleID(F, ID >> 1));
    return I == GlobalSubmoduleMap.end() ? nullptr : I->second;
  } else {
    // It's a prefix (preamble, PCH, ...). Look it up by index.
    unsigned IndexFromEnd = ID >> 1;
    assert(IndexFromEnd && "got reference to unknown module file");
    return getModuleManager().pch_modules().end()[-IndexFromEnd];
  }
}

unsigned ASTReader::getModuleFileID(ModuleFile *F) {
  if (!F)
    return 1;

  // For a file representing a module, use the submodule ID of the top-level
  // module as the file ID. For any other kind of file, the number of such
  // files loaded beforehand will be the same on reload.
  // FIXME: Is this true even if we have an explicit module file and a PCH?
  if (F->isModule())
    return ((F->BaseSubmoduleID + NUM_PREDEF_SUBMODULE_IDS) << 1) | 1;

  auto PCHModules = getModuleManager().pch_modules();
  auto I = llvm::find(PCHModules, F);
  assert(I != PCHModules.end() && "emitting reference to unknown file");
  return (I - PCHModules.end()) << 1;
}

llvm::Optional<ExternalASTSource::ASTSourceDescriptor>
ASTReader::getSourceDescriptor(unsigned ID) {
  if (const Module *M = getSubmodule(ID))
    return ExternalASTSource::ASTSourceDescriptor(*M);

  // If there is only a single PCH, return it instead.
  // Chained PCH are not supported.
  const auto &PCHChain = ModuleMgr.pch_modules();
  if (std::distance(std::begin(PCHChain), std::end(PCHChain))) {
    ModuleFile &MF = ModuleMgr.getPrimaryModule();
    StringRef ModuleName = llvm::sys::path::filename(MF.OriginalSourceFileName);
    StringRef FileName = llvm::sys::path::filename(MF.FileName);
    return ASTReader::ASTSourceDescriptor(ModuleName, MF.OriginalDir, FileName,
                                          MF.Signature);
  }
  return None;
}

ExternalASTSource::ExtKind ASTReader::hasExternalDefinitions(const Decl *FD) {
  auto I = DefinitionSource.find(FD);
  if (I == DefinitionSource.end())
    return EK_ReplyHazy;
  return I->second ? EK_Never : EK_Always;
}

Selector ASTReader::getLocalSelector(ModuleFile &M, unsigned LocalID) {
  return DecodeSelector(getGlobalSelectorID(M, LocalID));
}

Selector ASTReader::DecodeSelector(serialization::SelectorID ID) {
  if (ID == 0)
    return Selector();

  if (ID > SelectorsLoaded.size()) {
    Error("selector ID out of range in AST file");
    return Selector();
  }

  if (SelectorsLoaded[ID - 1].getAsOpaquePtr() == nullptr) {
    // Load this selector from the selector table.
    GlobalSelectorMapType::iterator I = GlobalSelectorMap.find(ID);
    assert(I != GlobalSelectorMap.end() && "Corrupted global selector map");
    ModuleFile &M = *I->second;
    ASTSelectorLookupTrait Trait(*this, M);
    unsigned Idx = ID - M.BaseSelectorID - NUM_PREDEF_SELECTOR_IDS;
    SelectorsLoaded[ID - 1] =
      Trait.ReadKey(M.SelectorLookupTableData + M.SelectorOffsets[Idx], 0);
    if (DeserializationListener)
      DeserializationListener->SelectorRead(ID, SelectorsLoaded[ID - 1]);
  }

  return SelectorsLoaded[ID - 1];
}

Selector ASTReader::GetExternalSelector(serialization::SelectorID ID) {
  return DecodeSelector(ID);
}

uint32_t ASTReader::GetNumExternalSelectors() {
  // ID 0 (the null selector) is considered an external selector.
  return getTotalNumSelectors() + 1;
}

serialization::SelectorID
ASTReader::getGlobalSelectorID(ModuleFile &M, unsigned LocalID) const {
  if (LocalID < NUM_PREDEF_SELECTOR_IDS)
    return LocalID;

  if (!M.ModuleOffsetMap.empty())
    ReadModuleOffsetMap(M);

  ContinuousRangeMap<uint32_t, int, 2>::iterator I
    = M.SelectorRemap.find(LocalID - NUM_PREDEF_SELECTOR_IDS);
  assert(I != M.SelectorRemap.end()
         && "Invalid index into selector index remap");

  return LocalID + I->second;
}

DeclarationNameLoc
ASTRecordReader::readDeclarationNameLoc(DeclarationName Name) {
  DeclarationNameLoc DNLoc;
  switch (Name.getNameKind()) {
  case DeclarationName::CXXConstructorName:
  case DeclarationName::CXXDestructorName:
  case DeclarationName::CXXConversionFunctionName:
    DNLoc.NamedType.TInfo = readTypeSourceInfo();
    break;

  case DeclarationName::CXXOperatorName:
    DNLoc.CXXOperatorName.BeginOpNameLoc
      = readSourceLocation().getRawEncoding();
    DNLoc.CXXOperatorName.EndOpNameLoc
      = readSourceLocation().getRawEncoding();
    break;

  case DeclarationName::CXXLiteralOperatorName:
    DNLoc.CXXLiteralOperatorName.OpNameLoc
      = readSourceLocation().getRawEncoding();
    break;

  case DeclarationName::Identifier:
  case DeclarationName::ObjCZeroArgSelector:
  case DeclarationName::ObjCOneArgSelector:
  case DeclarationName::ObjCMultiArgSelector:
  case DeclarationName::CXXUsingDirective:
  case DeclarationName::CXXDeductionGuideName:
    break;

  case DeclarationName::CXXReflectedIdName:
    DNLoc.CXXOperatorName.BeginOpNameLoc
      = readSourceLocation().getRawEncoding();
    DNLoc.CXXOperatorName.EndOpNameLoc
      = readSourceLocation().getRawEncoding();
    break;
  }
  return DNLoc;
}

DeclarationNameInfo ASTRecordReader::readDeclarationNameInfo() {
  DeclarationNameInfo NameInfo;
  NameInfo.setName(readDeclarationName());
  NameInfo.setLoc(readSourceLocation());
  NameInfo.setInfo(readDeclarationNameLoc(NameInfo.getName()));
  return NameInfo;
}

void ASTRecordReader::readQualifierInfo(QualifierInfo &Info) {
  Info.QualifierLoc = readNestedNameSpecifierLoc();
  unsigned NumTPLists = readInt();
  Info.NumTemplParamLists = NumTPLists;
  if (NumTPLists) {
    Info.TemplParamLists =
        new (getContext()) TemplateParameterList *[NumTPLists];
    for (unsigned i = 0; i != NumTPLists; ++i)
      Info.TemplParamLists[i] = readTemplateParameterList();
  }
}

TemplateParameterList *
ASTRecordReader::readTemplateParameterList() {
  SourceLocation TemplateLoc = readSourceLocation();
  SourceLocation LAngleLoc = readSourceLocation();
  SourceLocation RAngleLoc = readSourceLocation();

  unsigned NumParams = readInt();
  SmallVector<NamedDecl *, 16> Params;
  Params.reserve(NumParams);
  while (NumParams--)
    Params.push_back(readDeclAs<NamedDecl>());

  bool HasRequiresClause = readBool();
  Expr *RequiresClause = HasRequiresClause ? readExpr() : nullptr;

  TemplateParameterList *TemplateParams = TemplateParameterList::Create(
      getContext(), TemplateLoc, LAngleLoc, Params, RAngleLoc, RequiresClause);
  return TemplateParams;
}

void ASTRecordReader::readTemplateArgumentList(
                        SmallVectorImpl<TemplateArgument> &TemplArgs,
                        bool Canonicalize) {
  unsigned NumTemplateArgs = readInt();
  TemplArgs.reserve(NumTemplateArgs);
  while (NumTemplateArgs--)
    TemplArgs.push_back(readTemplateArgument(Canonicalize));
}

/// Read a UnresolvedSet structure.
void ASTRecordReader::readUnresolvedSet(LazyASTUnresolvedSet &Set) {
  unsigned NumDecls = readInt();
  Set.reserve(getContext(), NumDecls);
  while (NumDecls--) {
    DeclID ID = readDeclID();
    AccessSpecifier AS = (AccessSpecifier) readInt();
    Set.addLazyDecl(getContext(), ID, AS);
  }
}

CXXBaseSpecifier
ASTRecordReader::readCXXBaseSpecifier() {
  bool isVirtual = readBool();
  bool isBaseOfClass = readBool();
  AccessSpecifier AS = static_cast<AccessSpecifier>(readInt());
  bool inheritConstructors = readBool();
  TypeSourceInfo *TInfo = readTypeSourceInfo();
  SourceRange Range = readSourceRange();
  SourceLocation EllipsisLoc = readSourceLocation();
  CXXBaseSpecifier Result(Range, isVirtual, isBaseOfClass, AS, TInfo,
                          EllipsisLoc);
  Result.setInheritConstructors(inheritConstructors);
  return Result;
}

CXXCtorInitializer **
ASTRecordReader::readCXXCtorInitializers() {
  ASTContext &Context = getContext();
  unsigned NumInitializers = readInt();
  assert(NumInitializers && "wrote ctor initializers but have no inits");
  auto **CtorInitializers = new (Context) CXXCtorInitializer*[NumInitializers];
  for (unsigned i = 0; i != NumInitializers; ++i) {
    TypeSourceInfo *TInfo = nullptr;
    bool IsBaseVirtual = false;
    FieldDecl *Member = nullptr;
    IndirectFieldDecl *IndirectMember = nullptr;

    CtorInitializerType Type = (CtorInitializerType) readInt();
    switch (Type) {
    case CTOR_INITIALIZER_BASE:
      TInfo = readTypeSourceInfo();
      IsBaseVirtual = readBool();
      break;

    case CTOR_INITIALIZER_DELEGATING:
      TInfo = readTypeSourceInfo();
      break;

     case CTOR_INITIALIZER_MEMBER:
      Member = readDeclAs<FieldDecl>();
      break;

     case CTOR_INITIALIZER_INDIRECT_MEMBER:
      IndirectMember = readDeclAs<IndirectFieldDecl>();
      break;
    }

    SourceLocation MemberOrEllipsisLoc = readSourceLocation();
    Expr *Init = readExpr();
    SourceLocation LParenLoc = readSourceLocation();
    SourceLocation RParenLoc = readSourceLocation();

    CXXCtorInitializer *BOMInit;
    if (Type == CTOR_INITIALIZER_BASE)
      BOMInit = new (Context)
          CXXCtorInitializer(Context, TInfo, IsBaseVirtual, LParenLoc, Init,
                             RParenLoc, MemberOrEllipsisLoc);
    else if (Type == CTOR_INITIALIZER_DELEGATING)
      BOMInit = new (Context)
          CXXCtorInitializer(Context, TInfo, LParenLoc, Init, RParenLoc);
    else if (Member)
      BOMInit = new (Context)
          CXXCtorInitializer(Context, Member, MemberOrEllipsisLoc, LParenLoc,
                             Init, RParenLoc);
    else
      BOMInit = new (Context)
          CXXCtorInitializer(Context, IndirectMember, MemberOrEllipsisLoc,
                             LParenLoc, Init, RParenLoc);

    if (/*IsWritten*/readBool()) {
      unsigned SourceOrder = readInt();
      BOMInit->setSourceOrder(SourceOrder);
    }

    CtorInitializers[i] = BOMInit;
  }

  return CtorInitializers;
}

NestedNameSpecifierLoc
ASTRecordReader::readNestedNameSpecifierLoc() {
  ASTContext &Context = getContext();
  unsigned N = readInt();
  NestedNameSpecifierLocBuilder Builder;
  for (unsigned I = 0; I != N; ++I) {
    auto Kind = readNestedNameSpecifierKind();
    switch (Kind) {
    case NestedNameSpecifier::Identifier: {
      IdentifierInfo *II = readIdentifier();
      SourceRange Range = readSourceRange();
      Builder.Extend(Context, II, Range.getBegin(), Range.getEnd());
      break;
    }

    case NestedNameSpecifier::Namespace: {
      NamespaceDecl *NS = readDeclAs<NamespaceDecl>();
      SourceRange Range = readSourceRange();
      Builder.Extend(Context, NS, Range.getBegin(), Range.getEnd());
      break;
    }

    case NestedNameSpecifier::NamespaceAlias: {
      NamespaceAliasDecl *Alias = readDeclAs<NamespaceAliasDecl>();
      SourceRange Range = readSourceRange();
      Builder.Extend(Context, Alias, Range.getBegin(), Range.getEnd());
      break;
    }

    case NestedNameSpecifier::TypeSpec:
    case NestedNameSpecifier::TypeSpecWithTemplate: {
      bool Template = readBool();
      TypeSourceInfo *T = readTypeSourceInfo();
      if (!T)
        return NestedNameSpecifierLoc();
      SourceLocation ColonColonLoc = readSourceLocation();

      // FIXME: 'template' keyword location not saved anywhere, so we fake it.
      Builder.Extend(Context,
                     Template? T->getTypeLoc().getBeginLoc() : SourceLocation(),
                     T->getTypeLoc(), ColonColonLoc);
      break;
    }

    case NestedNameSpecifier::Global: {
      SourceLocation ColonColonLoc = readSourceLocation();
      Builder.MakeGlobal(Context, ColonColonLoc);
      break;
    }

    case NestedNameSpecifier::Super: {
      CXXRecordDecl *RD = readDeclAs<CXXRecordDecl>();
      SourceRange Range = readSourceRange();
      Builder.MakeSuper(Context, RD, Range.getBegin(), Range.getEnd());
      break;
    }
    }
  }

  return Builder.getWithLocInContext(Context);
}

SourceRange
ASTReader::ReadSourceRange(ModuleFile &F, const RecordData &Record,
                           unsigned &Idx) {
  SourceLocation beg = ReadSourceLocation(F, Record, Idx);
  SourceLocation end = ReadSourceLocation(F, Record, Idx);
  return SourceRange(beg, end);
}

static FixedPointSemantics
ReadFixedPointSemantics(const SmallVectorImpl<uint64_t> &Record,
                        unsigned &Idx) {
  unsigned Width = Record[Idx++];
  unsigned Scale = Record[Idx++];
  uint64_t Tmp = Record[Idx++];
  bool IsSigned = Tmp & 0x1;
  bool IsSaturated = Tmp & 0x2;
  bool HasUnsignedPadding = Tmp & 0x4;
  return FixedPointSemantics(Width, Scale, IsSigned, IsSaturated,
                             HasUnsignedPadding);
}

static const llvm::fltSemantics &
readAPFloatSemantics(ASTRecordReader &reader) {
  return llvm::APFloatBase::EnumToSemantics(
    static_cast<llvm::APFloatBase::Semantics>(reader.readInt()));
}

APValue ASTRecordReader::readAPValue() {
  unsigned Kind = readInt();
  switch ((APValue::ValueKind) Kind) {
  case APValue::None:
    return APValue();
  case APValue::Indeterminate:
    return APValue::IndeterminateValue();
  case APValue::Int:
    return APValue(readAPSInt());
  case APValue::Float: {
    const llvm::fltSemantics &FloatSema = readAPFloatSemantics(*this);
    return APValue(readAPFloat(FloatSema));
  }
  case APValue::FixedPoint: {
    FixedPointSemantics FPSema = ReadFixedPointSemantics(Record, Idx);
    return APValue(APFixedPoint(readAPInt(), FPSema));
  }
  case APValue::ComplexInt: {
    llvm::APSInt First = readAPSInt();
    return APValue(std::move(First), readAPSInt());
  }
  case APValue::ComplexFloat: {
    const llvm::fltSemantics &FloatSema1 = readAPFloatSemantics(*this);
    llvm::APFloat First = readAPFloat(FloatSema1);
    const llvm::fltSemantics &FloatSema2 = readAPFloatSemantics(*this);
    return APValue(std::move(First), readAPFloat(FloatSema2));
  }
  case APValue::LValue:
  case APValue::Vector:
  case APValue::Array:
  case APValue::Struct:
  case APValue::Union:
  case APValue::MemberPointer:
  case APValue::AddrLabelDiff:
  case APValue::Reflection:
    // TODO : Handle all these APValue::ValueKind.
    return APValue();
  }
  llvm_unreachable("Invalid APValue::ValueKind");
}

/// Read a floating-point value
llvm::APFloat ASTRecordReader::readAPFloat(const llvm::fltSemantics &Sem) {
  return llvm::APFloat(Sem, readAPInt());
}

// Read a string
std::string ASTReader::ReadString(const RecordData &Record, unsigned &Idx) {
  unsigned Len = Record[Idx++];
  std::string Result(Record.data() + Idx, Record.data() + Idx + Len);
  Idx += Len;
  return Result;
}

std::string ASTReader::ReadPath(ModuleFile &F, const RecordData &Record,
                                unsigned &Idx) {
  std::string Filename = ReadString(Record, Idx);
  ResolveImportedPath(F, Filename);
  return Filename;
}

std::string ASTReader::ReadPath(StringRef BaseDirectory,
                                const RecordData &Record, unsigned &Idx) {
  std::string Filename = ReadString(Record, Idx);
  if (!BaseDirectory.empty())
    ResolveImportedPath(Filename, BaseDirectory);
  return Filename;
}

VersionTuple ASTReader::ReadVersionTuple(const RecordData &Record,
                                         unsigned &Idx) {
  unsigned Major = Record[Idx++];
  unsigned Minor = Record[Idx++];
  unsigned Subminor = Record[Idx++];
  if (Minor == 0)
    return VersionTuple(Major);
  if (Subminor == 0)
    return VersionTuple(Major, Minor - 1);
  return VersionTuple(Major, Minor - 1, Subminor - 1);
}

CXXTemporary *ASTReader::ReadCXXTemporary(ModuleFile &F,
                                          const RecordData &Record,
                                          unsigned &Idx) {
  CXXDestructorDecl *Decl = ReadDeclAs<CXXDestructorDecl>(F, Record, Idx);
  return CXXTemporary::Create(getContext(), Decl);
}

DiagnosticBuilder ASTReader::Diag(unsigned DiagID) const {
  return Diag(CurrentImportLoc, DiagID);
}

DiagnosticBuilder ASTReader::Diag(SourceLocation Loc, unsigned DiagID) const {
  return Diags.Report(Loc, DiagID);
}

/// Retrieve the identifier table associated with the
/// preprocessor.
IdentifierTable &ASTReader::getIdentifierTable() {
  return PP.getIdentifierTable();
}

/// Record that the given ID maps to the given switch-case
/// statement.
void ASTReader::RecordSwitchCaseID(SwitchCase *SC, unsigned ID) {
  assert((*CurrSwitchCaseStmts)[ID] == nullptr &&
         "Already have a SwitchCase with this ID");
  (*CurrSwitchCaseStmts)[ID] = SC;
}

/// Retrieve the switch-case statement with the given ID.
SwitchCase *ASTReader::getSwitchCaseWithID(unsigned ID) {
  assert((*CurrSwitchCaseStmts)[ID] != nullptr && "No SwitchCase with this ID");
  return (*CurrSwitchCaseStmts)[ID];
}

void ASTReader::ClearSwitchCaseIDs() {
  CurrSwitchCaseStmts->clear();
}

void ASTReader::ReadComments() {
  ASTContext &Context = getContext();
  std::vector<RawComment *> Comments;
  for (SmallVectorImpl<std::pair<BitstreamCursor,
                                 serialization::ModuleFile *>>::iterator
       I = CommentsCursors.begin(),
       E = CommentsCursors.end();
       I != E; ++I) {
    Comments.clear();
    BitstreamCursor &Cursor = I->first;
    serialization::ModuleFile &F = *I->second;
    SavedStreamPosition SavedPosition(Cursor);

    RecordData Record;
    while (true) {
      Expected<llvm::BitstreamEntry> MaybeEntry =
          Cursor.advanceSkippingSubblocks(
              BitstreamCursor::AF_DontPopBlockAtEnd);
      if (!MaybeEntry) {
        Error(MaybeEntry.takeError());
        return;
      }
      llvm::BitstreamEntry Entry = MaybeEntry.get();

      switch (Entry.Kind) {
      case llvm::BitstreamEntry::SubBlock: // Handled for us already.
      case llvm::BitstreamEntry::Error:
        Error("malformed block record in AST file");
        return;
      case llvm::BitstreamEntry::EndBlock:
        goto NextCursor;
      case llvm::BitstreamEntry::Record:
        // The interesting case.
        break;
      }

      // Read a record.
      Record.clear();
      Expected<unsigned> MaybeComment = Cursor.readRecord(Entry.ID, Record);
      if (!MaybeComment) {
        Error(MaybeComment.takeError());
        return;
      }
      switch ((CommentRecordTypes)MaybeComment.get()) {
      case COMMENTS_RAW_COMMENT: {
        unsigned Idx = 0;
        SourceRange SR = ReadSourceRange(F, Record, Idx);
        RawComment::CommentKind Kind =
            (RawComment::CommentKind) Record[Idx++];
        bool IsTrailingComment = Record[Idx++];
        bool IsAlmostTrailingComment = Record[Idx++];
        Comments.push_back(new (Context) RawComment(
            SR, Kind, IsTrailingComment, IsAlmostTrailingComment));
        break;
      }
      }
    }
  NextCursor:
    llvm::DenseMap<FileID, std::map<unsigned, RawComment *>>
        FileToOffsetToComment;
    for (RawComment *C : Comments) {
      SourceLocation CommentLoc = C->getBeginLoc();
      if (CommentLoc.isValid()) {
        std::pair<FileID, unsigned> Loc =
            SourceMgr.getDecomposedLoc(CommentLoc);
        if (Loc.first.isValid())
          Context.Comments.OrderedComments[Loc.first].emplace(Loc.second, C);
      }
    }
  }
}

void ASTReader::visitInputFiles(serialization::ModuleFile &MF,
                                bool IncludeSystem, bool Complain,
                    llvm::function_ref<void(const serialization::InputFile &IF,
                                            bool isSystem)> Visitor) {
  unsigned NumUserInputs = MF.NumUserInputFiles;
  unsigned NumInputs = MF.InputFilesLoaded.size();
  assert(NumUserInputs <= NumInputs);
  unsigned N = IncludeSystem ? NumInputs : NumUserInputs;
  for (unsigned I = 0; I < N; ++I) {
    bool IsSystem = I >= NumUserInputs;
    InputFile IF = getInputFile(MF, I+1, Complain);
    Visitor(IF, IsSystem);
  }
}

void ASTReader::visitTopLevelModuleMaps(
    serialization::ModuleFile &MF,
    llvm::function_ref<void(const FileEntry *FE)> Visitor) {
  unsigned NumInputs = MF.InputFilesLoaded.size();
  for (unsigned I = 0; I < NumInputs; ++I) {
    InputFileInfo IFI = readInputFileInfo(MF, I + 1);
    if (IFI.TopLevelModuleMap)
      // FIXME: This unnecessarily re-reads the InputFileInfo.
      if (auto *FE = getInputFile(MF, I + 1).getFile())
        Visitor(FE);
  }
}

std::string ASTReader::getOwningModuleNameForDiagnostic(const Decl *D) {
  // If we know the owning module, use it.
  if (Module *M = D->getImportedOwningModule())
    return M->getFullModuleName();

  // Otherwise, use the name of the top-level module the decl is within.
  if (ModuleFile *M = getOwningModuleFile(D))
    return M->ModuleName;

  // Not from a module.
  return {};
}

void ASTReader::finishPendingActions() {
  while (!PendingIdentifierInfos.empty() || !PendingFunctionTypes.empty() ||
         !PendingIncompleteDeclChains.empty() || !PendingDeclChains.empty() ||
         !PendingMacroIDs.empty() || !PendingDeclContextInfos.empty() ||
         !PendingUpdateRecords.empty()) {
    // If any identifiers with corresponding top-level declarations have
    // been loaded, load those declarations now.
    using TopLevelDeclsMap =
        llvm::DenseMap<IdentifierInfo *, SmallVector<Decl *, 2>>;
    TopLevelDeclsMap TopLevelDecls;

    while (!PendingIdentifierInfos.empty()) {
      IdentifierInfo *II = PendingIdentifierInfos.back().first;
      SmallVector<uint32_t, 4> DeclIDs =
          std::move(PendingIdentifierInfos.back().second);
      PendingIdentifierInfos.pop_back();

      SetGloballyVisibleDecls(II, DeclIDs, &TopLevelDecls[II]);
    }

    // Load each function type that we deferred loading because it was a
    // deduced type that might refer to a local type declared within itself.
    for (unsigned I = 0; I != PendingFunctionTypes.size(); ++I) {
      auto *FD = PendingFunctionTypes[I].first;
      FD->setType(GetType(PendingFunctionTypes[I].second));

      // If we gave a function a deduced return type, remember that we need to
      // propagate that along the redeclaration chain.
      auto *DT = FD->getReturnType()->getContainedDeducedType();
      if (DT && DT->isDeduced())
        PendingDeducedTypeUpdates.insert(
            {FD->getCanonicalDecl(), FD->getReturnType()});
    }
    PendingFunctionTypes.clear();

    // For each decl chain that we wanted to complete while deserializing, mark
    // it as "still needs to be completed".
    for (unsigned I = 0; I != PendingIncompleteDeclChains.size(); ++I) {
      markIncompleteDeclChain(PendingIncompleteDeclChains[I]);
    }
    PendingIncompleteDeclChains.clear();

    // Load pending declaration chains.
    for (unsigned I = 0; I != PendingDeclChains.size(); ++I)
      loadPendingDeclChain(PendingDeclChains[I].first,
                           PendingDeclChains[I].second);
    PendingDeclChains.clear();

    // Make the most recent of the top-level declarations visible.
    for (TopLevelDeclsMap::iterator TLD = TopLevelDecls.begin(),
           TLDEnd = TopLevelDecls.end(); TLD != TLDEnd; ++TLD) {
      IdentifierInfo *II = TLD->first;
      for (unsigned I = 0, N = TLD->second.size(); I != N; ++I) {
        pushExternalDeclIntoScope(cast<NamedDecl>(TLD->second[I]), II);
      }
    }

    // Load any pending macro definitions.
    for (unsigned I = 0; I != PendingMacroIDs.size(); ++I) {
      IdentifierInfo *II = PendingMacroIDs.begin()[I].first;
      SmallVector<PendingMacroInfo, 2> GlobalIDs;
      GlobalIDs.swap(PendingMacroIDs.begin()[I].second);
      // Initialize the macro history from chained-PCHs ahead of module imports.
      for (unsigned IDIdx = 0, NumIDs = GlobalIDs.size(); IDIdx != NumIDs;
           ++IDIdx) {
        const PendingMacroInfo &Info = GlobalIDs[IDIdx];
        if (!Info.M->isModule())
          resolvePendingMacro(II, Info);
      }
      // Handle module imports.
      for (unsigned IDIdx = 0, NumIDs = GlobalIDs.size(); IDIdx != NumIDs;
           ++IDIdx) {
        const PendingMacroInfo &Info = GlobalIDs[IDIdx];
        if (Info.M->isModule())
          resolvePendingMacro(II, Info);
      }
    }
    PendingMacroIDs.clear();

    // Wire up the DeclContexts for Decls that we delayed setting until
    // recursive loading is completed.
    while (!PendingDeclContextInfos.empty()) {
      PendingDeclContextInfo Info = PendingDeclContextInfos.front();
      PendingDeclContextInfos.pop_front();
      DeclContext *SemaDC = cast<DeclContext>(GetDecl(Info.SemaDC));
      DeclContext *LexicalDC = cast<DeclContext>(GetDecl(Info.LexicalDC));
      Info.D->setDeclContextsImpl(SemaDC, LexicalDC, getContext());
    }

    // Perform any pending declaration updates.
    while (!PendingUpdateRecords.empty()) {
      auto Update = PendingUpdateRecords.pop_back_val();
      ReadingKindTracker ReadingKind(Read_Decl, *this);
      loadDeclUpdateRecords(Update);
    }
  }

  // At this point, all update records for loaded decls are in place, so any
  // fake class definitions should have become real.
  assert(PendingFakeDefinitionData.empty() &&
         "faked up a class definition but never saw the real one");

  // If we deserialized any C++ or Objective-C class definitions, any
  // Objective-C protocol definitions, or any redeclarable templates, make sure
  // that all redeclarations point to the definitions. Note that this can only
  // happen now, after the redeclaration chains have been fully wired.
  for (Decl *D : PendingDefinitions) {
    if (TagDecl *TD = dyn_cast<TagDecl>(D)) {
      if (const TagType *TagT = dyn_cast<TagType>(TD->getTypeForDecl())) {
        // Make sure that the TagType points at the definition.
        const_cast<TagType*>(TagT)->decl = TD;
      }

      if (auto RD = dyn_cast<CXXRecordDecl>(D)) {
        for (auto *R = getMostRecentExistingDecl(RD); R;
             R = R->getPreviousDecl()) {
          assert((R == D) ==
                     cast<CXXRecordDecl>(R)->isThisDeclarationADefinition() &&
                 "declaration thinks it's the definition but it isn't");
          cast<CXXRecordDecl>(R)->DefinitionData = RD->DefinitionData;
        }
      }

      continue;
    }

    if (auto ID = dyn_cast<ObjCInterfaceDecl>(D)) {
      // Make sure that the ObjCInterfaceType points at the definition.
      const_cast<ObjCInterfaceType *>(cast<ObjCInterfaceType>(ID->TypeForDecl))
        ->Decl = ID;

      for (auto *R = getMostRecentExistingDecl(ID); R; R = R->getPreviousDecl())
        cast<ObjCInterfaceDecl>(R)->Data = ID->Data;

      continue;
    }

    if (auto PD = dyn_cast<ObjCProtocolDecl>(D)) {
      for (auto *R = getMostRecentExistingDecl(PD); R; R = R->getPreviousDecl())
        cast<ObjCProtocolDecl>(R)->Data = PD->Data;

      continue;
    }

    auto RTD = cast<RedeclarableTemplateDecl>(D)->getCanonicalDecl();
    for (auto *R = getMostRecentExistingDecl(RTD); R; R = R->getPreviousDecl())
      cast<RedeclarableTemplateDecl>(R)->Common = RTD->Common;
  }
  PendingDefinitions.clear();

  // Load the bodies of any functions or methods we've encountered. We do
  // this now (delayed) so that we can be sure that the declaration chains
  // have been fully wired up (hasBody relies on this).
  // FIXME: We shouldn't require complete redeclaration chains here.
  for (PendingBodiesMap::iterator PB = PendingBodies.begin(),
                               PBEnd = PendingBodies.end();
       PB != PBEnd; ++PB) {
    if (FunctionDecl *FD = dyn_cast<FunctionDecl>(PB->first)) {
      // For a function defined inline within a class template, force the
      // canonical definition to be the one inside the canonical definition of
      // the template. This ensures that we instantiate from a correct view
      // of the template.
      //
      // Sadly we can't do this more generally: we can't be sure that all
      // copies of an arbitrary class definition will have the same members
      // defined (eg, some member functions may not be instantiated, and some
      // special members may or may not have been implicitly defined).
      if (auto *RD = dyn_cast<CXXRecordDecl>(FD->getLexicalParent()))
        if (RD->isDependentContext() && !RD->isThisDeclarationADefinition())
          continue;

      // FIXME: Check for =delete/=default?
      // FIXME: Complain about ODR violations here?
      const FunctionDecl *Defn = nullptr;
      if (!getContext().getLangOpts().Modules || !FD->hasBody(Defn)) {
        FD->setLazyBody(PB->second);
      } else {
        auto *NonConstDefn = const_cast<FunctionDecl*>(Defn);
        mergeDefinitionVisibility(NonConstDefn, FD);

        if (!FD->isLateTemplateParsed() &&
            !NonConstDefn->isLateTemplateParsed() &&
            FD->getODRHash() != NonConstDefn->getODRHash()) {
          if (!isa<CXXMethodDecl>(FD)) {
            PendingFunctionOdrMergeFailures[FD].push_back(NonConstDefn);
          } else if (FD->getLexicalParent()->isFileContext() &&
                     NonConstDefn->getLexicalParent()->isFileContext()) {
            // Only diagnose out-of-line method definitions.  If they are
            // in class definitions, then an error will be generated when
            // processing the class bodies.
            PendingFunctionOdrMergeFailures[FD].push_back(NonConstDefn);
          }
        }
      }
      continue;
    }

    ObjCMethodDecl *MD = cast<ObjCMethodDecl>(PB->first);
    if (!getContext().getLangOpts().Modules || !MD->hasBody())
      MD->setLazyBody(PB->second);
  }
  PendingBodies.clear();

  // Do some cleanup.
  for (auto *ND : PendingMergedDefinitionsToDeduplicate)
    getContext().deduplicateMergedDefinitonsFor(ND);
  PendingMergedDefinitionsToDeduplicate.clear();
}

void ASTReader::diagnoseOdrViolations() {
  if (PendingOdrMergeFailures.empty() && PendingOdrMergeChecks.empty() &&
      PendingFunctionOdrMergeFailures.empty() &&
      PendingEnumOdrMergeFailures.empty())
    return;

  // Trigger the import of the full definition of each class that had any
  // odr-merging problems, so we can produce better diagnostics for them.
  // These updates may in turn find and diagnose some ODR failures, so take
  // ownership of the set first.
  auto OdrMergeFailures = std::move(PendingOdrMergeFailures);
  PendingOdrMergeFailures.clear();
  for (auto &Merge : OdrMergeFailures) {
    Merge.first->buildLookup();
    Merge.first->decls_begin();
    Merge.first->bases_begin();
    Merge.first->vbases_begin();
    for (auto &RecordPair : Merge.second) {
      auto *RD = RecordPair.first;
      RD->decls_begin();
      RD->bases_begin();
      RD->vbases_begin();
    }
  }

  // Trigger the import of functions.
  auto FunctionOdrMergeFailures = std::move(PendingFunctionOdrMergeFailures);
  PendingFunctionOdrMergeFailures.clear();
  for (auto &Merge : FunctionOdrMergeFailures) {
    Merge.first->buildLookup();
    Merge.first->decls_begin();
    Merge.first->getBody();
    for (auto &FD : Merge.second) {
      FD->buildLookup();
      FD->decls_begin();
      FD->getBody();
    }
  }

  // Trigger the import of enums.
  auto EnumOdrMergeFailures = std::move(PendingEnumOdrMergeFailures);
  PendingEnumOdrMergeFailures.clear();
  for (auto &Merge : EnumOdrMergeFailures) {
    Merge.first->decls_begin();
    for (auto &Enum : Merge.second) {
      Enum->decls_begin();
    }
  }

  // For each declaration from a merged context, check that the canonical
  // definition of that context also contains a declaration of the same
  // entity.
  //
  // Caution: this loop does things that might invalidate iterators into
  // PendingOdrMergeChecks. Don't turn this into a range-based for loop!
  while (!PendingOdrMergeChecks.empty()) {
    NamedDecl *D = PendingOdrMergeChecks.pop_back_val();

    // FIXME: Skip over implicit declarations for now. This matters for things
    // like implicitly-declared special member functions. This isn't entirely
    // correct; we can end up with multiple unmerged declarations of the same
    // implicit entity.
    if (D->isImplicit())
      continue;

    DeclContext *CanonDef = D->getDeclContext();

    bool Found = false;
    const Decl *DCanon = D->getCanonicalDecl();

    for (auto RI : D->redecls()) {
      if (RI->getLexicalDeclContext() == CanonDef) {
        Found = true;
        break;
      }
    }
    if (Found)
      continue;

    // Quick check failed, time to do the slow thing. Note, we can't just
    // look up the name of D in CanonDef here, because the member that is
    // in CanonDef might not be found by name lookup (it might have been
    // replaced by a more recent declaration in the lookup table), and we
    // can't necessarily find it in the redeclaration chain because it might
    // be merely mergeable, not redeclarable.
    llvm::SmallVector<const NamedDecl*, 4> Candidates;
    for (auto *CanonMember : CanonDef->decls()) {
      if (CanonMember->getCanonicalDecl() == DCanon) {
        // This can happen if the declaration is merely mergeable and not
        // actually redeclarable (we looked for redeclarations earlier).
        //
        // FIXME: We should be able to detect this more efficiently, without
        // pulling in all of the members of CanonDef.
        Found = true;
        break;
      }
      if (auto *ND = dyn_cast<NamedDecl>(CanonMember))
        if (ND->getDeclName() == D->getDeclName())
          Candidates.push_back(ND);
    }

    if (!Found) {
      // The AST doesn't like TagDecls becoming invalid after they've been
      // completed. We only really need to mark FieldDecls as invalid here.
      if (!isa<TagDecl>(D))
        D->setInvalidDecl();

      // Ensure we don't accidentally recursively enter deserialization while
      // we're producing our diagnostic.
      Deserializing RecursionGuard(this);

      std::string CanonDefModule =
          getOwningModuleNameForDiagnostic(cast<Decl>(CanonDef));
      Diag(D->getLocation(), diag::err_module_odr_violation_missing_decl)
        << D << getOwningModuleNameForDiagnostic(D)
        << CanonDef << CanonDefModule.empty() << CanonDefModule;

      if (Candidates.empty())
        Diag(cast<Decl>(CanonDef)->getLocation(),
             diag::note_module_odr_violation_no_possible_decls) << D;
      else {
        for (unsigned I = 0, N = Candidates.size(); I != N; ++I)
          Diag(Candidates[I]->getLocation(),
               diag::note_module_odr_violation_possible_decl)
            << Candidates[I];
      }

      DiagnosedOdrMergeFailures.insert(CanonDef);
    }
  }

  if (OdrMergeFailures.empty() && FunctionOdrMergeFailures.empty() &&
      EnumOdrMergeFailures.empty())
    return;

  // Ensure we don't accidentally recursively enter deserialization while
  // we're producing our diagnostics.
  Deserializing RecursionGuard(this);

  // Common code for hashing helpers.
  ODRHash Hash;
  auto ComputeQualTypeODRHash = [&Hash](QualType Ty) {
    Hash.clear();
    Hash.AddQualType(Ty);
    return Hash.CalculateHash();
  };

  auto ComputeODRHash = [&Hash](const Stmt *S) {
    assert(S);
    Hash.clear();
    Hash.AddStmt(S);
    return Hash.CalculateHash();
  };

  auto ComputeSubDeclODRHash = [&Hash](const Decl *D) {
    assert(D);
    Hash.clear();
    Hash.AddSubDecl(D);
    return Hash.CalculateHash();
  };

  auto ComputeTemplateArgumentODRHash = [&Hash](const TemplateArgument &TA) {
    Hash.clear();
    Hash.AddTemplateArgument(TA);
    return Hash.CalculateHash();
  };

  auto ComputeTemplateParameterListODRHash =
      [&Hash](const TemplateParameterList *TPL) {
        assert(TPL);
        Hash.clear();
        Hash.AddTemplateParameterList(TPL);
        return Hash.CalculateHash();
      };

  // Issue any pending ODR-failure diagnostics.
  for (auto &Merge : OdrMergeFailures) {
    // If we've already pointed out a specific problem with this class, don't
    // bother issuing a general "something's different" diagnostic.
    if (!DiagnosedOdrMergeFailures.insert(Merge.first).second)
      continue;

    bool Diagnosed = false;
    CXXRecordDecl *FirstRecord = Merge.first;
    std::string FirstModule = getOwningModuleNameForDiagnostic(FirstRecord);
    for (auto &RecordPair : Merge.second) {
      CXXRecordDecl *SecondRecord = RecordPair.first;
      // Multiple different declarations got merged together; tell the user
      // where they came from.
      if (FirstRecord == SecondRecord)
        continue;

      std::string SecondModule = getOwningModuleNameForDiagnostic(SecondRecord);

      auto *FirstDD = FirstRecord->DefinitionData;
      auto *SecondDD = RecordPair.second;

      assert(FirstDD && SecondDD && "Definitions without DefinitionData");

      // Diagnostics from DefinitionData are emitted here.
      if (FirstDD != SecondDD) {
        enum ODRDefinitionDataDifference {
          NumBases,
          NumVBases,
          BaseType,
          BaseVirtual,
          BaseAccess,
        };
        auto ODRDiagError = [FirstRecord, &FirstModule,
                             this](SourceLocation Loc, SourceRange Range,
                                   ODRDefinitionDataDifference DiffType) {
          return Diag(Loc, diag::err_module_odr_violation_definition_data)
                 << FirstRecord << FirstModule.empty() << FirstModule << Range
                 << DiffType;
        };
        auto ODRDiagNote = [&SecondModule,
                            this](SourceLocation Loc, SourceRange Range,
                                  ODRDefinitionDataDifference DiffType) {
          return Diag(Loc, diag::note_module_odr_violation_definition_data)
                 << SecondModule << Range << DiffType;
        };

        unsigned FirstNumBases = FirstDD->NumBases;
        unsigned FirstNumVBases = FirstDD->NumVBases;
        unsigned SecondNumBases = SecondDD->NumBases;
        unsigned SecondNumVBases = SecondDD->NumVBases;

        auto GetSourceRange = [](struct CXXRecordDecl::DefinitionData *DD) {
          unsigned NumBases = DD->NumBases;
          if (NumBases == 0) return SourceRange();
          auto bases = DD->bases();
          return SourceRange(bases[0].getBeginLoc(),
                             bases[NumBases - 1].getEndLoc());
        };

        if (FirstNumBases != SecondNumBases) {
          ODRDiagError(FirstRecord->getLocation(), GetSourceRange(FirstDD),
                       NumBases)
              << FirstNumBases;
          ODRDiagNote(SecondRecord->getLocation(), GetSourceRange(SecondDD),
                      NumBases)
              << SecondNumBases;
          Diagnosed = true;
          break;
        }

        if (FirstNumVBases != SecondNumVBases) {
          ODRDiagError(FirstRecord->getLocation(), GetSourceRange(FirstDD),
                       NumVBases)
              << FirstNumVBases;
          ODRDiagNote(SecondRecord->getLocation(), GetSourceRange(SecondDD),
                      NumVBases)
              << SecondNumVBases;
          Diagnosed = true;
          break;
        }

        auto FirstBases = FirstDD->bases();
        auto SecondBases = SecondDD->bases();
        unsigned i = 0;
        for (i = 0; i < FirstNumBases; ++i) {
          auto FirstBase = FirstBases[i];
          auto SecondBase = SecondBases[i];
          if (ComputeQualTypeODRHash(FirstBase.getType()) !=
              ComputeQualTypeODRHash(SecondBase.getType())) {
            ODRDiagError(FirstRecord->getLocation(), FirstBase.getSourceRange(),
                         BaseType)
                << (i + 1) << FirstBase.getType();
            ODRDiagNote(SecondRecord->getLocation(),
                        SecondBase.getSourceRange(), BaseType)
                << (i + 1) << SecondBase.getType();
            break;
          }

          if (FirstBase.isVirtual() != SecondBase.isVirtual()) {
            ODRDiagError(FirstRecord->getLocation(), FirstBase.getSourceRange(),
                         BaseVirtual)
                << (i + 1) << FirstBase.isVirtual() << FirstBase.getType();
            ODRDiagNote(SecondRecord->getLocation(),
                        SecondBase.getSourceRange(), BaseVirtual)
                << (i + 1) << SecondBase.isVirtual() << SecondBase.getType();
            break;
          }

          if (FirstBase.getAccessSpecifierAsWritten() !=
              SecondBase.getAccessSpecifierAsWritten()) {
            ODRDiagError(FirstRecord->getLocation(), FirstBase.getSourceRange(),
                         BaseAccess)
                << (i + 1) << FirstBase.getType()
                << (int)FirstBase.getAccessSpecifierAsWritten();
            ODRDiagNote(SecondRecord->getLocation(),
                        SecondBase.getSourceRange(), BaseAccess)
                << (i + 1) << SecondBase.getType()
                << (int)SecondBase.getAccessSpecifierAsWritten();
            break;
          }
        }

        if (i != FirstNumBases) {
          Diagnosed = true;
          break;
        }
      }

      using DeclHashes = llvm::SmallVector<std::pair<Decl *, unsigned>, 4>;

      const ClassTemplateDecl *FirstTemplate =
          FirstRecord->getDescribedClassTemplate();
      const ClassTemplateDecl *SecondTemplate =
          SecondRecord->getDescribedClassTemplate();

      assert(!FirstTemplate == !SecondTemplate &&
             "Both pointers should be null or non-null");

      enum ODRTemplateDifference {
        ParamEmptyName,
        ParamName,
        ParamSingleDefaultArgument,
        ParamDifferentDefaultArgument,
      };

      if (FirstTemplate && SecondTemplate) {
        DeclHashes FirstTemplateHashes;
        DeclHashes SecondTemplateHashes;

        auto PopulateTemplateParameterHashs =
            [&ComputeSubDeclODRHash](DeclHashes &Hashes,
                                     const ClassTemplateDecl *TD) {
              for (auto *D : TD->getTemplateParameters()->asArray()) {
                Hashes.emplace_back(D, ComputeSubDeclODRHash(D));
              }
            };

        PopulateTemplateParameterHashs(FirstTemplateHashes, FirstTemplate);
        PopulateTemplateParameterHashs(SecondTemplateHashes, SecondTemplate);

        assert(FirstTemplateHashes.size() == SecondTemplateHashes.size() &&
               "Number of template parameters should be equal.");

        auto FirstIt = FirstTemplateHashes.begin();
        auto FirstEnd = FirstTemplateHashes.end();
        auto SecondIt = SecondTemplateHashes.begin();
        for (; FirstIt != FirstEnd; ++FirstIt, ++SecondIt) {
          if (FirstIt->second == SecondIt->second)
            continue;

          auto ODRDiagError = [FirstRecord, &FirstModule,
                               this](SourceLocation Loc, SourceRange Range,
                                     ODRTemplateDifference DiffType) {
            return Diag(Loc, diag::err_module_odr_violation_template_parameter)
                   << FirstRecord << FirstModule.empty() << FirstModule << Range
                   << DiffType;
          };
          auto ODRDiagNote = [&SecondModule,
                              this](SourceLocation Loc, SourceRange Range,
                                    ODRTemplateDifference DiffType) {
            return Diag(Loc, diag::note_module_odr_violation_template_parameter)
                   << SecondModule << Range << DiffType;
          };

          const NamedDecl* FirstDecl = cast<NamedDecl>(FirstIt->first);
          const NamedDecl* SecondDecl = cast<NamedDecl>(SecondIt->first);

          assert(FirstDecl->getKind() == SecondDecl->getKind() &&
                 "Parameter Decl's should be the same kind.");

          DeclarationName FirstName = FirstDecl->getDeclName();
          DeclarationName SecondName = SecondDecl->getDeclName();

          if (FirstName != SecondName) {
            const bool FirstNameEmpty =
                FirstName.isIdentifier() && !FirstName.getAsIdentifierInfo();
            const bool SecondNameEmpty =
                SecondName.isIdentifier() && !SecondName.getAsIdentifierInfo();
            assert((!FirstNameEmpty || !SecondNameEmpty) &&
                   "Both template parameters cannot be unnamed.");
            ODRDiagError(FirstDecl->getLocation(), FirstDecl->getSourceRange(),
                         FirstNameEmpty ? ParamEmptyName : ParamName)
                << FirstName;
            ODRDiagNote(SecondDecl->getLocation(), SecondDecl->getSourceRange(),
                        SecondNameEmpty ? ParamEmptyName : ParamName)
                << SecondName;
            break;
          }

          switch (FirstDecl->getKind()) {
          default:
            llvm_unreachable("Invalid template parameter type.");
          case Decl::TemplateTypeParm: {
            const auto *FirstParam = cast<TemplateTypeParmDecl>(FirstDecl);
            const auto *SecondParam = cast<TemplateTypeParmDecl>(SecondDecl);
            const bool HasFirstDefaultArgument =
                FirstParam->hasDefaultArgument() &&
                !FirstParam->defaultArgumentWasInherited();
            const bool HasSecondDefaultArgument =
                SecondParam->hasDefaultArgument() &&
                !SecondParam->defaultArgumentWasInherited();

            if (HasFirstDefaultArgument != HasSecondDefaultArgument) {
              ODRDiagError(FirstDecl->getLocation(),
                           FirstDecl->getSourceRange(),
                           ParamSingleDefaultArgument)
                  << HasFirstDefaultArgument;
              ODRDiagNote(SecondDecl->getLocation(),
                          SecondDecl->getSourceRange(),
                          ParamSingleDefaultArgument)
                  << HasSecondDefaultArgument;
              break;
            }

            assert(HasFirstDefaultArgument && HasSecondDefaultArgument &&
                   "Expecting default arguments.");

            ODRDiagError(FirstDecl->getLocation(), FirstDecl->getSourceRange(),
                         ParamDifferentDefaultArgument);
            ODRDiagNote(SecondDecl->getLocation(), SecondDecl->getSourceRange(),
                        ParamDifferentDefaultArgument);

            break;
          }
          case Decl::NonTypeTemplateParm: {
            const auto *FirstParam = cast<NonTypeTemplateParmDecl>(FirstDecl);
            const auto *SecondParam = cast<NonTypeTemplateParmDecl>(SecondDecl);
            const bool HasFirstDefaultArgument =
                FirstParam->hasDefaultArgument() &&
                !FirstParam->defaultArgumentWasInherited();
            const bool HasSecondDefaultArgument =
                SecondParam->hasDefaultArgument() &&
                !SecondParam->defaultArgumentWasInherited();

            if (HasFirstDefaultArgument != HasSecondDefaultArgument) {
              ODRDiagError(FirstDecl->getLocation(),
                           FirstDecl->getSourceRange(),
                           ParamSingleDefaultArgument)
                  << HasFirstDefaultArgument;
              ODRDiagNote(SecondDecl->getLocation(),
                          SecondDecl->getSourceRange(),
                          ParamSingleDefaultArgument)
                  << HasSecondDefaultArgument;
              break;
            }

            assert(HasFirstDefaultArgument && HasSecondDefaultArgument &&
                   "Expecting default arguments.");

            ODRDiagError(FirstDecl->getLocation(), FirstDecl->getSourceRange(),
                         ParamDifferentDefaultArgument);
            ODRDiagNote(SecondDecl->getLocation(), SecondDecl->getSourceRange(),
                        ParamDifferentDefaultArgument);

            break;
          }
          case Decl::TemplateTemplateParm: {
            const auto *FirstParam = cast<TemplateTemplateParmDecl>(FirstDecl);
            const auto *SecondParam =
                cast<TemplateTemplateParmDecl>(SecondDecl);
            const bool HasFirstDefaultArgument =
                FirstParam->hasDefaultArgument() &&
                !FirstParam->defaultArgumentWasInherited();
            const bool HasSecondDefaultArgument =
                SecondParam->hasDefaultArgument() &&
                !SecondParam->defaultArgumentWasInherited();

            if (HasFirstDefaultArgument != HasSecondDefaultArgument) {
              ODRDiagError(FirstDecl->getLocation(),
                           FirstDecl->getSourceRange(),
                           ParamSingleDefaultArgument)
                  << HasFirstDefaultArgument;
              ODRDiagNote(SecondDecl->getLocation(),
                          SecondDecl->getSourceRange(),
                          ParamSingleDefaultArgument)
                  << HasSecondDefaultArgument;
              break;
            }

            assert(HasFirstDefaultArgument && HasSecondDefaultArgument &&
                   "Expecting default arguments.");

            ODRDiagError(FirstDecl->getLocation(), FirstDecl->getSourceRange(),
                         ParamDifferentDefaultArgument);
            ODRDiagNote(SecondDecl->getLocation(), SecondDecl->getSourceRange(),
                        ParamDifferentDefaultArgument);

            break;
          }
          }

          break;
        }

        if (FirstIt != FirstEnd) {
          Diagnosed = true;
          break;
        }
      }

      DeclHashes FirstHashes;
      DeclHashes SecondHashes;

      auto PopulateHashes = [&ComputeSubDeclODRHash, FirstRecord](
                                DeclHashes &Hashes, CXXRecordDecl *Record) {
        for (auto *D : Record->decls()) {
          // Due to decl merging, the first CXXRecordDecl is the parent of
          // Decls in both records.
          if (!ODRHash::isWhitelistedDecl(D, FirstRecord))
            continue;
          Hashes.emplace_back(D, ComputeSubDeclODRHash(D));
        }
      };
      PopulateHashes(FirstHashes, FirstRecord);
      PopulateHashes(SecondHashes, SecondRecord);

      // Used with err_module_odr_violation_mismatch_decl and
      // note_module_odr_violation_mismatch_decl
      // This list should be the same Decl's as in ODRHash::isWhiteListedDecl
      enum {
        EndOfClass,
        PublicSpecifer,
        PrivateSpecifer,
        ProtectedSpecifer,
        StaticAssert,
        Field,
        CXXMethod,
        TypeAlias,
        TypeDef,
        Var,
        Friend,
        FunctionTemplate,
        Other
      } FirstDiffType = Other,
        SecondDiffType = Other;

      auto DifferenceSelector = [](Decl *D) {
        assert(D && "valid Decl required");
        switch (D->getKind()) {
        default:
          return Other;
        case Decl::AccessSpec:
          switch (D->getAccess()) {
          case AS_public:
            return PublicSpecifer;
          case AS_private:
            return PrivateSpecifer;
          case AS_protected:
            return ProtectedSpecifer;
          case AS_none:
            break;
          }
          llvm_unreachable("Invalid access specifier");
        case Decl::StaticAssert:
          return StaticAssert;
        case Decl::Field:
          return Field;
        case Decl::CXXMethod:
        case Decl::CXXConstructor:
        case Decl::CXXDestructor:
          return CXXMethod;
        case Decl::TypeAlias:
          return TypeAlias;
        case Decl::Typedef:
          return TypeDef;
        case Decl::Var:
          return Var;
        case Decl::Friend:
          return Friend;
        case Decl::FunctionTemplate:
          return FunctionTemplate;
        }
      };

      Decl *FirstDecl = nullptr;
      Decl *SecondDecl = nullptr;
      auto FirstIt = FirstHashes.begin();
      auto SecondIt = SecondHashes.begin();

      // If there is a diagnoseable difference, FirstDiffType and
      // SecondDiffType will not be Other and FirstDecl and SecondDecl will be
      // filled in if not EndOfClass.
      while (FirstIt != FirstHashes.end() || SecondIt != SecondHashes.end()) {
        if (FirstIt != FirstHashes.end() && SecondIt != SecondHashes.end() &&
            FirstIt->second == SecondIt->second) {
          ++FirstIt;
          ++SecondIt;
          continue;
        }

        FirstDecl = FirstIt == FirstHashes.end() ? nullptr : FirstIt->first;
        SecondDecl = SecondIt == SecondHashes.end() ? nullptr : SecondIt->first;

        FirstDiffType = FirstDecl ? DifferenceSelector(FirstDecl) : EndOfClass;
        SecondDiffType =
            SecondDecl ? DifferenceSelector(SecondDecl) : EndOfClass;

        break;
      }

      if (FirstDiffType == Other || SecondDiffType == Other) {
        // Reaching this point means an unexpected Decl was encountered
        // or no difference was detected.  This causes a generic error
        // message to be emitted.
        Diag(FirstRecord->getLocation(),
             diag::err_module_odr_violation_different_definitions)
            << FirstRecord << FirstModule.empty() << FirstModule;

        if (FirstDecl) {
          Diag(FirstDecl->getLocation(), diag::note_first_module_difference)
              << FirstRecord << FirstDecl->getSourceRange();
        }

        Diag(SecondRecord->getLocation(),
             diag::note_module_odr_violation_different_definitions)
            << SecondModule;

        if (SecondDecl) {
          Diag(SecondDecl->getLocation(), diag::note_second_module_difference)
              << SecondDecl->getSourceRange();
        }

        Diagnosed = true;
        break;
      }

      if (FirstDiffType != SecondDiffType) {
        SourceLocation FirstLoc;
        SourceRange FirstRange;
        if (FirstDiffType == EndOfClass) {
          FirstLoc = FirstRecord->getBraceRange().getEnd();
        } else {
          FirstLoc = FirstIt->first->getLocation();
          FirstRange = FirstIt->first->getSourceRange();
        }
        Diag(FirstLoc, diag::err_module_odr_violation_mismatch_decl)
            << FirstRecord << FirstModule.empty() << FirstModule << FirstRange
            << FirstDiffType;

        SourceLocation SecondLoc;
        SourceRange SecondRange;
        if (SecondDiffType == EndOfClass) {
          SecondLoc = SecondRecord->getBraceRange().getEnd();
        } else {
          SecondLoc = SecondDecl->getLocation();
          SecondRange = SecondDecl->getSourceRange();
        }
        Diag(SecondLoc, diag::note_module_odr_violation_mismatch_decl)
            << SecondModule << SecondRange << SecondDiffType;
        Diagnosed = true;
        break;
      }

      assert(FirstDiffType == SecondDiffType);

      // Used with err_module_odr_violation_mismatch_decl_diff and
      // note_module_odr_violation_mismatch_decl_diff
      enum ODRDeclDifference {
        StaticAssertCondition,
        StaticAssertMessage,
        StaticAssertOnlyMessage,
        FieldName,
        FieldTypeName,
        FieldSingleBitField,
        FieldDifferentWidthBitField,
        FieldSingleMutable,
        FieldSingleInitializer,
        FieldDifferentInitializers,
        MethodName,
        MethodDeleted,
        MethodDefaulted,
        MethodVirtual,
        MethodStatic,
        MethodVolatile,
        MethodConst,
        MethodInline,
        MethodNumberParameters,
        MethodParameterType,
        MethodParameterName,
        MethodParameterSingleDefaultArgument,
        MethodParameterDifferentDefaultArgument,
        MethodNoTemplateArguments,
        MethodDifferentNumberTemplateArguments,
        MethodDifferentTemplateArgument,
        MethodSingleBody,
        MethodDifferentBody,
        TypedefName,
        TypedefType,
        VarName,
        VarType,
        VarSingleInitializer,
        VarDifferentInitializer,
        VarConstexpr,
        FriendTypeFunction,
        FriendType,
        FriendFunction,
        FunctionTemplateDifferentNumberParameters,
        FunctionTemplateParameterDifferentKind,
        FunctionTemplateParameterName,
        FunctionTemplateParameterSingleDefaultArgument,
        FunctionTemplateParameterDifferentDefaultArgument,
        FunctionTemplateParameterDifferentType,
        FunctionTemplatePackParameter,
      };

      // These lambdas have the common portions of the ODR diagnostics.  This
      // has the same return as Diag(), so addition parameters can be passed
      // in with operator<<
      auto ODRDiagError = [FirstRecord, &FirstModule, this](
          SourceLocation Loc, SourceRange Range, ODRDeclDifference DiffType) {
        return Diag(Loc, diag::err_module_odr_violation_mismatch_decl_diff)
               << FirstRecord << FirstModule.empty() << FirstModule << Range
               << DiffType;
      };
      auto ODRDiagNote = [&SecondModule, this](
          SourceLocation Loc, SourceRange Range, ODRDeclDifference DiffType) {
        return Diag(Loc, diag::note_module_odr_violation_mismatch_decl_diff)
               << SecondModule << Range << DiffType;
      };

      switch (FirstDiffType) {
      case Other:
      case EndOfClass:
      case PublicSpecifer:
      case PrivateSpecifer:
      case ProtectedSpecifer:
        llvm_unreachable("Invalid diff type");

      case StaticAssert: {
        StaticAssertDecl *FirstSA = cast<StaticAssertDecl>(FirstDecl);
        StaticAssertDecl *SecondSA = cast<StaticAssertDecl>(SecondDecl);

        Expr *FirstExpr = FirstSA->getAssertExpr();
        Expr *SecondExpr = SecondSA->getAssertExpr();
        unsigned FirstODRHash = ComputeODRHash(FirstExpr);
        unsigned SecondODRHash = ComputeODRHash(SecondExpr);
        if (FirstODRHash != SecondODRHash) {
          ODRDiagError(FirstExpr->getBeginLoc(), FirstExpr->getSourceRange(),
                       StaticAssertCondition);
          ODRDiagNote(SecondExpr->getBeginLoc(), SecondExpr->getSourceRange(),
                      StaticAssertCondition);
          Diagnosed = true;
          break;
        }

        StringLiteral *FirstStr = FirstSA->getMessage();
        StringLiteral *SecondStr = SecondSA->getMessage();
        assert((FirstStr || SecondStr) && "Both messages cannot be empty");
        if ((FirstStr && !SecondStr) || (!FirstStr && SecondStr)) {
          SourceLocation FirstLoc, SecondLoc;
          SourceRange FirstRange, SecondRange;
          if (FirstStr) {
            FirstLoc = FirstStr->getBeginLoc();
            FirstRange = FirstStr->getSourceRange();
          } else {
            FirstLoc = FirstSA->getBeginLoc();
            FirstRange = FirstSA->getSourceRange();
          }
          if (SecondStr) {
            SecondLoc = SecondStr->getBeginLoc();
            SecondRange = SecondStr->getSourceRange();
          } else {
            SecondLoc = SecondSA->getBeginLoc();
            SecondRange = SecondSA->getSourceRange();
          }
          ODRDiagError(FirstLoc, FirstRange, StaticAssertOnlyMessage)
              << (FirstStr == nullptr);
          ODRDiagNote(SecondLoc, SecondRange, StaticAssertOnlyMessage)
              << (SecondStr == nullptr);
          Diagnosed = true;
          break;
        }

        if (FirstStr && SecondStr &&
            FirstStr->getString() != SecondStr->getString()) {
          ODRDiagError(FirstStr->getBeginLoc(), FirstStr->getSourceRange(),
                       StaticAssertMessage);
          ODRDiagNote(SecondStr->getBeginLoc(), SecondStr->getSourceRange(),
                      StaticAssertMessage);
          Diagnosed = true;
          break;
        }
        break;
      }
      case Field: {
        FieldDecl *FirstField = cast<FieldDecl>(FirstDecl);
        FieldDecl *SecondField = cast<FieldDecl>(SecondDecl);
        IdentifierInfo *FirstII = FirstField->getIdentifier();
        IdentifierInfo *SecondII = SecondField->getIdentifier();
        if (FirstII->getName() != SecondII->getName()) {
          ODRDiagError(FirstField->getLocation(), FirstField->getSourceRange(),
                       FieldName)
              << FirstII;
          ODRDiagNote(SecondField->getLocation(), SecondField->getSourceRange(),
                      FieldName)
              << SecondII;

          Diagnosed = true;
          break;
        }

        assert(getContext().hasSameType(FirstField->getType(),
                                        SecondField->getType()));

        QualType FirstType = FirstField->getType();
        QualType SecondType = SecondField->getType();
        if (ComputeQualTypeODRHash(FirstType) !=
            ComputeQualTypeODRHash(SecondType)) {
          ODRDiagError(FirstField->getLocation(), FirstField->getSourceRange(),
                       FieldTypeName)
              << FirstII << FirstType;
          ODRDiagNote(SecondField->getLocation(), SecondField->getSourceRange(),
                      FieldTypeName)
              << SecondII << SecondType;

          Diagnosed = true;
          break;
        }

        const bool IsFirstBitField = FirstField->isBitField();
        const bool IsSecondBitField = SecondField->isBitField();
        if (IsFirstBitField != IsSecondBitField) {
          ODRDiagError(FirstField->getLocation(), FirstField->getSourceRange(),
                       FieldSingleBitField)
              << FirstII << IsFirstBitField;
          ODRDiagNote(SecondField->getLocation(), SecondField->getSourceRange(),
                      FieldSingleBitField)
              << SecondII << IsSecondBitField;
          Diagnosed = true;
          break;
        }

        if (IsFirstBitField && IsSecondBitField) {
          ODRDiagError(FirstField->getLocation(), FirstField->getSourceRange(),
                       FieldDifferentWidthBitField)
              << FirstII << FirstField->getBitWidth()->getSourceRange();
          ODRDiagNote(SecondField->getLocation(), SecondField->getSourceRange(),
                      FieldDifferentWidthBitField)
              << SecondII << SecondField->getBitWidth()->getSourceRange();
          Diagnosed = true;
          break;
        }

        const bool IsFirstMutable = FirstField->isMutable();
        const bool IsSecondMutable = SecondField->isMutable();
        if (IsFirstMutable != IsSecondMutable) {
          ODRDiagError(FirstField->getLocation(), FirstField->getSourceRange(),
                       FieldSingleMutable)
              << FirstII << IsFirstMutable;
          ODRDiagNote(SecondField->getLocation(), SecondField->getSourceRange(),
                      FieldSingleMutable)
              << SecondII << IsSecondMutable;
          Diagnosed = true;
          break;
        }

        const Expr *FirstInitializer = FirstField->getInClassInitializer();
        const Expr *SecondInitializer = SecondField->getInClassInitializer();
        if ((!FirstInitializer && SecondInitializer) ||
            (FirstInitializer && !SecondInitializer)) {
          ODRDiagError(FirstField->getLocation(), FirstField->getSourceRange(),
                       FieldSingleInitializer)
              << FirstII << (FirstInitializer != nullptr);
          ODRDiagNote(SecondField->getLocation(), SecondField->getSourceRange(),
                      FieldSingleInitializer)
              << SecondII << (SecondInitializer != nullptr);
          Diagnosed = true;
          break;
        }

        if (FirstInitializer && SecondInitializer) {
          unsigned FirstInitHash = ComputeODRHash(FirstInitializer);
          unsigned SecondInitHash = ComputeODRHash(SecondInitializer);
          if (FirstInitHash != SecondInitHash) {
            ODRDiagError(FirstField->getLocation(),
                         FirstField->getSourceRange(),
                         FieldDifferentInitializers)
                << FirstII << FirstInitializer->getSourceRange();
            ODRDiagNote(SecondField->getLocation(),
                        SecondField->getSourceRange(),
                        FieldDifferentInitializers)
                << SecondII << SecondInitializer->getSourceRange();
            Diagnosed = true;
            break;
          }
        }

        break;
      }
      case CXXMethod: {
        enum {
          DiagMethod,
          DiagConstructor,
          DiagDestructor,
        } FirstMethodType,
            SecondMethodType;
        auto GetMethodTypeForDiagnostics = [](const CXXMethodDecl* D) {
          if (isa<CXXConstructorDecl>(D)) return DiagConstructor;
          if (isa<CXXDestructorDecl>(D)) return DiagDestructor;
          return DiagMethod;
        };
        const CXXMethodDecl *FirstMethod = cast<CXXMethodDecl>(FirstDecl);
        const CXXMethodDecl *SecondMethod = cast<CXXMethodDecl>(SecondDecl);
        FirstMethodType = GetMethodTypeForDiagnostics(FirstMethod);
        SecondMethodType = GetMethodTypeForDiagnostics(SecondMethod);
        auto FirstName = FirstMethod->getDeclName();
        auto SecondName = SecondMethod->getDeclName();
        if (FirstMethodType != SecondMethodType || FirstName != SecondName) {
          ODRDiagError(FirstMethod->getLocation(),
                       FirstMethod->getSourceRange(), MethodName)
              << FirstMethodType << FirstName;
          ODRDiagNote(SecondMethod->getLocation(),
                      SecondMethod->getSourceRange(), MethodName)
              << SecondMethodType << SecondName;

          Diagnosed = true;
          break;
        }

        const bool FirstDeleted = FirstMethod->isDeletedAsWritten();
        const bool SecondDeleted = SecondMethod->isDeletedAsWritten();
        if (FirstDeleted != SecondDeleted) {
          ODRDiagError(FirstMethod->getLocation(),
                       FirstMethod->getSourceRange(), MethodDeleted)
              << FirstMethodType << FirstName << FirstDeleted;

          ODRDiagNote(SecondMethod->getLocation(),
                      SecondMethod->getSourceRange(), MethodDeleted)
              << SecondMethodType << SecondName << SecondDeleted;
          Diagnosed = true;
          break;
        }

        const bool FirstDefaulted = FirstMethod->isExplicitlyDefaulted();
        const bool SecondDefaulted = SecondMethod->isExplicitlyDefaulted();
        if (FirstDefaulted != SecondDefaulted) {
          ODRDiagError(FirstMethod->getLocation(),
                       FirstMethod->getSourceRange(), MethodDefaulted)
              << FirstMethodType << FirstName << FirstDefaulted;

          ODRDiagNote(SecondMethod->getLocation(),
                      SecondMethod->getSourceRange(), MethodDefaulted)
              << SecondMethodType << SecondName << SecondDefaulted;
          Diagnosed = true;
          break;
        }

        const bool FirstVirtual = FirstMethod->isVirtualAsWritten();
        const bool SecondVirtual = SecondMethod->isVirtualAsWritten();
        const bool FirstPure = FirstMethod->isPure();
        const bool SecondPure = SecondMethod->isPure();
        if ((FirstVirtual || SecondVirtual) &&
            (FirstVirtual != SecondVirtual || FirstPure != SecondPure)) {
          ODRDiagError(FirstMethod->getLocation(),
                       FirstMethod->getSourceRange(), MethodVirtual)
              << FirstMethodType << FirstName << FirstPure << FirstVirtual;
          ODRDiagNote(SecondMethod->getLocation(),
                      SecondMethod->getSourceRange(), MethodVirtual)
              << SecondMethodType << SecondName << SecondPure << SecondVirtual;
          Diagnosed = true;
          break;
        }

        // CXXMethodDecl::isStatic uses the canonical Decl.  With Decl merging,
        // FirstDecl is the canonical Decl of SecondDecl, so the storage
        // class needs to be checked instead.
        const auto FirstStorage = FirstMethod->getStorageClass();
        const auto SecondStorage = SecondMethod->getStorageClass();
        const bool FirstStatic = FirstStorage == SC_Static;
        const bool SecondStatic = SecondStorage == SC_Static;
        if (FirstStatic != SecondStatic) {
          ODRDiagError(FirstMethod->getLocation(),
                       FirstMethod->getSourceRange(), MethodStatic)
              << FirstMethodType << FirstName << FirstStatic;
          ODRDiagNote(SecondMethod->getLocation(),
                      SecondMethod->getSourceRange(), MethodStatic)
              << SecondMethodType << SecondName << SecondStatic;
          Diagnosed = true;
          break;
        }

        const bool FirstVolatile = FirstMethod->isVolatile();
        const bool SecondVolatile = SecondMethod->isVolatile();
        if (FirstVolatile != SecondVolatile) {
          ODRDiagError(FirstMethod->getLocation(),
                       FirstMethod->getSourceRange(), MethodVolatile)
              << FirstMethodType << FirstName << FirstVolatile;
          ODRDiagNote(SecondMethod->getLocation(),
                      SecondMethod->getSourceRange(), MethodVolatile)
              << SecondMethodType << SecondName << SecondVolatile;
          Diagnosed = true;
          break;
        }

        const bool FirstConst = FirstMethod->isConst();
        const bool SecondConst = SecondMethod->isConst();
        if (FirstConst != SecondConst) {
          ODRDiagError(FirstMethod->getLocation(),
                       FirstMethod->getSourceRange(), MethodConst)
              << FirstMethodType << FirstName << FirstConst;
          ODRDiagNote(SecondMethod->getLocation(),
                      SecondMethod->getSourceRange(), MethodConst)
              << SecondMethodType << SecondName << SecondConst;
          Diagnosed = true;
          break;
        }

        const bool FirstInline = FirstMethod->isInlineSpecified();
        const bool SecondInline = SecondMethod->isInlineSpecified();
        if (FirstInline != SecondInline) {
          ODRDiagError(FirstMethod->getLocation(),
                       FirstMethod->getSourceRange(), MethodInline)
              << FirstMethodType << FirstName << FirstInline;
          ODRDiagNote(SecondMethod->getLocation(),
                      SecondMethod->getSourceRange(), MethodInline)
              << SecondMethodType << SecondName << SecondInline;
          Diagnosed = true;
          break;
        }

        const unsigned FirstNumParameters = FirstMethod->param_size();
        const unsigned SecondNumParameters = SecondMethod->param_size();
        if (FirstNumParameters != SecondNumParameters) {
          ODRDiagError(FirstMethod->getLocation(),
                       FirstMethod->getSourceRange(), MethodNumberParameters)
              << FirstMethodType << FirstName << FirstNumParameters;
          ODRDiagNote(SecondMethod->getLocation(),
                      SecondMethod->getSourceRange(), MethodNumberParameters)
              << SecondMethodType << SecondName << SecondNumParameters;
          Diagnosed = true;
          break;
        }

        // Need this status boolean to know when break out of the switch.
        bool ParameterMismatch = false;
        for (unsigned I = 0; I < FirstNumParameters; ++I) {
          const ParmVarDecl *FirstParam = FirstMethod->getParamDecl(I);
          const ParmVarDecl *SecondParam = SecondMethod->getParamDecl(I);

          QualType FirstParamType = FirstParam->getType();
          QualType SecondParamType = SecondParam->getType();
          if (FirstParamType != SecondParamType &&
              ComputeQualTypeODRHash(FirstParamType) !=
                  ComputeQualTypeODRHash(SecondParamType)) {
            if (const DecayedType *ParamDecayedType =
                    FirstParamType->getAs<DecayedType>()) {
              ODRDiagError(FirstMethod->getLocation(),
                           FirstMethod->getSourceRange(), MethodParameterType)
                  << FirstMethodType << FirstName << (I + 1) << FirstParamType
                  << true << ParamDecayedType->getOriginalType();
            } else {
              ODRDiagError(FirstMethod->getLocation(),
                           FirstMethod->getSourceRange(), MethodParameterType)
                  << FirstMethodType << FirstName << (I + 1) << FirstParamType
                  << false;
            }

            if (const DecayedType *ParamDecayedType =
                    SecondParamType->getAs<DecayedType>()) {
              ODRDiagNote(SecondMethod->getLocation(),
                          SecondMethod->getSourceRange(), MethodParameterType)
                  << SecondMethodType << SecondName << (I + 1)
                  << SecondParamType << true
                  << ParamDecayedType->getOriginalType();
            } else {
              ODRDiagNote(SecondMethod->getLocation(),
                          SecondMethod->getSourceRange(), MethodParameterType)
                  << SecondMethodType << SecondName << (I + 1)
                  << SecondParamType << false;
            }
            ParameterMismatch = true;
            break;
          }

          DeclarationName FirstParamName = FirstParam->getDeclName();
          DeclarationName SecondParamName = SecondParam->getDeclName();
          if (FirstParamName != SecondParamName) {
            ODRDiagError(FirstMethod->getLocation(),
                         FirstMethod->getSourceRange(), MethodParameterName)
                << FirstMethodType << FirstName << (I + 1) << FirstParamName;
            ODRDiagNote(SecondMethod->getLocation(),
                        SecondMethod->getSourceRange(), MethodParameterName)
                << SecondMethodType << SecondName << (I + 1) << SecondParamName;
            ParameterMismatch = true;
            break;
          }

          const Expr *FirstInit = FirstParam->getInit();
          const Expr *SecondInit = SecondParam->getInit();
          if ((FirstInit == nullptr) != (SecondInit == nullptr)) {
            ODRDiagError(FirstMethod->getLocation(),
                         FirstMethod->getSourceRange(),
                         MethodParameterSingleDefaultArgument)
                << FirstMethodType << FirstName << (I + 1)
                << (FirstInit == nullptr)
                << (FirstInit ? FirstInit->getSourceRange() : SourceRange());
            ODRDiagNote(SecondMethod->getLocation(),
                        SecondMethod->getSourceRange(),
                        MethodParameterSingleDefaultArgument)
                << SecondMethodType << SecondName << (I + 1)
                << (SecondInit == nullptr)
                << (SecondInit ? SecondInit->getSourceRange() : SourceRange());
            ParameterMismatch = true;
            break;
          }

          if (FirstInit && SecondInit &&
              ComputeODRHash(FirstInit) != ComputeODRHash(SecondInit)) {
            ODRDiagError(FirstMethod->getLocation(),
                         FirstMethod->getSourceRange(),
                         MethodParameterDifferentDefaultArgument)
                << FirstMethodType << FirstName << (I + 1)
                << FirstInit->getSourceRange();
            ODRDiagNote(SecondMethod->getLocation(),
                        SecondMethod->getSourceRange(),
                        MethodParameterDifferentDefaultArgument)
                << SecondMethodType << SecondName << (I + 1)
                << SecondInit->getSourceRange();
            ParameterMismatch = true;
            break;

          }
        }

        if (ParameterMismatch) {
          Diagnosed = true;
          break;
        }

        const auto *FirstTemplateArgs =
            FirstMethod->getTemplateSpecializationArgs();
        const auto *SecondTemplateArgs =
            SecondMethod->getTemplateSpecializationArgs();

        if ((FirstTemplateArgs && !SecondTemplateArgs) ||
            (!FirstTemplateArgs && SecondTemplateArgs)) {
          ODRDiagError(FirstMethod->getLocation(),
                       FirstMethod->getSourceRange(), MethodNoTemplateArguments)
              << FirstMethodType << FirstName << (FirstTemplateArgs != nullptr);
          ODRDiagNote(SecondMethod->getLocation(),
                      SecondMethod->getSourceRange(), MethodNoTemplateArguments)
              << SecondMethodType << SecondName
              << (SecondTemplateArgs != nullptr);

          Diagnosed = true;
          break;
        }

        if (FirstTemplateArgs && SecondTemplateArgs) {
          // Remove pack expansions from argument list.
          auto ExpandTemplateArgumentList =
              [](const TemplateArgumentList *TAL) {
                llvm::SmallVector<const TemplateArgument *, 8> ExpandedList;
                for (const TemplateArgument &TA : TAL->asArray()) {
                  if (TA.getKind() != TemplateArgument::Pack) {
                    ExpandedList.push_back(&TA);
                    continue;
                  }
                  for (const TemplateArgument &PackTA : TA.getPackAsArray()) {
                    ExpandedList.push_back(&PackTA);
                  }
                }
                return ExpandedList;
              };
          llvm::SmallVector<const TemplateArgument *, 8> FirstExpandedList =
              ExpandTemplateArgumentList(FirstTemplateArgs);
          llvm::SmallVector<const TemplateArgument *, 8> SecondExpandedList =
              ExpandTemplateArgumentList(SecondTemplateArgs);

          if (FirstExpandedList.size() != SecondExpandedList.size()) {
            ODRDiagError(FirstMethod->getLocation(),
                         FirstMethod->getSourceRange(),
                         MethodDifferentNumberTemplateArguments)
                << FirstMethodType << FirstName
                << (unsigned)FirstExpandedList.size();
            ODRDiagNote(SecondMethod->getLocation(),
                        SecondMethod->getSourceRange(),
                        MethodDifferentNumberTemplateArguments)
                << SecondMethodType << SecondName
                << (unsigned)SecondExpandedList.size();

            Diagnosed = true;
            break;
          }

          bool TemplateArgumentMismatch = false;
          for (unsigned i = 0, e = FirstExpandedList.size(); i != e; ++i) {
            const TemplateArgument &FirstTA = *FirstExpandedList[i],
                                   &SecondTA = *SecondExpandedList[i];
            if (ComputeTemplateArgumentODRHash(FirstTA) ==
                ComputeTemplateArgumentODRHash(SecondTA)) {
              continue;
            }

            ODRDiagError(FirstMethod->getLocation(),
                         FirstMethod->getSourceRange(),
                         MethodDifferentTemplateArgument)
                << FirstMethodType << FirstName << FirstTA << i + 1;
            ODRDiagNote(SecondMethod->getLocation(),
                        SecondMethod->getSourceRange(),
                        MethodDifferentTemplateArgument)
                << SecondMethodType << SecondName << SecondTA << i + 1;

            TemplateArgumentMismatch = true;
            break;
          }

          if (TemplateArgumentMismatch) {
            Diagnosed = true;
            break;
          }
        }

        // Compute the hash of the method as if it has no body.
        auto ComputeCXXMethodODRHash = [&Hash](const CXXMethodDecl *D) {
          Hash.clear();
          Hash.AddFunctionDecl(D, true /*SkipBody*/);
          return Hash.CalculateHash();
        };

        // Compare the hash generated to the hash stored.  A difference means
        // that a body was present in the original source.  Due to merging,
        // the stardard way of detecting a body will not work.
        const bool HasFirstBody =
            ComputeCXXMethodODRHash(FirstMethod) != FirstMethod->getODRHash();
        const bool HasSecondBody =
            ComputeCXXMethodODRHash(SecondMethod) != SecondMethod->getODRHash();

        if (HasFirstBody != HasSecondBody) {
          ODRDiagError(FirstMethod->getLocation(),
                       FirstMethod->getSourceRange(), MethodSingleBody)
              << FirstMethodType << FirstName << HasFirstBody;
          ODRDiagNote(SecondMethod->getLocation(),
                      SecondMethod->getSourceRange(), MethodSingleBody)
              << SecondMethodType << SecondName << HasSecondBody;
          Diagnosed = true;
          break;
        }

        if (HasFirstBody && HasSecondBody) {
          ODRDiagError(FirstMethod->getLocation(),
                       FirstMethod->getSourceRange(), MethodDifferentBody)
              << FirstMethodType << FirstName;
          ODRDiagNote(SecondMethod->getLocation(),
                      SecondMethod->getSourceRange(), MethodDifferentBody)
              << SecondMethodType << SecondName;
          Diagnosed = true;
          break;
        }

        break;
      }
      case TypeAlias:
      case TypeDef: {
        TypedefNameDecl *FirstTD = cast<TypedefNameDecl>(FirstDecl);
        TypedefNameDecl *SecondTD = cast<TypedefNameDecl>(SecondDecl);
        auto FirstName = FirstTD->getDeclName();
        auto SecondName = SecondTD->getDeclName();
        if (FirstName != SecondName) {
          ODRDiagError(FirstTD->getLocation(), FirstTD->getSourceRange(),
                       TypedefName)
              << (FirstDiffType == TypeAlias) << FirstName;
          ODRDiagNote(SecondTD->getLocation(), SecondTD->getSourceRange(),
                      TypedefName)
              << (FirstDiffType == TypeAlias) << SecondName;
          Diagnosed = true;
          break;
        }

        QualType FirstType = FirstTD->getUnderlyingType();
        QualType SecondType = SecondTD->getUnderlyingType();
        if (ComputeQualTypeODRHash(FirstType) !=
            ComputeQualTypeODRHash(SecondType)) {
          ODRDiagError(FirstTD->getLocation(), FirstTD->getSourceRange(),
                       TypedefType)
              << (FirstDiffType == TypeAlias) << FirstName << FirstType;
          ODRDiagNote(SecondTD->getLocation(), SecondTD->getSourceRange(),
                      TypedefType)
              << (FirstDiffType == TypeAlias) << SecondName << SecondType;
          Diagnosed = true;
          break;
        }
        break;
      }
      case Var: {
        VarDecl *FirstVD = cast<VarDecl>(FirstDecl);
        VarDecl *SecondVD = cast<VarDecl>(SecondDecl);
        auto FirstName = FirstVD->getDeclName();
        auto SecondName = SecondVD->getDeclName();
        if (FirstName != SecondName) {
          ODRDiagError(FirstVD->getLocation(), FirstVD->getSourceRange(),
                       VarName)
              << FirstName;
          ODRDiagNote(SecondVD->getLocation(), SecondVD->getSourceRange(),
                      VarName)
              << SecondName;
          Diagnosed = true;
          break;
        }

        QualType FirstType = FirstVD->getType();
        QualType SecondType = SecondVD->getType();
        if (ComputeQualTypeODRHash(FirstType) !=
                        ComputeQualTypeODRHash(SecondType)) {
          ODRDiagError(FirstVD->getLocation(), FirstVD->getSourceRange(),
                       VarType)
              << FirstName << FirstType;
          ODRDiagNote(SecondVD->getLocation(), SecondVD->getSourceRange(),
                      VarType)
              << SecondName << SecondType;
          Diagnosed = true;
          break;
        }

        const Expr *FirstInit = FirstVD->getInit();
        const Expr *SecondInit = SecondVD->getInit();
        if ((FirstInit == nullptr) != (SecondInit == nullptr)) {
          ODRDiagError(FirstVD->getLocation(), FirstVD->getSourceRange(),
                       VarSingleInitializer)
              << FirstName << (FirstInit == nullptr)
              << (FirstInit ? FirstInit->getSourceRange(): SourceRange());
          ODRDiagNote(SecondVD->getLocation(), SecondVD->getSourceRange(),
                      VarSingleInitializer)
              << SecondName << (SecondInit == nullptr)
              << (SecondInit ? SecondInit->getSourceRange() : SourceRange());
          Diagnosed = true;
          break;
        }

        if (FirstInit && SecondInit &&
            ComputeODRHash(FirstInit) != ComputeODRHash(SecondInit)) {
          ODRDiagError(FirstVD->getLocation(), FirstVD->getSourceRange(),
                       VarDifferentInitializer)
              << FirstName << FirstInit->getSourceRange();
          ODRDiagNote(SecondVD->getLocation(), SecondVD->getSourceRange(),
                      VarDifferentInitializer)
              << SecondName << SecondInit->getSourceRange();
          Diagnosed = true;
          break;
        }

        const bool FirstIsConstexpr = FirstVD->isConstexpr();
        const bool SecondIsConstexpr = SecondVD->isConstexpr();
        if (FirstIsConstexpr != SecondIsConstexpr) {
          ODRDiagError(FirstVD->getLocation(), FirstVD->getSourceRange(),
                       VarConstexpr)
              << FirstName << FirstIsConstexpr;
          ODRDiagNote(SecondVD->getLocation(), SecondVD->getSourceRange(),
                      VarConstexpr)
              << SecondName << SecondIsConstexpr;
          Diagnosed = true;
          break;
        }
        break;
      }
      case Friend: {
        FriendDecl *FirstFriend = cast<FriendDecl>(FirstDecl);
        FriendDecl *SecondFriend = cast<FriendDecl>(SecondDecl);

        NamedDecl *FirstND = FirstFriend->getFriendDecl();
        NamedDecl *SecondND = SecondFriend->getFriendDecl();

        TypeSourceInfo *FirstTSI = FirstFriend->getFriendType();
        TypeSourceInfo *SecondTSI = SecondFriend->getFriendType();

        if (FirstND && SecondND) {
          ODRDiagError(FirstFriend->getFriendLoc(),
                       FirstFriend->getSourceRange(), FriendFunction)
              << FirstND;
          ODRDiagNote(SecondFriend->getFriendLoc(),
                      SecondFriend->getSourceRange(), FriendFunction)
              << SecondND;

          Diagnosed = true;
          break;
        }

        if (FirstTSI && SecondTSI) {
          QualType FirstFriendType = FirstTSI->getType();
          QualType SecondFriendType = SecondTSI->getType();
          assert(ComputeQualTypeODRHash(FirstFriendType) !=
                 ComputeQualTypeODRHash(SecondFriendType));
          ODRDiagError(FirstFriend->getFriendLoc(),
                       FirstFriend->getSourceRange(), FriendType)
              << FirstFriendType;
          ODRDiagNote(SecondFriend->getFriendLoc(),
                      SecondFriend->getSourceRange(), FriendType)
              << SecondFriendType;
          Diagnosed = true;
          break;
        }

        ODRDiagError(FirstFriend->getFriendLoc(), FirstFriend->getSourceRange(),
                     FriendTypeFunction)
            << (FirstTSI == nullptr);
        ODRDiagNote(SecondFriend->getFriendLoc(),
                    SecondFriend->getSourceRange(), FriendTypeFunction)
            << (SecondTSI == nullptr);

        Diagnosed = true;
        break;
      }
      case FunctionTemplate: {
        FunctionTemplateDecl *FirstTemplate =
            cast<FunctionTemplateDecl>(FirstDecl);
        FunctionTemplateDecl *SecondTemplate =
            cast<FunctionTemplateDecl>(SecondDecl);

        TemplateParameterList *FirstTPL =
            FirstTemplate->getTemplateParameters();
        TemplateParameterList *SecondTPL =
            SecondTemplate->getTemplateParameters();

        if (FirstTPL->size() != SecondTPL->size()) {
          ODRDiagError(FirstTemplate->getLocation(),
                       FirstTemplate->getSourceRange(),
                       FunctionTemplateDifferentNumberParameters)
              << FirstTemplate << FirstTPL->size();
          ODRDiagNote(SecondTemplate->getLocation(),
                      SecondTemplate->getSourceRange(),
                      FunctionTemplateDifferentNumberParameters)
              << SecondTemplate  << SecondTPL->size();

          Diagnosed = true;
          break;
        }

        bool ParameterMismatch = false;
        for (unsigned i = 0, e = FirstTPL->size(); i != e; ++i) {
          NamedDecl *FirstParam = FirstTPL->getParam(i);
          NamedDecl *SecondParam = SecondTPL->getParam(i);

          if (FirstParam->getKind() != SecondParam->getKind()) {
            enum {
              TemplateTypeParameter,
              NonTypeTemplateParameter,
              TemplateTemplateParameter,
            };
            auto GetParamType = [](NamedDecl *D) {
              switch (D->getKind()) {
                default:
                  llvm_unreachable("Unexpected template parameter type");
                case Decl::TemplateTypeParm:
                  return TemplateTypeParameter;
                case Decl::NonTypeTemplateParm:
                  return NonTypeTemplateParameter;
                case Decl::TemplateTemplateParm:
                  return TemplateTemplateParameter;
              }
            };

            ODRDiagError(FirstTemplate->getLocation(),
                         FirstTemplate->getSourceRange(),
                         FunctionTemplateParameterDifferentKind)
                << FirstTemplate << (i + 1) << GetParamType(FirstParam);
            ODRDiagNote(SecondTemplate->getLocation(),
                        SecondTemplate->getSourceRange(),
                        FunctionTemplateParameterDifferentKind)
                << SecondTemplate << (i + 1) << GetParamType(SecondParam);

            ParameterMismatch = true;
            break;
          }

          if (FirstParam->getName() != SecondParam->getName()) {
            ODRDiagError(FirstTemplate->getLocation(),
                         FirstTemplate->getSourceRange(),
                         FunctionTemplateParameterName)
                << FirstTemplate << (i + 1) << (bool)FirstParam->getIdentifier()
                << FirstParam;
            ODRDiagNote(SecondTemplate->getLocation(),
                        SecondTemplate->getSourceRange(),
                        FunctionTemplateParameterName)
                << SecondTemplate << (i + 1)
                << (bool)SecondParam->getIdentifier() << SecondParam;
            ParameterMismatch = true;
            break;
          }

          if (isa<TemplateTypeParmDecl>(FirstParam) &&
              isa<TemplateTypeParmDecl>(SecondParam)) {
            TemplateTypeParmDecl *FirstTTPD =
                cast<TemplateTypeParmDecl>(FirstParam);
            TemplateTypeParmDecl *SecondTTPD =
                cast<TemplateTypeParmDecl>(SecondParam);
            bool HasFirstDefaultArgument =
                FirstTTPD->hasDefaultArgument() &&
                !FirstTTPD->defaultArgumentWasInherited();
            bool HasSecondDefaultArgument =
                SecondTTPD->hasDefaultArgument() &&
                !SecondTTPD->defaultArgumentWasInherited();
            if (HasFirstDefaultArgument != HasSecondDefaultArgument) {
              ODRDiagError(FirstTemplate->getLocation(),
                           FirstTemplate->getSourceRange(),
                           FunctionTemplateParameterSingleDefaultArgument)
                  << FirstTemplate << (i + 1) << HasFirstDefaultArgument;
              ODRDiagNote(SecondTemplate->getLocation(),
                          SecondTemplate->getSourceRange(),
                          FunctionTemplateParameterSingleDefaultArgument)
                  << SecondTemplate << (i + 1) << HasSecondDefaultArgument;
              ParameterMismatch = true;
              break;
            }

            if (HasFirstDefaultArgument && HasSecondDefaultArgument) {
              QualType FirstType = FirstTTPD->getDefaultArgument();
              QualType SecondType = SecondTTPD->getDefaultArgument();
              if (ComputeQualTypeODRHash(FirstType) !=
                  ComputeQualTypeODRHash(SecondType)) {
                ODRDiagError(FirstTemplate->getLocation(),
                             FirstTemplate->getSourceRange(),
                             FunctionTemplateParameterDifferentDefaultArgument)
                    << FirstTemplate << (i + 1) << FirstType;
                ODRDiagNote(SecondTemplate->getLocation(),
                            SecondTemplate->getSourceRange(),
                            FunctionTemplateParameterDifferentDefaultArgument)
                    << SecondTemplate << (i + 1) << SecondType;
                ParameterMismatch = true;
                break;
              }
            }

            if (FirstTTPD->isParameterPack() !=
                SecondTTPD->isParameterPack()) {
              ODRDiagError(FirstTemplate->getLocation(),
                           FirstTemplate->getSourceRange(),
                           FunctionTemplatePackParameter)
                  << FirstTemplate << (i + 1) << FirstTTPD->isParameterPack();
              ODRDiagNote(SecondTemplate->getLocation(),
                          SecondTemplate->getSourceRange(),
                          FunctionTemplatePackParameter)
                  << SecondTemplate << (i + 1) << SecondTTPD->isParameterPack();
              ParameterMismatch = true;
              break;
            }
          }

          if (isa<TemplateTemplateParmDecl>(FirstParam) &&
              isa<TemplateTemplateParmDecl>(SecondParam)) {
            TemplateTemplateParmDecl *FirstTTPD =
                cast<TemplateTemplateParmDecl>(FirstParam);
            TemplateTemplateParmDecl *SecondTTPD =
                cast<TemplateTemplateParmDecl>(SecondParam);

            TemplateParameterList *FirstTPL =
                FirstTTPD->getTemplateParameters();
            TemplateParameterList *SecondTPL =
                SecondTTPD->getTemplateParameters();

            if (ComputeTemplateParameterListODRHash(FirstTPL) !=
                ComputeTemplateParameterListODRHash(SecondTPL)) {
              ODRDiagError(FirstTemplate->getLocation(),
                           FirstTemplate->getSourceRange(),
                           FunctionTemplateParameterDifferentType)
                  << FirstTemplate << (i + 1);
              ODRDiagNote(SecondTemplate->getLocation(),
                          SecondTemplate->getSourceRange(),
                          FunctionTemplateParameterDifferentType)
                  << SecondTemplate << (i + 1);
              ParameterMismatch = true;
              break;
            }

            bool HasFirstDefaultArgument =
                FirstTTPD->hasDefaultArgument() &&
                !FirstTTPD->defaultArgumentWasInherited();
            bool HasSecondDefaultArgument =
                SecondTTPD->hasDefaultArgument() &&
                !SecondTTPD->defaultArgumentWasInherited();
            if (HasFirstDefaultArgument != HasSecondDefaultArgument) {
              ODRDiagError(FirstTemplate->getLocation(),
                           FirstTemplate->getSourceRange(),
                           FunctionTemplateParameterSingleDefaultArgument)
                  << FirstTemplate << (i + 1) << HasFirstDefaultArgument;
              ODRDiagNote(SecondTemplate->getLocation(),
                          SecondTemplate->getSourceRange(),
                          FunctionTemplateParameterSingleDefaultArgument)
                  << SecondTemplate << (i + 1) << HasSecondDefaultArgument;
              ParameterMismatch = true;
              break;
            }

            if (HasFirstDefaultArgument && HasSecondDefaultArgument) {
              TemplateArgument FirstTA =
                  FirstTTPD->getDefaultArgument().getArgument();
              TemplateArgument SecondTA =
                  SecondTTPD->getDefaultArgument().getArgument();
              if (ComputeTemplateArgumentODRHash(FirstTA) !=
                  ComputeTemplateArgumentODRHash(SecondTA)) {
                ODRDiagError(FirstTemplate->getLocation(),
                             FirstTemplate->getSourceRange(),
                             FunctionTemplateParameterDifferentDefaultArgument)
                    << FirstTemplate << (i + 1) << FirstTA;
                ODRDiagNote(SecondTemplate->getLocation(),
                            SecondTemplate->getSourceRange(),
                            FunctionTemplateParameterDifferentDefaultArgument)
                    << SecondTemplate << (i + 1) << SecondTA;
                ParameterMismatch = true;
                break;
              }
            }

            if (FirstTTPD->isParameterPack() !=
                SecondTTPD->isParameterPack()) {
              ODRDiagError(FirstTemplate->getLocation(),
                           FirstTemplate->getSourceRange(),
                           FunctionTemplatePackParameter)
                  << FirstTemplate << (i + 1) << FirstTTPD->isParameterPack();
              ODRDiagNote(SecondTemplate->getLocation(),
                          SecondTemplate->getSourceRange(),
                          FunctionTemplatePackParameter)
                  << SecondTemplate << (i + 1) << SecondTTPD->isParameterPack();
              ParameterMismatch = true;
              break;
            }
          }

          if (isa<NonTypeTemplateParmDecl>(FirstParam) &&
              isa<NonTypeTemplateParmDecl>(SecondParam)) {
            NonTypeTemplateParmDecl *FirstNTTPD =
                cast<NonTypeTemplateParmDecl>(FirstParam);
            NonTypeTemplateParmDecl *SecondNTTPD =
                cast<NonTypeTemplateParmDecl>(SecondParam);

            QualType FirstType = FirstNTTPD->getType();
            QualType SecondType = SecondNTTPD->getType();
            if (ComputeQualTypeODRHash(FirstType) !=
                ComputeQualTypeODRHash(SecondType)) {
              ODRDiagError(FirstTemplate->getLocation(),
                           FirstTemplate->getSourceRange(),
                           FunctionTemplateParameterDifferentType)
                  << FirstTemplate << (i + 1);
              ODRDiagNote(SecondTemplate->getLocation(),
                          SecondTemplate->getSourceRange(),
                          FunctionTemplateParameterDifferentType)
                  << SecondTemplate << (i + 1);
              ParameterMismatch = true;
              break;
            }

            bool HasFirstDefaultArgument =
                FirstNTTPD->hasDefaultArgument() &&
                !FirstNTTPD->defaultArgumentWasInherited();
            bool HasSecondDefaultArgument =
                SecondNTTPD->hasDefaultArgument() &&
                !SecondNTTPD->defaultArgumentWasInherited();
            if (HasFirstDefaultArgument != HasSecondDefaultArgument) {
              ODRDiagError(FirstTemplate->getLocation(),
                           FirstTemplate->getSourceRange(),
                           FunctionTemplateParameterSingleDefaultArgument)
                  << FirstTemplate << (i + 1) << HasFirstDefaultArgument;
              ODRDiagNote(SecondTemplate->getLocation(),
                          SecondTemplate->getSourceRange(),
                          FunctionTemplateParameterSingleDefaultArgument)
                  << SecondTemplate << (i + 1) << HasSecondDefaultArgument;
              ParameterMismatch = true;
              break;
            }

            if (HasFirstDefaultArgument && HasSecondDefaultArgument) {
              Expr *FirstDefaultArgument = FirstNTTPD->getDefaultArgument();
              Expr *SecondDefaultArgument = SecondNTTPD->getDefaultArgument();
              if (ComputeODRHash(FirstDefaultArgument) !=
                  ComputeODRHash(SecondDefaultArgument)) {
                ODRDiagError(FirstTemplate->getLocation(),
                             FirstTemplate->getSourceRange(),
                             FunctionTemplateParameterDifferentDefaultArgument)
                    << FirstTemplate << (i + 1)
                    << TemplateArgument(FirstDefaultArgument,
                                        TemplateArgument::Expression);
                ODRDiagNote(SecondTemplate->getLocation(),
                            SecondTemplate->getSourceRange(),
                            FunctionTemplateParameterDifferentDefaultArgument)
                    << SecondTemplate << (i + 1)
                    << TemplateArgument(SecondDefaultArgument,
                                        TemplateArgument::Expression);
                ParameterMismatch = true;
                break;
              }
            }

            if (FirstNTTPD->isParameterPack() !=
                SecondNTTPD->isParameterPack()) {
              ODRDiagError(FirstTemplate->getLocation(),
                           FirstTemplate->getSourceRange(),
                           FunctionTemplatePackParameter)
                  << FirstTemplate << (i + 1) << FirstNTTPD->isParameterPack();
              ODRDiagNote(SecondTemplate->getLocation(),
                          SecondTemplate->getSourceRange(),
                          FunctionTemplatePackParameter)
                  << SecondTemplate << (i + 1)
                  << SecondNTTPD->isParameterPack();
              ParameterMismatch = true;
              break;
            }
          }
        }

        if (ParameterMismatch) {
          Diagnosed = true;
          break;
        }

        break;
      }
      }

      if (Diagnosed)
        continue;

      Diag(FirstDecl->getLocation(),
           diag::err_module_odr_violation_mismatch_decl_unknown)
          << FirstRecord << FirstModule.empty() << FirstModule << FirstDiffType
          << FirstDecl->getSourceRange();
      Diag(SecondDecl->getLocation(),
           diag::note_module_odr_violation_mismatch_decl_unknown)
          << SecondModule << FirstDiffType << SecondDecl->getSourceRange();
      Diagnosed = true;
    }

    if (!Diagnosed) {
      // All definitions are updates to the same declaration. This happens if a
      // module instantiates the declaration of a class template specialization
      // and two or more other modules instantiate its definition.
      //
      // FIXME: Indicate which modules had instantiations of this definition.
      // FIXME: How can this even happen?
      Diag(Merge.first->getLocation(),
           diag::err_module_odr_violation_different_instantiations)
        << Merge.first;
    }
  }

  // Issue ODR failures diagnostics for functions.
  for (auto &Merge : FunctionOdrMergeFailures) {
    enum ODRFunctionDifference {
      ReturnType,
      ParameterName,
      ParameterType,
      ParameterSingleDefaultArgument,
      ParameterDifferentDefaultArgument,
      FunctionBody,
    };

    FunctionDecl *FirstFunction = Merge.first;
    std::string FirstModule = getOwningModuleNameForDiagnostic(FirstFunction);

    bool Diagnosed = false;
    for (auto &SecondFunction : Merge.second) {

      if (FirstFunction == SecondFunction)
        continue;

      std::string SecondModule =
          getOwningModuleNameForDiagnostic(SecondFunction);

      auto ODRDiagError = [FirstFunction, &FirstModule,
                           this](SourceLocation Loc, SourceRange Range,
                                 ODRFunctionDifference DiffType) {
        return Diag(Loc, diag::err_module_odr_violation_function)
               << FirstFunction << FirstModule.empty() << FirstModule << Range
               << DiffType;
      };
      auto ODRDiagNote = [&SecondModule, this](SourceLocation Loc,
                                               SourceRange Range,
                                               ODRFunctionDifference DiffType) {
        return Diag(Loc, diag::note_module_odr_violation_function)
               << SecondModule << Range << DiffType;
      };

      if (ComputeQualTypeODRHash(FirstFunction->getReturnType()) !=
          ComputeQualTypeODRHash(SecondFunction->getReturnType())) {
        ODRDiagError(FirstFunction->getReturnTypeSourceRange().getBegin(),
                     FirstFunction->getReturnTypeSourceRange(), ReturnType)
            << FirstFunction->getReturnType();
        ODRDiagNote(SecondFunction->getReturnTypeSourceRange().getBegin(),
                    SecondFunction->getReturnTypeSourceRange(), ReturnType)
            << SecondFunction->getReturnType();
        Diagnosed = true;
        break;
      }

      assert(FirstFunction->param_size() == SecondFunction->param_size() &&
             "Merged functions with different number of parameters");

      auto ParamSize = FirstFunction->param_size();
      bool ParameterMismatch = false;
      for (unsigned I = 0; I < ParamSize; ++I) {
        auto *FirstParam = FirstFunction->getParamDecl(I);
        auto *SecondParam = SecondFunction->getParamDecl(I);

        assert(getContext().hasSameType(FirstParam->getType(),
                                      SecondParam->getType()) &&
               "Merged function has different parameter types.");

        if (FirstParam->getDeclName() != SecondParam->getDeclName()) {
          ODRDiagError(FirstParam->getLocation(), FirstParam->getSourceRange(),
                       ParameterName)
              << I + 1 << FirstParam->getDeclName();
          ODRDiagNote(SecondParam->getLocation(), SecondParam->getSourceRange(),
                      ParameterName)
              << I + 1 << SecondParam->getDeclName();
          ParameterMismatch = true;
          break;
        };

        QualType FirstParamType = FirstParam->getType();
        QualType SecondParamType = SecondParam->getType();
        if (FirstParamType != SecondParamType &&
            ComputeQualTypeODRHash(FirstParamType) !=
                ComputeQualTypeODRHash(SecondParamType)) {
          if (const DecayedType *ParamDecayedType =
                  FirstParamType->getAs<DecayedType>()) {
            ODRDiagError(FirstParam->getLocation(),
                         FirstParam->getSourceRange(), ParameterType)
                << (I + 1) << FirstParamType << true
                << ParamDecayedType->getOriginalType();
          } else {
            ODRDiagError(FirstParam->getLocation(),
                         FirstParam->getSourceRange(), ParameterType)
                << (I + 1) << FirstParamType << false;
          }

          if (const DecayedType *ParamDecayedType =
                  SecondParamType->getAs<DecayedType>()) {
            ODRDiagNote(SecondParam->getLocation(),
                        SecondParam->getSourceRange(), ParameterType)
                << (I + 1) << SecondParamType << true
                << ParamDecayedType->getOriginalType();
          } else {
            ODRDiagNote(SecondParam->getLocation(),
                        SecondParam->getSourceRange(), ParameterType)
                << (I + 1) << SecondParamType << false;
          }
          ParameterMismatch = true;
          break;
        }

        const Expr *FirstInit = FirstParam->getInit();
        const Expr *SecondInit = SecondParam->getInit();
        if ((FirstInit == nullptr) != (SecondInit == nullptr)) {
          ODRDiagError(FirstParam->getLocation(), FirstParam->getSourceRange(),
                       ParameterSingleDefaultArgument)
              << (I + 1) << (FirstInit == nullptr)
              << (FirstInit ? FirstInit->getSourceRange() : SourceRange());
          ODRDiagNote(SecondParam->getLocation(), SecondParam->getSourceRange(),
                      ParameterSingleDefaultArgument)
              << (I + 1) << (SecondInit == nullptr)
              << (SecondInit ? SecondInit->getSourceRange() : SourceRange());
          ParameterMismatch = true;
          break;
        }

        if (FirstInit && SecondInit &&
            ComputeODRHash(FirstInit) != ComputeODRHash(SecondInit)) {
          ODRDiagError(FirstParam->getLocation(), FirstParam->getSourceRange(),
                       ParameterDifferentDefaultArgument)
              << (I + 1) << FirstInit->getSourceRange();
          ODRDiagNote(SecondParam->getLocation(), SecondParam->getSourceRange(),
                      ParameterDifferentDefaultArgument)
              << (I + 1) << SecondInit->getSourceRange();
          ParameterMismatch = true;
          break;
        }

        assert(ComputeSubDeclODRHash(FirstParam) ==
                   ComputeSubDeclODRHash(SecondParam) &&
               "Undiagnosed parameter difference.");
      }

      if (ParameterMismatch) {
        Diagnosed = true;
        break;
      }

      // If no error has been generated before now, assume the problem is in
      // the body and generate a message.
      ODRDiagError(FirstFunction->getLocation(),
                   FirstFunction->getSourceRange(), FunctionBody);
      ODRDiagNote(SecondFunction->getLocation(),
                  SecondFunction->getSourceRange(), FunctionBody);
      Diagnosed = true;
      break;
    }
    (void)Diagnosed;
    assert(Diagnosed && "Unable to emit ODR diagnostic.");
  }

  // Issue ODR failures diagnostics for enums.
  for (auto &Merge : EnumOdrMergeFailures) {
    enum ODREnumDifference {
      SingleScopedEnum,
      EnumTagKeywordMismatch,
      SingleSpecifiedType,
      DifferentSpecifiedTypes,
      DifferentNumberEnumConstants,
      EnumConstantName,
      EnumConstantSingleInitilizer,
      EnumConstantDifferentInitilizer,
    };

    // If we've already pointed out a specific problem with this enum, don't
    // bother issuing a general "something's different" diagnostic.
    if (!DiagnosedOdrMergeFailures.insert(Merge.first).second)
      continue;

    EnumDecl *FirstEnum = Merge.first;
    std::string FirstModule = getOwningModuleNameForDiagnostic(FirstEnum);

    using DeclHashes =
        llvm::SmallVector<std::pair<EnumConstantDecl *, unsigned>, 4>;
    auto PopulateHashes = [&ComputeSubDeclODRHash, FirstEnum](
                              DeclHashes &Hashes, EnumDecl *Enum) {
      for (auto *D : Enum->decls()) {
        // Due to decl merging, the first EnumDecl is the parent of
        // Decls in both records.
        if (!ODRHash::isWhitelistedDecl(D, FirstEnum))
          continue;
        assert(isa<EnumConstantDecl>(D) && "Unexpected Decl kind");
        Hashes.emplace_back(cast<EnumConstantDecl>(D),
                            ComputeSubDeclODRHash(D));
      }
    };
    DeclHashes FirstHashes;
    PopulateHashes(FirstHashes, FirstEnum);
    bool Diagnosed = false;
    for (auto &SecondEnum : Merge.second) {

      if (FirstEnum == SecondEnum)
        continue;

      std::string SecondModule =
          getOwningModuleNameForDiagnostic(SecondEnum);

      auto ODRDiagError = [FirstEnum, &FirstModule,
                           this](SourceLocation Loc, SourceRange Range,
                                 ODREnumDifference DiffType) {
        return Diag(Loc, diag::err_module_odr_violation_enum)
               << FirstEnum << FirstModule.empty() << FirstModule << Range
               << DiffType;
      };
      auto ODRDiagNote = [&SecondModule, this](SourceLocation Loc,
                                               SourceRange Range,
                                               ODREnumDifference DiffType) {
        return Diag(Loc, diag::note_module_odr_violation_enum)
               << SecondModule << Range << DiffType;
      };

      if (FirstEnum->isScoped() != SecondEnum->isScoped()) {
        ODRDiagError(FirstEnum->getLocation(), FirstEnum->getSourceRange(),
                     SingleScopedEnum)
            << FirstEnum->isScoped();
        ODRDiagNote(SecondEnum->getLocation(), SecondEnum->getSourceRange(),
                    SingleScopedEnum)
            << SecondEnum->isScoped();
        Diagnosed = true;
        continue;
      }

      if (FirstEnum->isScoped() && SecondEnum->isScoped()) {
        if (FirstEnum->isScopedUsingClassTag() !=
            SecondEnum->isScopedUsingClassTag()) {
          ODRDiagError(FirstEnum->getLocation(), FirstEnum->getSourceRange(),
                       EnumTagKeywordMismatch)
              << FirstEnum->isScopedUsingClassTag();
          ODRDiagNote(SecondEnum->getLocation(), SecondEnum->getSourceRange(),
                      EnumTagKeywordMismatch)
              << SecondEnum->isScopedUsingClassTag();
          Diagnosed = true;
          continue;
        }
      }

      QualType FirstUnderlyingType =
          FirstEnum->getIntegerTypeSourceInfo()
              ? FirstEnum->getIntegerTypeSourceInfo()->getType()
              : QualType();
      QualType SecondUnderlyingType =
          SecondEnum->getIntegerTypeSourceInfo()
              ? SecondEnum->getIntegerTypeSourceInfo()->getType()
              : QualType();
      if (FirstUnderlyingType.isNull() != SecondUnderlyingType.isNull()) {
          ODRDiagError(FirstEnum->getLocation(), FirstEnum->getSourceRange(),
                       SingleSpecifiedType)
              << !FirstUnderlyingType.isNull();
          ODRDiagNote(SecondEnum->getLocation(), SecondEnum->getSourceRange(),
                      SingleSpecifiedType)
              << !SecondUnderlyingType.isNull();
          Diagnosed = true;
          continue;
      }

      if (!FirstUnderlyingType.isNull() && !SecondUnderlyingType.isNull()) {
        if (ComputeQualTypeODRHash(FirstUnderlyingType) !=
            ComputeQualTypeODRHash(SecondUnderlyingType)) {
          ODRDiagError(FirstEnum->getLocation(), FirstEnum->getSourceRange(),
                       DifferentSpecifiedTypes)
              << FirstUnderlyingType;
          ODRDiagNote(SecondEnum->getLocation(), SecondEnum->getSourceRange(),
                      DifferentSpecifiedTypes)
              << SecondUnderlyingType;
          Diagnosed = true;
          continue;
        }
      }

      DeclHashes SecondHashes;
      PopulateHashes(SecondHashes, SecondEnum);

      if (FirstHashes.size() != SecondHashes.size()) {
        ODRDiagError(FirstEnum->getLocation(), FirstEnum->getSourceRange(),
                     DifferentNumberEnumConstants)
            << (int)FirstHashes.size();
        ODRDiagNote(SecondEnum->getLocation(), SecondEnum->getSourceRange(),
                    DifferentNumberEnumConstants)
            << (int)SecondHashes.size();
        Diagnosed = true;
        continue;
      }

      for (unsigned I = 0; I < FirstHashes.size(); ++I) {
        if (FirstHashes[I].second == SecondHashes[I].second)
          continue;
        const EnumConstantDecl *FirstEnumConstant = FirstHashes[I].first;
        const EnumConstantDecl *SecondEnumConstant = SecondHashes[I].first;

        if (FirstEnumConstant->getDeclName() !=
            SecondEnumConstant->getDeclName()) {

          ODRDiagError(FirstEnumConstant->getLocation(),
                       FirstEnumConstant->getSourceRange(), EnumConstantName)
              << I + 1 << FirstEnumConstant;
          ODRDiagNote(SecondEnumConstant->getLocation(),
                      SecondEnumConstant->getSourceRange(), EnumConstantName)
              << I + 1 << SecondEnumConstant;
          Diagnosed = true;
          break;
        }

        const Expr *FirstInit = FirstEnumConstant->getInitExpr();
        const Expr *SecondInit = SecondEnumConstant->getInitExpr();
        if (!FirstInit && !SecondInit)
          continue;

        if (!FirstInit || !SecondInit) {
          ODRDiagError(FirstEnumConstant->getLocation(),
                       FirstEnumConstant->getSourceRange(),
                       EnumConstantSingleInitilizer)
              << I + 1 << FirstEnumConstant << (FirstInit != nullptr);
          ODRDiagNote(SecondEnumConstant->getLocation(),
                      SecondEnumConstant->getSourceRange(),
                      EnumConstantSingleInitilizer)
              << I + 1 << SecondEnumConstant << (SecondInit != nullptr);
          Diagnosed = true;
          break;
        }

        if (ComputeODRHash(FirstInit) != ComputeODRHash(SecondInit)) {
          ODRDiagError(FirstEnumConstant->getLocation(),
                       FirstEnumConstant->getSourceRange(),
                       EnumConstantDifferentInitilizer)
              << I + 1 << FirstEnumConstant;
          ODRDiagNote(SecondEnumConstant->getLocation(),
                      SecondEnumConstant->getSourceRange(),
                      EnumConstantDifferentInitilizer)
              << I + 1 << SecondEnumConstant;
          Diagnosed = true;
          break;
        }
      }
    }

    (void)Diagnosed;
    assert(Diagnosed && "Unable to emit ODR diagnostic.");
  }
}

void ASTReader::StartedDeserializing() {
  if (++NumCurrentElementsDeserializing == 1 && ReadTimer.get())
    ReadTimer->startTimer();
}

void ASTReader::FinishedDeserializing() {
  assert(NumCurrentElementsDeserializing &&
         "FinishedDeserializing not paired with StartedDeserializing");
  if (NumCurrentElementsDeserializing == 1) {
    // We decrease NumCurrentElementsDeserializing only after pending actions
    // are finished, to avoid recursively re-calling finishPendingActions().
    finishPendingActions();
  }
  --NumCurrentElementsDeserializing;

  if (NumCurrentElementsDeserializing == 0) {
    // Propagate exception specification and deduced type updates along
    // redeclaration chains.
    //
    // We do this now rather than in finishPendingActions because we want to
    // be able to walk the complete redeclaration chains of the updated decls.
    while (!PendingExceptionSpecUpdates.empty() ||
           !PendingDeducedTypeUpdates.empty()) {
      auto ESUpdates = std::move(PendingExceptionSpecUpdates);
      PendingExceptionSpecUpdates.clear();
      for (auto Update : ESUpdates) {
        ProcessingUpdatesRAIIObj ProcessingUpdates(*this);
        auto *FPT = Update.second->getType()->castAs<FunctionProtoType>();
        auto ESI = FPT->getExtProtoInfo().ExceptionSpec;
        if (auto *Listener = getContext().getASTMutationListener())
          Listener->ResolvedExceptionSpec(cast<FunctionDecl>(Update.second));
        for (auto *Redecl : Update.second->redecls())
          getContext().adjustExceptionSpec(cast<FunctionDecl>(Redecl), ESI);
      }

      auto DTUpdates = std::move(PendingDeducedTypeUpdates);
      PendingDeducedTypeUpdates.clear();
      for (auto Update : DTUpdates) {
        ProcessingUpdatesRAIIObj ProcessingUpdates(*this);
        // FIXME: If the return type is already deduced, check that it matches.
        getContext().adjustDeducedFunctionResultType(Update.first,
                                                     Update.second);
      }
    }

    if (ReadTimer)
      ReadTimer->stopTimer();

    diagnoseOdrViolations();

    // We are not in recursive loading, so it's safe to pass the "interesting"
    // decls to the consumer.
    if (Consumer)
      PassInterestingDeclsToConsumer();
  }
}

void ASTReader::pushExternalDeclIntoScope(NamedDecl *D, DeclarationName Name) {
  if (IdentifierInfo *II = Name.getAsIdentifierInfo()) {
    // Remove any fake results before adding any real ones.
    auto It = PendingFakeLookupResults.find(II);
    if (It != PendingFakeLookupResults.end()) {
      for (auto *ND : It->second)
        SemaObj->IdResolver->RemoveDecl(ND);
      // FIXME: this works around module+PCH performance issue.
      // Rather than erase the result from the map, which is O(n), just clear
      // the vector of NamedDecls.
      It->second.clear();
    }
  }

  if (SemaObj->IdResolver->tryAddTopLevelDecl(D, Name) && SemaObj->TUScope) {
    SemaObj->TUScope->AddDecl(D);
  } else if (SemaObj->TUScope) {
    // Adding the decl to IdResolver may have failed because it was already in
    // (even though it was not added in scope). If it is already in, make sure
    // it gets in the scope as well.
    if (std::find(SemaObj->IdResolver->begin(Name),
                  SemaObj->IdResolver->end(), D) != SemaObj->IdResolver->end())
      SemaObj->TUScope->AddDecl(D);
  }
}

ASTReader::ASTReader(Preprocessor &PP, InMemoryModuleCache &ModuleCache,
                     ASTContext *Context,
                     const PCHContainerReader &PCHContainerRdr,
                     ArrayRef<std::shared_ptr<ModuleFileExtension>> Extensions,
                     StringRef isysroot, bool DisableValidation,
                     bool AllowASTWithCompilerErrors,
                     bool AllowConfigurationMismatch, bool ValidateSystemInputs,
                     bool ValidateASTInputFilesContent, bool UseGlobalIndex,
                     std::unique_ptr<llvm::Timer> ReadTimer)
    : Listener(DisableValidation
                   ? cast<ASTReaderListener>(new SimpleASTReaderListener(PP))
                   : cast<ASTReaderListener>(new PCHValidator(PP, *this))),
      SourceMgr(PP.getSourceManager()), FileMgr(PP.getFileManager()),
      PCHContainerRdr(PCHContainerRdr), Diags(PP.getDiagnostics()), PP(PP),
      ContextObj(Context), ModuleMgr(PP.getFileManager(), ModuleCache,
                                     PCHContainerRdr, PP.getHeaderSearchInfo()),
      DummyIdResolver(PP), ReadTimer(std::move(ReadTimer)), isysroot(isysroot),
      DisableValidation(DisableValidation),
      AllowASTWithCompilerErrors(AllowASTWithCompilerErrors),
      AllowConfigurationMismatch(AllowConfigurationMismatch),
      ValidateSystemInputs(ValidateSystemInputs),
      ValidateASTInputFilesContent(ValidateASTInputFilesContent),
      UseGlobalIndex(UseGlobalIndex), CurrSwitchCaseStmts(&SwitchCaseStmts) {
  SourceMgr.setExternalSLocEntrySource(this);

  for (const auto &Ext : Extensions) {
    auto BlockName = Ext->getExtensionMetadata().BlockName;
    auto Known = ModuleFileExtensions.find(BlockName);
    if (Known != ModuleFileExtensions.end()) {
      Diags.Report(diag::warn_duplicate_module_file_extension)
        << BlockName;
      continue;
    }

    ModuleFileExtensions.insert({BlockName, Ext});
  }
}

ASTReader::~ASTReader() {
  if (OwnsDeserializationListener)
    delete DeserializationListener;
}

IdentifierResolver &ASTReader::getIdResolver() {
  return SemaObj ? *SemaObj->IdResolver : DummyIdResolver;
}

Expected<unsigned> ASTRecordReader::readRecord(llvm::BitstreamCursor &Cursor,
                                               unsigned AbbrevID) {
  Idx = 0;
  Record.clear();
  return Cursor.readRecord(AbbrevID, Record);
}
//===----------------------------------------------------------------------===//
//// OMPClauseReader implementation
////===----------------------------------------------------------------------===//

// This has to be in namespace clang because it's friended by all
// of the OMP clauses.
namespace clang {

class OMPClauseReader : public OMPClauseVisitor<OMPClauseReader> {
  ASTRecordReader &Record;
  ASTContext &Context;

public:
  OMPClauseReader(ASTRecordReader &Record)
      : Record(Record), Context(Record.getContext()) {}

#define OPENMP_CLAUSE(Name, Class) void Visit##Class(Class *C);
#include "clang/Basic/OpenMPKinds.def"
  OMPClause *readClause();
  void VisitOMPClauseWithPreInit(OMPClauseWithPreInit *C);
  void VisitOMPClauseWithPostUpdate(OMPClauseWithPostUpdate *C);
};

} // end namespace clang

OMPClause *ASTRecordReader::readOMPClause() {
  return OMPClauseReader(*this).readClause();
}

OMPClause *OMPClauseReader::readClause() {
  OMPClause *C = nullptr;
  switch (Record.readInt()) {
  case OMPC_if:
    C = new (Context) OMPIfClause();
    break;
  case OMPC_final:
    C = new (Context) OMPFinalClause();
    break;
  case OMPC_num_threads:
    C = new (Context) OMPNumThreadsClause();
    break;
  case OMPC_safelen:
    C = new (Context) OMPSafelenClause();
    break;
  case OMPC_simdlen:
    C = new (Context) OMPSimdlenClause();
    break;
  case OMPC_allocator:
    C = new (Context) OMPAllocatorClause();
    break;
  case OMPC_collapse:
    C = new (Context) OMPCollapseClause();
    break;
  case OMPC_default:
    C = new (Context) OMPDefaultClause();
    break;
  case OMPC_proc_bind:
    C = new (Context) OMPProcBindClause();
    break;
  case OMPC_schedule:
    C = new (Context) OMPScheduleClause();
    break;
  case OMPC_ordered:
    C = OMPOrderedClause::CreateEmpty(Context, Record.readInt());
    break;
  case OMPC_nowait:
    C = new (Context) OMPNowaitClause();
    break;
  case OMPC_untied:
    C = new (Context) OMPUntiedClause();
    break;
  case OMPC_mergeable:
    C = new (Context) OMPMergeableClause();
    break;
  case OMPC_read:
    C = new (Context) OMPReadClause();
    break;
  case OMPC_write:
    C = new (Context) OMPWriteClause();
    break;
  case OMPC_update:
    C = new (Context) OMPUpdateClause();
    break;
  case OMPC_capture:
    C = new (Context) OMPCaptureClause();
    break;
  case OMPC_seq_cst:
    C = new (Context) OMPSeqCstClause();
    break;
  case OMPC_threads:
    C = new (Context) OMPThreadsClause();
    break;
  case OMPC_simd:
    C = new (Context) OMPSIMDClause();
    break;
  case OMPC_nogroup:
    C = new (Context) OMPNogroupClause();
    break;
  case OMPC_unified_address:
    C = new (Context) OMPUnifiedAddressClause();
    break;
  case OMPC_unified_shared_memory:
    C = new (Context) OMPUnifiedSharedMemoryClause();
    break;
  case OMPC_reverse_offload:
    C = new (Context) OMPReverseOffloadClause();
    break;
  case OMPC_dynamic_allocators:
    C = new (Context) OMPDynamicAllocatorsClause();
    break;
  case OMPC_atomic_default_mem_order:
    C = new (Context) OMPAtomicDefaultMemOrderClause();
    break;
 case OMPC_private:
    C = OMPPrivateClause::CreateEmpty(Context, Record.readInt());
    break;
  case OMPC_firstprivate:
    C = OMPFirstprivateClause::CreateEmpty(Context, Record.readInt());
    break;
  case OMPC_lastprivate:
    C = OMPLastprivateClause::CreateEmpty(Context, Record.readInt());
    break;
  case OMPC_shared:
    C = OMPSharedClause::CreateEmpty(Context, Record.readInt());
    break;
  case OMPC_reduction:
    C = OMPReductionClause::CreateEmpty(Context, Record.readInt());
    break;
  case OMPC_task_reduction:
    C = OMPTaskReductionClause::CreateEmpty(Context, Record.readInt());
    break;
  case OMPC_in_reduction:
    C = OMPInReductionClause::CreateEmpty(Context, Record.readInt());
    break;
  case OMPC_linear:
    C = OMPLinearClause::CreateEmpty(Context, Record.readInt());
    break;
  case OMPC_aligned:
    C = OMPAlignedClause::CreateEmpty(Context, Record.readInt());
    break;
  case OMPC_copyin:
    C = OMPCopyinClause::CreateEmpty(Context, Record.readInt());
    break;
  case OMPC_copyprivate:
    C = OMPCopyprivateClause::CreateEmpty(Context, Record.readInt());
    break;
  case OMPC_flush:
    C = OMPFlushClause::CreateEmpty(Context, Record.readInt());
    break;
  case OMPC_depend: {
    unsigned NumVars = Record.readInt();
    unsigned NumLoops = Record.readInt();
    C = OMPDependClause::CreateEmpty(Context, NumVars, NumLoops);
    break;
  }
  case OMPC_device:
    C = new (Context) OMPDeviceClause();
    break;
  case OMPC_map: {
    OMPMappableExprListSizeTy Sizes;
    Sizes.NumVars = Record.readInt();
    Sizes.NumUniqueDeclarations = Record.readInt();
    Sizes.NumComponentLists = Record.readInt();
    Sizes.NumComponents = Record.readInt();
    C = OMPMapClause::CreateEmpty(Context, Sizes);
    break;
  }
  case OMPC_num_teams:
    C = new (Context) OMPNumTeamsClause();
    break;
  case OMPC_thread_limit:
    C = new (Context) OMPThreadLimitClause();
    break;
  case OMPC_priority:
    C = new (Context) OMPPriorityClause();
    break;
  case OMPC_grainsize:
    C = new (Context) OMPGrainsizeClause();
    break;
  case OMPC_num_tasks:
    C = new (Context) OMPNumTasksClause();
    break;
  case OMPC_hint:
    C = new (Context) OMPHintClause();
    break;
  case OMPC_dist_schedule:
    C = new (Context) OMPDistScheduleClause();
    break;
  case OMPC_defaultmap:
    C = new (Context) OMPDefaultmapClause();
    break;
  case OMPC_to: {
    OMPMappableExprListSizeTy Sizes;
    Sizes.NumVars = Record.readInt();
    Sizes.NumUniqueDeclarations = Record.readInt();
    Sizes.NumComponentLists = Record.readInt();
    Sizes.NumComponents = Record.readInt();
    C = OMPToClause::CreateEmpty(Context, Sizes);
    break;
  }
  case OMPC_from: {
    OMPMappableExprListSizeTy Sizes;
    Sizes.NumVars = Record.readInt();
    Sizes.NumUniqueDeclarations = Record.readInt();
    Sizes.NumComponentLists = Record.readInt();
    Sizes.NumComponents = Record.readInt();
    C = OMPFromClause::CreateEmpty(Context, Sizes);
    break;
  }
  case OMPC_use_device_ptr: {
    OMPMappableExprListSizeTy Sizes;
    Sizes.NumVars = Record.readInt();
    Sizes.NumUniqueDeclarations = Record.readInt();
    Sizes.NumComponentLists = Record.readInt();
    Sizes.NumComponents = Record.readInt();
    C = OMPUseDevicePtrClause::CreateEmpty(Context, Sizes);
    break;
  }
  case OMPC_is_device_ptr: {
    OMPMappableExprListSizeTy Sizes;
    Sizes.NumVars = Record.readInt();
    Sizes.NumUniqueDeclarations = Record.readInt();
    Sizes.NumComponentLists = Record.readInt();
    Sizes.NumComponents = Record.readInt();
    C = OMPIsDevicePtrClause::CreateEmpty(Context, Sizes);
    break;
  }
  case OMPC_allocate:
    C = OMPAllocateClause::CreateEmpty(Context, Record.readInt());
    break;
  case OMPC_nontemporal:
    C = OMPNontemporalClause::CreateEmpty(Context, Record.readInt());
    break;
  }
  assert(C && "Unknown OMPClause type");

  Visit(C);
  C->setLocStart(Record.readSourceLocation());
  C->setLocEnd(Record.readSourceLocation());

  return C;
}

void OMPClauseReader::VisitOMPClauseWithPreInit(OMPClauseWithPreInit *C) {
  C->setPreInitStmt(Record.readSubStmt(),
                    static_cast<OpenMPDirectiveKind>(Record.readInt()));
}

void OMPClauseReader::VisitOMPClauseWithPostUpdate(OMPClauseWithPostUpdate *C) {
  VisitOMPClauseWithPreInit(C);
  C->setPostUpdateExpr(Record.readSubExpr());
}

void OMPClauseReader::VisitOMPIfClause(OMPIfClause *C) {
  VisitOMPClauseWithPreInit(C);
  C->setNameModifier(static_cast<OpenMPDirectiveKind>(Record.readInt()));
  C->setNameModifierLoc(Record.readSourceLocation());
  C->setColonLoc(Record.readSourceLocation());
  C->setCondition(Record.readSubExpr());
  C->setLParenLoc(Record.readSourceLocation());
}

void OMPClauseReader::VisitOMPFinalClause(OMPFinalClause *C) {
  VisitOMPClauseWithPreInit(C);
  C->setCondition(Record.readSubExpr());
  C->setLParenLoc(Record.readSourceLocation());
}

void OMPClauseReader::VisitOMPNumThreadsClause(OMPNumThreadsClause *C) {
  VisitOMPClauseWithPreInit(C);
  C->setNumThreads(Record.readSubExpr());
  C->setLParenLoc(Record.readSourceLocation());
}

void OMPClauseReader::VisitOMPSafelenClause(OMPSafelenClause *C) {
  C->setSafelen(Record.readSubExpr());
  C->setLParenLoc(Record.readSourceLocation());
}

void OMPClauseReader::VisitOMPSimdlenClause(OMPSimdlenClause *C) {
  C->setSimdlen(Record.readSubExpr());
  C->setLParenLoc(Record.readSourceLocation());
}

void OMPClauseReader::VisitOMPAllocatorClause(OMPAllocatorClause *C) {
  C->setAllocator(Record.readExpr());
  C->setLParenLoc(Record.readSourceLocation());
}

void OMPClauseReader::VisitOMPCollapseClause(OMPCollapseClause *C) {
  C->setNumForLoops(Record.readSubExpr());
  C->setLParenLoc(Record.readSourceLocation());
}

void OMPClauseReader::VisitOMPDefaultClause(OMPDefaultClause *C) {
  C->setDefaultKind(
       static_cast<OpenMPDefaultClauseKind>(Record.readInt()));
  C->setLParenLoc(Record.readSourceLocation());
  C->setDefaultKindKwLoc(Record.readSourceLocation());
}

void OMPClauseReader::VisitOMPProcBindClause(OMPProcBindClause *C) {
  C->setProcBindKind(static_cast<llvm::omp::ProcBindKind>(Record.readInt()));
  C->setLParenLoc(Record.readSourceLocation());
  C->setProcBindKindKwLoc(Record.readSourceLocation());
}

void OMPClauseReader::VisitOMPScheduleClause(OMPScheduleClause *C) {
  VisitOMPClauseWithPreInit(C);
  C->setScheduleKind(
       static_cast<OpenMPScheduleClauseKind>(Record.readInt()));
  C->setFirstScheduleModifier(
      static_cast<OpenMPScheduleClauseModifier>(Record.readInt()));
  C->setSecondScheduleModifier(
      static_cast<OpenMPScheduleClauseModifier>(Record.readInt()));
  C->setChunkSize(Record.readSubExpr());
  C->setLParenLoc(Record.readSourceLocation());
  C->setFirstScheduleModifierLoc(Record.readSourceLocation());
  C->setSecondScheduleModifierLoc(Record.readSourceLocation());
  C->setScheduleKindLoc(Record.readSourceLocation());
  C->setCommaLoc(Record.readSourceLocation());
}

void OMPClauseReader::VisitOMPOrderedClause(OMPOrderedClause *C) {
  C->setNumForLoops(Record.readSubExpr());
  for (unsigned I = 0, E = C->NumberOfLoops; I < E; ++I)
    C->setLoopNumIterations(I, Record.readSubExpr());
  for (unsigned I = 0, E = C->NumberOfLoops; I < E; ++I)
    C->setLoopCounter(I, Record.readSubExpr());
  C->setLParenLoc(Record.readSourceLocation());
}

void OMPClauseReader::VisitOMPNowaitClause(OMPNowaitClause *) {}

void OMPClauseReader::VisitOMPUntiedClause(OMPUntiedClause *) {}

void OMPClauseReader::VisitOMPMergeableClause(OMPMergeableClause *) {}

void OMPClauseReader::VisitOMPReadClause(OMPReadClause *) {}

void OMPClauseReader::VisitOMPWriteClause(OMPWriteClause *) {}

void OMPClauseReader::VisitOMPUpdateClause(OMPUpdateClause *) {}

void OMPClauseReader::VisitOMPCaptureClause(OMPCaptureClause *) {}

void OMPClauseReader::VisitOMPSeqCstClause(OMPSeqCstClause *) {}

void OMPClauseReader::VisitOMPThreadsClause(OMPThreadsClause *) {}

void OMPClauseReader::VisitOMPSIMDClause(OMPSIMDClause *) {}

void OMPClauseReader::VisitOMPNogroupClause(OMPNogroupClause *) {}

void OMPClauseReader::VisitOMPUnifiedAddressClause(OMPUnifiedAddressClause *) {}

void OMPClauseReader::VisitOMPUnifiedSharedMemoryClause(
    OMPUnifiedSharedMemoryClause *) {}

void OMPClauseReader::VisitOMPReverseOffloadClause(OMPReverseOffloadClause *) {}

void
OMPClauseReader::VisitOMPDynamicAllocatorsClause(OMPDynamicAllocatorsClause *) {
}

void OMPClauseReader::VisitOMPAtomicDefaultMemOrderClause(
    OMPAtomicDefaultMemOrderClause *C) {
  C->setAtomicDefaultMemOrderKind(
      static_cast<OpenMPAtomicDefaultMemOrderClauseKind>(Record.readInt()));
  C->setLParenLoc(Record.readSourceLocation());
  C->setAtomicDefaultMemOrderKindKwLoc(Record.readSourceLocation());
}

void OMPClauseReader::VisitOMPPrivateClause(OMPPrivateClause *C) {
  C->setLParenLoc(Record.readSourceLocation());
  unsigned NumVars = C->varlist_size();
  SmallVector<Expr *, 16> Vars;
  Vars.reserve(NumVars);
  for (unsigned i = 0; i != NumVars; ++i)
    Vars.push_back(Record.readSubExpr());
  C->setVarRefs(Vars);
  Vars.clear();
  for (unsigned i = 0; i != NumVars; ++i)
    Vars.push_back(Record.readSubExpr());
  C->setPrivateCopies(Vars);
}

void OMPClauseReader::VisitOMPFirstprivateClause(OMPFirstprivateClause *C) {
  VisitOMPClauseWithPreInit(C);
  C->setLParenLoc(Record.readSourceLocation());
  unsigned NumVars = C->varlist_size();
  SmallVector<Expr *, 16> Vars;
  Vars.reserve(NumVars);
  for (unsigned i = 0; i != NumVars; ++i)
    Vars.push_back(Record.readSubExpr());
  C->setVarRefs(Vars);
  Vars.clear();
  for (unsigned i = 0; i != NumVars; ++i)
    Vars.push_back(Record.readSubExpr());
  C->setPrivateCopies(Vars);
  Vars.clear();
  for (unsigned i = 0; i != NumVars; ++i)
    Vars.push_back(Record.readSubExpr());
  C->setInits(Vars);
}

void OMPClauseReader::VisitOMPLastprivateClause(OMPLastprivateClause *C) {
  VisitOMPClauseWithPostUpdate(C);
  C->setLParenLoc(Record.readSourceLocation());
  C->setKind(Record.readEnum<OpenMPLastprivateModifier>());
  C->setKindLoc(Record.readSourceLocation());
  C->setColonLoc(Record.readSourceLocation());
  unsigned NumVars = C->varlist_size();
  SmallVector<Expr *, 16> Vars;
  Vars.reserve(NumVars);
  for (unsigned i = 0; i != NumVars; ++i)
    Vars.push_back(Record.readSubExpr());
  C->setVarRefs(Vars);
  Vars.clear();
  for (unsigned i = 0; i != NumVars; ++i)
    Vars.push_back(Record.readSubExpr());
  C->setPrivateCopies(Vars);
  Vars.clear();
  for (unsigned i = 0; i != NumVars; ++i)
    Vars.push_back(Record.readSubExpr());
  C->setSourceExprs(Vars);
  Vars.clear();
  for (unsigned i = 0; i != NumVars; ++i)
    Vars.push_back(Record.readSubExpr());
  C->setDestinationExprs(Vars);
  Vars.clear();
  for (unsigned i = 0; i != NumVars; ++i)
    Vars.push_back(Record.readSubExpr());
  C->setAssignmentOps(Vars);
}

void OMPClauseReader::VisitOMPSharedClause(OMPSharedClause *C) {
  C->setLParenLoc(Record.readSourceLocation());
  unsigned NumVars = C->varlist_size();
  SmallVector<Expr *, 16> Vars;
  Vars.reserve(NumVars);
  for (unsigned i = 0; i != NumVars; ++i)
    Vars.push_back(Record.readSubExpr());
  C->setVarRefs(Vars);
}

void OMPClauseReader::VisitOMPReductionClause(OMPReductionClause *C) {
  VisitOMPClauseWithPostUpdate(C);
  C->setLParenLoc(Record.readSourceLocation());
  C->setColonLoc(Record.readSourceLocation());
  NestedNameSpecifierLoc NNSL = Record.readNestedNameSpecifierLoc();
  DeclarationNameInfo DNI = Record.readDeclarationNameInfo();
  C->setQualifierLoc(NNSL);
  C->setNameInfo(DNI);

  unsigned NumVars = C->varlist_size();
  SmallVector<Expr *, 16> Vars;
  Vars.reserve(NumVars);
  for (unsigned i = 0; i != NumVars; ++i)
    Vars.push_back(Record.readSubExpr());
  C->setVarRefs(Vars);
  Vars.clear();
  for (unsigned i = 0; i != NumVars; ++i)
    Vars.push_back(Record.readSubExpr());
  C->setPrivates(Vars);
  Vars.clear();
  for (unsigned i = 0; i != NumVars; ++i)
    Vars.push_back(Record.readSubExpr());
  C->setLHSExprs(Vars);
  Vars.clear();
  for (unsigned i = 0; i != NumVars; ++i)
    Vars.push_back(Record.readSubExpr());
  C->setRHSExprs(Vars);
  Vars.clear();
  for (unsigned i = 0; i != NumVars; ++i)
    Vars.push_back(Record.readSubExpr());
  C->setReductionOps(Vars);
}

void OMPClauseReader::VisitOMPTaskReductionClause(OMPTaskReductionClause *C) {
  VisitOMPClauseWithPostUpdate(C);
  C->setLParenLoc(Record.readSourceLocation());
  C->setColonLoc(Record.readSourceLocation());
  NestedNameSpecifierLoc NNSL = Record.readNestedNameSpecifierLoc();
  DeclarationNameInfo DNI = Record.readDeclarationNameInfo();
  C->setQualifierLoc(NNSL);
  C->setNameInfo(DNI);

  unsigned NumVars = C->varlist_size();
  SmallVector<Expr *, 16> Vars;
  Vars.reserve(NumVars);
  for (unsigned I = 0; I != NumVars; ++I)
    Vars.push_back(Record.readSubExpr());
  C->setVarRefs(Vars);
  Vars.clear();
  for (unsigned I = 0; I != NumVars; ++I)
    Vars.push_back(Record.readSubExpr());
  C->setPrivates(Vars);
  Vars.clear();
  for (unsigned I = 0; I != NumVars; ++I)
    Vars.push_back(Record.readSubExpr());
  C->setLHSExprs(Vars);
  Vars.clear();
  for (unsigned I = 0; I != NumVars; ++I)
    Vars.push_back(Record.readSubExpr());
  C->setRHSExprs(Vars);
  Vars.clear();
  for (unsigned I = 0; I != NumVars; ++I)
    Vars.push_back(Record.readSubExpr());
  C->setReductionOps(Vars);
}

void OMPClauseReader::VisitOMPInReductionClause(OMPInReductionClause *C) {
  VisitOMPClauseWithPostUpdate(C);
  C->setLParenLoc(Record.readSourceLocation());
  C->setColonLoc(Record.readSourceLocation());
  NestedNameSpecifierLoc NNSL = Record.readNestedNameSpecifierLoc();
  DeclarationNameInfo DNI = Record.readDeclarationNameInfo();
  C->setQualifierLoc(NNSL);
  C->setNameInfo(DNI);

  unsigned NumVars = C->varlist_size();
  SmallVector<Expr *, 16> Vars;
  Vars.reserve(NumVars);
  for (unsigned I = 0; I != NumVars; ++I)
    Vars.push_back(Record.readSubExpr());
  C->setVarRefs(Vars);
  Vars.clear();
  for (unsigned I = 0; I != NumVars; ++I)
    Vars.push_back(Record.readSubExpr());
  C->setPrivates(Vars);
  Vars.clear();
  for (unsigned I = 0; I != NumVars; ++I)
    Vars.push_back(Record.readSubExpr());
  C->setLHSExprs(Vars);
  Vars.clear();
  for (unsigned I = 0; I != NumVars; ++I)
    Vars.push_back(Record.readSubExpr());
  C->setRHSExprs(Vars);
  Vars.clear();
  for (unsigned I = 0; I != NumVars; ++I)
    Vars.push_back(Record.readSubExpr());
  C->setReductionOps(Vars);
  Vars.clear();
  for (unsigned I = 0; I != NumVars; ++I)
    Vars.push_back(Record.readSubExpr());
  C->setTaskgroupDescriptors(Vars);
}

void OMPClauseReader::VisitOMPLinearClause(OMPLinearClause *C) {
  VisitOMPClauseWithPostUpdate(C);
  C->setLParenLoc(Record.readSourceLocation());
  C->setColonLoc(Record.readSourceLocation());
  C->setModifier(static_cast<OpenMPLinearClauseKind>(Record.readInt()));
  C->setModifierLoc(Record.readSourceLocation());
  unsigned NumVars = C->varlist_size();
  SmallVector<Expr *, 16> Vars;
  Vars.reserve(NumVars);
  for (unsigned i = 0; i != NumVars; ++i)
    Vars.push_back(Record.readSubExpr());
  C->setVarRefs(Vars);
  Vars.clear();
  for (unsigned i = 0; i != NumVars; ++i)
    Vars.push_back(Record.readSubExpr());
  C->setPrivates(Vars);
  Vars.clear();
  for (unsigned i = 0; i != NumVars; ++i)
    Vars.push_back(Record.readSubExpr());
  C->setInits(Vars);
  Vars.clear();
  for (unsigned i = 0; i != NumVars; ++i)
    Vars.push_back(Record.readSubExpr());
  C->setUpdates(Vars);
  Vars.clear();
  for (unsigned i = 0; i != NumVars; ++i)
    Vars.push_back(Record.readSubExpr());
  C->setFinals(Vars);
  C->setStep(Record.readSubExpr());
  C->setCalcStep(Record.readSubExpr());
  Vars.clear();
  for (unsigned I = 0; I != NumVars + 1; ++I)
    Vars.push_back(Record.readSubExpr());
  C->setUsedExprs(Vars);
}

void OMPClauseReader::VisitOMPAlignedClause(OMPAlignedClause *C) {
  C->setLParenLoc(Record.readSourceLocation());
  C->setColonLoc(Record.readSourceLocation());
  unsigned NumVars = C->varlist_size();
  SmallVector<Expr *, 16> Vars;
  Vars.reserve(NumVars);
  for (unsigned i = 0; i != NumVars; ++i)
    Vars.push_back(Record.readSubExpr());
  C->setVarRefs(Vars);
  C->setAlignment(Record.readSubExpr());
}

void OMPClauseReader::VisitOMPCopyinClause(OMPCopyinClause *C) {
  C->setLParenLoc(Record.readSourceLocation());
  unsigned NumVars = C->varlist_size();
  SmallVector<Expr *, 16> Exprs;
  Exprs.reserve(NumVars);
  for (unsigned i = 0; i != NumVars; ++i)
    Exprs.push_back(Record.readSubExpr());
  C->setVarRefs(Exprs);
  Exprs.clear();
  for (unsigned i = 0; i != NumVars; ++i)
    Exprs.push_back(Record.readSubExpr());
  C->setSourceExprs(Exprs);
  Exprs.clear();
  for (unsigned i = 0; i != NumVars; ++i)
    Exprs.push_back(Record.readSubExpr());
  C->setDestinationExprs(Exprs);
  Exprs.clear();
  for (unsigned i = 0; i != NumVars; ++i)
    Exprs.push_back(Record.readSubExpr());
  C->setAssignmentOps(Exprs);
}

void OMPClauseReader::VisitOMPCopyprivateClause(OMPCopyprivateClause *C) {
  C->setLParenLoc(Record.readSourceLocation());
  unsigned NumVars = C->varlist_size();
  SmallVector<Expr *, 16> Exprs;
  Exprs.reserve(NumVars);
  for (unsigned i = 0; i != NumVars; ++i)
    Exprs.push_back(Record.readSubExpr());
  C->setVarRefs(Exprs);
  Exprs.clear();
  for (unsigned i = 0; i != NumVars; ++i)
    Exprs.push_back(Record.readSubExpr());
  C->setSourceExprs(Exprs);
  Exprs.clear();
  for (unsigned i = 0; i != NumVars; ++i)
    Exprs.push_back(Record.readSubExpr());
  C->setDestinationExprs(Exprs);
  Exprs.clear();
  for (unsigned i = 0; i != NumVars; ++i)
    Exprs.push_back(Record.readSubExpr());
  C->setAssignmentOps(Exprs);
}

void OMPClauseReader::VisitOMPFlushClause(OMPFlushClause *C) {
  C->setLParenLoc(Record.readSourceLocation());
  unsigned NumVars = C->varlist_size();
  SmallVector<Expr *, 16> Vars;
  Vars.reserve(NumVars);
  for (unsigned i = 0; i != NumVars; ++i)
    Vars.push_back(Record.readSubExpr());
  C->setVarRefs(Vars);
}

void OMPClauseReader::VisitOMPDependClause(OMPDependClause *C) {
  C->setLParenLoc(Record.readSourceLocation());
  C->setDependencyKind(
      static_cast<OpenMPDependClauseKind>(Record.readInt()));
  C->setDependencyLoc(Record.readSourceLocation());
  C->setColonLoc(Record.readSourceLocation());
  unsigned NumVars = C->varlist_size();
  SmallVector<Expr *, 16> Vars;
  Vars.reserve(NumVars);
  for (unsigned I = 0; I != NumVars; ++I)
    Vars.push_back(Record.readSubExpr());
  C->setVarRefs(Vars);
  for (unsigned I = 0, E = C->getNumLoops(); I < E; ++I)
    C->setLoopData(I, Record.readSubExpr());
}

void OMPClauseReader::VisitOMPDeviceClause(OMPDeviceClause *C) {
  VisitOMPClauseWithPreInit(C);
  C->setDevice(Record.readSubExpr());
  C->setLParenLoc(Record.readSourceLocation());
}

void OMPClauseReader::VisitOMPMapClause(OMPMapClause *C) {
  C->setLParenLoc(Record.readSourceLocation());
  for (unsigned I = 0; I < OMPMapClause::NumberOfModifiers; ++I) {
    C->setMapTypeModifier(
        I, static_cast<OpenMPMapModifierKind>(Record.readInt()));
    C->setMapTypeModifierLoc(I, Record.readSourceLocation());
  }
  C->setMapperQualifierLoc(Record.readNestedNameSpecifierLoc());
  C->setMapperIdInfo(Record.readDeclarationNameInfo());
  C->setMapType(
     static_cast<OpenMPMapClauseKind>(Record.readInt()));
  C->setMapLoc(Record.readSourceLocation());
  C->setColonLoc(Record.readSourceLocation());
  auto NumVars = C->varlist_size();
  auto UniqueDecls = C->getUniqueDeclarationsNum();
  auto TotalLists = C->getTotalComponentListNum();
  auto TotalComponents = C->getTotalComponentsNum();

  SmallVector<Expr *, 16> Vars;
  Vars.reserve(NumVars);
  for (unsigned i = 0; i != NumVars; ++i)
    Vars.push_back(Record.readExpr());
  C->setVarRefs(Vars);

  SmallVector<Expr *, 16> UDMappers;
  UDMappers.reserve(NumVars);
  for (unsigned I = 0; I < NumVars; ++I)
    UDMappers.push_back(Record.readExpr());
  C->setUDMapperRefs(UDMappers);

  SmallVector<ValueDecl *, 16> Decls;
  Decls.reserve(UniqueDecls);
  for (unsigned i = 0; i < UniqueDecls; ++i)
    Decls.push_back(Record.readDeclAs<ValueDecl>());
  C->setUniqueDecls(Decls);

  SmallVector<unsigned, 16> ListsPerDecl;
  ListsPerDecl.reserve(UniqueDecls);
  for (unsigned i = 0; i < UniqueDecls; ++i)
    ListsPerDecl.push_back(Record.readInt());
  C->setDeclNumLists(ListsPerDecl);

  SmallVector<unsigned, 32> ListSizes;
  ListSizes.reserve(TotalLists);
  for (unsigned i = 0; i < TotalLists; ++i)
    ListSizes.push_back(Record.readInt());
  C->setComponentListSizes(ListSizes);

  SmallVector<OMPClauseMappableExprCommon::MappableComponent, 32> Components;
  Components.reserve(TotalComponents);
  for (unsigned i = 0; i < TotalComponents; ++i) {
    Expr *AssociatedExpr = Record.readExpr();
    auto *AssociatedDecl = Record.readDeclAs<ValueDecl>();
    Components.push_back(OMPClauseMappableExprCommon::MappableComponent(
        AssociatedExpr, AssociatedDecl));
  }
  C->setComponents(Components, ListSizes);
}

void OMPClauseReader::VisitOMPAllocateClause(OMPAllocateClause *C) {
  C->setLParenLoc(Record.readSourceLocation());
  C->setColonLoc(Record.readSourceLocation());
  C->setAllocator(Record.readSubExpr());
  unsigned NumVars = C->varlist_size();
  SmallVector<Expr *, 16> Vars;
  Vars.reserve(NumVars);
  for (unsigned i = 0; i != NumVars; ++i)
    Vars.push_back(Record.readSubExpr());
  C->setVarRefs(Vars);
}

void OMPClauseReader::VisitOMPNumTeamsClause(OMPNumTeamsClause *C) {
  VisitOMPClauseWithPreInit(C);
  C->setNumTeams(Record.readSubExpr());
  C->setLParenLoc(Record.readSourceLocation());
}

void OMPClauseReader::VisitOMPThreadLimitClause(OMPThreadLimitClause *C) {
  VisitOMPClauseWithPreInit(C);
  C->setThreadLimit(Record.readSubExpr());
  C->setLParenLoc(Record.readSourceLocation());
}

void OMPClauseReader::VisitOMPPriorityClause(OMPPriorityClause *C) {
  VisitOMPClauseWithPreInit(C);
  C->setPriority(Record.readSubExpr());
  C->setLParenLoc(Record.readSourceLocation());
}

void OMPClauseReader::VisitOMPGrainsizeClause(OMPGrainsizeClause *C) {
  VisitOMPClauseWithPreInit(C);
  C->setGrainsize(Record.readSubExpr());
  C->setLParenLoc(Record.readSourceLocation());
}

void OMPClauseReader::VisitOMPNumTasksClause(OMPNumTasksClause *C) {
  VisitOMPClauseWithPreInit(C);
  C->setNumTasks(Record.readSubExpr());
  C->setLParenLoc(Record.readSourceLocation());
}

void OMPClauseReader::VisitOMPHintClause(OMPHintClause *C) {
  C->setHint(Record.readSubExpr());
  C->setLParenLoc(Record.readSourceLocation());
}

void OMPClauseReader::VisitOMPDistScheduleClause(OMPDistScheduleClause *C) {
  VisitOMPClauseWithPreInit(C);
  C->setDistScheduleKind(
      static_cast<OpenMPDistScheduleClauseKind>(Record.readInt()));
  C->setChunkSize(Record.readSubExpr());
  C->setLParenLoc(Record.readSourceLocation());
  C->setDistScheduleKindLoc(Record.readSourceLocation());
  C->setCommaLoc(Record.readSourceLocation());
}

void OMPClauseReader::VisitOMPDefaultmapClause(OMPDefaultmapClause *C) {
  C->setDefaultmapKind(
       static_cast<OpenMPDefaultmapClauseKind>(Record.readInt()));
  C->setDefaultmapModifier(
      static_cast<OpenMPDefaultmapClauseModifier>(Record.readInt()));
  C->setLParenLoc(Record.readSourceLocation());
  C->setDefaultmapModifierLoc(Record.readSourceLocation());
  C->setDefaultmapKindLoc(Record.readSourceLocation());
}

void OMPClauseReader::VisitOMPToClause(OMPToClause *C) {
  C->setLParenLoc(Record.readSourceLocation());
  C->setMapperQualifierLoc(Record.readNestedNameSpecifierLoc());
  C->setMapperIdInfo(Record.readDeclarationNameInfo());
  auto NumVars = C->varlist_size();
  auto UniqueDecls = C->getUniqueDeclarationsNum();
  auto TotalLists = C->getTotalComponentListNum();
  auto TotalComponents = C->getTotalComponentsNum();

  SmallVector<Expr *, 16> Vars;
  Vars.reserve(NumVars);
  for (unsigned i = 0; i != NumVars; ++i)
    Vars.push_back(Record.readSubExpr());
  C->setVarRefs(Vars);

  SmallVector<Expr *, 16> UDMappers;
  UDMappers.reserve(NumVars);
  for (unsigned I = 0; I < NumVars; ++I)
    UDMappers.push_back(Record.readSubExpr());
  C->setUDMapperRefs(UDMappers);

  SmallVector<ValueDecl *, 16> Decls;
  Decls.reserve(UniqueDecls);
  for (unsigned i = 0; i < UniqueDecls; ++i)
    Decls.push_back(Record.readDeclAs<ValueDecl>());
  C->setUniqueDecls(Decls);

  SmallVector<unsigned, 16> ListsPerDecl;
  ListsPerDecl.reserve(UniqueDecls);
  for (unsigned i = 0; i < UniqueDecls; ++i)
    ListsPerDecl.push_back(Record.readInt());
  C->setDeclNumLists(ListsPerDecl);

  SmallVector<unsigned, 32> ListSizes;
  ListSizes.reserve(TotalLists);
  for (unsigned i = 0; i < TotalLists; ++i)
    ListSizes.push_back(Record.readInt());
  C->setComponentListSizes(ListSizes);

  SmallVector<OMPClauseMappableExprCommon::MappableComponent, 32> Components;
  Components.reserve(TotalComponents);
  for (unsigned i = 0; i < TotalComponents; ++i) {
    Expr *AssociatedExpr = Record.readSubExpr();
    auto *AssociatedDecl = Record.readDeclAs<ValueDecl>();
    Components.push_back(OMPClauseMappableExprCommon::MappableComponent(
        AssociatedExpr, AssociatedDecl));
  }
  C->setComponents(Components, ListSizes);
}

void OMPClauseReader::VisitOMPFromClause(OMPFromClause *C) {
  C->setLParenLoc(Record.readSourceLocation());
  C->setMapperQualifierLoc(Record.readNestedNameSpecifierLoc());
  C->setMapperIdInfo(Record.readDeclarationNameInfo());
  auto NumVars = C->varlist_size();
  auto UniqueDecls = C->getUniqueDeclarationsNum();
  auto TotalLists = C->getTotalComponentListNum();
  auto TotalComponents = C->getTotalComponentsNum();

  SmallVector<Expr *, 16> Vars;
  Vars.reserve(NumVars);
  for (unsigned i = 0; i != NumVars; ++i)
    Vars.push_back(Record.readSubExpr());
  C->setVarRefs(Vars);

  SmallVector<Expr *, 16> UDMappers;
  UDMappers.reserve(NumVars);
  for (unsigned I = 0; I < NumVars; ++I)
    UDMappers.push_back(Record.readSubExpr());
  C->setUDMapperRefs(UDMappers);

  SmallVector<ValueDecl *, 16> Decls;
  Decls.reserve(UniqueDecls);
  for (unsigned i = 0; i < UniqueDecls; ++i)
    Decls.push_back(Record.readDeclAs<ValueDecl>());
  C->setUniqueDecls(Decls);

  SmallVector<unsigned, 16> ListsPerDecl;
  ListsPerDecl.reserve(UniqueDecls);
  for (unsigned i = 0; i < UniqueDecls; ++i)
    ListsPerDecl.push_back(Record.readInt());
  C->setDeclNumLists(ListsPerDecl);

  SmallVector<unsigned, 32> ListSizes;
  ListSizes.reserve(TotalLists);
  for (unsigned i = 0; i < TotalLists; ++i)
    ListSizes.push_back(Record.readInt());
  C->setComponentListSizes(ListSizes);

  SmallVector<OMPClauseMappableExprCommon::MappableComponent, 32> Components;
  Components.reserve(TotalComponents);
  for (unsigned i = 0; i < TotalComponents; ++i) {
    Expr *AssociatedExpr = Record.readSubExpr();
    auto *AssociatedDecl = Record.readDeclAs<ValueDecl>();
    Components.push_back(OMPClauseMappableExprCommon::MappableComponent(
        AssociatedExpr, AssociatedDecl));
  }
  C->setComponents(Components, ListSizes);
}

void OMPClauseReader::VisitOMPUseDevicePtrClause(OMPUseDevicePtrClause *C) {
  C->setLParenLoc(Record.readSourceLocation());
  auto NumVars = C->varlist_size();
  auto UniqueDecls = C->getUniqueDeclarationsNum();
  auto TotalLists = C->getTotalComponentListNum();
  auto TotalComponents = C->getTotalComponentsNum();

  SmallVector<Expr *, 16> Vars;
  Vars.reserve(NumVars);
  for (unsigned i = 0; i != NumVars; ++i)
    Vars.push_back(Record.readSubExpr());
  C->setVarRefs(Vars);
  Vars.clear();
  for (unsigned i = 0; i != NumVars; ++i)
    Vars.push_back(Record.readSubExpr());
  C->setPrivateCopies(Vars);
  Vars.clear();
  for (unsigned i = 0; i != NumVars; ++i)
    Vars.push_back(Record.readSubExpr());
  C->setInits(Vars);

  SmallVector<ValueDecl *, 16> Decls;
  Decls.reserve(UniqueDecls);
  for (unsigned i = 0; i < UniqueDecls; ++i)
    Decls.push_back(Record.readDeclAs<ValueDecl>());
  C->setUniqueDecls(Decls);

  SmallVector<unsigned, 16> ListsPerDecl;
  ListsPerDecl.reserve(UniqueDecls);
  for (unsigned i = 0; i < UniqueDecls; ++i)
    ListsPerDecl.push_back(Record.readInt());
  C->setDeclNumLists(ListsPerDecl);

  SmallVector<unsigned, 32> ListSizes;
  ListSizes.reserve(TotalLists);
  for (unsigned i = 0; i < TotalLists; ++i)
    ListSizes.push_back(Record.readInt());
  C->setComponentListSizes(ListSizes);

  SmallVector<OMPClauseMappableExprCommon::MappableComponent, 32> Components;
  Components.reserve(TotalComponents);
  for (unsigned i = 0; i < TotalComponents; ++i) {
    Expr *AssociatedExpr = Record.readSubExpr();
    auto *AssociatedDecl = Record.readDeclAs<ValueDecl>();
    Components.push_back(OMPClauseMappableExprCommon::MappableComponent(
        AssociatedExpr, AssociatedDecl));
  }
  C->setComponents(Components, ListSizes);
}

void OMPClauseReader::VisitOMPIsDevicePtrClause(OMPIsDevicePtrClause *C) {
  C->setLParenLoc(Record.readSourceLocation());
  auto NumVars = C->varlist_size();
  auto UniqueDecls = C->getUniqueDeclarationsNum();
  auto TotalLists = C->getTotalComponentListNum();
  auto TotalComponents = C->getTotalComponentsNum();

  SmallVector<Expr *, 16> Vars;
  Vars.reserve(NumVars);
  for (unsigned i = 0; i != NumVars; ++i)
    Vars.push_back(Record.readSubExpr());
  C->setVarRefs(Vars);
  Vars.clear();

  SmallVector<ValueDecl *, 16> Decls;
  Decls.reserve(UniqueDecls);
  for (unsigned i = 0; i < UniqueDecls; ++i)
    Decls.push_back(Record.readDeclAs<ValueDecl>());
  C->setUniqueDecls(Decls);

  SmallVector<unsigned, 16> ListsPerDecl;
  ListsPerDecl.reserve(UniqueDecls);
  for (unsigned i = 0; i < UniqueDecls; ++i)
    ListsPerDecl.push_back(Record.readInt());
  C->setDeclNumLists(ListsPerDecl);

  SmallVector<unsigned, 32> ListSizes;
  ListSizes.reserve(TotalLists);
  for (unsigned i = 0; i < TotalLists; ++i)
    ListSizes.push_back(Record.readInt());
  C->setComponentListSizes(ListSizes);

  SmallVector<OMPClauseMappableExprCommon::MappableComponent, 32> Components;
  Components.reserve(TotalComponents);
  for (unsigned i = 0; i < TotalComponents; ++i) {
    Expr *AssociatedExpr = Record.readSubExpr();
    auto *AssociatedDecl = Record.readDeclAs<ValueDecl>();
    Components.push_back(OMPClauseMappableExprCommon::MappableComponent(
        AssociatedExpr, AssociatedDecl));
  }
  C->setComponents(Components, ListSizes);
}

void OMPClauseReader::VisitOMPNontemporalClause(OMPNontemporalClause *C) {
  C->setLParenLoc(Record.readSourceLocation());
  unsigned NumVars = C->varlist_size();
  SmallVector<Expr *, 16> Vars;
  Vars.reserve(NumVars);
  for (unsigned i = 0; i != NumVars; ++i)
    Vars.push_back(Record.readSubExpr());
  C->setVarRefs(Vars);
  Vars.clear();
  Vars.reserve(NumVars);
  for (unsigned i = 0; i != NumVars; ++i)
    Vars.push_back(Record.readSubExpr());
  C->setPrivateRefs(Vars);
}<|MERGE_RESOLUTION|>--- conflicted
+++ resolved
@@ -6373,530 +6373,10 @@
     return Context.getQualifiedType(baseType, quals);
   }
 
-<<<<<<< HEAD
-  case TYPE_DECAYED: {
-    if (Record.size() != 1) {
-      Error("Incorrect encoding of decayed type");
-      return QualType();
-    }
-    QualType OriginalType = readType(*Loc.F, Record, Idx);
-    QualType DT = Context.getAdjustedParameterType(OriginalType);
-    if (!isa<DecayedType>(DT))
-      Error("Decayed type does not decay");
-    return DT;
-  }
-
-  case TYPE_ADJUSTED: {
-    if (Record.size() != 2) {
-      Error("Incorrect encoding of adjusted type");
-      return QualType();
-    }
-    QualType OriginalTy = readType(*Loc.F, Record, Idx);
-    QualType AdjustedTy = readType(*Loc.F, Record, Idx);
-    return Context.getAdjustedType(OriginalTy, AdjustedTy);
-  }
-
-  case TYPE_BLOCK_POINTER: {
-    if (Record.size() != 1) {
-      Error("Incorrect encoding of block pointer type");
-      return QualType();
-    }
-    QualType PointeeType = readType(*Loc.F, Record, Idx);
-    return Context.getBlockPointerType(PointeeType);
-  }
-
-  case TYPE_LVALUE_REFERENCE: {
-    if (Record.size() != 2) {
-      Error("Incorrect encoding of lvalue reference type");
-      return QualType();
-    }
-    QualType PointeeType = readType(*Loc.F, Record, Idx);
-    return Context.getLValueReferenceType(PointeeType, Record[1]);
-  }
-
-  case TYPE_RVALUE_REFERENCE: {
-    if (Record.size() != 1) {
-      Error("Incorrect encoding of rvalue reference type");
-      return QualType();
-    }
-    QualType PointeeType = readType(*Loc.F, Record, Idx);
-    return Context.getRValueReferenceType(PointeeType);
-  }
-
-  case TYPE_MEMBER_POINTER: {
-    if (Record.size() != 2) {
-      Error("Incorrect encoding of member pointer type");
-      return QualType();
-    }
-    QualType PointeeType = readType(*Loc.F, Record, Idx);
-    QualType ClassType = readType(*Loc.F, Record, Idx);
-    if (PointeeType.isNull() || ClassType.isNull())
-      return QualType();
-
-    return Context.getMemberPointerType(PointeeType, ClassType.getTypePtr());
-  }
-
-  case TYPE_CONSTANT_ARRAY: {
-    QualType ElementType = readType(*Loc.F, Record, Idx);
-    ArrayType::ArraySizeModifier ASM = (ArrayType::ArraySizeModifier)Record[1];
-    unsigned IndexTypeQuals = Record[2];
-    unsigned Idx = 3;
-    llvm::APInt Size = ReadAPInt(Record, Idx);
-    Expr *SizeExpr = ReadExpr(*Loc.F);
-    return Context.getConstantArrayType(ElementType, Size, SizeExpr,
-                                         ASM, IndexTypeQuals);
-  }
-
-  case TYPE_INCOMPLETE_ARRAY: {
-    QualType ElementType = readType(*Loc.F, Record, Idx);
-    ArrayType::ArraySizeModifier ASM = (ArrayType::ArraySizeModifier)Record[1];
-    unsigned IndexTypeQuals = Record[2];
-    return Context.getIncompleteArrayType(ElementType, ASM, IndexTypeQuals);
-  }
-
-  case TYPE_VARIABLE_ARRAY: {
-    QualType ElementType = readType(*Loc.F, Record, Idx);
-    ArrayType::ArraySizeModifier ASM = (ArrayType::ArraySizeModifier)Record[1];
-    unsigned IndexTypeQuals = Record[2];
-    SourceLocation LBLoc = ReadSourceLocation(*Loc.F, Record[3]);
-    SourceLocation RBLoc = ReadSourceLocation(*Loc.F, Record[4]);
-    return Context.getVariableArrayType(ElementType, ReadExpr(*Loc.F),
-                                         ASM, IndexTypeQuals,
-                                         SourceRange(LBLoc, RBLoc));
-  }
-
-  case TYPE_VECTOR: {
-    if (Record.size() != 3) {
-      Error("incorrect encoding of vector type in AST file");
-      return QualType();
-    }
-
-    QualType ElementType = readType(*Loc.F, Record, Idx);
-    unsigned NumElements = Record[1];
-    unsigned VecKind = Record[2];
-    return Context.getVectorType(ElementType, NumElements,
-                                  (VectorType::VectorKind)VecKind);
-  }
-
-  case TYPE_EXT_VECTOR: {
-    if (Record.size() != 3) {
-      Error("incorrect encoding of extended vector type in AST file");
-      return QualType();
-    }
-
-    QualType ElementType = readType(*Loc.F, Record, Idx);
-    unsigned NumElements = Record[1];
-    return Context.getExtVectorType(ElementType, NumElements);
-  }
-
-  case TYPE_FUNCTION_NO_PROTO: {
-    if (Record.size() != 8) {
-      Error("incorrect encoding of no-proto function type");
-      return QualType();
-    }
-    QualType ResultType = readType(*Loc.F, Record, Idx);
-    FunctionType::ExtInfo Info(Record[1], Record[2], Record[3],
-                               (CallingConv)Record[4], Record[5], Record[6],
-                               Record[7]);
-    return Context.getFunctionNoProtoType(ResultType, Info);
-  }
-
-  case TYPE_FUNCTION_PROTO: {
-    QualType ResultType = readType(*Loc.F, Record, Idx);
-
-    FunctionProtoType::ExtProtoInfo EPI;
-    EPI.ExtInfo = FunctionType::ExtInfo(/*noreturn*/ Record[1],
-                                        /*hasregparm*/ Record[2],
-                                        /*regparm*/ Record[3],
-                                        static_cast<CallingConv>(Record[4]),
-                                        /*produces*/ Record[5],
-                                        /*nocallersavedregs*/ Record[6],
-                                        /*nocfcheck*/ Record[7]);
-
-    unsigned Idx = 8;
-
-    EPI.Variadic = Record[Idx++];
-    EPI.HasTrailingReturn = Record[Idx++];
-    EPI.TypeQuals = Qualifiers::fromOpaqueValue(Record[Idx++]);
-    EPI.RefQualifier = static_cast<RefQualifierKind>(Record[Idx++]);
-    SmallVector<QualType, 8> ExceptionStorage;
-    readExceptionSpec(*Loc.F, ExceptionStorage, EPI.ExceptionSpec, Record, Idx);
-
-    unsigned NumParams = Record[Idx++];
-    SmallVector<QualType, 16> ParamTypes;
-    for (unsigned I = 0; I != NumParams; ++I)
-      ParamTypes.push_back(readType(*Loc.F, Record, Idx));
-
-    SmallVector<FunctionProtoType::ExtParameterInfo, 4> ExtParameterInfos;
-    if (Idx != Record.size()) {
-      for (unsigned I = 0; I != NumParams; ++I)
-        ExtParameterInfos.push_back(
-          FunctionProtoType::ExtParameterInfo
-                           ::getFromOpaqueValue(Record[Idx++]));
-      EPI.ExtParameterInfos = ExtParameterInfos.data();
-    }
-
-    assert(Idx == Record.size());
-
-    return Context.getFunctionType(ResultType, ParamTypes, EPI);
-  }
-
-  case TYPE_UNRESOLVED_USING: {
-    unsigned Idx = 0;
-    return Context.getTypeDeclType(
-                  ReadDeclAs<UnresolvedUsingTypenameDecl>(*Loc.F, Record, Idx));
-  }
-
-  case TYPE_CXX_REQUIRED: {
-    unsigned Idx = 0;
-    return Context.getTypeDeclType(
-                  ReadDeclAs<CXXRequiredTypeDecl>(*Loc.F, Record, Idx));
-  }
-
-  case TYPE_TYPEDEF: {
-    if (Record.size() != 2) {
-      Error("incorrect encoding of typedef type");
-      return QualType();
-    }
-    unsigned Idx = 0;
-    TypedefNameDecl *Decl = ReadDeclAs<TypedefNameDecl>(*Loc.F, Record, Idx);
-    QualType Canonical = readType(*Loc.F, Record, Idx);
-    if (!Canonical.isNull())
-      Canonical = Context.getCanonicalType(Canonical);
-    return Context.getTypedefType(Decl, Canonical);
-  }
-
-  case TYPE_TYPEOF_EXPR:
-    return Context.getTypeOfExprType(ReadExpr(*Loc.F));
-
-  case TYPE_TYPEOF: {
-    if (Record.size() != 1) {
-      Error("incorrect encoding of typeof(type) in AST file");
-      return QualType();
-    }
-    QualType UnderlyingType = readType(*Loc.F, Record, Idx);
-    return Context.getTypeOfType(UnderlyingType);
-  }
-
-  case TYPE_DECLTYPE: {
-    QualType UnderlyingType = readType(*Loc.F, Record, Idx);
-    return Context.getDecltypeType(ReadExpr(*Loc.F), UnderlyingType);
-  }
-
-  case TYPE_REFLECTED: {
-    QualType UnderlyingType = readType(*Loc.F, Record, Idx);
-    Expr *Reflection = ReadExpr(*Loc.F);
-    return Context.getReflectedType(Reflection, UnderlyingType);
-  }
-
-  case TYPE_UNARY_TRANSFORM: {
-    QualType BaseType = readType(*Loc.F, Record, Idx);
-    QualType UnderlyingType = readType(*Loc.F, Record, Idx);
-    UnaryTransformType::UTTKind UKind = (UnaryTransformType::UTTKind)Record[2];
-    return Context.getUnaryTransformType(BaseType, UnderlyingType, UKind);
-  }
-
-  case TYPE_AUTO: {
-    QualType Deduced = readType(*Loc.F, Record, Idx);
-    AutoTypeKeyword Keyword = (AutoTypeKeyword)Record[Idx++];
-    bool IsDependent = false, IsPack = false;
-    if (Deduced.isNull()) {
-      IsDependent = Record[Idx] > 0;
-      IsPack = Record[Idx] > 1;
-      ++Idx;
-    }
-    return Context.getAutoType(Deduced, Keyword, IsDependent, IsPack);
-  }
-
-  case TYPE_DEDUCED_TEMPLATE_SPECIALIZATION: {
-    TemplateName Name = ReadTemplateName(*Loc.F, Record, Idx);
-    QualType Deduced = readType(*Loc.F, Record, Idx);
-    bool IsDependent = Deduced.isNull() ? Record[Idx++] : false;
-    return Context.getDeducedTemplateSpecializationType(Name, Deduced,
-                                                        IsDependent);
-  }
-
-  case TYPE_RECORD: {
-    if (Record.size() != 2) {
-      Error("incorrect encoding of record type");
-      return QualType();
-    }
-    unsigned Idx = 0;
-    bool IsDependent = Record[Idx++];
-    RecordDecl *RD = ReadDeclAs<RecordDecl>(*Loc.F, Record, Idx);
-    RD = cast_or_null<RecordDecl>(RD->getCanonicalDecl());
-    QualType T = Context.getRecordType(RD);
-    const_cast<Type*>(T.getTypePtr())->setDependent(IsDependent);
-    return T;
-  }
-
-  case TYPE_ENUM: {
-    if (Record.size() != 2) {
-      Error("incorrect encoding of enum type");
-      return QualType();
-    }
-    unsigned Idx = 0;
-    bool IsDependent = Record[Idx++];
-    QualType T
-      = Context.getEnumType(ReadDeclAs<EnumDecl>(*Loc.F, Record, Idx));
-    const_cast<Type*>(T.getTypePtr())->setDependent(IsDependent);
-    return T;
-  }
-
-  case TYPE_ATTRIBUTED: {
-    if (Record.size() != 3) {
-      Error("incorrect encoding of attributed type");
-      return QualType();
-    }
-    QualType modifiedType = readType(*Loc.F, Record, Idx);
-    QualType equivalentType = readType(*Loc.F, Record, Idx);
-    AttributedType::Kind kind = static_cast<AttributedType::Kind>(Record[2]);
-    return Context.getAttributedType(kind, modifiedType, equivalentType);
-  }
-
-  case TYPE_PAREN: {
-    if (Record.size() != 1) {
-      Error("incorrect encoding of paren type");
-      return QualType();
-    }
-    QualType InnerType = readType(*Loc.F, Record, Idx);
-    return Context.getParenType(InnerType);
-  }
-
-  case TYPE_MACRO_QUALIFIED: {
-    if (Record.size() != 2) {
-      Error("incorrect encoding of macro defined type");
-      return QualType();
-    }
-    QualType UnderlyingTy = readType(*Loc.F, Record, Idx);
-    IdentifierInfo *MacroII = GetIdentifierInfo(*Loc.F, Record, Idx);
-    return Context.getMacroQualifiedType(UnderlyingTy, MacroII);
-  }
-
-  case TYPE_PACK_EXPANSION: {
-    if (Record.size() != 2) {
-      Error("incorrect encoding of pack expansion type");
-      return QualType();
-    }
-    QualType Pattern = readType(*Loc.F, Record, Idx);
-    if (Pattern.isNull())
-      return QualType();
-    Optional<unsigned> NumExpansions;
-    if (Record[1])
-      NumExpansions = Record[1] - 1;
-    return Context.getPackExpansionType(Pattern, NumExpansions);
-  }
-
-  case TYPE_CXX_DEPENDENT_VARIADIC_REIFIER: {
-    // TODO: IMPLEMENT ME
-    return Context.getCXXDependentVariadicReifierType(nullptr,
-                                                      SourceLocation(),
-                                                      SourceLocation(),
-                                                      SourceLocation());
-  }
-
-  case TYPE_ELABORATED: {
-    unsigned Idx = 0;
-    ElaboratedTypeKeyword Keyword = (ElaboratedTypeKeyword)Record[Idx++];
-    NestedNameSpecifier *NNS = ReadNestedNameSpecifier(*Loc.F, Record, Idx);
-    QualType NamedType = readType(*Loc.F, Record, Idx);
-    TagDecl *OwnedTagDecl = ReadDeclAs<TagDecl>(*Loc.F, Record, Idx);
-    return Context.getElaboratedType(Keyword, NNS, NamedType, OwnedTagDecl);
-  }
-
-  case TYPE_OBJC_INTERFACE: {
-    unsigned Idx = 0;
-    ObjCInterfaceDecl *ItfD
-      = ReadDeclAs<ObjCInterfaceDecl>(*Loc.F, Record, Idx);
-    return Context.getObjCInterfaceType(ItfD->getCanonicalDecl());
-  }
-
-  case TYPE_OBJC_TYPE_PARAM: {
-    unsigned Idx = 0;
-    ObjCTypeParamDecl *Decl
-      = ReadDeclAs<ObjCTypeParamDecl>(*Loc.F, Record, Idx);
-    unsigned NumProtos = Record[Idx++];
-    SmallVector<ObjCProtocolDecl*, 4> Protos;
-    for (unsigned I = 0; I != NumProtos; ++I)
-      Protos.push_back(ReadDeclAs<ObjCProtocolDecl>(*Loc.F, Record, Idx));
-    return Context.getObjCTypeParamType(Decl, Protos);
-  }
-
-  case TYPE_OBJC_OBJECT: {
-    unsigned Idx = 0;
-    QualType Base = readType(*Loc.F, Record, Idx);
-    unsigned NumTypeArgs = Record[Idx++];
-    SmallVector<QualType, 4> TypeArgs;
-    for (unsigned I = 0; I != NumTypeArgs; ++I)
-      TypeArgs.push_back(readType(*Loc.F, Record, Idx));
-    unsigned NumProtos = Record[Idx++];
-    SmallVector<ObjCProtocolDecl*, 4> Protos;
-    for (unsigned I = 0; I != NumProtos; ++I)
-      Protos.push_back(ReadDeclAs<ObjCProtocolDecl>(*Loc.F, Record, Idx));
-    bool IsKindOf = Record[Idx++];
-    return Context.getObjCObjectType(Base, TypeArgs, Protos, IsKindOf);
-  }
-
-  case TYPE_OBJC_OBJECT_POINTER: {
-    unsigned Idx = 0;
-    QualType Pointee = readType(*Loc.F, Record, Idx);
-    return Context.getObjCObjectPointerType(Pointee);
-  }
-
-  case TYPE_SUBST_TEMPLATE_TYPE_PARM: {
-    unsigned Idx = 0;
-    QualType Parm = readType(*Loc.F, Record, Idx);
-    QualType Replacement = readType(*Loc.F, Record, Idx);
-    return Context.getSubstTemplateTypeParmType(
-        cast<TemplateTypeParmType>(Parm),
-        Context.getCanonicalType(Replacement));
-  }
-
-  case TYPE_SUBST_TEMPLATE_TYPE_PARM_PACK: {
-    unsigned Idx = 0;
-    QualType Parm = readType(*Loc.F, Record, Idx);
-    TemplateArgument ArgPack = ReadTemplateArgument(*Loc.F, Record, Idx);
-    return Context.getSubstTemplateTypeParmPackType(
-                                               cast<TemplateTypeParmType>(Parm),
-                                                     ArgPack);
-  }
-
-  case TYPE_INJECTED_CLASS_NAME: {
-    CXXRecordDecl *D = ReadDeclAs<CXXRecordDecl>(*Loc.F, Record, Idx);
-    QualType TST = readType(*Loc.F, Record, Idx); // probably derivable
-    // FIXME: ASTContext::getInjectedClassNameType is not currently suitable
-    // for AST reading, too much interdependencies.
-    const Type *T = nullptr;
-    for (auto *DI = D; DI; DI = DI->getPreviousDecl()) {
-      if (const Type *Existing = DI->getTypeForDecl()) {
-        T = Existing;
-        break;
-      }
-    }
-    if (!T) {
-      T = new (Context, TypeAlignment) InjectedClassNameType(D, TST);
-      for (auto *DI = D; DI; DI = DI->getPreviousDecl())
-        DI->setTypeForDecl(T);
-    }
-    return QualType(T, 0);
-  }
-
-  case TYPE_TEMPLATE_TYPE_PARM: {
-    unsigned Idx = 0;
-    unsigned Depth = Record[Idx++];
-    unsigned Index = Record[Idx++];
-    bool Pack = Record[Idx++];
-    TemplateTypeParmDecl *D
-      = ReadDeclAs<TemplateTypeParmDecl>(*Loc.F, Record, Idx);
-    return Context.getTemplateTypeParmType(Depth, Index, Pack, D);
-  }
-
-  case TYPE_DEPENDENT_NAME: {
-    unsigned Idx = 0;
-    ElaboratedTypeKeyword Keyword = (ElaboratedTypeKeyword)Record[Idx++];
-    NestedNameSpecifier *NNS = ReadNestedNameSpecifier(*Loc.F, Record, Idx);
-    const IdentifierInfo *Name = GetIdentifierInfo(*Loc.F, Record, Idx);
-    QualType Canon = readType(*Loc.F, Record, Idx);
-    if (!Canon.isNull())
-      Canon = Context.getCanonicalType(Canon);
-    return Context.getDependentNameType(Keyword, NNS, Name, Canon);
-  }
-
-  case TYPE_DEPENDENT_TEMPLATE_SPECIALIZATION: {
-    unsigned Idx = 0;
-    ElaboratedTypeKeyword Keyword = (ElaboratedTypeKeyword)Record[Idx++];
-    NestedNameSpecifier *NNS = ReadNestedNameSpecifier(*Loc.F, Record, Idx);
-    const IdentifierInfo *Name = GetIdentifierInfo(*Loc.F, Record, Idx);
-    unsigned NumArgs = Record[Idx++];
-    SmallVector<TemplateArgument, 8> Args;
-    Args.reserve(NumArgs);
-    while (NumArgs--)
-      Args.push_back(ReadTemplateArgument(*Loc.F, Record, Idx));
-    return Context.getDependentTemplateSpecializationType(Keyword, NNS, Name,
-                                                          Args);
-  }
-
-  case TYPE_DEPENDENT_SIZED_ARRAY: {
-    unsigned Idx = 0;
-
-    // ArrayType
-    QualType ElementType = readType(*Loc.F, Record, Idx);
-    ArrayType::ArraySizeModifier ASM
-      = (ArrayType::ArraySizeModifier)Record[Idx++];
-    unsigned IndexTypeQuals = Record[Idx++];
-
-    // DependentSizedArrayType
-    Expr *NumElts = ReadExpr(*Loc.F);
-    SourceRange Brackets = ReadSourceRange(*Loc.F, Record, Idx);
-
-    return Context.getDependentSizedArrayType(ElementType, NumElts, ASM,
-                                               IndexTypeQuals, Brackets);
-  }
-
-  case TYPE_TEMPLATE_SPECIALIZATION: {
-    unsigned Idx = 0;
-    bool IsDependent = Record[Idx++];
-    TemplateName Name = ReadTemplateName(*Loc.F, Record, Idx);
-    SmallVector<TemplateArgument, 8> Args;
-    ReadTemplateArgumentList(Args, *Loc.F, Record, Idx);
-    QualType Underlying = readType(*Loc.F, Record, Idx);
-    QualType T;
-    if (Underlying.isNull())
-      T = Context.getCanonicalTemplateSpecializationType(Name, Args);
-    else
-      T = Context.getTemplateSpecializationType(Name, Args, Underlying);
-    const_cast<Type*>(T.getTypePtr())->setDependent(IsDependent);
-    return T;
-  }
-
-  case TYPE_ATOMIC: {
-    if (Record.size() != 1) {
-      Error("Incorrect encoding of atomic type");
-      return QualType();
-    }
-    QualType ValueType = readType(*Loc.F, Record, Idx);
-    return Context.getAtomicType(ValueType);
-  }
-
-  case TYPE_PIPE: {
-    if (Record.size() != 2) {
-      Error("Incorrect encoding of pipe type");
-      return QualType();
-    }
-
-    // Reading the pipe element type.
-    QualType ElementType = readType(*Loc.F, Record, Idx);
-    unsigned ReadOnly = Record[1];
-    return Context.getPipeType(ElementType, ReadOnly);
-  }
-
-  case TYPE_DEPENDENT_SIZED_VECTOR: {
-    unsigned Idx = 0;
-    QualType ElementType = readType(*Loc.F, Record, Idx);
-    Expr *SizeExpr = ReadExpr(*Loc.F);
-    SourceLocation AttrLoc = ReadSourceLocation(*Loc.F, Record, Idx);
-    unsigned VecKind = Record[Idx];
-
-    return Context.getDependentVectorType(ElementType, SizeExpr, AttrLoc,
-                                               (VectorType::VectorKind)VecKind);
-  }
-
-  case TYPE_DEPENDENT_SIZED_EXT_VECTOR: {
-    unsigned Idx = 0;
-
-    // DependentSizedExtVectorType
-    QualType ElementType = readType(*Loc.F, Record, Idx);
-    Expr *SizeExpr = ReadExpr(*Loc.F);
-    SourceLocation AttrLoc = ReadSourceLocation(*Loc.F, Record, Idx);
-
-    return Context.getDependentSizedExtVectorType(ElementType, SizeExpr,
-                                                  AttrLoc);
-=======
   auto maybeClass = getTypeClassForCode((TypeCode) Code.get());
   if (!maybeClass) {
     Error("Unexpected code for type");
     return QualType();
->>>>>>> e3a6c630
   }
 
   serialization::AbstractTypeReader<ASTRecordReader> TypeReader(Record);
