--- conflicted
+++ resolved
@@ -11052,31 +11052,18 @@
               Expr *SecondDefaultArgument = SecondNTTPD->getDefaultArgument();
               if (ComputeODRHash(FirstDefaultArgument) !=
                   ComputeODRHash(SecondDefaultArgument)) {
-<<<<<<< HEAD
-                ODRDiagError(FirstTemplate->getLocation(),
-                             FirstTemplate->getSourceRange(),
-                             FunctionTemplateParameterDifferentDefaultArgument)
-                    << FirstTemplate << (i + 1)
-                    << TemplateArgument(FirstDefaultArgument,
-                                        TemplateArgument::Expression);
-                ODRDiagNote(SecondTemplate->getLocation(),
-                            SecondTemplate->getSourceRange(),
-                            FunctionTemplateParameterDifferentDefaultArgument)
-                    << SecondTemplate << (i + 1)
-                    << TemplateArgument(SecondDefaultArgument,
-                                        TemplateArgument::Expression);
-=======
                 ODRDiagDeclError(
                     FirstRecord, FirstModule, FirstTemplate->getLocation(),
                     FirstTemplate->getSourceRange(),
                     FunctionTemplateParameterDifferentDefaultArgument)
-                    << FirstTemplate << (i + 1) << FirstDefaultArgument;
+                    << FirstTemplate << (i + 1)
+                    << FirstDefaultArgument;
                 ODRDiagDeclNote(
                     SecondModule, SecondTemplate->getLocation(),
                     SecondTemplate->getSourceRange(),
                     FunctionTemplateParameterDifferentDefaultArgument)
-                    << SecondTemplate << (i + 1) << SecondDefaultArgument;
->>>>>>> fa7d04a0
+                    << SecondTemplate << (i + 1)
+                    << SecondDefaultArgument;
                 ParameterMismatch = true;
                 break;
               }
