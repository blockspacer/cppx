//===- ToolChain.cpp - Collections of tools for one platform --------------===//
//
// Part of the LLVM Project, under the Apache License v2.0 with LLVM Exceptions.
// See https://llvm.org/LICENSE.txt for license information.
// SPDX-License-Identifier: Apache-2.0 WITH LLVM-exception
//
//===----------------------------------------------------------------------===//

#include "clang/Driver/ToolChain.h"
#include "InputInfo.h"
#include "ToolChains/Arch/ARM.h"
#include "ToolChains/Clang.h"
#include "ToolChains/InterfaceStubs.h"
#include "ToolChains/Flang.h"
#include "clang/Basic/ObjCRuntime.h"
#include "clang/Basic/Sanitizers.h"
#include "clang/Config/config.h"
#include "clang/Driver/Action.h"
#include "clang/Driver/Driver.h"
#include "clang/Driver/DriverDiagnostic.h"
#include "clang/Driver/Job.h"
#include "clang/Driver/Options.h"
#include "clang/Driver/SanitizerArgs.h"
#include "clang/Driver/XRayArgs.h"
#include "llvm/ADT/STLExtras.h"
#include "llvm/ADT/SmallString.h"
#include "llvm/ADT/StringRef.h"
#include "llvm/ADT/Triple.h"
#include "llvm/ADT/Twine.h"
#include "llvm/Config/llvm-config.h"
#include "llvm/MC/MCTargetOptions.h"
#include "llvm/Option/Arg.h"
#include "llvm/Option/ArgList.h"
#include "llvm/Option/OptTable.h"
#include "llvm/Option/Option.h"
#include "llvm/Support/ErrorHandling.h"
#include "llvm/Support/FileSystem.h"
#include "llvm/Support/Path.h"
#include "llvm/Support/TargetParser.h"
#include "llvm/Support/TargetRegistry.h"
#include "llvm/Support/VersionTuple.h"
#include "llvm/Support/VirtualFileSystem.h"
#include <cassert>
#include <cstddef>
#include <cstring>
#include <string>

using namespace clang;
using namespace driver;
using namespace tools;
using namespace llvm;
using namespace llvm::opt;

static llvm::opt::Arg *GetRTTIArgument(const ArgList &Args) {
  return Args.getLastArg(options::OPT_mkernel, options::OPT_fapple_kext,
                         options::OPT_fno_rtti, options::OPT_frtti);
}

static ToolChain::RTTIMode CalculateRTTIMode(const ArgList &Args,
                                             const llvm::Triple &Triple,
                                             const Arg *CachedRTTIArg) {
  // Explicit rtti/no-rtti args
  if (CachedRTTIArg) {
    if (CachedRTTIArg->getOption().matches(options::OPT_frtti))
      return ToolChain::RM_Enabled;
    else
      return ToolChain::RM_Disabled;
  }

  // -frtti is default, except for the PS4 CPU.
  return (Triple.isPS4CPU()) ? ToolChain::RM_Disabled : ToolChain::RM_Enabled;
}

ToolChain::ToolChain(const Driver &D, const llvm::Triple &T,
                     const ArgList &Args)
    : D(D), Triple(T), Args(Args), CachedRTTIArg(GetRTTIArgument(Args)),
      CachedRTTIMode(CalculateRTTIMode(Args, Triple, CachedRTTIArg)) {
  if (D.CCCIsCXX()) {
    if (auto CXXStdlibPath = getCXXStdlibPath())
      getFilePaths().push_back(*CXXStdlibPath);
  }

  if (auto RuntimePath = getRuntimePath())
    getLibraryPaths().push_back(*RuntimePath);

  std::string CandidateLibPath = getArchSpecificLibPath();
  if (getVFS().exists(CandidateLibPath))
    getFilePaths().push_back(CandidateLibPath);
}

void ToolChain::setTripleEnvironment(llvm::Triple::EnvironmentType Env) {
  Triple.setEnvironment(Env);
  if (EffectiveTriple != llvm::Triple())
    EffectiveTriple.setEnvironment(Env);
}

ToolChain::~ToolChain() = default;

llvm::vfs::FileSystem &ToolChain::getVFS() const {
  return getDriver().getVFS();
}

bool ToolChain::useIntegratedAs() const {
  return Args.hasFlag(options::OPT_fintegrated_as,
                      options::OPT_fno_integrated_as,
                      IsIntegratedAssemblerDefault());
}

bool ToolChain::useRelaxRelocations() const {
  return ENABLE_X86_RELAX_RELOCATIONS;
}

bool ToolChain::isNoExecStackDefault() const {
    return false;
}

const SanitizerArgs& ToolChain::getSanitizerArgs() const {
  if (!SanitizerArguments.get())
    SanitizerArguments.reset(new SanitizerArgs(*this, Args));
  return *SanitizerArguments.get();
}

const XRayArgs& ToolChain::getXRayArgs() const {
  if (!XRayArguments.get())
    XRayArguments.reset(new XRayArgs(*this, Args));
  return *XRayArguments.get();
}

namespace {

struct DriverSuffix {
  const char *Suffix;
  const char *ModeFlag;
};

} // namespace

static const DriverSuffix *FindDriverSuffix(StringRef ProgName, size_t &Pos) {
  // A list of known driver suffixes. Suffixes are compared against the
  // program name in order. If there is a match, the frontend type is updated as
  // necessary by applying the ModeFlag.
  static const DriverSuffix DriverSuffixes[] = {
      {"clang", nullptr},
      {"clang++", "--driver-mode=g++"},
      {"clang-c++", "--driver-mode=g++"},
      {"clang-cc", nullptr},
      {"clang-cpp", "--driver-mode=cpp"},
      {"clang-g++", "--driver-mode=g++"},
      {"clang-gcc", nullptr},
      {"clang-cl", "--driver-mode=cl"},
      {"cc", nullptr},
      {"cpp", "--driver-mode=cpp"},
      {"cl", "--driver-mode=cl"},
      {"++", "--driver-mode=g++"},
<<<<<<< HEAD
      {"clang-green", "--driver-mode=green"},
=======
      {"flang", "--driver-mode=flang"},
>>>>>>> a21940ea
  };

  for (size_t i = 0; i < llvm::array_lengthof(DriverSuffixes); ++i) {
    StringRef Suffix(DriverSuffixes[i].Suffix);
    if (ProgName.endswith(Suffix)) {
      Pos = ProgName.size() - Suffix.size();
      return &DriverSuffixes[i];
    }
  }
  return nullptr;
}

/// Normalize the program name from argv[0] by stripping the file extension if
/// present and lower-casing the string on Windows.
static std::string normalizeProgramName(llvm::StringRef Argv0) {
  std::string ProgName = llvm::sys::path::stem(Argv0);
#ifdef _WIN32
  // Transform to lowercase for case insensitive file systems.
  std::transform(ProgName.begin(), ProgName.end(), ProgName.begin(), ::tolower);
#endif
  return ProgName;
}

static const DriverSuffix *parseDriverSuffix(StringRef ProgName, size_t &Pos) {
  // Try to infer frontend type and default target from the program name by
  // comparing it against DriverSuffixes in order.

  // If there is a match, the function tries to identify a target as prefix.
  // E.g. "x86_64-linux-clang" as interpreted as suffix "clang" with target
  // prefix "x86_64-linux". If such a target prefix is found, it may be
  // added via -target as implicit first argument.
  const DriverSuffix *DS = FindDriverSuffix(ProgName, Pos);

  if (!DS) {
    // Try again after stripping any trailing version number:
    // clang++3.5 -> clang++
    ProgName = ProgName.rtrim("0123456789.");
    DS = FindDriverSuffix(ProgName, Pos);
  }

  if (!DS) {
    // Try again after stripping trailing -component.
    // clang++-tot -> clang++
    ProgName = ProgName.slice(0, ProgName.rfind('-'));
    DS = FindDriverSuffix(ProgName, Pos);
  }
  return DS;
}

ParsedClangName
ToolChain::getTargetAndModeFromProgramName(StringRef PN) {
  std::string ProgName = normalizeProgramName(PN);
  size_t SuffixPos;
  const DriverSuffix *DS = parseDriverSuffix(ProgName, SuffixPos);
  if (!DS)
    return {};
  size_t SuffixEnd = SuffixPos + strlen(DS->Suffix);

  size_t LastComponent = ProgName.rfind('-', SuffixPos);
  if (LastComponent == std::string::npos)
    return ParsedClangName(ProgName.substr(0, SuffixEnd), DS->ModeFlag);
  std::string ModeSuffix = ProgName.substr(LastComponent + 1,
                                           SuffixEnd - LastComponent - 1);

  // Infer target from the prefix.
  StringRef Prefix(ProgName);
  Prefix = Prefix.slice(0, LastComponent);
  std::string IgnoredError;
  bool IsRegistered = llvm::TargetRegistry::lookupTarget(Prefix, IgnoredError);
  return ParsedClangName{Prefix, ModeSuffix, DS->ModeFlag, IsRegistered};
}

StringRef ToolChain::getDefaultUniversalArchName() const {
  // In universal driver terms, the arch name accepted by -arch isn't exactly
  // the same as the ones that appear in the triple. Roughly speaking, this is
  // an inverse of the darwin::getArchTypeForDarwinArchName() function, but the
  // only interesting special case is powerpc.
  switch (Triple.getArch()) {
  case llvm::Triple::ppc:
    return "ppc";
  case llvm::Triple::ppc64:
    return "ppc64";
  case llvm::Triple::ppc64le:
    return "ppc64le";
  default:
    return Triple.getArchName();
  }
}

std::string ToolChain::getInputFilename(const InputInfo &Input) const {
  return Input.getFilename();
}

bool ToolChain::IsUnwindTablesDefault(const ArgList &Args) const {
  return false;
}

Tool *ToolChain::getClang() const {
  if (!Clang)
    Clang.reset(new tools::Clang(*this));
  return Clang.get();
}

Tool *ToolChain::getFlang() const {
  if (!Flang)
    Flang.reset(new tools::Flang(*this));
  return Flang.get();
}

Tool *ToolChain::buildAssembler() const {
  return new tools::ClangAs(*this);
}

Tool *ToolChain::buildLinker() const {
  llvm_unreachable("Linking is not supported by this toolchain");
}

Tool *ToolChain::getAssemble() const {
  if (!Assemble)
    Assemble.reset(buildAssembler());
  return Assemble.get();
}

Tool *ToolChain::getClangAs() const {
  if (!Assemble)
    Assemble.reset(new tools::ClangAs(*this));
  return Assemble.get();
}

Tool *ToolChain::getLink() const {
  if (!Link)
    Link.reset(buildLinker());
  return Link.get();
}

Tool *ToolChain::getIfsMerge() const {
  if (!IfsMerge)
    IfsMerge.reset(new tools::ifstool::Merger(*this));
  return IfsMerge.get();
}

Tool *ToolChain::getOffloadBundler() const {
  if (!OffloadBundler)
    OffloadBundler.reset(new tools::OffloadBundler(*this));
  return OffloadBundler.get();
}

Tool *ToolChain::getOffloadWrapper() const {
  if (!OffloadWrapper)
    OffloadWrapper.reset(new tools::OffloadWrapper(*this));
  return OffloadWrapper.get();
}

Tool *ToolChain::getTool(Action::ActionClass AC) const {
  switch (AC) {
  case Action::AssembleJobClass:
    return getAssemble();

  case Action::IfsMergeJobClass:
    return getIfsMerge();

  case Action::LinkJobClass:
    return getLink();

  case Action::InputClass:
  case Action::BindArchClass:
  case Action::OffloadClass:
  case Action::LipoJobClass:
  case Action::DsymutilJobClass:
  case Action::VerifyDebugInfoJobClass:
    llvm_unreachable("Invalid tool kind.");

  case Action::CompileJobClass:
  case Action::PrecompileJobClass:
  case Action::HeaderModulePrecompileJobClass:
  case Action::PreprocessJobClass:
  case Action::AnalyzeJobClass:
  case Action::MigrateJobClass:
  case Action::VerifyPCHJobClass:
  case Action::BackendJobClass:
    return getClang();

  case Action::OffloadBundlingJobClass:
  case Action::OffloadUnbundlingJobClass:
    return getOffloadBundler();

  case Action::OffloadWrapperJobClass:
    return getOffloadWrapper();
  }

  llvm_unreachable("Invalid tool kind.");
}

static StringRef getArchNameForCompilerRTLib(const ToolChain &TC,
                                             const ArgList &Args) {
  const llvm::Triple &Triple = TC.getTriple();
  bool IsWindows = Triple.isOSWindows();

  if (TC.getArch() == llvm::Triple::arm || TC.getArch() == llvm::Triple::armeb)
    return (arm::getARMFloatABI(TC, Args) == arm::FloatABI::Hard && !IsWindows)
               ? "armhf"
               : "arm";

  // For historic reasons, Android library is using i686 instead of i386.
  if (TC.getArch() == llvm::Triple::x86 && Triple.isAndroid())
    return "i686";

  return llvm::Triple::getArchTypeName(TC.getArch());
}

StringRef ToolChain::getOSLibName() const {
  switch (Triple.getOS()) {
  case llvm::Triple::FreeBSD:
    return "freebsd";
  case llvm::Triple::NetBSD:
    return "netbsd";
  case llvm::Triple::OpenBSD:
    return "openbsd";
  case llvm::Triple::Solaris:
    return "sunos";
  default:
    return getOS();
  }
}

std::string ToolChain::getCompilerRTPath() const {
  SmallString<128> Path(getDriver().ResourceDir);
  if (Triple.isOSUnknown()) {
    llvm::sys::path::append(Path, "lib");
  } else {
    llvm::sys::path::append(Path, "lib", getOSLibName());
  }
  return Path.str();
}

std::string ToolChain::getCompilerRT(const ArgList &Args, StringRef Component,
                                     FileType Type) const {
  const llvm::Triple &TT = getTriple();
  bool IsITANMSVCWindows =
      TT.isWindowsMSVCEnvironment() || TT.isWindowsItaniumEnvironment();

  const char *Prefix =
      IsITANMSVCWindows || Type == ToolChain::FT_Object ? "" : "lib";
  const char *Suffix;
  switch (Type) {
  case ToolChain::FT_Object:
    Suffix = IsITANMSVCWindows ? ".obj" : ".o";
    break;
  case ToolChain::FT_Static:
    Suffix = IsITANMSVCWindows ? ".lib" : ".a";
    break;
  case ToolChain::FT_Shared:
    Suffix = Triple.isOSWindows()
                 ? (Triple.isWindowsGNUEnvironment() ? ".dll.a" : ".lib")
                 : ".so";
    break;
  }

  for (const auto &LibPath : getLibraryPaths()) {
    SmallString<128> P(LibPath);
    llvm::sys::path::append(P, Prefix + Twine("clang_rt.") + Component + Suffix);
    if (getVFS().exists(P))
      return P.str();
  }

  StringRef Arch = getArchNameForCompilerRTLib(*this, Args);
  const char *Env = TT.isAndroid() ? "-android" : "";
  SmallString<128> Path(getCompilerRTPath());
  llvm::sys::path::append(Path, Prefix + Twine("clang_rt.") + Component + "-" +
                                    Arch + Env + Suffix);
  return Path.str();
}

const char *ToolChain::getCompilerRTArgString(const llvm::opt::ArgList &Args,
                                              StringRef Component,
                                              FileType Type) const {
  return Args.MakeArgString(getCompilerRT(Args, Component, Type));
}


Optional<std::string> ToolChain::getRuntimePath() const {
  SmallString<128> P;

  // First try the triple passed to driver as --target=<triple>.
  P.assign(D.ResourceDir);
  llvm::sys::path::append(P, "lib", D.getTargetTriple());
  if (getVFS().exists(P))
    return llvm::Optional<std::string>(P.str());

  // Second try the normalized triple.
  P.assign(D.ResourceDir);
  llvm::sys::path::append(P, "lib", Triple.str());
  if (getVFS().exists(P))
    return llvm::Optional<std::string>(P.str());

  return None;
}

Optional<std::string> ToolChain::getCXXStdlibPath() const {
  SmallString<128> P;

  // First try the triple passed to driver as --target=<triple>.
  P.assign(D.Dir);
  llvm::sys::path::append(P, "..", "lib", D.getTargetTriple(), "c++");
  if (getVFS().exists(P))
    return llvm::Optional<std::string>(P.str());

  // Second try the normalized triple.
  P.assign(D.Dir);
  llvm::sys::path::append(P, "..", "lib", Triple.str(), "c++");
  if (getVFS().exists(P))
    return llvm::Optional<std::string>(P.str());

  return None;
}

std::string ToolChain::getArchSpecificLibPath() const {
  SmallString<128> Path(getDriver().ResourceDir);
  llvm::sys::path::append(Path, "lib", getOSLibName(),
                          llvm::Triple::getArchTypeName(getArch()));
  return Path.str();
}

bool ToolChain::needsProfileRT(const ArgList &Args) {
  if (Args.hasArg(options::OPT_noprofilelib))
    return false;

  if (needsGCovInstrumentation(Args) ||
      Args.hasArg(options::OPT_fprofile_generate) ||
      Args.hasArg(options::OPT_fprofile_generate_EQ) ||
      Args.hasArg(options::OPT_fcs_profile_generate) ||
      Args.hasArg(options::OPT_fcs_profile_generate_EQ) ||
      Args.hasArg(options::OPT_fprofile_instr_generate) ||
      Args.hasArg(options::OPT_fprofile_instr_generate_EQ) ||
      Args.hasArg(options::OPT_fcreate_profile) ||
      Args.hasArg(options::OPT_forder_file_instrumentation))
    return true;

  return false;
}

bool ToolChain::needsGCovInstrumentation(const llvm::opt::ArgList &Args) {
  return Args.hasFlag(options::OPT_fprofile_arcs, options::OPT_fno_profile_arcs,
                      false) ||
         Args.hasArg(options::OPT_coverage);
}

Tool *ToolChain::SelectTool(const JobAction &JA) const {
  if (D.IsFlangMode() && getDriver().ShouldUseFlangCompiler(JA)) return getFlang();
  if (getDriver().ShouldUseClangCompiler(JA)) return getClang();
  Action::ActionClass AC = JA.getKind();
  if (AC == Action::AssembleJobClass && useIntegratedAs())
    return getClangAs();
  return getTool(AC);
}

std::string ToolChain::GetFilePath(const char *Name) const {
  return D.GetFilePath(Name, *this);
}

std::string ToolChain::GetProgramPath(const char *Name) const {
  return D.GetProgramPath(Name, *this);
}

std::string ToolChain::GetLinkerPath() const {
  const Arg* A = Args.getLastArg(options::OPT_fuse_ld_EQ);
  StringRef UseLinker = A ? A->getValue() : CLANG_DEFAULT_LINKER;

  if (llvm::sys::path::is_absolute(UseLinker)) {
    // If we're passed what looks like an absolute path, don't attempt to
    // second-guess that.
    if (llvm::sys::fs::can_execute(UseLinker))
      return UseLinker;
  } else if (UseLinker.empty() || UseLinker == "ld") {
    // If we're passed -fuse-ld= with no argument, or with the argument ld,
    // then use whatever the default system linker is.
    return GetProgramPath(getDefaultLinker());
  } else {
    llvm::SmallString<8> LinkerName;
    if (Triple.isOSDarwin())
      LinkerName.append("ld64.");
    else
      LinkerName.append("ld.");
    LinkerName.append(UseLinker);

    std::string LinkerPath(GetProgramPath(LinkerName.c_str()));
    if (llvm::sys::fs::can_execute(LinkerPath))
      return LinkerPath;
  }

  if (A)
    getDriver().Diag(diag::err_drv_invalid_linker_name) << A->getAsString(Args);

  return GetProgramPath(getDefaultLinker());
}

types::ID ToolChain::LookupTypeForExtension(StringRef Ext) const {
  types::ID id = types::lookupTypeForExtension(Ext);

  // Flang always runs the preprocessor and has no notion of "preprocessed
  // fortran". Here, TY_PP_Fortran is coerced to TY_Fortran to avoid treating
  // them differently.
  if (D.IsFlangMode() && id == types::TY_PP_Fortran)
    id = types::TY_Fortran;

  return id;
}

bool ToolChain::HasNativeLLVMSupport() const {
  return false;
}

bool ToolChain::isCrossCompiling() const {
  llvm::Triple HostTriple(LLVM_HOST_TRIPLE);
  switch (HostTriple.getArch()) {
  // The A32/T32/T16 instruction sets are not separate architectures in this
  // context.
  case llvm::Triple::arm:
  case llvm::Triple::armeb:
  case llvm::Triple::thumb:
  case llvm::Triple::thumbeb:
    return getArch() != llvm::Triple::arm && getArch() != llvm::Triple::thumb &&
           getArch() != llvm::Triple::armeb && getArch() != llvm::Triple::thumbeb;
  default:
    return HostTriple.getArch() != getArch();
  }
}

ObjCRuntime ToolChain::getDefaultObjCRuntime(bool isNonFragile) const {
  return ObjCRuntime(isNonFragile ? ObjCRuntime::GNUstep : ObjCRuntime::GCC,
                     VersionTuple());
}

llvm::ExceptionHandling
ToolChain::GetExceptionModel(const llvm::opt::ArgList &Args) const {
  return llvm::ExceptionHandling::None;
}

bool ToolChain::isThreadModelSupported(const StringRef Model) const {
  if (Model == "single") {
    // FIXME: 'single' is only supported on ARM and WebAssembly so far.
    return Triple.getArch() == llvm::Triple::arm ||
           Triple.getArch() == llvm::Triple::armeb ||
           Triple.getArch() == llvm::Triple::thumb ||
           Triple.getArch() == llvm::Triple::thumbeb ||
           Triple.getArch() == llvm::Triple::wasm32 ||
           Triple.getArch() == llvm::Triple::wasm64;
  } else if (Model == "posix")
    return true;

  return false;
}

std::string ToolChain::ComputeLLVMTriple(const ArgList &Args,
                                         types::ID InputType) const {
  switch (getTriple().getArch()) {
  default:
    return getTripleString();

  case llvm::Triple::x86_64: {
    llvm::Triple Triple = getTriple();
    if (!Triple.isOSBinFormatMachO())
      return getTripleString();

    if (Arg *A = Args.getLastArg(options::OPT_march_EQ)) {
      // x86_64h goes in the triple. Other -march options just use the
      // vanilla triple we already have.
      StringRef MArch = A->getValue();
      if (MArch == "x86_64h")
        Triple.setArchName(MArch);
    }
    return Triple.getTriple();
  }
  case llvm::Triple::aarch64: {
    llvm::Triple Triple = getTriple();
    if (!Triple.isOSBinFormatMachO())
      return getTripleString();

    // FIXME: older versions of ld64 expect the "arm64" component in the actual
    // triple string and query it to determine whether an LTO file can be
    // handled. Remove this when we don't care any more.
    Triple.setArchName("arm64");
    return Triple.getTriple();
  }
  case llvm::Triple::aarch64_32:
    return getTripleString();
  case llvm::Triple::arm:
  case llvm::Triple::armeb:
  case llvm::Triple::thumb:
  case llvm::Triple::thumbeb: {
    // FIXME: Factor into subclasses.
    llvm::Triple Triple = getTriple();
    bool IsBigEndian = getTriple().getArch() == llvm::Triple::armeb ||
                       getTriple().getArch() == llvm::Triple::thumbeb;

    // Handle pseudo-target flags '-mlittle-endian'/'-EL' and
    // '-mbig-endian'/'-EB'.
    if (Arg *A = Args.getLastArg(options::OPT_mlittle_endian,
                                 options::OPT_mbig_endian)) {
      IsBigEndian = !A->getOption().matches(options::OPT_mlittle_endian);
    }

    // Thumb2 is the default for V7 on Darwin.
    //
    // FIXME: Thumb should just be another -target-feaure, not in the triple.
    StringRef MCPU, MArch;
    if (const Arg *A = Args.getLastArg(options::OPT_mcpu_EQ))
      MCPU = A->getValue();
    if (const Arg *A = Args.getLastArg(options::OPT_march_EQ))
      MArch = A->getValue();
    std::string CPU =
        Triple.isOSBinFormatMachO()
            ? tools::arm::getARMCPUForMArch(MArch, Triple).str()
            : tools::arm::getARMTargetCPU(MCPU, MArch, Triple);
    StringRef Suffix =
      tools::arm::getLLVMArchSuffixForARM(CPU, MArch, Triple);
    bool IsMProfile = ARM::parseArchProfile(Suffix) == ARM::ProfileKind::M;
    bool ThumbDefault = IsMProfile || (ARM::parseArchVersion(Suffix) == 7 &&
                                       getTriple().isOSBinFormatMachO());
    // FIXME: this is invalid for WindowsCE
    if (getTriple().isOSWindows())
      ThumbDefault = true;
    std::string ArchName;
    if (IsBigEndian)
      ArchName = "armeb";
    else
      ArchName = "arm";

    // Check if ARM ISA was explicitly selected (using -mno-thumb or -marm) for
    // M-Class CPUs/architecture variants, which is not supported.
    bool ARMModeRequested = !Args.hasFlag(options::OPT_mthumb,
                                          options::OPT_mno_thumb, ThumbDefault);
    if (IsMProfile && ARMModeRequested) {
      if (!MCPU.empty())
        getDriver().Diag(diag::err_cpu_unsupported_isa) << CPU << "ARM";
       else
        getDriver().Diag(diag::err_arch_unsupported_isa)
          << tools::arm::getARMArch(MArch, getTriple()) << "ARM";
    }

    // Check to see if an explicit choice to use thumb has been made via
    // -mthumb. For assembler files we must check for -mthumb in the options
    // passed to the assembler via -Wa or -Xassembler.
    bool IsThumb = false;
    if (InputType != types::TY_PP_Asm)
      IsThumb = Args.hasFlag(options::OPT_mthumb, options::OPT_mno_thumb,
                              ThumbDefault);
    else {
      // Ideally we would check for these flags in
      // CollectArgsForIntegratedAssembler but we can't change the ArchName at
      // that point. There is no assembler equivalent of -mno-thumb, -marm, or
      // -mno-arm.
      for (const auto *A :
           Args.filtered(options::OPT_Wa_COMMA, options::OPT_Xassembler)) {
        for (StringRef Value : A->getValues()) {
          if (Value == "-mthumb")
            IsThumb = true;
        }
      }
    }
    // Assembly files should start in ARM mode, unless arch is M-profile, or
    // -mthumb has been passed explicitly to the assembler. Windows is always
    // thumb.
    if (IsThumb || IsMProfile || getTriple().isOSWindows()) {
      if (IsBigEndian)
        ArchName = "thumbeb";
      else
        ArchName = "thumb";
    }
    Triple.setArchName(ArchName + Suffix.str());

    return Triple.getTriple();
  }
  }
}

std::string ToolChain::ComputeEffectiveClangTriple(const ArgList &Args,
                                                   types::ID InputType) const {
  return ComputeLLVMTriple(Args, InputType);
}

void ToolChain::AddClangSystemIncludeArgs(const ArgList &DriverArgs,
                                          ArgStringList &CC1Args) const {
  // Each toolchain should provide the appropriate include flags.
}

void ToolChain::addClangTargetOptions(
    const ArgList &DriverArgs, ArgStringList &CC1Args,
    Action::OffloadKind DeviceOffloadKind) const {}

void ToolChain::addClangWarningOptions(ArgStringList &CC1Args) const {}

void ToolChain::addProfileRTLibs(const llvm::opt::ArgList &Args,
                                 llvm::opt::ArgStringList &CmdArgs) const {
  if (!needsProfileRT(Args)) return;

  CmdArgs.push_back(getCompilerRTArgString(Args, "profile"));
}

ToolChain::RuntimeLibType ToolChain::GetRuntimeLibType(
    const ArgList &Args) const {
  const Arg* A = Args.getLastArg(options::OPT_rtlib_EQ);
  StringRef LibName = A ? A->getValue() : CLANG_DEFAULT_RTLIB;

  // Only use "platform" in tests to override CLANG_DEFAULT_RTLIB!
  if (LibName == "compiler-rt")
    return ToolChain::RLT_CompilerRT;
  else if (LibName == "libgcc")
    return ToolChain::RLT_Libgcc;
  else if (LibName == "platform")
    return GetDefaultRuntimeLibType();

  if (A)
    getDriver().Diag(diag::err_drv_invalid_rtlib_name) << A->getAsString(Args);

  return GetDefaultRuntimeLibType();
}

ToolChain::UnwindLibType ToolChain::GetUnwindLibType(
    const ArgList &Args) const {
  const Arg *A = Args.getLastArg(options::OPT_unwindlib_EQ);
  StringRef LibName = A ? A->getValue() : CLANG_DEFAULT_UNWINDLIB;

  if (LibName == "none")
    return ToolChain::UNW_None;
  else if (LibName == "platform" || LibName == "") {
    ToolChain::RuntimeLibType RtLibType = GetRuntimeLibType(Args);
    if (RtLibType == ToolChain::RLT_CompilerRT)
      return ToolChain::UNW_None;
    else if (RtLibType == ToolChain::RLT_Libgcc)
      return ToolChain::UNW_Libgcc;
  } else if (LibName == "libunwind") {
    if (GetRuntimeLibType(Args) == RLT_Libgcc)
      getDriver().Diag(diag::err_drv_incompatible_unwindlib);
    return ToolChain::UNW_CompilerRT;
  } else if (LibName == "libgcc")
    return ToolChain::UNW_Libgcc;

  if (A)
    getDriver().Diag(diag::err_drv_invalid_unwindlib_name)
        << A->getAsString(Args);

  return GetDefaultUnwindLibType();
}

ToolChain::CXXStdlibType ToolChain::GetCXXStdlibType(const ArgList &Args) const{
  const Arg *A = Args.getLastArg(options::OPT_stdlib_EQ);
  StringRef LibName = A ? A->getValue() : CLANG_DEFAULT_CXX_STDLIB;

  // Only use "platform" in tests to override CLANG_DEFAULT_CXX_STDLIB!
  if (LibName == "libc++")
    return ToolChain::CST_Libcxx;
  else if (LibName == "libstdc++")
    return ToolChain::CST_Libstdcxx;
  else if (LibName == "platform")
    return GetDefaultCXXStdlibType();

  if (A)
    getDriver().Diag(diag::err_drv_invalid_stdlib_name) << A->getAsString(Args);

  return GetDefaultCXXStdlibType();
}

/// Utility function to add a system include directory to CC1 arguments.
/*static*/ void ToolChain::addSystemInclude(const ArgList &DriverArgs,
                                            ArgStringList &CC1Args,
                                            const Twine &Path) {
  CC1Args.push_back("-internal-isystem");
  CC1Args.push_back(DriverArgs.MakeArgString(Path));
}

/// Utility function to add a system include directory with extern "C"
/// semantics to CC1 arguments.
///
/// Note that this should be used rarely, and only for directories that
/// historically and for legacy reasons are treated as having implicit extern
/// "C" semantics. These semantics are *ignored* by and large today, but its
/// important to preserve the preprocessor changes resulting from the
/// classification.
/*static*/ void ToolChain::addExternCSystemInclude(const ArgList &DriverArgs,
                                                   ArgStringList &CC1Args,
                                                   const Twine &Path) {
  CC1Args.push_back("-internal-externc-isystem");
  CC1Args.push_back(DriverArgs.MakeArgString(Path));
}

void ToolChain::addExternCSystemIncludeIfExists(const ArgList &DriverArgs,
                                                ArgStringList &CC1Args,
                                                const Twine &Path) {
  if (llvm::sys::fs::exists(Path))
    addExternCSystemInclude(DriverArgs, CC1Args, Path);
}

/// Utility function to add a list of system include directories to CC1.
/*static*/ void ToolChain::addSystemIncludes(const ArgList &DriverArgs,
                                             ArgStringList &CC1Args,
                                             ArrayRef<StringRef> Paths) {
  for (const auto Path : Paths) {
    CC1Args.push_back("-internal-isystem");
    CC1Args.push_back(DriverArgs.MakeArgString(Path));
  }
}

void ToolChain::AddClangCXXStdlibIncludeArgs(const ArgList &DriverArgs,
                                             ArgStringList &CC1Args) const {
  // Header search paths should be handled by each of the subclasses.
  // Historically, they have not been, and instead have been handled inside of
  // the CC1-layer frontend. As the logic is hoisted out, this generic function
  // will slowly stop being called.
  //
  // While it is being called, replicate a bit of a hack to propagate the
  // '-stdlib=' flag down to CC1 so that it can in turn customize the C++
  // header search paths with it. Once all systems are overriding this
  // function, the CC1 flag and this line can be removed.
  DriverArgs.AddAllArgs(CC1Args, options::OPT_stdlib_EQ);
}

void ToolChain::AddClangCXXStdlibIsystemArgs(
    const llvm::opt::ArgList &DriverArgs,
    llvm::opt::ArgStringList &CC1Args) const {
  DriverArgs.ClaimAllArgs(options::OPT_stdlibxx_isystem);
  if (!DriverArgs.hasArg(options::OPT_nostdincxx))
    for (const auto &P :
         DriverArgs.getAllArgValues(options::OPT_stdlibxx_isystem))
      addSystemInclude(DriverArgs, CC1Args, P);
}

bool ToolChain::ShouldLinkCXXStdlib(const llvm::opt::ArgList &Args) const {
  return getDriver().CCCIsCXX() &&
         !Args.hasArg(options::OPT_nostdlib, options::OPT_nodefaultlibs,
                      options::OPT_nostdlibxx);
}

void ToolChain::AddCXXStdlibLibArgs(const ArgList &Args,
                                    ArgStringList &CmdArgs) const {
  assert(!Args.hasArg(options::OPT_nostdlibxx) &&
         "should not have called this");
  CXXStdlibType Type = GetCXXStdlibType(Args);

  switch (Type) {
  case ToolChain::CST_Libcxx:
    CmdArgs.push_back("-lc++");
    break;

  case ToolChain::CST_Libstdcxx:
    CmdArgs.push_back("-lstdc++");
    break;
  }
}

void ToolChain::AddFilePathLibArgs(const ArgList &Args,
                                   ArgStringList &CmdArgs) const {
  for (const auto &LibPath : getFilePaths())
    if(LibPath.length() > 0)
      CmdArgs.push_back(Args.MakeArgString(StringRef("-L") + LibPath));
}

void ToolChain::AddCCKextLibArgs(const ArgList &Args,
                                 ArgStringList &CmdArgs) const {
  CmdArgs.push_back("-lcc_kext");
}

bool ToolChain::AddFastMathRuntimeIfAvailable(const ArgList &Args,
                                              ArgStringList &CmdArgs) const {
  // Do not check for -fno-fast-math or -fno-unsafe-math when -Ofast passed
  // (to keep the linker options consistent with gcc and clang itself).
  if (!isOptimizationLevelFast(Args)) {
    // Check if -ffast-math or -funsafe-math.
    Arg *A =
        Args.getLastArg(options::OPT_ffast_math, options::OPT_fno_fast_math,
                        options::OPT_funsafe_math_optimizations,
                        options::OPT_fno_unsafe_math_optimizations);

    if (!A || A->getOption().getID() == options::OPT_fno_fast_math ||
        A->getOption().getID() == options::OPT_fno_unsafe_math_optimizations)
      return false;
  }
  // If crtfastmath.o exists add it to the arguments.
  std::string Path = GetFilePath("crtfastmath.o");
  if (Path == "crtfastmath.o") // Not found.
    return false;

  CmdArgs.push_back(Args.MakeArgString(Path));
  return true;
}

SanitizerMask ToolChain::getSupportedSanitizers() const {
  // Return sanitizers which don't require runtime support and are not
  // platform dependent.

  SanitizerMask Res = (SanitizerKind::Undefined & ~SanitizerKind::Vptr &
                       ~SanitizerKind::Function) |
                      (SanitizerKind::CFI & ~SanitizerKind::CFIICall) |
                      SanitizerKind::CFICastStrict |
                      SanitizerKind::FloatDivideByZero |
                      SanitizerKind::UnsignedIntegerOverflow |
                      SanitizerKind::ImplicitConversion |
                      SanitizerKind::Nullability | SanitizerKind::LocalBounds;
  if (getTriple().getArch() == llvm::Triple::x86 ||
      getTriple().getArch() == llvm::Triple::x86_64 ||
      getTriple().getArch() == llvm::Triple::arm ||
      getTriple().getArch() == llvm::Triple::aarch64 ||
      getTriple().getArch() == llvm::Triple::wasm32 ||
      getTriple().getArch() == llvm::Triple::wasm64)
    Res |= SanitizerKind::CFIICall;
  if (getTriple().getArch() == llvm::Triple::x86_64 ||
      getTriple().getArch() == llvm::Triple::aarch64)
    Res |= SanitizerKind::ShadowCallStack;
  if (getTriple().getArch() == llvm::Triple::aarch64 ||
      getTriple().getArch() == llvm::Triple::aarch64_be)
    Res |= SanitizerKind::MemTag;
  return Res;
}

void ToolChain::AddCudaIncludeArgs(const ArgList &DriverArgs,
                                   ArgStringList &CC1Args) const {}

void ToolChain::AddIAMCUIncludeArgs(const ArgList &DriverArgs,
                                    ArgStringList &CC1Args) const {}

static VersionTuple separateMSVCFullVersion(unsigned Version) {
  if (Version < 100)
    return VersionTuple(Version);

  if (Version < 10000)
    return VersionTuple(Version / 100, Version % 100);

  unsigned Build = 0, Factor = 1;
  for (; Version > 10000; Version = Version / 10, Factor = Factor * 10)
    Build = Build + (Version % 10) * Factor;
  return VersionTuple(Version / 100, Version % 100, Build);
}

VersionTuple
ToolChain::computeMSVCVersion(const Driver *D,
                              const llvm::opt::ArgList &Args) const {
  const Arg *MSCVersion = Args.getLastArg(options::OPT_fmsc_version);
  const Arg *MSCompatibilityVersion =
      Args.getLastArg(options::OPT_fms_compatibility_version);

  if (MSCVersion && MSCompatibilityVersion) {
    if (D)
      D->Diag(diag::err_drv_argument_not_allowed_with)
          << MSCVersion->getAsString(Args)
          << MSCompatibilityVersion->getAsString(Args);
    return VersionTuple();
  }

  if (MSCompatibilityVersion) {
    VersionTuple MSVT;
    if (MSVT.tryParse(MSCompatibilityVersion->getValue())) {
      if (D)
        D->Diag(diag::err_drv_invalid_value)
            << MSCompatibilityVersion->getAsString(Args)
            << MSCompatibilityVersion->getValue();
    } else {
      return MSVT;
    }
  }

  if (MSCVersion) {
    unsigned Version = 0;
    if (StringRef(MSCVersion->getValue()).getAsInteger(10, Version)) {
      if (D)
        D->Diag(diag::err_drv_invalid_value)
            << MSCVersion->getAsString(Args) << MSCVersion->getValue();
    } else {
      return separateMSVCFullVersion(Version);
    }
  }

  return VersionTuple();
}

llvm::opt::DerivedArgList *ToolChain::TranslateOpenMPTargetArgs(
    const llvm::opt::DerivedArgList &Args, bool SameTripleAsHost,
    SmallVectorImpl<llvm::opt::Arg *> &AllocatedArgs) const {
  DerivedArgList *DAL = new DerivedArgList(Args.getBaseArgs());
  const OptTable &Opts = getDriver().getOpts();
  bool Modified = false;

  // Handle -Xopenmp-target flags
  for (auto *A : Args) {
    // Exclude flags which may only apply to the host toolchain.
    // Do not exclude flags when the host triple (AuxTriple)
    // matches the current toolchain triple. If it is not present
    // at all, target and host share a toolchain.
    if (A->getOption().matches(options::OPT_m_Group)) {
      if (SameTripleAsHost)
        DAL->append(A);
      else
        Modified = true;
      continue;
    }

    unsigned Index;
    unsigned Prev;
    bool XOpenMPTargetNoTriple =
        A->getOption().matches(options::OPT_Xopenmp_target);

    if (A->getOption().matches(options::OPT_Xopenmp_target_EQ)) {
      // Passing device args: -Xopenmp-target=<triple> -opt=val.
      if (A->getValue(0) == getTripleString())
        Index = Args.getBaseArgs().MakeIndex(A->getValue(1));
      else
        continue;
    } else if (XOpenMPTargetNoTriple) {
      // Passing device args: -Xopenmp-target -opt=val.
      Index = Args.getBaseArgs().MakeIndex(A->getValue(0));
    } else {
      DAL->append(A);
      continue;
    }

    // Parse the argument to -Xopenmp-target.
    Prev = Index;
    std::unique_ptr<Arg> XOpenMPTargetArg(Opts.ParseOneArg(Args, Index));
    if (!XOpenMPTargetArg || Index > Prev + 1) {
      getDriver().Diag(diag::err_drv_invalid_Xopenmp_target_with_args)
          << A->getAsString(Args);
      continue;
    }
    if (XOpenMPTargetNoTriple && XOpenMPTargetArg &&
        Args.getAllArgValues(options::OPT_fopenmp_targets_EQ).size() != 1) {
      getDriver().Diag(diag::err_drv_Xopenmp_target_missing_triple);
      continue;
    }
    XOpenMPTargetArg->setBaseArg(A);
    A = XOpenMPTargetArg.release();
    AllocatedArgs.push_back(A);
    DAL->append(A);
    Modified = true;
  }

  if (Modified)
    return DAL;

  delete DAL;
  return nullptr;
}<|MERGE_RESOLUTION|>--- conflicted
+++ resolved
@@ -152,11 +152,8 @@
       {"cpp", "--driver-mode=cpp"},
       {"cl", "--driver-mode=cl"},
       {"++", "--driver-mode=g++"},
-<<<<<<< HEAD
       {"clang-green", "--driver-mode=green"},
-=======
       {"flang", "--driver-mode=flang"},
->>>>>>> a21940ea
   };
 
   for (size_t i = 0; i < llvm::array_lengthof(DriverSuffixes); ++i) {
