--- conflicted
+++ resolved
@@ -47,20 +47,6 @@
   case ASTPrint:               return std::make_unique<ASTPrintAction>();
   case ASTView:                return std::make_unique<ASTViewAction>();
   case DumpCompilerOptions:
-<<<<<<< HEAD
-    return llvm::make_unique<DumpCompilerOptionsAction>();
-  case DumpRawTokens:          return llvm::make_unique<DumpRawTokensAction>();
-  case DumpTokens:             return llvm::make_unique<DumpTokensAction>();
-  case EmitAssembly:           return llvm::make_unique<EmitAssemblyAction>();
-  case EmitBC:                 return llvm::make_unique<EmitBCAction>();
-  case EmitHTML:               return llvm::make_unique<HTMLPrintAction>();
-  case EmitLLVM:               return llvm::make_unique<EmitLLVMAction>();
-  case EmitLLVMOnly:           return llvm::make_unique<EmitLLVMOnlyAction>();
-  case EmitCodeGenOnly:        return llvm::make_unique<EmitCodeGenOnlyAction>();
-  case EmitObj:                return llvm::make_unique<EmitObjAction>();
-  case EmitGreen:              return llvm::make_unique<EmitGreenAction>();
-  case FixIt:                  return llvm::make_unique<FixItAction>();
-=======
     return std::make_unique<DumpCompilerOptionsAction>();
   case DumpRawTokens:          return std::make_unique<DumpRawTokensAction>();
   case DumpTokens:             return std::make_unique<DumpTokensAction>();
@@ -71,38 +57,24 @@
   case EmitLLVMOnly:           return std::make_unique<EmitLLVMOnlyAction>();
   case EmitCodeGenOnly:        return std::make_unique<EmitCodeGenOnlyAction>();
   case EmitObj:                return std::make_unique<EmitObjAction>();
+  case EmitGreen:              return llvm::make_unique<EmitGreenAction>();
   case FixIt:                  return std::make_unique<FixItAction>();
->>>>>>> 30ddd2ab
   case GenerateModule:
     return std::make_unique<GenerateModuleFromModuleMapAction>();
   case GenerateModuleInterface:
     return std::make_unique<GenerateModuleInterfaceAction>();
   case GenerateHeaderModule:
-<<<<<<< HEAD
-    return llvm::make_unique<GenerateHeaderModuleAction>();
-  case GeneratePCH:            return llvm::make_unique<GeneratePCHAction>();
-  case GenerateInterfaceYAMLExpV1:
-    return llvm::make_unique<GenerateInterfaceYAMLExpV1Action>();
-  case GenerateInterfaceTBEExpV1:
-    return llvm::make_unique<GenerateInterfaceTBEExpV1Action>();
-  case InitOnly:               return llvm::make_unique<InitOnlyAction>();
-  case ParseGreenSyntax:
-    return llvm::make_unique<lock3::GreenSyntaxAction>();
-  case ParseSyntaxOnly:        return llvm::make_unique<SyntaxOnlyAction>();
-  case ModuleFileInfo:         return llvm::make_unique<DumpModuleInfoAction>();
-  case VerifyPCH:              return llvm::make_unique<VerifyPCHAction>();
-  case TemplightDump:          return llvm::make_unique<TemplightDumpAction>();
-=======
     return std::make_unique<GenerateHeaderModuleAction>();
   case GeneratePCH:            return std::make_unique<GeneratePCHAction>();
   case GenerateInterfaceIfsExpV1:
     return std::make_unique<GenerateInterfaceIfsExpV1Action>();
+  case ParseGreenSyntax:
+    return llvm::make_unique<lock3::GreenSyntaxAction>();
   case InitOnly:               return std::make_unique<InitOnlyAction>();
   case ParseSyntaxOnly:        return std::make_unique<SyntaxOnlyAction>();
   case ModuleFileInfo:         return std::make_unique<DumpModuleInfoAction>();
   case VerifyPCH:              return std::make_unique<VerifyPCHAction>();
   case TemplightDump:          return std::make_unique<TemplightDumpAction>();
->>>>>>> 30ddd2ab
 
   case PluginAction: {
     for (FrontendPluginRegistry::iterator it =
