--- conflicted
+++ resolved
@@ -69,17 +69,12 @@
   case GenerateHeaderModule:
     return std::make_unique<GenerateHeaderModuleAction>();
   case GeneratePCH:            return std::make_unique<GeneratePCHAction>();
-<<<<<<< HEAD
-  case GenerateInterfaceIfsExpV1:
-    return std::make_unique<GenerateInterfaceIfsExpV1Action>();
   case ParseGoldSyntax:
     return std::make_unique<gold::GoldSyntaxAction>();
   case ParseBlueSyntax:
     return std::make_unique<blue::BlueSyntaxAction>();
-=======
   case GenerateInterfaceStubs:
     return std::make_unique<GenerateInterfaceStubsAction>();
->>>>>>> 4465236a
   case InitOnly:               return std::make_unique<InitOnlyAction>();
   case ParseSyntaxOnly:        return std::make_unique<SyntaxOnlyAction>();
   case ModuleFileInfo:         return std::make_unique<DumpModuleInfoAction>();
