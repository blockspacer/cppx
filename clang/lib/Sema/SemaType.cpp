--- conflicted
+++ resolved
@@ -2477,14 +2477,9 @@
     return Context.getDependentVectorType(CurType, SizeExpr, AttrLoc,
                                                VectorType::GenericVector);
 
-<<<<<<< HEAD
-  llvm::APSInt VecSize(32);
   Expr::EvalContext EvalCtx(Context, GetReflectionCallbackObj());
-  if (!SizeExpr->isIntegerConstantExpr(VecSize, EvalCtx)) {
-=======
-  Optional<llvm::APSInt> VecSize = SizeExpr->getIntegerConstantExpr(Context);
+  Optional<llvm::APSInt> VecSize = SizeExpr->getIntegerConstantExpr(EvalCtx);
   if (!VecSize) {
->>>>>>> b8943e7c
     Diag(AttrLoc, diag::err_attribute_argument_type)
         << "vector_size" << AANT_ArgumentIntegerConstant
         << SizeExpr->getSourceRange();
@@ -2547,14 +2542,9 @@
   }
 
   if (!ArraySize->isTypeDependent() && !ArraySize->isValueDependent()) {
-<<<<<<< HEAD
-    llvm::APSInt vecSize(32);
     Expr::EvalContext EvalCtx(Context, GetReflectionCallbackObj());
-    if (!ArraySize->isIntegerConstantExpr(vecSize, EvalCtx)) {
-=======
-    Optional<llvm::APSInt> vecSize = ArraySize->getIntegerConstantExpr(Context);
+    Optional<llvm::APSInt> vecSize = ArraySize->getIntegerConstantExpr(EvalCtx);
     if (!vecSize) {
->>>>>>> b8943e7c
       Diag(AttrLoc, diag::err_attribute_argument_type)
         << "ext_vector_type" << AANT_ArgumentIntegerConstant
         << ArraySize->getSourceRange();
@@ -2599,19 +2589,11 @@
     return Context.getDependentSizedMatrixType(ElementTy, NumRows, NumCols,
                                                AttrLoc);
 
-<<<<<<< HEAD
-  // Both row and column values can only be 20 bit wide currently.
-  llvm::APSInt ValueRows(32), ValueColumns(32);
-
   Expr::EvalContext EvalCtx(Context, GetReflectionCallbackObj());
-  bool const RowsIsInteger = NumRows->isIntegerConstantExpr(ValueRows, EvalCtx);
-  bool const ColumnsIsInteger =
-      NumCols->isIntegerConstantExpr(ValueColumns, EvalCtx);
-=======
-  Optional<llvm::APSInt> ValueRows = NumRows->getIntegerConstantExpr(Context);
+
+  Optional<llvm::APSInt> ValueRows = NumRows->getIntegerConstantExpr(EvalCtx);
   Optional<llvm::APSInt> ValueColumns =
-      NumCols->getIntegerConstantExpr(Context);
->>>>>>> b8943e7c
+      NumCols->getIntegerConstantExpr(EvalCtx);
 
   auto const RowRange = NumRows->getSourceRange();
   auto const ColRange = NumCols->getSourceRange();
@@ -6274,15 +6256,10 @@
                                    const Expr *AddrSpace,
                                    SourceLocation AttrLoc) {
   if (!AddrSpace->isValueDependent()) {
-<<<<<<< HEAD
-    llvm::APSInt addrSpace(32);
     Expr::EvalContext EvalCtx(S.Context, S.GetReflectionCallbackObj());
-    if (!AddrSpace->isIntegerConstantExpr(addrSpace, EvalCtx)) {
-=======
     Optional<llvm::APSInt> OptAddrSpace =
-        AddrSpace->getIntegerConstantExpr(S.Context);
+        AddrSpace->getIntegerConstantExpr(EvalCtx);
     if (!OptAddrSpace) {
->>>>>>> b8943e7c
       S.Diag(AttrLoc, diag::err_attribute_argument_type)
           << "'address_space'" << AANT_ArgumentIntegerConstant
           << AddrSpace->getSourceRange();
@@ -7719,21 +7696,12 @@
   Expr::EvalContext EvalCtx(S.Context, S.GetReflectionCallbackObj());
 
   const auto *AttrExpr = Attr.getArgAsExpr(0);
-<<<<<<< HEAD
-  if (AttrExpr->isTypeDependent() || AttrExpr->isValueDependent() ||
-      !AttrExpr->isIntegerConstantExpr(Result, EvalCtx)) {
-    S.Diag(Attr.getLoc(), diag::err_attribute_argument_type)
-        << Attr << AANT_ArgumentIntegerConstant << AttrExpr->getSourceRange();
-    Attr.setInvalid();
-    return false;
-=======
   if (!AttrExpr->isTypeDependent() && !AttrExpr->isValueDependent()) {
     if (Optional<llvm::APSInt> Res =
-            AttrExpr->getIntegerConstantExpr(S.Context)) {
+            AttrExpr->getIntegerConstantExpr(EvalCtx)) {
       Result = *Res;
       return true;
     }
->>>>>>> b8943e7c
   }
   S.Diag(Attr.getLoc(), diag::err_attribute_argument_type)
       << Attr << AANT_ArgumentIntegerConstant << AttrExpr->getSourceRange();
