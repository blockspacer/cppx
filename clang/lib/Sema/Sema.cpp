--- conflicted
+++ resolved
@@ -173,24 +173,14 @@
       TUKind(TUKind), NumSFINAEErrors(0),
       FullyCheckedComparisonCategories(
           static_cast<unsigned>(ComparisonCategoryType::Last) + 1),
-<<<<<<< HEAD
-      AccessCheckingSFINAE(false), InNonInstantiationSFINAEContext(false),
-      NonInstantiationEntries(0), ArgumentPackSubstitutionIndex(-1),
-      CurrentInstantiationScope(nullptr), DisableTypoCorrection(false),
-      TyposCorrected(0), AnalysisWarnings(*this),
-      ThreadSafetyDeclCache(nullptr),
-      ReflectionCallbackObj(ReflectionCallbackImpl(*this)),
-      VarDataSharingAttributesStack(nullptr), CurScope(nullptr),
-      Ident_super(nullptr), Ident___float128(nullptr)
-      {
-=======
       SatisfactionCache(Context), AccessCheckingSFINAE(false),
       InNonInstantiationSFINAEContext(false), NonInstantiationEntries(0),
       ArgumentPackSubstitutionIndex(-1), CurrentInstantiationScope(nullptr),
       DisableTypoCorrection(false), TyposCorrected(0), AnalysisWarnings(*this),
-      ThreadSafetyDeclCache(nullptr), VarDataSharingAttributesStack(nullptr),
-      CurScope(nullptr), Ident_super(nullptr), Ident___float128(nullptr) {
->>>>>>> fa7d04a0
+      ThreadSafetyDeclCache(nullptr),
+      ReflectionCallbackObj(ReflectionCallbackImpl(*this)),
+      VarDataSharingAttributesStack(nullptr), CurScope(nullptr),
+      Ident_super(nullptr), Ident___float128(nullptr) {
   TUScope = nullptr;
   isConstantEvaluatedOverride = false;
 
