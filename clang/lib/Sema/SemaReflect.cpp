--- conflicted
+++ resolved
@@ -392,7 +392,6 @@
                                                   KWLoc, LParenLoc, RParenLoc);
 }
 
-<<<<<<< HEAD
 // Gets the type and query from Arg for a query write operation.
 // Returns false on error.
 static bool GetTypeAndQueryForWrite(Sema &SemaRef, SmallVectorImpl<Expr *> &Args,
@@ -450,11 +449,8 @@
                                                    KWLoc, LParenLoc, RParenLoc);
 }
 
-static bool HasDependentParts(SmallVectorImpl<Expr *>& Parts) {
-=======
 template<template<typename> class Collection>
 static bool HasDependentParts(Collection<Expr *>& Parts) {
->>>>>>> b2659e2b
  return std::any_of(Parts.begin(), Parts.end(), [](const Expr *E) {
    return E->isTypeDependent() || E->isValueDependent();
  });
