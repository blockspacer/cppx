//===--- SemaReflect.cpp - Semantic Analysis for Reflection ---------------===//
//
//                     The LLVM Compiler Infrastructure
//
// This file is distributed under the University of Illinois Open Source
// License. See LICENSE.TXT for details.
//
//===----------------------------------------------------------------------===//
//
//  This file implements semantic analysis for reflection.
//
//===----------------------------------------------------------------------===//

#include "clang/AST/ASTContext.h"
#include "clang/AST/ASTDiagnostic.h"
#include "clang/AST/Expr.h"
#include "clang/AST/ExprCXX.h"
#include "clang/AST/Decl.h"
#include "clang/Basic/PartialDiagnostic.h"
#include "clang/Basic/SourceManager.h"
#include "clang/Basic/TargetInfo.h"
#include "clang/Lex/Preprocessor.h"
#include "clang/Sema/Lookup.h"
#include "clang/Sema/ParsedTemplate.h"
#include "clang/Sema/ParsedReflection.h"
#include "clang/Sema/ParserLookupSetup.h"
#include "clang/Sema/Scope.h"
#include "clang/Sema/ScopeInfo.h"
#include "clang/Sema/SemaInternal.h"
#include "TypeLocBuilder.h"

using namespace clang;
using namespace sema;

ParsedReflectionOperand Sema::ActOnReflectedType(TypeResult T) {
  // Cheat by funneling this back through template argument processing
  // because it's possible to end up with deduction guides.
  ParsedTemplateArgument Arg = ActOnTemplateTypeArgument(T);
  if (Arg.getKind() == ParsedTemplateArgument::Template)
    return ActOnReflectedTemplate(Arg);
  assert(Arg.getKind() == ParsedTemplateArgument::Type);

  return ParsedReflectionOperand(T.get(), Arg.getLocation());
}

ParsedReflectionOperand Sema::ActOnReflectedTemplate(ParsedTemplateArgument T) {
  assert(T.getKind() == ParsedTemplateArgument::Template);
  const CXXScopeSpec& SS = T.getScopeSpec();
  ParsedTemplateTy Temp = T.getAsTemplate();

  return ParsedReflectionOperand(SS, Temp, T.getLocation());
}

ParsedReflectionOperand Sema::ActOnReflectedNamespace(CXXScopeSpec &SS,
                                                      SourceLocation &Loc,
                                                      Decl *D) {
  return ParsedReflectionOperand(SS, D, Loc);
}

ParsedReflectionOperand Sema::ActOnReflectedNamespace(SourceLocation Loc) {
  // Clang uses TUDecl in place of having a global namespace.
  return ParsedReflectionOperand(Context.getTranslationUnitDecl(), Loc);
}

ParsedReflectionOperand Sema::ActOnReflectedExpression(Expr *E) {
  return ParsedReflectionOperand(E, E->getBeginLoc());
}

/// Returns a constant expression that encodes the value of the reflection.
/// The type of the reflection is meta::reflection, an enum class.
ExprResult Sema::ActOnCXXReflectExpr(SourceLocation Loc,
                                     ParsedReflectionOperand Ref,
                                     SourceLocation LP,
                                     SourceLocation RP) {
  // Translated the parsed reflection operand into an AST operand.
  switch (Ref.getKind()) {
  case ParsedReflectionOperand::Invalid:
    break;
  case ParsedReflectionOperand::Type: {
    QualType Arg = Ref.getAsType().get();
    return BuildCXXReflectExpr(Loc, Arg, LP, RP);
  }
  case ParsedReflectionOperand::Template: {
    TemplateName Arg = Ref.getAsTemplate().get();
    return BuildCXXReflectExpr(Loc, Arg, LP, RP);
  }
  case ParsedReflectionOperand::GlobalNamespace:
  case ParsedReflectionOperand::Namespace: {
    ReflectedNamespace RNS = Ref.getAsNamespace();
    const CXXScopeSpec SS = Ref.getScopeSpec();

    bool IsQualified = !SS.isEmpty();
    if (IsQualified) {
      QualifiedNamespaceName *QNS
        = new (Context) QualifiedNamespaceName(RNS, SS.getScopeRep());
      return BuildCXXReflectExpr(Loc, NamespaceName(QNS), LP, RP);
    }

    return BuildCXXReflectExpr(Loc, NamespaceName(RNS), LP, RP);
  }
  case ParsedReflectionOperand::Expression: {
    Expr *Arg = Ref.getAsExpr();
    return BuildCXXReflectExpr(Loc, Arg, LP, RP);
  }
  }

  return ExprError();
}

ExprResult Sema::BuildCXXReflectExpr(SourceLocation Loc, InvalidReflection *IR,
                                     SourceLocation LP, SourceLocation RP) {
  return CXXReflectExpr::Create(Context, Context.MetaInfoTy, Loc, IR, LP, RP);
}

ExprResult Sema::BuildCXXReflectExpr(SourceLocation Loc, QualType T,
                                     SourceLocation LP, SourceLocation RP) {
  return CXXReflectExpr::Create(Context, Context.MetaInfoTy, Loc, T, LP, RP);
}

ExprResult Sema::BuildCXXReflectExpr(SourceLocation Loc, TemplateName N,
                                     SourceLocation LP, SourceLocation RP) {
  return CXXReflectExpr::Create(Context, Context.MetaInfoTy, Loc, N, LP, RP);
}

ExprResult Sema::BuildCXXReflectExpr(SourceLocation Loc, NamespaceName N,
                                     SourceLocation LP, SourceLocation RP) {
  return CXXReflectExpr::Create(Context, Context.MetaInfoTy, Loc, N, LP, RP);
}

ExprResult Sema::BuildCXXReflectExpr(SourceLocation Loc, Expr *E,
                                     SourceLocation LP, SourceLocation RP) {
  return CXXReflectExpr::Create(Context, Context.MetaInfoTy, Loc, E, LP, RP);
}

ExprResult Sema::BuildCXXReflectExpr(SourceLocation Loc, Decl *D,
                                     SourceLocation LP, SourceLocation RP) {
  return CXXReflectExpr::Create(Context, Context.MetaInfoTy, Loc, D, LP, RP);
}

ExprResult Sema::BuildCXXReflectExpr(SourceLocation Loc, CXXBaseSpecifier *B,
                                     SourceLocation LP, SourceLocation RP) {
  return CXXReflectExpr::Create(Context, Context.MetaInfoTy, Loc, B, LP, RP);
}

ExprResult Sema::BuildInvalidCXXReflectExpr(SourceLocation Loc,
                                         SourceLocation LP, SourceLocation RP) {
  return CXXReflectExpr::CreateInvalid(Context, Context.MetaInfoTy, Loc,
                                       LP, RP);
}

ExprResult Sema::BuildCXXReflectExpr(APValue Reflection, SourceLocation Loc) {
  assert(Reflection.isReflection());

  switch (Reflection.getReflectionKind()) {
  case RK_invalid: {
    auto ReflOp = const_cast<InvalidReflection *>(
                                         Reflection.getInvalidReflectionInfo());
    return BuildCXXReflectExpr(/*Loc=*/Loc, ReflOp, /*LP=*/SourceLocation(),
                               /*RP=*/SourceLocation());
  }
  case RK_declaration: {
    auto ReflOp = const_cast<Decl *>(Reflection.getReflectedDeclaration());
    return BuildCXXReflectExpr(/*Loc=*/Loc, ReflOp, /*LP=*/SourceLocation(),
                               /*RP=*/SourceLocation());
  }

  case RK_type: {
    auto ReflOp = Reflection.getReflectedType();
    return BuildCXXReflectExpr(/*Loc=*/Loc, ReflOp, /*LP=*/SourceLocation(),
                               /*RP=*/SourceLocation());
  }

  case RK_expression: {
    auto ReflOp = const_cast<Expr *>(Reflection.getReflectedExpression());
    return BuildCXXReflectExpr(/*Loc=*/Loc, ReflOp, /*LP=*/SourceLocation(),
                               /*RP=*/SourceLocation());
  }

  case RK_base_specifier: {
    auto ReflOp = const_cast<CXXBaseSpecifier *>(
                                        Reflection.getReflectedBaseSpecifier());
    return BuildCXXReflectExpr(/*Loc=*/Loc, ReflOp, /*LP=*/SourceLocation(),
                               /*RP=*/SourceLocation());
  }
  }

  llvm_unreachable("invalid reflection kind");
}

/// Handle a call to \c __invalid_reflection.
ExprResult Sema::ActOnCXXInvalidReflectionExpr(Expr *MessageExpr,
                                               SourceLocation BuiltinLoc,
                                               SourceLocation RParenLoc) {
  if (DiagnoseUnexpandedParameterPack(MessageExpr))
    return ExprError();

  return BuildCXXInvalidReflectionExpr(MessageExpr, BuiltinLoc, RParenLoc);
}

static QualType DeduceCanonicalType(Sema &S, Expr *E) {
  QualType Ty = E->getType();
  if (AutoType *D = Ty->getContainedAutoType()) {
    Ty = D->getDeducedType();
    if (!Ty.getTypePtr())
      llvm_unreachable("Undeduced value reflection");
  }
  return S.Context.getCanonicalType(Ty);
}

/// Build a \c __invalid_reflection expression.
ExprResult Sema::BuildCXXInvalidReflectionExpr(Expr *MessageExpr,
                                               SourceLocation BuiltinLoc,
                                               SourceLocation RParenLoc) {
  assert(MessageExpr != nullptr);

  ExprResult Converted = DefaultFunctionArrayLvalueConversion(MessageExpr);
  if (Converted.isInvalid())
    return ExprError();
  MessageExpr = Converted.get();

  // Get the canonical type of the expression.
  QualType T = DeduceCanonicalType(*this, MessageExpr);

  // Ensure we're working with a valid operand.
  if (!T.isCXXStringLiteralType()) {
    SourceLocation &&Loc = MessageExpr->getExprLoc();
    Diag(Loc, diag::err_invalid_reflection_wrong_operand_type);
    return ExprError();
  }

  return CXXInvalidReflectionExpr::Create(Context, Context.MetaInfoTy,
                                          MessageExpr, BuiltinLoc, RParenLoc);
}

// Check that the argument has the right type. Ignore references and
// cv-qualifiers on the expression.
static bool CheckReflectionOperand(Sema &SemaRef, Expr *E) {
  // Get the type of the expression.
  QualType Source = E->getType();
  if (Source->isReferenceType())
    Source = Source->getPointeeType();
  Source = Source.getUnqualifiedType();
  Source = SemaRef.Context.getCanonicalType(Source);

  if (Source != SemaRef.Context.MetaInfoTy) {
    SemaRef.Diag(E->getBeginLoc(), diag::err_expression_not_reflection);
    return false;
  }

  return true;
}

// Validates a query intrinsics' argument count.
static bool CheckArgumentsPresent(Sema &SemaRef,
                                  SourceLocation KWLoc,
                                  const SmallVectorImpl<Expr *> &Args) {
  if (Args.empty()) {
    SemaRef.Diag(KWLoc, diag::err_reflection_query_invalid);
    return true;
  }

  return false;
}

// Sets the query as an unknown query of dependent type. This state
// will be kept, until we either find the correct query and type,
// or fail trying to do so.
static void SetQueryAndTypeUnresolved(Sema &SemaRef, QualType &ResultTy,
                                      ReflectionQuery &Query) {
  ResultTy = SemaRef.Context.DependentTy;
  Query = getUnknownReflectionQuery();
}

static bool CheckQueryType(Sema &SemaRef, Expr *&Arg) {
  QualType T = Arg->getType();

  if (T->isIntegralType(SemaRef.Context)) {
    SemaRef.Diag(Arg->getExprLoc(), diag::err_reflection_query_wrong_type);
    return true;
  }

  return false;
}

static bool SetQuery(Sema &SemaRef, Expr *&Arg, ReflectionQuery &Query) {
  // Evaluate the query operand
  SmallVector<PartialDiagnosticAt, 4> Diags;
  Expr::EvalResult Result;
  Result.Diag = &Diags;
  Expr::EvalContext EvalCtx(SemaRef.Context, SemaRef.GetReflectionCallbackObj());
  if (!Arg->EvaluateAsRValue(Result, EvalCtx)) {
    // FIXME: This is not the right error.
    SemaRef.Diag(Arg->getExprLoc(), diag::err_reflection_query_not_constant);
    for (PartialDiagnosticAt PD : Diags)
      SemaRef.Diag(PD.first, PD.second);
    return true;
  }

  Query = static_cast<ReflectionQuery>(Result.Val.getInt().getExtValue());
  return false;
}

static bool SetType(QualType& Ret, QualType T) {
  Ret = T;
  return false;
}

static QualType GetCStrType(ASTContext &Ctx) {
  return Ctx.getPointerType(Ctx.getConstType(Ctx.CharTy));
}

// Gets the type and query from Arg for a query read operation.
// Returns true on error.
static bool GetTypeAndQueryForRead(Sema &SemaRef, SmallVectorImpl<Expr *> &Args,
                                   QualType &ResultTy,
                                   ReflectionQuery &Query) {
  SetQueryAndTypeUnresolved(SemaRef, ResultTy, Query);

  Expr *QueryArg = Args[0];
  if (QueryArg->isTypeDependent() || QueryArg->isValueDependent())
    return false;

  // Convert to an rvalue.
  ExprResult Conv = SemaRef.DefaultLvalueConversion(QueryArg);
  if (Conv.isInvalid())
    return true;
  Args[0] = QueryArg = Conv.get();

  if (CheckQueryType(SemaRef, QueryArg))
    return true;

  // Resolve the query.
  if (SetQuery(SemaRef, QueryArg, Query))
    return true;

  // Resolve the type.
  if (isPredicateQuery(Query))
    return SetType(ResultTy, SemaRef.Context.BoolTy);
  if (isAssociatedReflectionQuery(Query))
    return SetType(ResultTy, SemaRef.Context.MetaInfoTy);
  if (isNameQuery(Query))
    return SetType(ResultTy, GetCStrType(SemaRef.Context));

  SemaRef.Diag(QueryArg->getExprLoc(), diag::err_reflection_query_invalid);
  return true;
}

// Checks to see if the query arguments match
static bool CheckQueryArgs(Sema &SemaRef, SourceLocation KWLoc,
                           ReflectionQuery Query,
                           SmallVectorImpl<Expr *> &Args) {
  unsigned ExpectedMinArgCount = getMinNumQueryArguments(Query) + 1;
  unsigned ExpectedMaxArgCount = getMaxNumQueryArguments(Query) + 1;
  if (Args.size() < ExpectedMinArgCount || Args.size() > ExpectedMaxArgCount) {
    SemaRef.Diag(KWLoc, diag::err_reflection_wrong_arity)
      << ExpectedMinArgCount << ExpectedMaxArgCount << (int) Args.size();
    return true;
  }

  // FIXME: Check to make sure the arguments are of the correct type.

  return false;
}

ExprResult Sema::ActOnCXXReflectionReadQuery(SourceLocation KWLoc,
                                             SmallVectorImpl<Expr *> &Args,
                                             SourceLocation LParenLoc,
                                             SourceLocation RParenLoc) {
  if (CheckArgumentsPresent(*this, KWLoc, Args))
    return ExprError();

  // Get the type of the query. Note that this will convert Args[0].
  QualType Ty;
  ReflectionQuery Query;
  if (GetTypeAndQueryForRead(*this, Args, Ty, Query))
    return ExprError();

  if (CheckQueryArgs(*this, KWLoc, Query, Args))
    return ExprError();

  // Convert the remaining operands to rvalues.
  for (std::size_t I = 1; I < Args.size(); ++I) {
    ExprResult Arg = DefaultFunctionArrayLvalueConversion(Args[I]);
    if (Arg.isInvalid())
      return ExprError();
    Args[I] = Arg.get();
  }

  return new (Context) CXXReflectionReadQueryExpr(Context, Ty, Query, Args,
                                                  KWLoc, LParenLoc, RParenLoc);
}

// Gets the type and query from Arg for a query write operation.
// Returns false on error.
static bool GetTypeAndQueryForWrite(Sema &SemaRef, SmallVectorImpl<Expr *> &Args,
                                    QualType &ResultTy,
                                    ReflectionQuery &Query) {
  SetQueryAndTypeUnresolved(SemaRef, ResultTy, Query);

  Expr *QueryArg = Args[0];
  if (QueryArg->isTypeDependent() || QueryArg->isValueDependent())
    return false;

  if (CheckQueryType(SemaRef, QueryArg))
    return true;

  // Resolve the query.
  if (SetQuery(SemaRef, QueryArg, Query))
    return true;

  // Resolve the type.
  if (isModifierUpdateQuery(Query))
    return SetType(ResultTy, SemaRef.Context.VoidTy);

  SemaRef.Diag(QueryArg->getExprLoc(), diag::err_reflection_query_invalid);
  return true;
}

ExprResult Sema::ActOnCXXReflectionWriteQuery(SourceLocation KWLoc,
                                              SmallVectorImpl<Expr *> &Args,
                                              SourceLocation LParenLoc,
                                              SourceLocation RParenLoc) {
  if (CheckArgumentsPresent(*this, KWLoc, Args))
    return ExprError();

  // Get the type of the query. Note that this will convert Args[0].
  QualType Ty;
  ReflectionQuery Query;
  if (GetTypeAndQueryForWrite(*this, Args, Ty, Query))
    return ExprError();

  if (CheckQueryArgs(*this, KWLoc, Query, Args))
    return ExprError();

  // Convert the remaining operands to rvalues.
  for (std::size_t I = 0; I < Args.size(); ++I) {
    if (I == 1)
      continue;

    ExprResult Arg = DefaultFunctionArrayLvalueConversion(Args[I]);
    if (Arg.isInvalid())
      return ExprError();
    Args[I] = Arg.get();
  }

  return new (Context) CXXReflectionWriteQueryExpr(Context, Ty, Query, Args,
                                                   KWLoc, LParenLoc, RParenLoc);
}

static bool HasDependentParts(SmallVectorImpl<Expr *>& Parts) {
 return std::any_of(Parts.begin(), Parts.end(), [](const Expr *E) {
   return E->isTypeDependent() || E->isValueDependent();
 });
}

ExprResult Sema::ActOnCXXReflectPrintLiteral(SourceLocation KWLoc,
                                             SmallVectorImpl<Expr *> &Args,
                                             SourceLocation LParenLoc,
                                             SourceLocation RParenLoc) {
  if (HasDependentParts(Args))
    return new (Context) CXXReflectPrintLiteralExpr(
        Context, Context.DependentTy, Args, KWLoc, LParenLoc, RParenLoc);

  for (std::size_t I = 0; I < Args.size(); ++I) {
    Expr *&E = Args[I];

    assert(!E->isTypeDependent() && !E->isValueDependent()
        && "Dependent element");

    /// Convert to rvalue.
    ExprResult Conv = DefaultFunctionArrayLvalueConversion(E);
    if (Conv.isInvalid())
      return ExprError();
    E = Conv.get();

    // Get the canonical type of the expression.
    QualType T = DeduceCanonicalType(*this, E);

    // Ensure we're working with a valid operand.
    if (T.isCXXStringLiteralType())
      continue;

    if (T->isIntegerType())
      continue;

    Diag(E->getExprLoc(), diag::err_reflect_print_literal_wrong_operand_type);
    return ExprError();
  }

  return new (Context) CXXReflectPrintLiteralExpr(
    Context, Context.IntTy, Args, KWLoc, LParenLoc, RParenLoc);
}

ExprResult Sema::ActOnCXXReflectPrintReflection(SourceLocation KWLoc,
                                                Expr *Reflection,
                                                SourceLocation LParenLoc,
                                                SourceLocation RParenLoc) {
  if (Reflection->isTypeDependent() || Reflection->isValueDependent())
    return new (Context) CXXReflectPrintReflectionExpr(
        Context, Context.DependentTy, Reflection, KWLoc, LParenLoc, RParenLoc);

  ExprResult Arg = DefaultLvalueConversion(Reflection);
  if (Arg.isInvalid())
    return ExprError();

  if (!CheckReflectionOperand(*this, Reflection))
    return ExprError();

  return new (Context) CXXReflectPrintReflectionExpr(
      Context, Context.IntTy, Arg.get(), KWLoc, LParenLoc, RParenLoc);
}

ExprResult Sema::ActOnCXXReflectDumpReflection(SourceLocation KWLoc,
                                               Expr *Reflection,
                                               SourceLocation LParenLoc,
                                               SourceLocation RParenLoc) {
  if (Reflection->isTypeDependent() || Reflection->isValueDependent())
    return new (Context) CXXReflectDumpReflectionExpr(
        Context, Context.DependentTy, Reflection, KWLoc, LParenLoc, RParenLoc);

  ExprResult Arg = DefaultLvalueConversion(Reflection);
  if (Arg.isInvalid())
    return ExprError();

  if (!CheckReflectionOperand(*this, Reflection))
    return ExprError();

  return new (Context) CXXReflectDumpReflectionExpr(
      Context, Context.IntTy, Arg.get(), KWLoc, LParenLoc, RParenLoc);
}

/// Handle a call to \c __compiler_error.
ExprResult Sema::ActOnCXXCompilerErrorExpr(Expr *MessageExpr,
                                           SourceLocation BuiltinLoc,
                                           SourceLocation RParenLoc) {
  if (DiagnoseUnexpandedParameterPack(MessageExpr))
    return ExprError();

  return BuildCXXCompilerErrorExpr(MessageExpr, BuiltinLoc, RParenLoc);
}

/// Build a \c __compiler_error expression.
ExprResult Sema::BuildCXXCompilerErrorExpr(Expr *MessageExpr,
                                           SourceLocation BuiltinLoc,
                                           SourceLocation RParenLoc) {
  assert(MessageExpr != nullptr);

  ExprResult Converted = DefaultFunctionArrayLvalueConversion(MessageExpr);
  if (Converted.isInvalid())
    return ExprError();
  MessageExpr = Converted.get();

  // Get the canonical type of the expression.
  QualType T = DeduceCanonicalType(*this, MessageExpr);

  // Ensure we're working with a valid operand.
  if (!T.isCXXStringLiteralType()) {
    SourceLocation &&Loc = MessageExpr->getExprLoc();
    Diag(Loc, diag::err_compiler_error_wrong_operand_type);
    return ExprError();
  }

  return CXXCompilerErrorExpr::Create(Context, Context.VoidTy, MessageExpr,
                                      BuiltinLoc, RParenLoc);
}

static DeclRefExpr *DeclReflectionToDeclRefExpr(Sema &S, const Reflection &R,
                                         SourceLocation SL) {
  assert(R.isDeclaration());

  // If this is a value declaration, then construct a DeclRefExpr.
  if (const ValueDecl *VD = dyn_cast<ValueDecl>(R.getAsDeclaration())) {
    QualType T = VD->getType();
    ValueDecl *NCVD = const_cast<ValueDecl *>(VD);
    ExprValueKind VK = S.getValueKindForDeclReference(T, NCVD, SL);
    return S.BuildDeclRefExpr(NCVD, T, VK, SL);
  }

  return nullptr;
}

static DeclRefExpr *UseDeclRefExprForIdExpr(Sema &S, const DeclRefExpr *DRE) {
  Decl *ReferencedDecl = const_cast<NamedDecl *>(DRE->getFoundDecl());
  ReferencedDecl->markUsed(S.Context);
  return const_cast<DeclRefExpr *>(DRE);
}

ExprResult Sema::ActOnCXXIdExprExpr(SourceLocation KWLoc,
                                    Expr *Refl,
                                    SourceLocation LParenLoc,
                                    SourceLocation RParenLoc,
                                    SourceLocation EllipsisLoc) {
  if (Refl->isTypeDependent() || Refl->isValueDependent())
    return new (Context) CXXIdExprExpr(Context.DependentTy, Refl, KWLoc,
                                       LParenLoc, LParenLoc);

  Reflection R;
  if (EvaluateReflection(*this, Refl, R))
    return ExprError();

  if (R.isInvalid()) {
    DiagnoseInvalidReflection(*this, Refl, R);
    return ExprError();
  }

  if (R.isDeclaration()) {
    if (const DeclRefExpr *DRE = DeclReflectionToDeclRefExpr(*this, R, KWLoc)) {
      return UseDeclRefExprForIdExpr(*this, DRE);
    }
  }

  if (R.isExpression()) {
    if (const DeclRefExpr *DRE = dyn_cast<DeclRefExpr>(R.getAsExpression())) {
      return UseDeclRefExprForIdExpr(*this, DRE);
    }
  }

  // FIXME: Emit a better error diagnostic.
  Diag(Refl->getExprLoc(), diag::err_expression_not_value_reflection);
  return ExprError();
}


static Expr *ExprReflectionToValueExpr(Sema &S, const Reflection &R,
                                       SourceLocation SL) {
  assert(R.isExpression());

  return const_cast<Expr *>(R.getAsExpression());
}

static Expr *BuildInitialReflectionToValueExpr(Sema &S, const Reflection &R,
                                               SourceLocation SL) {
  switch (R.getKind()) {
  case RK_declaration:
    return DeclReflectionToDeclRefExpr(S, R, SL);
  case RK_expression:
    return ExprReflectionToValueExpr(S, R, SL);
  default:
    return nullptr;
  }
}

static Expr *DeclRefExprToValueExpr(Sema &S, DeclRefExpr *Ref) {
  // If the expression we're going to evaluate is a reference to a field.
  // Adjust this to be a pointer to that field.
  if (const FieldDecl *F = dyn_cast<FieldDecl>(Ref->getDecl())) {
    QualType Ty = F->getType();
    const Type *Cls = S.Context.getTagDeclType(F->getParent()).getTypePtr();
    Ty = S.Context.getMemberPointerType(Ty, Cls);
    return new (S.Context) UnaryOperator(Ref, UO_AddrOf, Ty, VK_RValue,
                                         OK_Ordinary, Ref->getExprLoc(),
                                         false);
  }

  return Ref;
}

static Expr *CompleteReflectionToValueExpr(Sema &S, Expr *EvalExpr) {
  if (DeclRefExpr *Ref = dyn_cast_or_null<DeclRefExpr>(EvalExpr))
    return DeclRefExprToValueExpr(S, Ref);

  return EvalExpr;
}

static Expr *ReflectionToValueExpr(Sema &S, const Reflection &R,
                                   SourceLocation SL) {
  // Handle the initial transformation from reflection
  // to expression.
  Expr *EvalExpr = BuildInitialReflectionToValueExpr(S, R, SL);

  // Modify the initial expression to be properly
  // evaluable during constexpr eval.
  EvalExpr = CompleteReflectionToValueExpr(S, EvalExpr);

  // Ensure the expression results in an rvalue.
  ExprResult Res = S.DefaultFunctionArrayLvalueConversion(EvalExpr);
  if (Res.isInvalid())
    return nullptr;

  return Res.get();
}

bool
Sema::ExpansionContextBuilder::BuildCalls()
{
  SourceLocation Loc;

  // If the range is dependent, mark it and return. We'll transform it later.
  if (Range->getType()->isDependentType() || Range->isValueDependent()) {
    Kind = RK_Unknown;
    return false;
  }

  if (Range->getType()->isConstantArrayType()) {
    Kind = RK_Array;
    return BuildArrayCalls();
  }

  Kind = RK_Range;

  // Get the std namespace for std::begin and std::end
  NamespaceDecl *Std = SemaRef.getOrCreateStdNamespace();

  // Get the info for a call to std::begin
  DeclarationNameInfo BeginNameInfo(
      &SemaRef.Context.Idents.get("begin"), Loc);
  LookupResult BeginCallLookup(SemaRef, BeginNameInfo, Sema::LookupOrdinaryName);
  if (!SemaRef.LookupQualifiedName(BeginCallLookup, Std))
    return true;
  if (BeginCallLookup.getResultKind() != LookupResult::FoundOverloaded)
    return true;
  UnresolvedLookupExpr *BeginFn =
    UnresolvedLookupExpr::Create(SemaRef.Context, /*NamingClass=*/nullptr,
                                 NestedNameSpecifierLoc(), BeginNameInfo,
                                 /*ADL=*/true, /*Overloaded=*/true,
                                 BeginCallLookup.begin(),
                                 BeginCallLookup.end());

  // Get the info for a call to std::end
  DeclarationNameInfo EndNameInfo(
      &SemaRef.Context.Idents.get("end"), Loc);
  LookupResult EndCallLookup(SemaRef, EndNameInfo, Sema::LookupOrdinaryName);
  if (!SemaRef.LookupQualifiedName(EndCallLookup, Std))
    return true;
  if (EndCallLookup.getResultKind() != LookupResult::FoundOverloaded)
    return true;
  UnresolvedLookupExpr *EndFn =
    UnresolvedLookupExpr::Create(SemaRef.Context, /*NamingClass=*/nullptr,
                                 NestedNameSpecifierLoc(), EndNameInfo,
                                 /*ADL=*/true, /*Overloaded=*/true,
                                 EndCallLookup.begin(),
                                 EndCallLookup.end());

  // Build the actual calls
  Expr *Args[] = {Range};
  ExprResult BeginCall =
    SemaRef.ActOnCallExpr(CurScope, BeginFn, Loc, Args, Loc);
  if (BeginCall.isInvalid())
    return true;
  ExprResult EndCall =
    SemaRef.ActOnCallExpr(CurScope, EndFn, Loc, Args, Loc);
  if (EndCall.isInvalid())
    return true;

  RangeBegin = BeginCall.get();
  RangeEnd = EndCall.get();

  return false;
}

bool
Sema::ExpansionContextBuilder::BuildArrayCalls()
{
  // For an array arr, RangeBegin is arr[0]
  IntegerLiteral *ZeroIndex =
    IntegerLiteral::Create(SemaRef.Context, llvm::APSInt::getUnsigned(0),
                           SemaRef.Context.getSizeType(), SourceLocation());

  ExprResult BeginAccessor =
    SemaRef.ActOnArraySubscriptExpr(CurScope, Range, SourceLocation(),
                                    ZeroIndex, SourceLocation());
  if (BeginAccessor.isInvalid())
    return true;

  RangeBegin = BeginAccessor.get();

  // For an array of size N, RangeEnd is N (not arr[N])
  // Get the canonical type here, as some transformations may
  // have been applied earlier on.
  ConstantArrayType const *ArrayTy = cast<ConstantArrayType>(
    Range->getType()->getCanonicalTypeInternal());
  llvm::APSInt Last(ArrayTy->getSize(), true);
  IntegerLiteral *LastIndex =
    IntegerLiteral::Create(SemaRef.Context, Last,
                           SemaRef.Context.getSizeType(), SourceLocation());
  RangeEnd = LastIndex;
  return false;
}

static ExprResult
BuildSubscriptAccess(Sema &SemaRef, Expr *Current, std::size_t Index)
{
  ASTContext &Context = SemaRef.Context;

  // The subscript.
  IntegerLiteral *E =
    IntegerLiteral::Create(Context, llvm::APSInt::getUnsigned(Index),
                           Context.getSizeType(), SourceLocation());

  // Get the actual array base to create an incremented subscript access.
  ArraySubscriptExpr *CurrentSubscript =
    static_cast<ArraySubscriptExpr*>(Current);
  Expr *Base = CurrentSubscript->getBase();

  ExprResult RangeAccessor =
    SemaRef.ActOnArraySubscriptExpr(SemaRef.getCurScope(), Base,
                                    SourceLocation(), E, SourceLocation());
  if (RangeAccessor.isInvalid())
    return ExprError();
  return RangeAccessor;
}

// Build a call to std::next(Arg, Induction) for the range traverser
static ExprResult
BuildNextCall(Sema &SemaRef, Expr *Arg, Expr *Induction)
{
  NamespaceDecl *Std = SemaRef.getOrCreateStdNamespace();
  SourceLocation Loc = SourceLocation();

  DeclarationNameInfo NextNameInfo(
    &SemaRef.Context.Idents.get("next"), Loc);
  LookupResult NextCallLookup(SemaRef, NextNameInfo, Sema::LookupOrdinaryName);
  if (!SemaRef.LookupQualifiedName(NextCallLookup, Std))
    return ExprError();
  if (NextCallLookup.getResultKind() != LookupResult::FoundOverloaded)
    return ExprError();

  UnresolvedLookupExpr *NextFn =
    UnresolvedLookupExpr::Create(SemaRef.Context, /*NamingClass=*/nullptr,
                                 NestedNameSpecifierLoc(), NextNameInfo,
                                 /*ADL=*/true, /*Overloaded=*/true,
                                 NextCallLookup.begin(),
                                 NextCallLookup.end());
  Expr *Args[] = {Arg, Induction};
  ExprResult NextCall =
    SemaRef.ActOnCallExpr(SemaRef.getCurScope(), NextFn, Loc, Args, Loc);
  if (NextCall.isInvalid())
    return ExprError();

  return NextCall;
}

// Dereference a call to an iterator (as built in BuildNextCall)
static ExprResult
BuildDeref(Sema &SemaRef, Expr *NextCall)
{
  ExprResult NextDeref =
    SemaRef.ActOnUnaryOp(SemaRef.getCurScope(), SourceLocation(),
                         tok::star, NextCall);
  if (NextDeref.isInvalid())
    return ExprError();
  return NextDeref;
}

// Checks to see if the traversal is complete.
//
// Returns true when traversal is complete.
Sema::RangeTraverser::operator bool()
{
  switch (Kind) {
  case RK_Array:
    // If this is an array, we will simply see if we have iterated
    // N times.
    return I == cast<IntegerLiteral>(RangeEnd)->getValue();

  case RK_Range: {
    // Check to see if we've hit the end of the range.
    SmallVector<PartialDiagnosticAt, 4> Diags;
    Expr::EvalResult EqualRes;
    EqualRes.Diag = &Diags;

    ExprResult Equal =
        SemaRef.ActOnBinOp(SemaRef.getCurScope(), SourceLocation(),
                           tok::equalequal, Current, RangeEnd);

    Expr *EqualExpr = Equal.get();

    Expr::EvalContext EvalCtx(SemaRef.Context,
                              SemaRef.GetReflectionCallbackObj());
    if (!EqualExpr->EvaluateAsRValue(EqualRes, EvalCtx)) {
      SemaRef.Diag(SourceLocation(),
                   diag::err_constexpr_range_iteration_failed);
      for (PartialDiagnosticAt PD : Diags)
        SemaRef.Diag(PD.first, PD.second);
      return true;
    }

    return EqualRes.Val.getInt() == 1;
  }
  default:
    llvm_unreachable("Invalid Range Kind.");
  }
}

Expr *
Sema::RangeTraverser::operator*()
{
  Expr *Deref = nullptr;
  switch (Kind) {
  case RK_Range:
    Deref = BuildDeref(SemaRef, Current).get();
    break;
  case RK_Array:
    Deref = Current;
    break;
  default:
    break;
  }

  ExprResult RvalueDeref = SemaRef.DefaultLvalueConversion(Deref);

  assert(!RvalueDeref.isInvalid() && "Could not dereference range member.");
  return RvalueDeref.get();
}

Sema::RangeTraverser &
Sema::RangeTraverser::operator++()
{
  IntegerLiteral *Index =
  IntegerLiteral::Create(SemaRef.Context, llvm::APSInt::getUnsigned(1),
                         SemaRef.Context.getSizeType(), SourceLocation());
  const auto done = operator bool();
  if (!done) {
    ++I;
    ExprResult Next;
    switch (Kind) {
    case RK_Range:
      Next = BuildNextCall(SemaRef, Current, Index);
      break;
    case RK_Array:
      Next = BuildSubscriptAccess(SemaRef, Current, I);
      break;
    default:
      break;
    }

    if (Next.isInvalid())
      llvm_unreachable("Could not build next call.");
    Current = Next.get();
  }

  return *this;
}

static ExprResult
getAsCXXValueOfExpr(Sema &SemaRef, Expr *Expression,
                    SourceLocation EllipsisLoc = SourceLocation())
{
  // llvm::outs() << "The expression:\n";
  // Expression->dump();
  return SemaRef.ActOnCXXValueOfExpr (SourceLocation(), Expression,
                                      SourceLocation(), SourceLocation(),
                                      EllipsisLoc);
}

static ExprResult
getAsCXXIdExprExpr(Sema &SemaRef, Expr *Expression,
                   SourceLocation EllipsisLoc = SourceLocation())
{
  return SemaRef.ActOnCXXIdExprExpr(SourceLocation(), Expression,
                                    SourceLocation(), SourceLocation(),
                                    EllipsisLoc);
}

static ExprResult
getAsCXXReflectedDeclname(Sema &SemaRef, Expr *Expression)
{
  SourceLocation &&Loc = Expression->getExprLoc();

  llvm::SmallVector<Expr *, 1> Parts = {Expression};

  DeclarationNameInfo DNI;
  if (SemaRef.BuildReflectedIdName(Loc, Parts, Loc, DNI))
    return ExprError();

  UnqualifiedId Result;
  TemplateNameKind TNK;
  OpaquePtr<TemplateName> Template;
  CXXScopeSpec TempSS;
  if (SemaRef.BuildInitialDeclnameId(Loc, TempSS, DNI.getName(),
                                     SourceLocation(), TNK, Template, Result))
    return ExprError();

  SmallVector<TemplateIdAnnotation *, 1> TemplateIds;
  if (SemaRef.CompleteDeclnameId(Loc, TempSS, DNI.getName(),
                                 SourceLocation(), TNK, Template,
                                 Loc, ASTTemplateArgsPtr(),
                                 Loc, TemplateIds, Result,
                                 Loc))
    return ExprError();

  ParserLookupSetup ParserLookup(SemaRef, SemaRef.CurContext);
  ExprResult BuiltExpr =
    SemaRef.ActOnIdExpression(ParserLookup.getCurScope(), TempSS,
                              SourceLocation(), Result,
                              /*HasTrailingLParen=*/false,
                              /*IsAddresOfOperand=*/false);

  return BuiltExpr.isInvalid() ? ExprError() : BuiltExpr;
}

static QualType
getAsCXXReflectedType(Sema &SemaRef, Expr *Expression)
{
  return SemaRef.BuildReflectedType(SourceLocation(), Expression);
}

<<<<<<< HEAD
bool
Sema::ActOnVariadicReifier(llvm::SmallVectorImpl<Expr *> &Expressions,
                           SourceLocation KWLoc, IdentifierInfo *KW,
                           Expr *Range, SourceLocation LParenLoc,
                           SourceLocation EllipsisLoc, SourceLocation RParenLoc)
{
  Sema::ExpansionContextBuilder CtxBldr(*this, getCurScope(), Range);
  if (CtxBldr.BuildCalls())
    ; // TODO: Diag << failed to build calls
=======
bool Sema::ActOnVariadicReifier(
    llvm::SmallVectorImpl<Expr *> &Expressions, SourceLocation KWLoc,
    IdentifierInfo *KW, Expr *Range, SourceLocation LParenLoc,
    SourceLocation EllipsisLoc, SourceLocation RParenLoc) {
  ExpansionContextBuilder CtxBldr(*this, getCurScope(), Range);
  if (CtxBldr.BuildCalls()) {
    // TODO: Diag << failed to build calls
    return true;
  }
>>>>>>> 3464083f

  ExprResult C;

  // If the expansion is dependent, we cannot expand on it yet.
  // Just return an empty reifier containing the Range and EllipsisLoc.
  if (CtxBldr.getKind() == RK_Unknown) {
    C = ActOnCXXDependentVariadicReifierExpr(Range, KWLoc, KW, LParenLoc,
                                             EllipsisLoc, RParenLoc);
    Expressions.push_back(C.get());
    return false;
  }
  // Traverse the range now and add the exprs to the vector
  Sema::RangeTraverser Traverser(*this,
                                 CtxBldr.getKind(),
                                 CtxBldr.getRangeBeginCall(),
                                 CtxBldr.getRangeEndCall());

  while (!Traverser) {
    switch (KW->getTokenID()) {
    case tok::kw_valueof:
      C = getAsCXXValueOfExpr(*this, *Traverser);
      break;
    case tok::kw_idexpr:
      C = getAsCXXIdExprExpr(*this, *Traverser);
      break;
    case tok::kw_unqualid:
      C = getAsCXXReflectedDeclname(*this, *Traverser);
      break;
    case tok::kw_typename:
      Diag(KWLoc, diag::err_invalid_reifier_context) << 3 << 0;
      return true;
    case tok::kw_namespace:
      Diag(KWLoc, diag::err_namespace_as_variadic_reifier);
      return true;
    default: // silence warning
      break;
    }

    if (!C.isInvalid() && C.isUsable())
      Expressions.push_back(C.get());
    else
      return true;

    ++Traverser;
  }

  return false;
}

<<<<<<< HEAD
bool
Sema::ActOnVariadicReifier(llvm::SmallVectorImpl<QualType> &Types,
                           SourceLocation KWLoc, Expr *Range,
                           SourceLocation LParenLoc, SourceLocation EllipsisLoc,
                           SourceLocation RParenLoc)
{
  Sema::ExpansionContextBuilder CtxBldr(*this, getCurScope(), Range);
  CtxBldr.BuildCalls();
=======
bool Sema::ActOnVariadicReifier(
    llvm::SmallVectorImpl<QualType> &Types, SourceLocation KWLoc,
    Expr *Range, SourceLocation LParenLoc, SourceLocation EllipsisLoc,
    SourceLocation RParenLoc) {
  ExpansionContextBuilder CtxBldr(*this, getCurScope(), Range);
  if (CtxBldr.BuildCalls()) {
    // TODO: Diag << failed to build calls
    return true;
  }
>>>>>>> 3464083f

  if (CtxBldr.getKind() == RK_Unknown) {
    QualType T =
      Context.getCXXDependentVariadicReifierType(Range, KWLoc,
                                                 RParenLoc, EllipsisLoc);
    Types.push_back(T);
    return false;
  }

  // Traverse the range now and add the exprs to the vector
  RangeTraverser Traverser(*this,
                           CtxBldr.getKind(),
                           CtxBldr.getRangeBeginCall(),
                           CtxBldr.getRangeEndCall());

  while(!Traverser) {
    QualType T = getAsCXXReflectedType(*this, *Traverser);

    if (T.isNull())
      return true;

    Types.push_back(T);

    ++Traverser;
  }

  return false;
}

ExprResult Sema::ActOnCXXValueOfExpr(SourceLocation KWLoc,
                                     Expr *Refl,
                                     SourceLocation LParenLoc,
                                     SourceLocation RParenLoc,
                                     SourceLocation EllipsisLoc)
{
  if (Refl->isTypeDependent() || Refl->isValueDependent())
    return new (Context) CXXValueOfExpr(Context.DependentTy, Refl, KWLoc,
                                        LParenLoc, LParenLoc, EllipsisLoc);

  if (!CheckReflectionOperand(*this, Refl))
    return ExprError();

  Reflection R;
  if (EvaluateReflection(*this, Refl, R))
    return ExprError();

  if (R.isInvalid()) {
    DiagnoseInvalidReflection(*this, Refl, R);
    return ExprError();
  }

  Expr *Eval = ReflectionToValueExpr(*this, R, KWLoc);
  if (!Eval) {
    Diag(Refl->getExprLoc(), diag::err_expression_not_value_reflection);
    return ExprError();
  }

  // Evaluate the resulting expression.
  SmallVector<PartialDiagnosticAt, 4> Diags;
  Expr::EvalResult Result;
  Result.Diag = &Diags;
  Expr::EvalContext EvalCtx(Context, GetReflectionCallbackObj());
  if (!Eval->EvaluateAsRValue(Result, EvalCtx)) {
    Diag(Eval->getExprLoc(), diag::err_reflection_reflects_non_constant_expression);
    for (PartialDiagnosticAt PD : Diags)
      Diag(PD.first, PD.second);
    return ExprError();
  }

  return new (Context) CXXConstantExpr(Eval, std::move(Result.Val));
}

ExprResult Sema::ActOnCXXDependentVariadicReifierExpr(Expr *Range,
                                                      SourceLocation KWLoc,
                                                      IdentifierInfo *KW,
                                                      SourceLocation LParenLoc,
                                                      SourceLocation EllipsisLoc,
                                                      SourceLocation RParenLoc)
{
  // If the dependent reifier isn't dependent, something has gone wrong.
  assert((Range->isTypeDependent() || Range->isValueDependent()) &&
         "Marked a non-dependent variadic reifier as dependent.");

  return new (Context) CXXDependentVariadicReifierExpr(Context.DependentTy,
                                                       Range, KWLoc, KW,
                                                       LParenLoc, LParenLoc,
                                                       EllipsisLoc);
}


static bool AppendStringValue(Sema& S, llvm::raw_ostream& OS,
                              const APValue& Val) {
  // Extracting the string value from the LValue.
  //
  // FIXME: We probably want something like EvaluateAsString in the Expr class.
  APValue::LValueBase Base = Val.getLValueBase();
  if (Base.is<const Expr *>()) {
    const Expr *BaseExpr = Base.get<const Expr *>();
    assert(isa<StringLiteral>(BaseExpr) && "Not a string literal");
    const StringLiteral *Str = cast<StringLiteral>(BaseExpr);
    OS << Str->getString();
  } else {
    llvm_unreachable("Use of string variable not implemented");
    // const ValueDecl *D = Base.get<const ValueDecl *>();
    // return Error(E->getMessage());
  }
  return true;
}

static bool AppendCharacterArray(Sema& S, llvm::raw_ostream &OS, Expr *E,
                                 QualType T) {
  assert(T->isArrayType() && "Not an array type");
  const ArrayType *ArrayTy = cast<ArrayType>(T.getTypePtr());

  // Check that the type is 'const char[N]' or 'char[N]'.
  QualType ElemTy = ArrayTy->getElementType();
  if (!ElemTy->isCharType()) {
    S.Diag(E->getBeginLoc(), diag::err_reflected_id_invalid_operand_type) << T;
    return false;
  }

  // Evaluate the expression.
  Expr::EvalResult Result;
  Expr::EvalContext EvalCtx(S.Context, S.GetReflectionCallbackObj());
  if (!E->EvaluateAsLValue(Result, EvalCtx)) {
    // FIXME: Include notes in the diagnostics.
    S.Diag(E->getBeginLoc(), diag::err_expr_not_ice) << 1;
    return false;
  }

  return AppendStringValue(S, OS, Result.Val);
}

static bool AppendCharacterPointer(Sema& S, llvm::raw_ostream &OS, Expr *E,
                                   QualType T) {
  assert(T->isPointerType() && "Not a pointer type");
  const PointerType* PtrTy = cast<PointerType>(T.getTypePtr());

  // Check for 'const char*'.
  QualType ElemTy = PtrTy->getPointeeType();
  if (!ElemTy->isCharType() || !ElemTy.isConstQualified()) {
    S.Diag(E->getBeginLoc(), diag::err_reflected_id_invalid_operand_type) << T;
    return false;
  }

  // Try evaluating the expression as an rvalue and then extract the result.
  Expr::EvalResult Result;
  Expr::EvalContext EvalCtx(S.Context, S.GetReflectionCallbackObj());
  if (!E->EvaluateAsRValue(Result, EvalCtx)) {
    // FIXME: This is not the right error.
    S.Diag(E->getBeginLoc(), diag::err_expr_not_ice) << 1;
    return false;
  }

  return AppendStringValue(S, OS, Result.Val);
}

static bool AppendInteger(Sema& S, llvm::raw_ostream &OS, Expr *E, QualType T) {
  Expr::EvalResult Result;
  Expr::EvalContext EvalCtx(S.Context, S.GetReflectionCallbackObj());
  if (!E->EvaluateAsInt(Result, EvalCtx)) {
    S.Diag(E->getBeginLoc(), diag::err_expr_not_ice) << 1;
    return false;
  }
  OS << Result.Val.getInt();
  return true;
}

static inline bool
AppendReflectedDecl(Sema &S, llvm::raw_ostream &OS, const Expr *ReflExpr,
                    const Decl *D) {
  // If this is a named declaration, append its identifier.
  if (!isa<NamedDecl>(D)) {
    // FIXME: Improve diagnostics.
    S.Diag(ReflExpr->getBeginLoc(), diag::err_reflection_not_named);
    return false;
  }
  const NamedDecl *ND = cast<NamedDecl>(D);

  // FIXME: What if D has a special name? For example operator==?
  // What would we append in that case?
  DeclarationName Name = ND->getDeclName();
  if (!Name.isIdentifier()) {
    S.Diag(ReflExpr->getBeginLoc(), diag::err_reflected_id_not_an_identifer) << Name;
    return false;
  }

  OS << ND->getName();
  return true;
}

static inline bool
AppendReflectedType(Sema& S, llvm::raw_ostream &OS, const Expr *ReflExpr,
                    const QualType &QT) {
  const Type *T = QT.getTypePtr();

  // If this is a class type, append its identifier.
  if (auto *RC = T->getAsCXXRecordDecl())
    OS << RC->getName();
  else if (const BuiltinType *BT = T->getAs<BuiltinType>())
    OS << BT->getName();
  else {
    S.Diag(ReflExpr->getBeginLoc(), diag::err_reflected_id_not_an_identifer)
      << QualType(T, 0);
    return false;
  }
  return true;
}

static bool
AppendReflection(Sema& S, llvm::raw_ostream &OS, Expr *E) {
  Reflection Refl;
  if (EvaluateReflection(S, E, Refl))
    return false;

  switch (Refl.getKind()) {
  case RK_invalid:
    DiagnoseInvalidReflection(S, E, Refl);
    return false;

  case RK_type: {
    const QualType QT = Refl.getAsType();
    return AppendReflectedType(S, OS, E, QT);
  }

  case RK_declaration: {
    const Decl *D = Refl.getAsDeclaration();
    return AppendReflectedDecl(S, OS, E, D);
  }

  case RK_expression: {
    const Expr *RE = Refl.getAsExpression();
    if (const DeclRefExpr *DRE = dyn_cast<DeclRefExpr>(RE))
      return AppendReflectedDecl(S, OS, E, DRE->getDecl());
    break;
  }

  case RK_base_specifier:
    break;
  }

  llvm_unreachable("Unsupported reflection type");
}

/// Constructs a new identifier from the expressions in Parts.
///
/// Returns true upon error.
bool Sema::BuildReflectedIdName(SourceLocation BeginLoc,
                                SmallVectorImpl<Expr *> &Parts,
                                SourceLocation EndLoc,
                                DeclarationNameInfo &Result) {

  // If any components are dependent, we can't compute the name.
  if (HasDependentParts(Parts)) {
    DeclarationName Name
      = Context.DeclarationNames.getCXXReflectedIdName(Parts.size(), &Parts[0]);
    DeclarationNameInfo NameInfo(Name, BeginLoc);
    NameInfo.setCXXReflectedIdNameRange({BeginLoc, EndLoc});
    Result = NameInfo;
    return false;
  }

  SmallString<256> Buf;
  llvm::raw_svector_ostream OS(Buf);
  for (std::size_t I = 0; I < Parts.size(); ++I) {
    Expr *E = Parts[I];

    assert(!E->isTypeDependent() && !E->isValueDependent()
        && "Dependent name component");

    // Get the type of the reflection.
    QualType T = DeduceCanonicalType(*this, E);

    SourceLocation ExprLoc = E->getBeginLoc();

    // Evaluate the sub-expression (depending on type) in order to compute
    // a string part that will constitute a declaration name.
    if (T->isConstantArrayType()) {
      if (!AppendCharacterArray(*this, OS, E, T))
        return true;
    }
    else if (T->isPointerType()) {
      if (!AppendCharacterPointer(*this, OS, E, T))
        return true;
    }
    else if (T->isIntegerType()) {
      if (I == 0) {
        // An identifier cannot start with an integer value.
        Diag(ExprLoc, diag::err_reflected_id_with_integer_prefix);
        return true;
      }
      if (!AppendInteger(*this, OS, E, T))
        return true;
    }
    else if (CheckReflectionOperand(*this, E)) {
      if (!AppendReflection(*this, OS, E))
        return true;
    }
    else {
      Diag(ExprLoc, diag::err_reflected_id_invalid_operand_type) << T;
      return true;
    }
  }

  // FIXME: Should we always return a declaration name?
  IdentifierInfo *Id = &PP.getIdentifierTable().get(Buf);
  DeclarationName Name = Context.DeclarationNames.getIdentifier(Id);
  Result = DeclarationNameInfo(Name, BeginLoc);
  return false;
}

/// Handle construction of non-dependent identifiers, and test to
/// see if the identifier is a template.
bool Sema::BuildInitialDeclnameId(SourceLocation BeginLoc, CXXScopeSpec SS,
                                  const DeclarationName &Name,
                                  SourceLocation TemplateKWLoc,
                                  TemplateNameKind &TNK,
                                  TemplateTy &Template,
                                  UnqualifiedId &Result) {
  if (Name.getNameKind() == DeclarationName::CXXReflectedIdName)
    return false;

  Result.setIdentifier(Name.getAsIdentifierInfo(), BeginLoc);

  bool MemberOfUnknownSpecialization;

  TNK = isTemplateName(getCurScope(), SS, TemplateKWLoc.isValid(),
                       Result,
                       /*ObjectType=*/nullptr, // FIXME: This is most likely wrong
                       /*EnteringContext=*/false, Template,
                       MemberOfUnknownSpecialization);

  return false;
}

/// Handle construction of dependent identifiers, and additionally complete
/// template identifiers.
bool Sema::CompleteDeclnameId(SourceLocation BeginLoc, CXXScopeSpec SS,
                              const DeclarationName &Name,
                              SourceLocation TemplateKWLoc,
                              TemplateNameKind TNK, TemplateTy Template,
                              SourceLocation LAngleLoc,
                              ASTTemplateArgsPtr TemplateArgsPtr,
                              SourceLocation RAngleLoc,
                           SmallVectorImpl<TemplateIdAnnotation *> &CleanupList,
                              UnqualifiedId &Result, SourceLocation EndLoc) {
  if (Name.getNameKind() == DeclarationName::CXXReflectedIdName) {
    auto *ReflectedId = new (Context) ReflectedIdentifierInfo();
    ReflectedId->setNameComponents(Name.getCXXReflectedIdArguments());

    if (LAngleLoc.isValid()) {
      ReflectedId->setTemplateKWLoc(TemplateKWLoc);
      ReflectedId->setLAngleLoc(LAngleLoc);
      ReflectedId->setTemplateArgs(TemplateArgsPtr);
      ReflectedId->setRAngleLoc(RAngleLoc);
    }

    Result.setReflectedId(BeginLoc, ReflectedId, EndLoc);
  } else if (TNK != TNK_Non_template && TNK != TNK_Undeclared_template) {
    TemplateIdAnnotation *TemplateIdAnnotation = TemplateIdAnnotation::Create(
          SS, TemplateKWLoc, /*TemplateNameLoc=*/BeginLoc,
          Name.getAsIdentifierInfo(), /*OperatorKind=*/OO_None,
          /*OpaqueTemplateName=*/Template, /*TemplateKind=*/TNK,
          /*LAngleLoc=*/LAngleLoc, /*RAngleLoc=*/RAngleLoc, TemplateArgsPtr,
          CleanupList);

    Result.setTemplateId(TemplateIdAnnotation);
  }

  return false;
}

/// Evaluates the given expression and yields the computed type.
QualType Sema::BuildReflectedType(SourceLocation TypenameLoc, Expr *E) {
  if (E->isTypeDependent() || E->isValueDependent())
    return Context.getReflectedType(E, Context.DependentTy);

  // The operand must be a reflection.
  if (!CheckReflectionOperand(*this, E))
    return QualType();

  Reflection Refl;
  if (EvaluateReflection(*this, E, Refl))
    return QualType();

  if (Refl.isInvalid()) {
    DiagnoseInvalidReflection(*this, E, Refl);
    return QualType();
  }

  if (!Refl.isType()) {
    Diag(E->getExprLoc(), diag::err_expression_not_type_reflection);
    return QualType();
  }

  // Get the type of the reflected entity.
  QualType Reflected = Refl.getAsType();

  return Context.getReflectedType(E, Reflected);
}

/// Evaluates the given expression and yields the computed type.
TypeResult Sema::ActOnReflectedTypeSpecifier(SourceLocation TypenameLoc,
                                             Expr *E) {
  QualType T = BuildReflectedType(TypenameLoc, E);
  if (T.isNull())
    return TypeResult(true);

  // FIXME: Add parens?
  TypeLocBuilder TLB;
  ReflectedTypeLoc TL = TLB.push<ReflectedTypeLoc>(T);
  TL.setNameLoc(TypenameLoc);
  TypeSourceInfo *TSI = TLB.getTypeSourceInfo(Context, T);
  return CreateParsedType(T, TSI);
}

static ParsedTemplateArgument
BuildDependentTemplarg(SourceLocation KWLoc, Expr *ReflExpr) {
  void *OpaqueReflexpr = reinterpret_cast<void *>(ReflExpr);
  return ParsedTemplateArgument(ParsedTemplateArgument::Dependent,
                                OpaqueReflexpr, KWLoc);
}

static ParsedTemplateArgument
BuildReflectedTypeTemplarg(Sema &S, SourceLocation KWLoc,
                           Expr *ReflExpr, const QualType &QT) {
  llvm::outs() << "Templarg - Type\n";
  const Type *T = QT.getTypePtr();
  void *OpaqueT = reinterpret_cast<void *>(const_cast<Type *>(T));
  return ParsedTemplateArgument(ParsedTemplateArgument::Type, OpaqueT, KWLoc);
}

static ParsedTemplateArgument
BuildReflectedDeclTemplarg(Sema &S, SourceLocation KWLoc,
                           Expr *ReflExpr, const Decl *D) {
  llvm::outs() << "Templarg - Decl\n";
  if (const TemplateDecl *TDecl = dyn_cast<TemplateDecl>(D)) {
    using TemplateTy = OpaquePtr<TemplateName>;
    TemplateTy Template = TemplateTy::make(
        TemplateName(const_cast<TemplateDecl *>(TDecl)));

    return ParsedTemplateArgument(ParsedTemplateArgument::Template,
                                  Template.getAsOpaquePtr(),
                                  KWLoc);
  }

  llvm_unreachable("Unsupported reflected declaration type");
}

static ParsedTemplateArgument
BuildReflectedExprTemplarg(Sema &S, SourceLocation KWLoc,
                           Expr *E, const Expr *RE) {
  llvm::outs() << "Templarg - Expr\n";
  void *OpaqueRE = reinterpret_cast<void *>(const_cast<Expr *>(RE));
  return ParsedTemplateArgument(ParsedTemplateArgument::NonType, OpaqueRE,
                                KWLoc);
}

ParsedTemplateArgument
Sema::ActOnReflectedTemplateArgument(SourceLocation KWLoc, Expr *E) {
  if (E->isTypeDependent() || E->isValueDependent())
    return BuildDependentTemplarg(KWLoc, E);

  if (!CheckReflectionOperand(*this, E))
    return ParsedTemplateArgument();

  Reflection Refl;
  if (EvaluateReflection(*this, E, Refl))
    return ParsedTemplateArgument();

  switch (Refl.getKind()) {
  case RK_invalid:
    DiagnoseInvalidReflection(*this, E, Refl);
    return ParsedTemplateArgument();

  case RK_type: {
    const QualType QT = Refl.getAsType();
    return BuildReflectedTypeTemplarg(*this, KWLoc, E, QT);
  }

  case RK_declaration: {
    const Decl *D = Refl.getAsDeclaration();
    return BuildReflectedDeclTemplarg(*this, KWLoc, E, D);
  }

  case RK_expression: {
    const Expr *RE = Refl.getAsExpression();
    return BuildReflectedExprTemplarg(*this, KWLoc, E, RE);
  }

  case RK_base_specifier:
    break;
  }

  llvm_unreachable("Unsupported reflection type");
}

ExprResult
Sema::ActOnDependentMemberExpr(Expr *BaseExpr, QualType BaseType,
                               SourceLocation OpLoc, bool IsArrow,
                               Expr *IdExpr) {
  // TODO The non-reflection variant of this provides diagnostics
  // for some situations even in the dependent context. This is
  // something we should consider implementing for the reflection
  // variant.
  assert(BaseType->isDependentType() ||
         IdExpr->isTypeDependent() ||
         IdExpr->isValueDependent());

  // Get the type being accessed in BaseType.  If this is an arrow, the BaseExpr
  // must have pointer type, and the accessed type is the pointee.
  return CXXDependentScopeMemberExpr::Create(Context, BaseExpr, BaseType,
                                             IsArrow, OpLoc, IdExpr);
}


ExprResult Sema::ActOnMemberAccessExpr(Expr *Base,
                                       SourceLocation OpLoc,
                                       tok::TokenKind OpKind,
                                       Expr *IdExpr) {
  bool IsArrow = (OpKind == tok::arrow);

  if (IdExpr->isTypeDependent() || IdExpr->isValueDependent()) {
    return ActOnDependentMemberExpr(Base, Base->getType(), OpLoc, IsArrow,
                                    IdExpr);
  }

  return BuildMemberReferenceExpr(Base, Base->getType(), OpLoc, IsArrow,
                                  IdExpr);
}

static MemberExpr *BuildMemberExpr(
    Sema &SemaRef, ASTContext &C, Expr *Base, bool isArrow,
    SourceLocation OpLoc, const ValueDecl *Member, QualType Ty, ExprValueKind VK,
    ExprObjectKind OK) {
  assert((!isArrow || Base->isRValue()) && "-> base must be a pointer rvalue");
  ValueDecl *ModMember = const_cast<ValueDecl *>(Member);

  // TODO: See if we can improve the source code location information here
  DeclarationNameInfo DeclNameInfo(Member->getDeclName(), SourceLocation());
  DeclAccessPair DeclAccessPair = DeclAccessPair::make(ModMember,
                                                       ModMember->getAccess());

  MemberExpr *E = MemberExpr::Create(
      C, Base, isArrow, OpLoc, /*QualifierLoc=*/NestedNameSpecifierLoc(),
      /*TemplateKWLoc=*/SourceLocation(), ModMember, DeclAccessPair,
      DeclNameInfo, /*TemplateArgs=*/nullptr, Ty, VK, OK,
      SemaRef.getNonOdrUseReasonInCurrentContext(ModMember));
  SemaRef.MarkMemberReferenced(E);
  return E;
}

// TODO there is a lot of logic that has been duplicated between
// this and the non-reflection variant of BuildMemberReferenceExpr,
// we should examine how we might be able to reduce said duplication.
ExprResult
Sema::BuildMemberReferenceExpr(Expr *BaseExpr, QualType BaseExprType,
                               SourceLocation OpLoc, bool IsArrow,
                               Expr *IdExpr) {
  assert(isa<DeclRefExpr>(IdExpr) && "must be a DeclRefExpr");

  // C++1z [expr.ref]p2:
  //   For the first option (dot) the first expression shall be a glvalue [...]
  if (!IsArrow && BaseExpr && BaseExpr->isRValue()) {
    ExprResult Converted = TemporaryMaterializationConversion(BaseExpr);
    if (Converted.isInvalid())
      return ExprError();
    BaseExpr = Converted.get();
  }

  const Decl *D = cast<DeclRefExpr>(IdExpr)->getDecl();

  if (const FieldDecl *FD = dyn_cast<FieldDecl>(D)) {
    // x.a is an l-value if 'a' has a reference type. Otherwise:
    // x.a is an l-value/x-value/pr-value if the base is (and note
    //   that *x is always an l-value), except that if the base isn't
    //   an ordinary object then we must have an rvalue.
    ExprValueKind VK = VK_LValue;
    ExprObjectKind OK = OK_Ordinary;
    if (!IsArrow) {
      if (BaseExpr->getObjectKind() == OK_Ordinary)
        VK = BaseExpr->getValueKind();
      else
        VK = VK_RValue;
    }
    if (VK != VK_RValue && FD->isBitField())
      OK = OK_BitField;

    // Figure out the type of the member; see C99 6.5.2.3p3, C++ [expr.ref]
    QualType MemberType = FD->getType();
    if (const ReferenceType *Ref = MemberType->getAs<ReferenceType>()) {
      MemberType = Ref->getPointeeType();
      VK = VK_LValue;
    } else {
      QualType BaseType = BaseExpr->getType();
      if (IsArrow) BaseType = BaseType->getAs<PointerType>()->getPointeeType();

      Qualifiers BaseQuals = BaseType.getQualifiers();

      // GC attributes are never picked up by members.
      BaseQuals.removeObjCGCAttr();

      // CVR attributes from the base are picked up by members,
      // except that 'mutable' members don't pick up 'const'.
      if (FD->isMutable()) BaseQuals.removeConst();

      Qualifiers MemberQuals =
          Context.getCanonicalType(MemberType).getQualifiers();

      assert(!MemberQuals.hasAddressSpace());

      Qualifiers Combined = BaseQuals + MemberQuals;
      if (Combined != MemberQuals)
        MemberType = Context.getQualifiedType(MemberType, Combined);
    }

    return ::BuildMemberExpr(*this, Context, BaseExpr, IsArrow, OpLoc,
                             FD, MemberType, VK, OK);
  }

  if (const CXXMethodDecl *MemberFn = dyn_cast<CXXMethodDecl>(D)) {
    QualType MemberTy;
    ExprValueKind VK;
    if (MemberFn->isInstance()) {
      MemberTy = Context.BoundMemberTy;
      VK = VK_RValue;
    } else {
      MemberTy = MemberFn->getType();
      VK = VK_LValue;
    }

    return ::BuildMemberExpr(*this, Context, BaseExpr, IsArrow, OpLoc,
                             MemberFn, MemberTy, VK, OK_Ordinary);
  }

  llvm_unreachable("Unsupported decl type");
}

ExprResult Sema::ActOnCXXConcatenateExpr(SmallVectorImpl<Expr *>& Parts,
                                         SourceLocation KWLoc,
                                         SourceLocation LParenLoc,
                                         SourceLocation RParenLoc) {
  return BuildCXXConcatenateExpr(Parts, KWLoc);
}

static bool CheckConcatenateOperand(QualType T) {
  if (T.isCXXStringLiteralType())
    return true;
  if (T->isIntegerType())
    return true;

  return false;
}

static bool CheckConcatenateOperand(Sema &SemaRef, Expr *E) {
  QualType T = E->getType();
  if (CheckConcatenateOperand(T))
    return true;

  SemaRef.Diag(E->getExprLoc(), diag::err_concatenate_wrong_operand_type);
  return false;
}

ExprResult Sema::BuildCXXConcatenateExpr(SmallVectorImpl<Expr *>& Parts,
                                         SourceLocation KWLoc) {
  // The type of the expression is 'const char *'.
  QualType StrTy = Context.getPointerType(Context.getConstType(Context.CharTy));

  // Look for dependent arguments.
  for (Expr *E : Parts) {
    if (E->isTypeDependent() || E->isValueDependent())
      return new (Context) CXXConcatenateExpr(Context, StrTy, KWLoc, Parts);
  }

  // Convert operands to rvalues.
  SmallVector<Expr*, 4> Converted;
  for (Expr *E : Parts) {
    // Decay arrays first.
    ExprResult R = DefaultFunctionArrayLvalueConversion(E);
    if (R.isInvalid())
      return ExprError();
    E = R.get();

    // Check that the operand (type) is acceptable.
    if (!CheckConcatenateOperand(*this, E))
      return ExprError();

    Converted.push_back(E);
  }

  return new (Context) CXXConcatenateExpr(Context, StrTy, KWLoc, Converted);
}

DiagnosticsEngine &Sema::FakeParseScope::getDiagnostics() {
  return SemaRef.PP.getDiagnostics();
}<|MERGE_RESOLUTION|>--- conflicted
+++ resolved
@@ -995,27 +995,15 @@
   return SemaRef.BuildReflectedType(SourceLocation(), Expression);
 }
 
-<<<<<<< HEAD
-bool
-Sema::ActOnVariadicReifier(llvm::SmallVectorImpl<Expr *> &Expressions,
-                           SourceLocation KWLoc, IdentifierInfo *KW,
-                           Expr *Range, SourceLocation LParenLoc,
-                           SourceLocation EllipsisLoc, SourceLocation RParenLoc)
-{
-  Sema::ExpansionContextBuilder CtxBldr(*this, getCurScope(), Range);
-  if (CtxBldr.BuildCalls())
-    ; // TODO: Diag << failed to build calls
-=======
 bool Sema::ActOnVariadicReifier(
     llvm::SmallVectorImpl<Expr *> &Expressions, SourceLocation KWLoc,
     IdentifierInfo *KW, Expr *Range, SourceLocation LParenLoc,
     SourceLocation EllipsisLoc, SourceLocation RParenLoc) {
-  ExpansionContextBuilder CtxBldr(*this, getCurScope(), Range);
+  Sema::ExpansionContextBuilder CtxBldr(*this, getCurScope(), Range);
   if (CtxBldr.BuildCalls()) {
     // TODO: Diag << failed to build calls
     return true;
   }
->>>>>>> 3464083f
 
   ExprResult C;
 
@@ -1065,26 +1053,15 @@
   return false;
 }
 
-<<<<<<< HEAD
-bool
-Sema::ActOnVariadicReifier(llvm::SmallVectorImpl<QualType> &Types,
-                           SourceLocation KWLoc, Expr *Range,
-                           SourceLocation LParenLoc, SourceLocation EllipsisLoc,
-                           SourceLocation RParenLoc)
-{
-  Sema::ExpansionContextBuilder CtxBldr(*this, getCurScope(), Range);
-  CtxBldr.BuildCalls();
-=======
 bool Sema::ActOnVariadicReifier(
     llvm::SmallVectorImpl<QualType> &Types, SourceLocation KWLoc,
     Expr *Range, SourceLocation LParenLoc, SourceLocation EllipsisLoc,
     SourceLocation RParenLoc) {
-  ExpansionContextBuilder CtxBldr(*this, getCurScope(), Range);
+  Sema::ExpansionContextBuilder CtxBldr(*this, getCurScope(), Range);
   if (CtxBldr.BuildCalls()) {
     // TODO: Diag << failed to build calls
     return true;
   }
->>>>>>> 3464083f
 
   if (CtxBldr.getKind() == RK_Unknown) {
     QualType T =
