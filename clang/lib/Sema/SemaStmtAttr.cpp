--- conflicted
+++ resolved
@@ -178,14 +178,10 @@
 public:
   typedef ConstEvaluatedExprVisitor<CallExprFinder> Inherited;
 
-<<<<<<< HEAD
   CallExprFinder(Sema &S, const Stmt* St)
       : Inherited({S.Context, S.GetReflectionCallbackObj()}) {
     Visit(St);
   }
-=======
-  CallExprFinder(Sema &S, const Stmt *St) : Inherited(S.Context) { Visit(St); }
->>>>>>> 559845f8
 
   bool foundCallExpr() { return FoundCallExpr; }
 
