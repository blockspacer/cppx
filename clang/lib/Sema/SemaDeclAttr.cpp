--- conflicted
+++ resolved
@@ -4544,8 +4544,6 @@
           << "'void'" << AL;
       return;
     }
-<<<<<<< HEAD
-=======
 
     if (ParmType->isReferenceType()) {
       S.Diag(AL.getLoc(), diag::err_attribute_invalid_argument)
@@ -4558,7 +4556,6 @@
           << "An array type" << AL;
       return;
     }
->>>>>>> bd9014c9
   }
 
   // To check if earlier decl attributes do not conflict the newly parsed ones
