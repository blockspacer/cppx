//===------- SemaTemplateInstantiate.cpp - C++ Template Instantiation ------===/
//
// Part of the LLVM Project, under the Apache License v2.0 with LLVM Exceptions.
// See https://llvm.org/LICENSE.txt for license information.
// SPDX-License-Identifier: Apache-2.0 WITH LLVM-exception
//===----------------------------------------------------------------------===/
//
//  This file implements C++ template instantiation.
//
//===----------------------------------------------------------------------===/

#include "clang/Sema/SemaInternal.h"
#include "TreeTransform.h"
#include "clang/AST/ASTConsumer.h"
#include "clang/AST/ASTContext.h"
#include "clang/AST/ASTLambda.h"
#include "clang/AST/ASTMutationListener.h"
#include "clang/AST/DeclTemplate.h"
#include "clang/AST/Expr.h"
#include "clang/AST/PrettyDeclStackTrace.h"
#include "clang/Basic/LangOptions.h"
#include "clang/Basic/Stack.h"
#include "clang/Sema/DeclSpec.h"
#include "clang/Sema/Initialization.h"
#include "clang/Sema/Lookup.h"
#include "clang/Sema/Template.h"
#include "clang/Sema/TemplateDeduction.h"
#include "clang/Sema/TemplateInstCallback.h"
#include "llvm/Support/TimeProfiler.h"

using namespace clang;
using namespace sema;

//===----------------------------------------------------------------------===/
// Template Instantiation Support
//===----------------------------------------------------------------------===/

/// Retrieve the template argument list(s) that should be used to
/// instantiate the definition of the given declaration.
///
/// \param D the declaration for which we are computing template instantiation
/// arguments.
///
/// \param Innermost if non-NULL, the innermost template argument list.
///
/// \param RelativeToPrimary true if we should get the template
/// arguments relative to the primary template, even when we're
/// dealing with a specialization. This is only relevant for function
/// template specializations.
///
/// \param Pattern If non-NULL, indicates the pattern from which we will be
/// instantiating the definition of the given declaration, \p D. This is
/// used to determine the proper set of template instantiation arguments for
/// friend function template specializations.
MultiLevelTemplateArgumentList
Sema::getTemplateInstantiationArgs(NamedDecl *D,
                                   const TemplateArgumentList *Innermost,
                                   bool RelativeToPrimary,
                                   const FunctionDecl *Pattern) {
  // Accumulate the set of template argument lists in this structure.
  MultiLevelTemplateArgumentList Result;

  if (Innermost)
    Result.addOuterTemplateArguments(Innermost);

  DeclContext *Ctx = dyn_cast<DeclContext>(D);
  if (!Ctx) {
    Ctx = D->getDeclContext();

    // Add template arguments from a variable template instantiation. For a
    // class-scope explicit specialization, there are no template arguments
    // at this level, but there may be enclosing template arguments.
    VarTemplateSpecializationDecl *Spec =
        dyn_cast<VarTemplateSpecializationDecl>(D);
    if (Spec && !Spec->isClassScopeExplicitSpecialization()) {
      // We're done when we hit an explicit specialization.
      if (Spec->getSpecializationKind() == TSK_ExplicitSpecialization &&
          !isa<VarTemplatePartialSpecializationDecl>(Spec))
        return Result;

      Result.addOuterTemplateArguments(&Spec->getTemplateInstantiationArgs());

      // If this variable template specialization was instantiated from a
      // specialized member that is a variable template, we're done.
      assert(Spec->getSpecializedTemplate() && "No variable template?");
      llvm::PointerUnion<VarTemplateDecl*,
                         VarTemplatePartialSpecializationDecl*> Specialized
                             = Spec->getSpecializedTemplateOrPartial();
      if (VarTemplatePartialSpecializationDecl *Partial =
              Specialized.dyn_cast<VarTemplatePartialSpecializationDecl *>()) {
        if (Partial->isMemberSpecialization())
          return Result;
      } else {
        VarTemplateDecl *Tmpl = Specialized.get<VarTemplateDecl *>();
        if (Tmpl->isMemberSpecialization())
          return Result;
      }
    }

    // If we have a template template parameter with translation unit context,
    // then we're performing substitution into a default template argument of
    // this template template parameter before we've constructed the template
    // that will own this template template parameter. In this case, we
    // use empty template parameter lists for all of the outer templates
    // to avoid performing any substitutions.
    if (Ctx->isTranslationUnit()) {
      if (TemplateTemplateParmDecl *TTP
                                      = dyn_cast<TemplateTemplateParmDecl>(D)) {
        for (unsigned I = 0, N = TTP->getDepth() + 1; I != N; ++I)
          Result.addOuterTemplateArguments(None);
        return Result;
      }
    }
  }

  while (!Ctx->isFileContext()) {
    // Add template arguments from a class template instantiation.
    ClassTemplateSpecializationDecl *Spec
          = dyn_cast<ClassTemplateSpecializationDecl>(Ctx);
    if (Spec && !Spec->isClassScopeExplicitSpecialization()) {
      // We're done when we hit an explicit specialization.
      if (Spec->getSpecializationKind() == TSK_ExplicitSpecialization &&
          !isa<ClassTemplatePartialSpecializationDecl>(Spec))
        break;

      Result.addOuterTemplateArguments(&Spec->getTemplateInstantiationArgs());

      // If this class template specialization was instantiated from a
      // specialized member that is a class template, we're done.
      assert(Spec->getSpecializedTemplate() && "No class template?");
      if (Spec->getSpecializedTemplate()->isMemberSpecialization())
        break;
    }
    // Add template arguments from a function template specialization.
    else if (FunctionDecl *Function = dyn_cast<FunctionDecl>(Ctx)) {
      if (!RelativeToPrimary &&
          Function->getTemplateSpecializationKindForInstantiation() ==
              TSK_ExplicitSpecialization)
        break;

      if (const TemplateArgumentList *TemplateArgs
            = Function->getTemplateSpecializationArgs()) {
        // Add the template arguments for this specialization.
        Result.addOuterTemplateArguments(TemplateArgs);

        // If this function was instantiated from a specialized member that is
        // a function template, we're done.
        assert(Function->getPrimaryTemplate() && "No function template?");
        if (Function->getPrimaryTemplate()->isMemberSpecialization())
          break;

        // If this function is a generic lambda specialization, we are done.
        if (isGenericLambdaCallOperatorSpecialization(Function))
          break;

      } else if (FunctionTemplateDecl *FunTmpl
                                   = Function->getDescribedFunctionTemplate()) {
        // Add the "injected" template arguments.
        Result.addOuterTemplateArguments(FunTmpl->getInjectedTemplateArgs());
      }

      // If this is a friend declaration and it declares an entity at
      // namespace scope, take arguments from its lexical parent
      // instead of its semantic parent, unless of course the pattern we're
      // instantiating actually comes from the file's context!
      if (Function->getFriendObjectKind() &&
          Function->getDeclContext()->isFileContext() &&
          (!Pattern || !Pattern->getLexicalDeclContext()->isFileContext())) {
        Ctx = Function->getLexicalDeclContext();
        RelativeToPrimary = false;
        continue;
      }
    } else if (CXXRecordDecl *Rec = dyn_cast<CXXRecordDecl>(Ctx)) {
      if (ClassTemplateDecl *ClassTemplate = Rec->getDescribedClassTemplate()) {
        QualType T = ClassTemplate->getInjectedClassNameSpecialization();
        const TemplateSpecializationType *TST =
            cast<TemplateSpecializationType>(Context.getCanonicalType(T));
        Result.addOuterTemplateArguments(
            llvm::makeArrayRef(TST->getArgs(), TST->getNumArgs()));
        if (ClassTemplate->isMemberSpecialization())
          break;
      }
    }

    Ctx = Ctx->getParent();
    RelativeToPrimary = false;
  }

  return Result;
}

bool Sema::CodeSynthesisContext::isInstantiationRecord() const {
  switch (Kind) {
  case TemplateInstantiation:
  case ExceptionSpecInstantiation:
  case DefaultTemplateArgumentInstantiation:
  case DefaultFunctionArgumentInstantiation:
  case ExplicitTemplateArgumentSubstitution:
  case DeducedTemplateArgumentSubstitution:
  case PriorTemplateArgumentSubstitution:
<<<<<<< HEAD
  case ForLoopInstantiation:
=======
  case ConstraintsCheck:
>>>>>>> 55de6fc0
    return true;

  case DefaultTemplateArgumentChecking:
  case DeclaringSpecialMember:
  case DeclaringImplicitEqualityComparison:
  case DefiningSynthesizedFunction:
  case ExceptionSpecEvaluation:
  case ConstraintSubstitution:
  case ParameterMappingSubstitution:
  case ConstraintNormalization:
  case RewritingOperatorAsSpaceship:
    return false;

  // This function should never be called when Kind's value is Memoization.
  case Memoization:
    break;
  }

  llvm_unreachable("Invalid SynthesisKind!");
}

Sema::InstantiatingTemplate::InstantiatingTemplate(
    Sema &SemaRef, CodeSynthesisContext::SynthesisKind Kind,
    SourceLocation PointOfInstantiation, SourceRange InstantiationRange,
    Decl *Entity, NamedDecl *Template, ArrayRef<TemplateArgument> TemplateArgs,
    sema::TemplateDeductionInfo *DeductionInfo)
    : SemaRef(SemaRef) {
  // Don't allow further instantiation if a fatal error and an uncompilable
  // error have occurred. Any diagnostics we might have raised will not be
  // visible, and we do not need to construct a correct AST.
  if (SemaRef.Diags.hasFatalErrorOccurred() &&
      SemaRef.Diags.hasUncompilableErrorOccurred()) {
    Invalid = true;
    return;
  }
  Invalid = CheckInstantiationDepth(PointOfInstantiation, InstantiationRange);
  if (!Invalid) {
    CodeSynthesisContext Inst;
    Inst.Kind = Kind;
    Inst.PointOfInstantiation = PointOfInstantiation;
    Inst.Entity = Entity;
    Inst.Template = Template;
    Inst.TemplateArgs = TemplateArgs.data();
    Inst.NumTemplateArgs = TemplateArgs.size();
    Inst.DeductionInfo = DeductionInfo;
    Inst.InstantiationRange = InstantiationRange;
    SemaRef.pushCodeSynthesisContext(Inst);

    if (Inst.Entity) {
    AlreadyInstantiating =
        !SemaRef.InstantiatingSpecializations
             .insert(std::make_pair(Inst.Entity->getCanonicalDecl(), Inst.Kind))
             .second;
    } else {
      AlreadyInstantiating = false;
    }

    atTemplateBegin(SemaRef.TemplateInstCallbacks, SemaRef, Inst);
  }
}

Sema::InstantiatingTemplate::InstantiatingTemplate(
    Sema &SemaRef, SourceLocation PointOfInstantiation, Decl *Entity,
    SourceRange InstantiationRange)
    : InstantiatingTemplate(SemaRef,
                            CodeSynthesisContext::TemplateInstantiation,
                            PointOfInstantiation, InstantiationRange, Entity) {}

Sema::InstantiatingTemplate::InstantiatingTemplate(
    Sema &SemaRef, SourceLocation PointOfInstantiation, FunctionDecl *Entity,
    ExceptionSpecification, SourceRange InstantiationRange)
    : InstantiatingTemplate(
          SemaRef, CodeSynthesisContext::ExceptionSpecInstantiation,
          PointOfInstantiation, InstantiationRange, Entity) {}

Sema::InstantiatingTemplate::InstantiatingTemplate(
    Sema &SemaRef, SourceLocation PointOfInstantiation, TemplateParameter Param,
    TemplateDecl *Template, ArrayRef<TemplateArgument> TemplateArgs,
    SourceRange InstantiationRange)
    : InstantiatingTemplate(
          SemaRef,
          CodeSynthesisContext::DefaultTemplateArgumentInstantiation,
          PointOfInstantiation, InstantiationRange, getAsNamedDecl(Param),
          Template, TemplateArgs) {}

Sema::InstantiatingTemplate::InstantiatingTemplate(
    Sema &SemaRef, SourceLocation PointOfInstantiation,
    FunctionTemplateDecl *FunctionTemplate,
    ArrayRef<TemplateArgument> TemplateArgs,
    CodeSynthesisContext::SynthesisKind Kind,
    sema::TemplateDeductionInfo &DeductionInfo, SourceRange InstantiationRange)
    : InstantiatingTemplate(SemaRef, Kind, PointOfInstantiation,
                            InstantiationRange, FunctionTemplate, nullptr,
                            TemplateArgs, &DeductionInfo) {
  assert(
    Kind == CodeSynthesisContext::ExplicitTemplateArgumentSubstitution ||
    Kind == CodeSynthesisContext::DeducedTemplateArgumentSubstitution);
}

Sema::InstantiatingTemplate::InstantiatingTemplate(
    Sema &SemaRef, SourceLocation PointOfInstantiation,
    TemplateDecl *Template,
    ArrayRef<TemplateArgument> TemplateArgs,
    sema::TemplateDeductionInfo &DeductionInfo, SourceRange InstantiationRange)
    : InstantiatingTemplate(
          SemaRef,
          CodeSynthesisContext::DeducedTemplateArgumentSubstitution,
          PointOfInstantiation, InstantiationRange, Template, nullptr,
          TemplateArgs, &DeductionInfo) {}

Sema::InstantiatingTemplate::InstantiatingTemplate(
    Sema &SemaRef, SourceLocation PointOfInstantiation,
    ClassTemplatePartialSpecializationDecl *PartialSpec,
    ArrayRef<TemplateArgument> TemplateArgs,
    sema::TemplateDeductionInfo &DeductionInfo, SourceRange InstantiationRange)
    : InstantiatingTemplate(
          SemaRef,
          CodeSynthesisContext::DeducedTemplateArgumentSubstitution,
          PointOfInstantiation, InstantiationRange, PartialSpec, nullptr,
          TemplateArgs, &DeductionInfo) {}

Sema::InstantiatingTemplate::InstantiatingTemplate(
    Sema &SemaRef, SourceLocation PointOfInstantiation,
    VarTemplatePartialSpecializationDecl *PartialSpec,
    ArrayRef<TemplateArgument> TemplateArgs,
    sema::TemplateDeductionInfo &DeductionInfo, SourceRange InstantiationRange)
    : InstantiatingTemplate(
          SemaRef,
          CodeSynthesisContext::DeducedTemplateArgumentSubstitution,
          PointOfInstantiation, InstantiationRange, PartialSpec, nullptr,
          TemplateArgs, &DeductionInfo) {}

Sema::InstantiatingTemplate::InstantiatingTemplate(
    Sema &SemaRef, SourceLocation PointOfInstantiation, ParmVarDecl *Param,
    ArrayRef<TemplateArgument> TemplateArgs, SourceRange InstantiationRange)
    : InstantiatingTemplate(
          SemaRef,
          CodeSynthesisContext::DefaultFunctionArgumentInstantiation,
          PointOfInstantiation, InstantiationRange, Param, nullptr,
          TemplateArgs) {}

Sema::InstantiatingTemplate::InstantiatingTemplate(
    Sema &SemaRef, SourceLocation PointOfInstantiation, NamedDecl *Template,
    NonTypeTemplateParmDecl *Param, ArrayRef<TemplateArgument> TemplateArgs,
    SourceRange InstantiationRange)
    : InstantiatingTemplate(
          SemaRef,
          CodeSynthesisContext::PriorTemplateArgumentSubstitution,
          PointOfInstantiation, InstantiationRange, Param, Template,
          TemplateArgs) {}

Sema::InstantiatingTemplate::InstantiatingTemplate(
    Sema &SemaRef, SourceLocation PointOfInstantiation, NamedDecl *Template,
    TemplateTemplateParmDecl *Param, ArrayRef<TemplateArgument> TemplateArgs,
    SourceRange InstantiationRange)
    : InstantiatingTemplate(
          SemaRef,
          CodeSynthesisContext::PriorTemplateArgumentSubstitution,
          PointOfInstantiation, InstantiationRange, Param, Template,
          TemplateArgs) {}

Sema::InstantiatingTemplate::InstantiatingTemplate(
    Sema &SemaRef, SourceLocation PointOfInstantiation, TemplateDecl *Template,
    NamedDecl *Param, ArrayRef<TemplateArgument> TemplateArgs,
    SourceRange InstantiationRange)
    : InstantiatingTemplate(
          SemaRef, CodeSynthesisContext::DefaultTemplateArgumentChecking,
          PointOfInstantiation, InstantiationRange, Param, Template,
          TemplateArgs) {}

<<<<<<< HEAD
// For tuple-for instantiation.
Sema::InstantiatingTemplate::InstantiatingTemplate(
    Sema &SemaRef, SourceLocation PointOfInstantiation, Stmt *S,
    ArrayRef<TemplateArgument> TemplateArgs, SourceRange InstantiationRange)
    : InstantiatingTemplate(
          SemaRef,
          CodeSynthesisContext::ForLoopInstantiation,
          PointOfInstantiation, InstantiationRange, nullptr, nullptr,
          TemplateArgs) {
  // Set the loop on the active instantiation.
  CodeSynthesisContext& Inst =
    SemaRef.CodeSynthesisContexts.back();
  Inst.Loop = S;
}
=======
Sema::InstantiatingTemplate::InstantiatingTemplate(
    Sema &SemaRef, SourceLocation PointOfInstantiation,
    ConstraintsCheck, NamedDecl *Template,
    ArrayRef<TemplateArgument> TemplateArgs, SourceRange InstantiationRange)
    : InstantiatingTemplate(
          SemaRef, CodeSynthesisContext::ConstraintsCheck,
          PointOfInstantiation, InstantiationRange, Template, nullptr,
          TemplateArgs) {}

Sema::InstantiatingTemplate::InstantiatingTemplate(
    Sema &SemaRef, SourceLocation PointOfInstantiation,
    ConstraintSubstitution, NamedDecl *Template,
    sema::TemplateDeductionInfo &DeductionInfo, SourceRange InstantiationRange)
    : InstantiatingTemplate(
          SemaRef, CodeSynthesisContext::ConstraintSubstitution,
          PointOfInstantiation, InstantiationRange, Template, nullptr,
          {}, &DeductionInfo) {}

Sema::InstantiatingTemplate::InstantiatingTemplate(
    Sema &SemaRef, SourceLocation PointOfInstantiation,
    ConstraintNormalization, NamedDecl *Template,
    SourceRange InstantiationRange)
    : InstantiatingTemplate(
          SemaRef, CodeSynthesisContext::ConstraintNormalization,
          PointOfInstantiation, InstantiationRange, Template) {}

Sema::InstantiatingTemplate::InstantiatingTemplate(
    Sema &SemaRef, SourceLocation PointOfInstantiation,
    ParameterMappingSubstitution, NamedDecl *Template,
    SourceRange InstantiationRange)
    : InstantiatingTemplate(
          SemaRef, CodeSynthesisContext::ParameterMappingSubstitution,
          PointOfInstantiation, InstantiationRange, Template) {}
>>>>>>> 55de6fc0

void Sema::pushCodeSynthesisContext(CodeSynthesisContext Ctx) {
  Ctx.SavedInNonInstantiationSFINAEContext = InNonInstantiationSFINAEContext;
  InNonInstantiationSFINAEContext = false;

  CodeSynthesisContexts.push_back(Ctx);

  if (!Ctx.isInstantiationRecord())
    ++NonInstantiationEntries;

  // Check to see if we're low on stack space. We can't do anything about this
  // from here, but we can at least warn the user.
  if (isStackNearlyExhausted())
    warnStackExhausted(Ctx.PointOfInstantiation);
}

void Sema::popCodeSynthesisContext() {
  auto &Active = CodeSynthesisContexts.back();
  if (!Active.isInstantiationRecord()) {
    assert(NonInstantiationEntries > 0);
    --NonInstantiationEntries;
  }

  InNonInstantiationSFINAEContext = Active.SavedInNonInstantiationSFINAEContext;

  // Name lookup no longer looks in this template's defining module.
  assert(CodeSynthesisContexts.size() >=
             CodeSynthesisContextLookupModules.size() &&
         "forgot to remove a lookup module for a template instantiation");
  if (CodeSynthesisContexts.size() ==
      CodeSynthesisContextLookupModules.size()) {
    if (Module *M = CodeSynthesisContextLookupModules.back())
      LookupModulesCache.erase(M);
    CodeSynthesisContextLookupModules.pop_back();
  }

  // If we've left the code synthesis context for the current context stack,
  // stop remembering that we've emitted that stack.
  if (CodeSynthesisContexts.size() ==
      LastEmittedCodeSynthesisContextDepth)
    LastEmittedCodeSynthesisContextDepth = 0;

  CodeSynthesisContexts.pop_back();
}

void Sema::InstantiatingTemplate::Clear() {
  if (!Invalid) {
    if (!AlreadyInstantiating) {
      auto &Active = SemaRef.CodeSynthesisContexts.back();
      SemaRef.InstantiatingSpecializations.erase(
          std::make_pair(Active.Entity, Active.Kind));
    }

    atTemplateEnd(SemaRef.TemplateInstCallbacks, SemaRef,
                  SemaRef.CodeSynthesisContexts.back());

    SemaRef.popCodeSynthesisContext();
    Invalid = true;
  }
}

bool Sema::InstantiatingTemplate::CheckInstantiationDepth(
                                        SourceLocation PointOfInstantiation,
                                           SourceRange InstantiationRange) {
  assert(SemaRef.NonInstantiationEntries <=
         SemaRef.CodeSynthesisContexts.size());
  if ((SemaRef.CodeSynthesisContexts.size() -
          SemaRef.NonInstantiationEntries)
        <= SemaRef.getLangOpts().InstantiationDepth)
    return false;

  SemaRef.Diag(PointOfInstantiation,
               diag::err_template_recursion_depth_exceeded)
    << SemaRef.getLangOpts().InstantiationDepth
    << InstantiationRange;
  SemaRef.Diag(PointOfInstantiation, diag::note_template_recursion_depth)
    << SemaRef.getLangOpts().InstantiationDepth;
  return true;
}

/// Prints the current instantiation stack through a series of
/// notes.
void Sema::PrintInstantiationStack() {
  // Determine which template instantiations to skip, if any.
  unsigned SkipStart = CodeSynthesisContexts.size(), SkipEnd = SkipStart;
  unsigned Limit = Diags.getTemplateBacktraceLimit();
  if (Limit && Limit < CodeSynthesisContexts.size()) {
    SkipStart = Limit / 2 + Limit % 2;
    SkipEnd = CodeSynthesisContexts.size() - Limit / 2;
  }

  // FIXME: In all of these cases, we need to show the template arguments
  unsigned InstantiationIdx = 0;
  for (SmallVectorImpl<CodeSynthesisContext>::reverse_iterator
         Active = CodeSynthesisContexts.rbegin(),
         ActiveEnd = CodeSynthesisContexts.rend();
       Active != ActiveEnd;
       ++Active, ++InstantiationIdx) {
    // Skip this instantiation?
    if (InstantiationIdx >= SkipStart && InstantiationIdx < SkipEnd) {
      if (InstantiationIdx == SkipStart) {
        // Note that we're skipping instantiations.
        Diags.Report(Active->PointOfInstantiation,
                     diag::note_instantiation_contexts_suppressed)
          << unsigned(CodeSynthesisContexts.size() - Limit);
      }
      continue;
    }

    switch (Active->Kind) {
    case CodeSynthesisContext::TemplateInstantiation: {
      Decl *D = Active->Entity;
      if (CXXRecordDecl *Record = dyn_cast<CXXRecordDecl>(D)) {
        unsigned DiagID = diag::note_template_member_class_here;
        if (isa<ClassTemplateSpecializationDecl>(Record))
          DiagID = diag::note_template_class_instantiation_here;
        Diags.Report(Active->PointOfInstantiation, DiagID)
          << Record << Active->InstantiationRange;
      } else if (FunctionDecl *Function = dyn_cast<FunctionDecl>(D)) {
        unsigned DiagID;
        if (Function->getPrimaryTemplate())
          DiagID = diag::note_function_template_spec_here;
        else
          DiagID = diag::note_template_member_function_here;
        Diags.Report(Active->PointOfInstantiation, DiagID)
          << Function
          << Active->InstantiationRange;
      } else if (VarDecl *VD = dyn_cast<VarDecl>(D)) {
        Diags.Report(Active->PointOfInstantiation,
                     VD->isStaticDataMember()?
                       diag::note_template_static_data_member_def_here
                     : diag::note_template_variable_def_here)
          << VD
          << Active->InstantiationRange;
      } else if (EnumDecl *ED = dyn_cast<EnumDecl>(D)) {
        Diags.Report(Active->PointOfInstantiation,
                     diag::note_template_enum_def_here)
          << ED
          << Active->InstantiationRange;
      } else if (FieldDecl *FD = dyn_cast<FieldDecl>(D)) {
        Diags.Report(Active->PointOfInstantiation,
                     diag::note_template_nsdmi_here)
            << FD << Active->InstantiationRange;
      } else {
        Diags.Report(Active->PointOfInstantiation,
                     diag::note_template_type_alias_instantiation_here)
          << cast<TypeAliasTemplateDecl>(D)
          << Active->InstantiationRange;
      }
      break;
    }

    case CodeSynthesisContext::DefaultTemplateArgumentInstantiation: {
      TemplateDecl *Template = cast<TemplateDecl>(Active->Template);
      SmallVector<char, 128> TemplateArgsStr;
      llvm::raw_svector_ostream OS(TemplateArgsStr);
      Template->printName(OS);
      printTemplateArgumentList(OS, Active->template_arguments(),
                                getPrintingPolicy());
      Diags.Report(Active->PointOfInstantiation,
                   diag::note_default_arg_instantiation_here)
        << OS.str()
        << Active->InstantiationRange;
      break;
    }

    case CodeSynthesisContext::ExplicitTemplateArgumentSubstitution: {
      FunctionTemplateDecl *FnTmpl = cast<FunctionTemplateDecl>(Active->Entity);
      Diags.Report(Active->PointOfInstantiation,
                   diag::note_explicit_template_arg_substitution_here)
        << FnTmpl
        << getTemplateArgumentBindingsText(FnTmpl->getTemplateParameters(),
                                           Active->TemplateArgs,
                                           Active->NumTemplateArgs)
        << Active->InstantiationRange;
      break;
    }

    case CodeSynthesisContext::DeducedTemplateArgumentSubstitution: {
      if (FunctionTemplateDecl *FnTmpl =
              dyn_cast<FunctionTemplateDecl>(Active->Entity)) {
        Diags.Report(Active->PointOfInstantiation,
                     diag::note_function_template_deduction_instantiation_here)
          << FnTmpl
          << getTemplateArgumentBindingsText(FnTmpl->getTemplateParameters(),
                                             Active->TemplateArgs,
                                             Active->NumTemplateArgs)
          << Active->InstantiationRange;
      } else {
        bool IsVar = isa<VarTemplateDecl>(Active->Entity) ||
                     isa<VarTemplateSpecializationDecl>(Active->Entity);
        bool IsTemplate = false;
        TemplateParameterList *Params;
        if (auto *D = dyn_cast<TemplateDecl>(Active->Entity)) {
          IsTemplate = true;
          Params = D->getTemplateParameters();
        } else if (auto *D = dyn_cast<ClassTemplatePartialSpecializationDecl>(
                       Active->Entity)) {
          Params = D->getTemplateParameters();
        } else if (auto *D = dyn_cast<VarTemplatePartialSpecializationDecl>(
                       Active->Entity)) {
          Params = D->getTemplateParameters();
        } else {
          llvm_unreachable("unexpected template kind");
        }

        Diags.Report(Active->PointOfInstantiation,
                     diag::note_deduced_template_arg_substitution_here)
          << IsVar << IsTemplate << cast<NamedDecl>(Active->Entity)
          << getTemplateArgumentBindingsText(Params, Active->TemplateArgs,
                                             Active->NumTemplateArgs)
          << Active->InstantiationRange;
      }
      break;
    }

    case CodeSynthesisContext::DefaultFunctionArgumentInstantiation: {
      ParmVarDecl *Param = cast<ParmVarDecl>(Active->Entity);
      FunctionDecl *FD = cast<FunctionDecl>(Param->getDeclContext());

      SmallVector<char, 128> TemplateArgsStr;
      llvm::raw_svector_ostream OS(TemplateArgsStr);
      FD->printName(OS);
      printTemplateArgumentList(OS, Active->template_arguments(),
                                getPrintingPolicy());
      Diags.Report(Active->PointOfInstantiation,
                   diag::note_default_function_arg_instantiation_here)
        << OS.str()
        << Active->InstantiationRange;
      break;
    }

    case CodeSynthesisContext::PriorTemplateArgumentSubstitution: {
      NamedDecl *Parm = cast<NamedDecl>(Active->Entity);
      std::string Name;
      if (!Parm->getName().empty())
        Name = std::string(" '") + Parm->getName().str() + "'";

      TemplateParameterList *TemplateParams = nullptr;
      if (TemplateDecl *Template = dyn_cast<TemplateDecl>(Active->Template))
        TemplateParams = Template->getTemplateParameters();
      else
        TemplateParams =
          cast<ClassTemplatePartialSpecializationDecl>(Active->Template)
                                                      ->getTemplateParameters();
      Diags.Report(Active->PointOfInstantiation,
                   diag::note_prior_template_arg_substitution)
        << isa<TemplateTemplateParmDecl>(Parm)
        << Name
        << getTemplateArgumentBindingsText(TemplateParams,
                                           Active->TemplateArgs,
                                           Active->NumTemplateArgs)
        << Active->InstantiationRange;
      break;
    }

    case CodeSynthesisContext::DefaultTemplateArgumentChecking: {
      TemplateParameterList *TemplateParams = nullptr;
      if (TemplateDecl *Template = dyn_cast<TemplateDecl>(Active->Template))
        TemplateParams = Template->getTemplateParameters();
      else
        TemplateParams =
          cast<ClassTemplatePartialSpecializationDecl>(Active->Template)
                                                      ->getTemplateParameters();

      Diags.Report(Active->PointOfInstantiation,
                   diag::note_template_default_arg_checking)
        << getTemplateArgumentBindingsText(TemplateParams,
                                           Active->TemplateArgs,
                                           Active->NumTemplateArgs)
        << Active->InstantiationRange;
      break;
    }

    case CodeSynthesisContext::ExceptionSpecEvaluation:
      Diags.Report(Active->PointOfInstantiation,
                   diag::note_evaluating_exception_spec_here)
          << cast<FunctionDecl>(Active->Entity);
      break;

    case CodeSynthesisContext::ExceptionSpecInstantiation:
      Diags.Report(Active->PointOfInstantiation,
                   diag::note_template_exception_spec_instantiation_here)
        << cast<FunctionDecl>(Active->Entity)
        << Active->InstantiationRange;
      break;

    case CodeSynthesisContext::ForLoopInstantiation:
      // FIXME: Provide more context about the loop body error.
      Diags.Report(Active->PointOfInstantiation,
                   diag::note_loop_body_instantiation_here);
      break;

    case CodeSynthesisContext::DeclaringSpecialMember:
      Diags.Report(Active->PointOfInstantiation,
                   diag::note_in_declaration_of_implicit_special_member)
        << cast<CXXRecordDecl>(Active->Entity) << Active->SpecialMember;
      break;

    case CodeSynthesisContext::DeclaringImplicitEqualityComparison:
      Diags.Report(Active->Entity->getLocation(),
                   diag::note_in_declaration_of_implicit_equality_comparison);
      break;

    case CodeSynthesisContext::DefiningSynthesizedFunction: {
      // FIXME: For synthesized functions that are not defaulted,
      // produce a note.
      auto *FD = dyn_cast<FunctionDecl>(Active->Entity);
      DefaultedFunctionKind DFK =
          FD ? getDefaultedFunctionKind(FD) : DefaultedFunctionKind();
      if (DFK.isSpecialMember()) {
        auto *MD = cast<CXXMethodDecl>(FD);
        Diags.Report(Active->PointOfInstantiation,
                     diag::note_member_synthesized_at)
            << MD->isExplicitlyDefaulted() << DFK.asSpecialMember()
            << Context.getTagDeclType(MD->getParent());
      } else if (DFK.isComparison()) {
        Diags.Report(Active->PointOfInstantiation,
                     diag::note_comparison_synthesized_at)
            << (int)DFK.asComparison()
            << Context.getTagDeclType(
                   cast<CXXRecordDecl>(FD->getLexicalDeclContext()));
      }
      break;
    }

    case CodeSynthesisContext::RewritingOperatorAsSpaceship:
      Diags.Report(Active->Entity->getLocation(),
                   diag::note_rewriting_operator_as_spaceship);
      break;

    case CodeSynthesisContext::Memoization:
      break;
    
    case CodeSynthesisContext::ConstraintsCheck: {
      unsigned DiagID = 0;
      if (isa<ConceptDecl>(Active->Entity))
        DiagID = diag::note_concept_specialization_here;
      else if (isa<TemplateDecl>(Active->Entity))
        DiagID = diag::note_checking_constraints_for_template_id_here;
      else if (isa<VarTemplatePartialSpecializationDecl>(Active->Entity))
        DiagID = diag::note_checking_constraints_for_var_spec_id_here;
      else {
        assert(isa<ClassTemplatePartialSpecializationDecl>(Active->Entity));
        DiagID = diag::note_checking_constraints_for_class_spec_id_here;
      }
      SmallVector<char, 128> TemplateArgsStr;
      llvm::raw_svector_ostream OS(TemplateArgsStr);
      cast<NamedDecl>(Active->Entity)->printName(OS);
      printTemplateArgumentList(OS, Active->template_arguments(),
                                getPrintingPolicy());
      Diags.Report(Active->PointOfInstantiation, DiagID) << OS.str()
        << Active->InstantiationRange;
      break;
    }
    case CodeSynthesisContext::ConstraintSubstitution:
      Diags.Report(Active->PointOfInstantiation,
                   diag::note_constraint_substitution_here)
          << Active->InstantiationRange;
      break;
    case CodeSynthesisContext::ConstraintNormalization:
      Diags.Report(Active->PointOfInstantiation,
                   diag::note_constraint_normalization_here)
          << cast<NamedDecl>(Active->Entity)->getName()
          << Active->InstantiationRange;
      break;
    case CodeSynthesisContext::ParameterMappingSubstitution:
      Diags.Report(Active->PointOfInstantiation,
                   diag::note_parameter_mapping_substitution_here)
          << Active->InstantiationRange;
      break;
    }
  }
}

Optional<TemplateDeductionInfo *> Sema::isSFINAEContext() const {
  if (InNonInstantiationSFINAEContext)
    return Optional<TemplateDeductionInfo *>(nullptr);

  for (SmallVectorImpl<CodeSynthesisContext>::const_reverse_iterator
         Active = CodeSynthesisContexts.rbegin(),
         ActiveEnd = CodeSynthesisContexts.rend();
       Active != ActiveEnd;
       ++Active)
  {
    switch (Active->Kind) {
    case CodeSynthesisContext::TemplateInstantiation:
      // An instantiation of an alias template may or may not be a SFINAE
      // context, depending on what else is on the stack.
      if (isa<TypeAliasTemplateDecl>(Active->Entity))
        break;
      LLVM_FALLTHROUGH;

    case CodeSynthesisContext::ForLoopInstantiation:
    case CodeSynthesisContext::DefaultFunctionArgumentInstantiation:
    case CodeSynthesisContext::ExceptionSpecInstantiation:
    case CodeSynthesisContext::ConstraintsCheck:
    case CodeSynthesisContext::ParameterMappingSubstitution:
    case CodeSynthesisContext::ConstraintNormalization:
      // This is a template instantiation, so there is no SFINAE.
      return None;

    case CodeSynthesisContext::DefaultTemplateArgumentInstantiation:
    case CodeSynthesisContext::PriorTemplateArgumentSubstitution:
    case CodeSynthesisContext::DefaultTemplateArgumentChecking:
      // A default template argument instantiation and substitution into
      // template parameters with arguments for prior parameters may or may
      // not be a SFINAE context; look further up the stack.
      break;

    case CodeSynthesisContext::ExplicitTemplateArgumentSubstitution:
    case CodeSynthesisContext::DeducedTemplateArgumentSubstitution:
    case CodeSynthesisContext::ConstraintSubstitution:
      // We're either substituting explicitly-specified template arguments
      // or deduced template arguments or a constraint expression, so SFINAE
      // applies.
      assert(Active->DeductionInfo && "Missing deduction info pointer");
      return Active->DeductionInfo;

    case CodeSynthesisContext::DeclaringSpecialMember:
    case CodeSynthesisContext::DeclaringImplicitEqualityComparison:
    case CodeSynthesisContext::DefiningSynthesizedFunction:
    case CodeSynthesisContext::RewritingOperatorAsSpaceship:
      // This happens in a context unrelated to template instantiation, so
      // there is no SFINAE.
      return None;

    case CodeSynthesisContext::ExceptionSpecEvaluation:
      // FIXME: This should not be treated as a SFINAE context, because
      // we will cache an incorrect exception specification. However, clang
      // bootstrap relies this! See PR31692.
      break;

    case CodeSynthesisContext::Memoization:
      break;
    }

    // The inner context was transparent for SFINAE. If it occurred within a
    // non-instantiation SFINAE context, then SFINAE applies.
    if (Active->SavedInNonInstantiationSFINAEContext)
      return Optional<TemplateDeductionInfo *>(nullptr);
  }

  return None;
}

//===----------------------------------------------------------------------===/
// Template Instantiation for Types
//===----------------------------------------------------------------------===/
namespace {
  class TemplateInstantiator : public TreeTransform<TemplateInstantiator> {
    const MultiLevelTemplateArgumentList &TemplateArgs;
    SourceLocation Loc;
    DeclarationName Entity;

  public:
    typedef TreeTransform<TemplateInstantiator> inherited;

    TemplateInstantiator(Sema &SemaRef,
                         const MultiLevelTemplateArgumentList &TemplateArgs,
                         SourceLocation Loc,
                         DeclarationName Entity)
      : inherited(SemaRef), TemplateArgs(TemplateArgs), Loc(Loc),
        Entity(Entity) { }

    /// Determine whether the given type \p T has already been
    /// transformed.
    ///
    /// For the purposes of template instantiation, a type has already been
    /// transformed if it is NULL or if it is not dependent.
    bool AlreadyTransformed(QualType T);

    /// Returns the location of the entity being instantiated, if known.
    SourceLocation getBaseLocation() { return Loc; }

    /// Returns the name of the entity being instantiated, if any.
    DeclarationName getBaseEntity() { return Entity; }

    /// Sets the "base" location and entity when that
    /// information is known based on another transformation.
    void setBase(SourceLocation Loc, DeclarationName Entity) {
      this->Loc = Loc;
      this->Entity = Entity;
    }

    bool TryExpandParameterPacks(SourceLocation EllipsisLoc,
                                 SourceRange PatternRange,
                                 ArrayRef<UnexpandedParameterPack> Unexpanded,
                                 bool &ShouldExpand, bool &RetainExpansion,
                                 Optional<unsigned> &NumExpansions) {
      return getSema().CheckParameterPacksForExpansion(EllipsisLoc,
                                                       PatternRange, Unexpanded,
                                                       TemplateArgs,
                                                       ShouldExpand,
                                                       RetainExpansion,
                                                       NumExpansions);
    }

    void ExpandingFunctionParameterPack(ParmVarDecl *Pack) {
      SemaRef.CurrentInstantiationScope->MakeInstantiatedLocalArgPack(Pack);
    }

    TemplateArgument ForgetPartiallySubstitutedPack() {
      TemplateArgument Result;
      if (NamedDecl *PartialPack
            = SemaRef.CurrentInstantiationScope->getPartiallySubstitutedPack()){
        MultiLevelTemplateArgumentList &TemplateArgs
          = const_cast<MultiLevelTemplateArgumentList &>(this->TemplateArgs);
        unsigned Depth, Index;
        std::tie(Depth, Index) = getDepthAndIndex(PartialPack);
        if (TemplateArgs.hasTemplateArgument(Depth, Index)) {
          Result = TemplateArgs(Depth, Index);
          TemplateArgs.setArgument(Depth, Index, TemplateArgument());
        }
      }

      return Result;
    }

    void RememberPartiallySubstitutedPack(TemplateArgument Arg) {
      if (Arg.isNull())
        return;

      if (NamedDecl *PartialPack
            = SemaRef.CurrentInstantiationScope->getPartiallySubstitutedPack()){
        MultiLevelTemplateArgumentList &TemplateArgs
        = const_cast<MultiLevelTemplateArgumentList &>(this->TemplateArgs);
        unsigned Depth, Index;
        std::tie(Depth, Index) = getDepthAndIndex(PartialPack);
        TemplateArgs.setArgument(Depth, Index, Arg);
      }
    }

    /// Transform the given declaration by instantiating a reference to
    /// this declaration.
    Decl *TransformDecl(SourceLocation Loc, Decl *D);

    void transformAttrs(Decl *Old, Decl *New) {
      SemaRef.InstantiateAttrs(TemplateArgs, Old, New);
    }

    void transformedLocalDecl(Decl *Old, ArrayRef<Decl *> NewDecls) {
      if (Old->isParameterPack()) {
        SemaRef.CurrentInstantiationScope->MakeInstantiatedLocalArgPack(Old);
        for (auto *New : NewDecls)
          SemaRef.CurrentInstantiationScope->InstantiatedLocalPackArg(
              Old, cast<VarDecl>(New));
        return;
      }

      assert(NewDecls.size() == 1 &&
             "should only have multiple expansions for a pack");
      Decl *New = NewDecls.front();

      // If we've instantiated the call operator of a lambda or the call
      // operator template of a generic lambda, update the "instantiation of"
      // information.
      auto *NewMD = dyn_cast<CXXMethodDecl>(New);
      if (NewMD && isLambdaCallOperator(NewMD)) {
        auto *OldMD = dyn_cast<CXXMethodDecl>(Old);
        if (auto *NewTD = NewMD->getDescribedFunctionTemplate())
          NewTD->setInstantiatedFromMemberTemplate(
              OldMD->getDescribedFunctionTemplate());
        else
          NewMD->setInstantiationOfMemberFunction(OldMD,
                                                  TSK_ImplicitInstantiation);
      }

      SemaRef.CurrentInstantiationScope->InstantiatedLocal(Old, New);

      // We recreated a local declaration, but not by instantiating it. There
      // may be pending dependent diagnostics to produce.
      if (auto *DC = dyn_cast<DeclContext>(Old))
        SemaRef.PerformDependentDiagnostics(DC, TemplateArgs);
    }

    /// Transform the definition of the given declaration by
    /// instantiating it.
    Decl *TransformDefinition(SourceLocation Loc, Decl *D);

    /// Transform the first qualifier within a scope by instantiating the
    /// declaration.
    NamedDecl *TransformFirstQualifierInScope(NamedDecl *D, SourceLocation Loc);

    /// Rebuild the exception declaration and register the declaration
    /// as an instantiated local.
    VarDecl *RebuildExceptionDecl(VarDecl *ExceptionDecl,
                                  TypeSourceInfo *Declarator,
                                  SourceLocation StartLoc,
                                  SourceLocation NameLoc,
                                  IdentifierInfo *Name);

    /// Rebuild the Objective-C exception declaration and register the
    /// declaration as an instantiated local.
    VarDecl *RebuildObjCExceptionDecl(VarDecl *ExceptionDecl,
                                      TypeSourceInfo *TSInfo, QualType T);

    /// Check for tag mismatches when instantiating an
    /// elaborated type.
    QualType RebuildElaboratedType(SourceLocation KeywordLoc,
                                   ElaboratedTypeKeyword Keyword,
                                   NestedNameSpecifierLoc QualifierLoc,
                                   QualType T);

    TemplateName
    TransformTemplateName(CXXScopeSpec &SS, TemplateName Name,
                          SourceLocation NameLoc,
                          QualType ObjectType = QualType(),
                          NamedDecl *FirstQualifierInScope = nullptr,
                          bool AllowInjectedClassName = false);

    const LoopHintAttr *TransformLoopHintAttr(const LoopHintAttr *LH);

    ExprResult TransformPredefinedExpr(PredefinedExpr *E);
    ExprResult TransformDeclRefExpr(DeclRefExpr *E);
    ExprResult TransformCXXDefaultArgExpr(CXXDefaultArgExpr *E);

    ExprResult TransformTemplateParmRefExpr(DeclRefExpr *E,
                                            NonTypeTemplateParmDecl *D);
    ExprResult TransformSubstNonTypeTemplateParmPackExpr(
                                           SubstNonTypeTemplateParmPackExpr *E);

    /// Rebuild a DeclRefExpr for a VarDecl reference.
    ExprResult RebuildVarDeclRefExpr(VarDecl *PD, SourceLocation Loc);

    /// Transform a reference to a function or init-capture parameter pack.
    ExprResult TransformFunctionParmPackRefExpr(DeclRefExpr *E, VarDecl *PD);

    /// Transform a FunctionParmPackExpr which was built when we couldn't
    /// expand a function parameter pack reference which refers to an expanded
    /// pack.
    ExprResult TransformFunctionParmPackExpr(FunctionParmPackExpr *E);

    QualType TransformFunctionProtoType(TypeLocBuilder &TLB,
                                        FunctionProtoTypeLoc TL) {
      // Call the base version; it will forward to our overridden version below.
      return inherited::TransformFunctionProtoType(TLB, TL);
    }

    template<typename Fn>
    QualType TransformFunctionProtoType(TypeLocBuilder &TLB,
                                        FunctionProtoTypeLoc TL,
                                        CXXRecordDecl *ThisContext,
                                        Qualifiers ThisTypeQuals,
                                        Fn TransformExceptionSpec);

    ParmVarDecl *TransformFunctionTypeParam(ParmVarDecl *OldParm,
                                            int indexAdjustment,
                                            Optional<unsigned> NumExpansions,
                                            bool ExpectParameterPack);

    /// Transforms a template type parameter type by performing
    /// substitution of the corresponding template type argument.
    QualType TransformTemplateTypeParmType(TypeLocBuilder &TLB,
                                           TemplateTypeParmTypeLoc TL);

    /// Transforms an already-substituted template type parameter pack
    /// into either itself (if we aren't substituting into its pack expansion)
    /// or the appropriate substituted argument.
    QualType TransformSubstTemplateTypeParmPackType(TypeLocBuilder &TLB,
                                           SubstTemplateTypeParmPackTypeLoc TL);

    ExprResult TransformLambdaExpr(LambdaExpr *E) {
      LocalInstantiationScope Scope(SemaRef, /*CombineWithOuterScope=*/true);
      return TreeTransform<TemplateInstantiator>::TransformLambdaExpr(E);
    }

    TemplateParameterList *TransformTemplateParameterList(
                              TemplateParameterList *OrigTPL)  {
      if (!OrigTPL || !OrigTPL->size()) return OrigTPL;

      DeclContext *Owner = OrigTPL->getParam(0)->getDeclContext();
      TemplateDeclInstantiator  DeclInstantiator(getSema(),
                        /* DeclContext *Owner */ Owner, TemplateArgs);
      return DeclInstantiator.SubstTemplateParams(OrigTPL);
    }
  private:
    ExprResult transformNonTypeTemplateParmRef(NonTypeTemplateParmDecl *parm,
                                               SourceLocation loc,
                                               TemplateArgument arg);
  };
}

bool TemplateInstantiator::AlreadyTransformed(QualType T) {
  if (T.isNull())
    return true;

  if (T->isInstantiationDependentType() || T->isVariablyModifiedType())
    return false;

  getSema().MarkDeclarationsReferencedInType(Loc, T);
  return true;
}

static TemplateArgument
getPackSubstitutedTemplateArgument(Sema &S, TemplateArgument Arg) {
  assert(S.ArgumentPackSubstitutionIndex >= 0);
  assert(S.ArgumentPackSubstitutionIndex < (int)Arg.pack_size());
  Arg = Arg.pack_begin()[S.ArgumentPackSubstitutionIndex];
  if (Arg.isPackExpansion())
    Arg = Arg.getPackExpansionPattern();
  return Arg;
}

Decl *TemplateInstantiator::TransformDecl(SourceLocation Loc, Decl *D) {
  if (!D)
    return nullptr;

  if (TemplateTemplateParmDecl *TTP = dyn_cast<TemplateTemplateParmDecl>(D)) {
    if (TTP->getDepth() < TemplateArgs.getNumLevels()) {
      // If the corresponding template argument is NULL or non-existent, it's
      // because we are performing instantiation from explicitly-specified
      // template arguments in a function template, but there were some
      // arguments left unspecified.
      if (!TemplateArgs.hasTemplateArgument(TTP->getDepth(),
                                            TTP->getPosition()))
        return D;

      TemplateArgument Arg = TemplateArgs(TTP->getDepth(), TTP->getPosition());

      if (TTP->isParameterPack()) {
        assert(Arg.getKind() == TemplateArgument::Pack &&
               "Missing argument pack");
        Arg = getPackSubstitutedTemplateArgument(getSema(), Arg);
      }

      TemplateName Template = Arg.getAsTemplate().getNameToSubstitute();
      assert(!Template.isNull() && Template.getAsTemplateDecl() &&
             "Wrong kind of template template argument");
      return Template.getAsTemplateDecl();
    }

    // Fall through to find the instantiated declaration for this template
    // template parameter.
  }

  return SemaRef.FindInstantiatedDecl(Loc, cast<NamedDecl>(D), TemplateArgs);
}

Decl *TemplateInstantiator::TransformDefinition(SourceLocation Loc, Decl *D) {
  Decl *Inst = getSema().SubstDecl(D, getSema().CurContext, TemplateArgs);
  if (!Inst)
    return nullptr;

  if (Scope *FakeParseScope = getSema().getMostRecentTTParseScope())
    FakeParseScope->AddDecl(Inst);

  getSema().CurrentInstantiationScope->InstantiatedLocal(D, Inst);
  return Inst;
}

NamedDecl *
TemplateInstantiator::TransformFirstQualifierInScope(NamedDecl *D,
                                                     SourceLocation Loc) {
  // If the first part of the nested-name-specifier was a template type
  // parameter, instantiate that type parameter down to a tag type.
  if (TemplateTypeParmDecl *TTPD = dyn_cast_or_null<TemplateTypeParmDecl>(D)) {
    const TemplateTypeParmType *TTP
      = cast<TemplateTypeParmType>(getSema().Context.getTypeDeclType(TTPD));

    if (TTP->getDepth() < TemplateArgs.getNumLevels()) {
      // FIXME: This needs testing w/ member access expressions.
      TemplateArgument Arg = TemplateArgs(TTP->getDepth(), TTP->getIndex());

      if (TTP->isParameterPack()) {
        assert(Arg.getKind() == TemplateArgument::Pack &&
               "Missing argument pack");

        if (getSema().ArgumentPackSubstitutionIndex == -1)
          return nullptr;

        Arg = getPackSubstitutedTemplateArgument(getSema(), Arg);
      }

      QualType T = Arg.getAsType();
      if (T.isNull())
        return cast_or_null<NamedDecl>(TransformDecl(Loc, D));

      if (const TagType *Tag = T->getAs<TagType>())
        return Tag->getDecl();

      // The resulting type is not a tag; complain.
      getSema().Diag(Loc, diag::err_nested_name_spec_non_tag) << T;
      return nullptr;
    }
  }

  return cast_or_null<NamedDecl>(TransformDecl(Loc, D));
}

VarDecl *
TemplateInstantiator::RebuildExceptionDecl(VarDecl *ExceptionDecl,
                                           TypeSourceInfo *Declarator,
                                           SourceLocation StartLoc,
                                           SourceLocation NameLoc,
                                           IdentifierInfo *Name) {
  VarDecl *Var = inherited::RebuildExceptionDecl(ExceptionDecl, Declarator,
                                                 StartLoc, NameLoc, Name);
  if (Var)
    getSema().CurrentInstantiationScope->InstantiatedLocal(ExceptionDecl, Var);
  return Var;
}

VarDecl *TemplateInstantiator::RebuildObjCExceptionDecl(VarDecl *ExceptionDecl,
                                                        TypeSourceInfo *TSInfo,
                                                        QualType T) {
  VarDecl *Var = inherited::RebuildObjCExceptionDecl(ExceptionDecl, TSInfo, T);
  if (Var)
    getSema().CurrentInstantiationScope->InstantiatedLocal(ExceptionDecl, Var);
  return Var;
}

QualType
TemplateInstantiator::RebuildElaboratedType(SourceLocation KeywordLoc,
                                            ElaboratedTypeKeyword Keyword,
                                            NestedNameSpecifierLoc QualifierLoc,
                                            QualType T) {
  if (const TagType *TT = T->getAs<TagType>()) {
    TagDecl* TD = TT->getDecl();

    SourceLocation TagLocation = KeywordLoc;

    IdentifierInfo *Id = TD->getIdentifier();

    // TODO: should we even warn on struct/class mismatches for this?  Seems
    // like it's likely to produce a lot of spurious errors.
    if (Id && Keyword != ETK_None && Keyword != ETK_Typename) {
      TagTypeKind Kind = TypeWithKeyword::getTagTypeKindForKeyword(Keyword);
      if (!SemaRef.isAcceptableTagRedeclaration(TD, Kind, /*isDefinition*/false,
                                                TagLocation, Id)) {
        SemaRef.Diag(TagLocation, diag::err_use_with_wrong_tag)
          << Id
          << FixItHint::CreateReplacement(SourceRange(TagLocation),
                                          TD->getKindName());
        SemaRef.Diag(TD->getLocation(), diag::note_previous_use);
      }
    }
  }

  return TreeTransform<TemplateInstantiator>::RebuildElaboratedType(KeywordLoc,
                                                                    Keyword,
                                                                  QualifierLoc,
                                                                    T);
}

TemplateName TemplateInstantiator::TransformTemplateName(
    CXXScopeSpec &SS, TemplateName Name, SourceLocation NameLoc,
    QualType ObjectType, NamedDecl *FirstQualifierInScope,
    bool AllowInjectedClassName) {
  if (TemplateTemplateParmDecl *TTP
       = dyn_cast_or_null<TemplateTemplateParmDecl>(Name.getAsTemplateDecl())) {
    if (TTP->getDepth() < TemplateArgs.getNumLevels()) {
      // If the corresponding template argument is NULL or non-existent, it's
      // because we are performing instantiation from explicitly-specified
      // template arguments in a function template, but there were some
      // arguments left unspecified.
      if (!TemplateArgs.hasTemplateArgument(TTP->getDepth(),
                                            TTP->getPosition()))
        return Name;

      TemplateArgument Arg = TemplateArgs(TTP->getDepth(), TTP->getPosition());

      if (TTP->isParameterPack()) {
        assert(Arg.getKind() == TemplateArgument::Pack &&
               "Missing argument pack");

        if (getSema().ArgumentPackSubstitutionIndex == -1) {
          // We have the template argument pack to substitute, but we're not
          // actually expanding the enclosing pack expansion yet. So, just
          // keep the entire argument pack.
          return getSema().Context.getSubstTemplateTemplateParmPack(TTP, Arg);
        }

        Arg = getPackSubstitutedTemplateArgument(getSema(), Arg);
      }

      TemplateName Template = Arg.getAsTemplate().getNameToSubstitute();
      assert(!Template.isNull() && "Null template template argument");
      assert(!Template.getAsQualifiedTemplateName() &&
             "template decl to substitute is qualified?");

      Template = getSema().Context.getSubstTemplateTemplateParm(TTP, Template);
      return Template;
    }
  }

  if (SubstTemplateTemplateParmPackStorage *SubstPack
      = Name.getAsSubstTemplateTemplateParmPack()) {
    if (getSema().ArgumentPackSubstitutionIndex == -1)
      return Name;

    TemplateArgument Arg = SubstPack->getArgumentPack();
    Arg = getPackSubstitutedTemplateArgument(getSema(), Arg);
    return Arg.getAsTemplate().getNameToSubstitute();
  }

  return inherited::TransformTemplateName(SS, Name, NameLoc, ObjectType,
                                          FirstQualifierInScope,
                                          AllowInjectedClassName);
}

ExprResult
TemplateInstantiator::TransformPredefinedExpr(PredefinedExpr *E) {
  if (!E->isTypeDependent())
    return E;

  return getSema().BuildPredefinedExpr(E->getLocation(), E->getIdentKind());
}

ExprResult
TemplateInstantiator::TransformTemplateParmRefExpr(DeclRefExpr *E,
                                               NonTypeTemplateParmDecl *NTTP) {
  // If the corresponding template argument is NULL or non-existent, it's
  // because we are performing instantiation from explicitly-specified
  // template arguments in a function template, but there were some
  // arguments left unspecified.
  if (!TemplateArgs.hasTemplateArgument(NTTP->getDepth(),
                                        NTTP->getPosition()))
    return E;

  TemplateArgument Arg = TemplateArgs(NTTP->getDepth(), NTTP->getPosition());

  if (TemplateArgs.getNumLevels() != TemplateArgs.getNumSubstitutedLevels()) {
    // We're performing a partial substitution, so the substituted argument
    // could be dependent. As a result we can't create a SubstNonType*Expr
    // node now, since that represents a fully-substituted argument.
    // FIXME: We should have some AST representation for this.
    if (Arg.getKind() == TemplateArgument::Pack) {
      // FIXME: This won't work for alias templates.
      assert(Arg.pack_size() == 1 && Arg.pack_begin()->isPackExpansion() &&
             "unexpected pack arguments in partial substitution");
      Arg = Arg.pack_begin()->getPackExpansionPattern();
    }
    assert(Arg.getKind() == TemplateArgument::Expression &&
           "unexpected nontype template argument kind in partial substitution");
    return Arg.getAsExpr();
  }

  if (NTTP->isParameterPack()) {
    assert(Arg.getKind() == TemplateArgument::Pack &&
           "Missing argument pack");

    if (getSema().ArgumentPackSubstitutionIndex == -1) {
      // We have an argument pack, but we can't select a particular argument
      // out of it yet. Therefore, we'll build an expression to hold on to that
      // argument pack.
      QualType TargetType = SemaRef.SubstType(NTTP->getType(), TemplateArgs,
                                              E->getLocation(),
                                              NTTP->getDeclName());
      if (TargetType.isNull())
        return ExprError();

      return new (SemaRef.Context) SubstNonTypeTemplateParmPackExpr(
          TargetType.getNonLValueExprType(SemaRef.Context),
          TargetType->isReferenceType() ? VK_LValue : VK_RValue, NTTP,
          E->getLocation(), Arg);
    }

    Arg = getPackSubstitutedTemplateArgument(getSema(), Arg);
  }

  return transformNonTypeTemplateParmRef(NTTP, E->getLocation(), Arg);
}

const LoopHintAttr *
TemplateInstantiator::TransformLoopHintAttr(const LoopHintAttr *LH) {
  Expr *TransformedExpr = getDerived().TransformExpr(LH->getValue()).get();

  if (TransformedExpr == LH->getValue())
    return LH;

  // Generate error if there is a problem with the value.
  if (getSema().CheckLoopHintExpr(TransformedExpr, LH->getLocation()))
    return LH;

  // Create new LoopHintValueAttr with integral expression in place of the
  // non-type template parameter.
  return LoopHintAttr::CreateImplicit(getSema().Context, LH->getOption(),
                                      LH->getState(), TransformedExpr, *LH);
}

ExprResult TemplateInstantiator::transformNonTypeTemplateParmRef(
                                                 NonTypeTemplateParmDecl *parm,
                                                 SourceLocation loc,
                                                 TemplateArgument arg) {
  ExprResult result;
  QualType type;

  // The template argument itself might be an expression, in which
  // case we just return that expression.
  if (arg.getKind() == TemplateArgument::Expression) {
    Expr *argExpr = arg.getAsExpr();
    result = argExpr;
    type = argExpr->getType();

  } else if (arg.getKind() == TemplateArgument::Declaration ||
             arg.getKind() == TemplateArgument::NullPtr) {
    ValueDecl *VD;
    if (arg.getKind() == TemplateArgument::Declaration) {
      VD = arg.getAsDecl();

      // Find the instantiation of the template argument.  This is
      // required for nested templates.
      VD = cast_or_null<ValueDecl>(
             getSema().FindInstantiatedDecl(loc, VD, TemplateArgs));
      if (!VD)
        return ExprError();
    } else {
      // Propagate NULL template argument.
      VD = nullptr;
    }

    // Derive the type we want the substituted decl to have.  This had
    // better be non-dependent, or these checks will have serious problems.
    if (parm->isExpandedParameterPack()) {
      type = parm->getExpansionType(SemaRef.ArgumentPackSubstitutionIndex);
    } else if (parm->isParameterPack() &&
               isa<PackExpansionType>(parm->getType())) {
      type = SemaRef.SubstType(
                        cast<PackExpansionType>(parm->getType())->getPattern(),
                                     TemplateArgs, loc, parm->getDeclName());
    } else {
      type = SemaRef.SubstType(VD ? arg.getParamTypeForDecl() : arg.getNullPtrType(),
                               TemplateArgs, loc, parm->getDeclName());
    }
    assert(!type.isNull() && "type substitution failed for param type");
    assert(!type->isDependentType() && "param type still dependent");
    result = SemaRef.BuildExpressionFromDeclTemplateArgument(arg, type, loc);

    if (!result.isInvalid()) type = result.get()->getType();
  } else if (arg.getKind() == TemplateArgument::Integral) {
    result = SemaRef.BuildExpressionFromIntegralTemplateArgument(arg, loc);

    // Note that this type can be different from the type of 'result',
    // e.g. if it's an enum type.
    type = arg.getIntegralType();
  } else {
    llvm_unreachable("unsupported nontype template parameter");
  }
  if (result.isInvalid()) return ExprError();

  Expr *resultExpr = result.get();
  return new (SemaRef.Context) SubstNonTypeTemplateParmExpr(
      type, resultExpr->getValueKind(), loc, parm, resultExpr);
}

ExprResult
TemplateInstantiator::TransformSubstNonTypeTemplateParmPackExpr(
                                          SubstNonTypeTemplateParmPackExpr *E) {
  if (getSema().ArgumentPackSubstitutionIndex == -1) {
    // We aren't expanding the parameter pack, so just return ourselves.
    return E;
  }

  TemplateArgument Arg = E->getArgumentPack();
  Arg = getPackSubstitutedTemplateArgument(getSema(), Arg);
  return transformNonTypeTemplateParmRef(E->getParameterPack(),
                                         E->getParameterPackLocation(),
                                         Arg);
}

ExprResult TemplateInstantiator::RebuildVarDeclRefExpr(VarDecl *PD,
                                                       SourceLocation Loc) {
  DeclarationNameInfo NameInfo(PD->getDeclName(), Loc);
  return getSema().BuildDeclarationNameExpr(CXXScopeSpec(), NameInfo, PD);
}

ExprResult
TemplateInstantiator::TransformFunctionParmPackExpr(FunctionParmPackExpr *E) {
  if (getSema().ArgumentPackSubstitutionIndex != -1) {
    // We can expand this parameter pack now.
    VarDecl *D = E->getExpansion(getSema().ArgumentPackSubstitutionIndex);
    VarDecl *VD = cast_or_null<VarDecl>(TransformDecl(E->getExprLoc(), D));
    if (!VD)
      return ExprError();
    return RebuildVarDeclRefExpr(VD, E->getExprLoc());
  }

  QualType T = TransformType(E->getType());
  if (T.isNull())
    return ExprError();

  // Transform each of the parameter expansions into the corresponding
  // parameters in the instantiation of the function decl.
  SmallVector<VarDecl *, 8> Vars;
  Vars.reserve(E->getNumExpansions());
  for (FunctionParmPackExpr::iterator I = E->begin(), End = E->end();
       I != End; ++I) {
    VarDecl *D = cast_or_null<VarDecl>(TransformDecl(E->getExprLoc(), *I));
    if (!D)
      return ExprError();
    Vars.push_back(D);
  }

  auto *PackExpr =
      FunctionParmPackExpr::Create(getSema().Context, T, E->getParameterPack(),
                                   E->getParameterPackLocation(), Vars);
  getSema().MarkFunctionParmPackReferenced(PackExpr);
  return PackExpr;
}

ExprResult
TemplateInstantiator::TransformFunctionParmPackRefExpr(DeclRefExpr *E,
                                                       VarDecl *PD) {
  typedef LocalInstantiationScope::DeclArgumentPack DeclArgumentPack;
  llvm::PointerUnion<Decl *, DeclArgumentPack *> *Found
    = getSema().CurrentInstantiationScope->findInstantiationOf(PD);
  assert(Found && "no instantiation for parameter pack");

  Decl *TransformedDecl;
  if (DeclArgumentPack *Pack = Found->dyn_cast<DeclArgumentPack *>()) {
    // If this is a reference to a function parameter pack which we can
    // substitute but can't yet expand, build a FunctionParmPackExpr for it.
    if (getSema().ArgumentPackSubstitutionIndex == -1) {
      QualType T = TransformType(E->getType());
      if (T.isNull())
        return ExprError();
      auto *PackExpr = FunctionParmPackExpr::Create(getSema().Context, T, PD,
                                                    E->getExprLoc(), *Pack);
      getSema().MarkFunctionParmPackReferenced(PackExpr);
      return PackExpr;
    }

    TransformedDecl = (*Pack)[getSema().ArgumentPackSubstitutionIndex];
  } else {
    TransformedDecl = Found->get<Decl*>();
  }

  // We have either an unexpanded pack or a specific expansion.
  return RebuildVarDeclRefExpr(cast<VarDecl>(TransformedDecl), E->getExprLoc());
}

ExprResult
TemplateInstantiator::TransformDeclRefExpr(DeclRefExpr *E) {
  NamedDecl *D = E->getDecl();

  // Handle references to non-type template parameters and non-type template
  // parameter packs.
  if (NonTypeTemplateParmDecl *NTTP = dyn_cast<NonTypeTemplateParmDecl>(D)) {
    if (NTTP->getDepth() < TemplateArgs.getNumLevels())
      return TransformTemplateParmRefExpr(E, NTTP);

    // We have a non-type template parameter that isn't fully substituted;
    // FindInstantiatedDecl will find it in the local instantiation scope.
  }

  // Handle references to function parameter packs.
  if (VarDecl *PD = dyn_cast<VarDecl>(D))
    if (PD->isParameterPack())
      return TransformFunctionParmPackRefExpr(E, PD);

  return TreeTransform<TemplateInstantiator>::TransformDeclRefExpr(E);
}

ExprResult TemplateInstantiator::TransformCXXDefaultArgExpr(
    CXXDefaultArgExpr *E) {
  assert(!cast<FunctionDecl>(E->getParam()->getDeclContext())->
             getDescribedFunctionTemplate() &&
         "Default arg expressions are never formed in dependent cases.");
  return SemaRef.BuildCXXDefaultArgExpr(E->getUsedLocation(),
                           cast<FunctionDecl>(E->getParam()->getDeclContext()),
                                        E->getParam());
}

template<typename Fn>
QualType TemplateInstantiator::TransformFunctionProtoType(TypeLocBuilder &TLB,
                                 FunctionProtoTypeLoc TL,
                                 CXXRecordDecl *ThisContext,
                                 Qualifiers ThisTypeQuals,
                                 Fn TransformExceptionSpec) {
  // We need a local instantiation scope for this function prototype.
  LocalInstantiationScope Scope(SemaRef, /*CombineWithOuterScope=*/true);
  return inherited::TransformFunctionProtoType(
      TLB, TL, ThisContext, ThisTypeQuals, TransformExceptionSpec);
}

ParmVarDecl *
TemplateInstantiator::TransformFunctionTypeParam(ParmVarDecl *OldParm,
                                                 int indexAdjustment,
                                               Optional<unsigned> NumExpansions,
                                                 bool ExpectParameterPack) {
  auto NewParm =
      SemaRef.SubstParmVarDecl(OldParm, TemplateArgs, indexAdjustment,
                               NumExpansions, ExpectParameterPack);
  if (NewParm && SemaRef.getLangOpts().OpenCL)
    SemaRef.deduceOpenCLAddressSpace(NewParm);
  return NewParm;
}

QualType
TemplateInstantiator::TransformTemplateTypeParmType(TypeLocBuilder &TLB,
                                                TemplateTypeParmTypeLoc TL) {
  const TemplateTypeParmType *T = TL.getTypePtr();
  if (T->getDepth() < TemplateArgs.getNumLevels()) {
    // Replace the template type parameter with its corresponding
    // template argument.

    // If the corresponding template argument is NULL or doesn't exist, it's
    // because we are performing instantiation from explicitly-specified
    // template arguments in a function template class, but there were some
    // arguments left unspecified.
    if (!TemplateArgs.hasTemplateArgument(T->getDepth(), T->getIndex())) {
      TemplateTypeParmTypeLoc NewTL
        = TLB.push<TemplateTypeParmTypeLoc>(TL.getType());
      NewTL.setNameLoc(TL.getNameLoc());
      return TL.getType();
    }

    TemplateArgument Arg = TemplateArgs(T->getDepth(), T->getIndex());

    if (T->isParameterPack()) {
      assert(Arg.getKind() == TemplateArgument::Pack &&
             "Missing argument pack");

      if (getSema().ArgumentPackSubstitutionIndex == -1) {
        // We have the template argument pack, but we're not expanding the
        // enclosing pack expansion yet. Just save the template argument
        // pack for later substitution.
        QualType Result
          = getSema().Context.getSubstTemplateTypeParmPackType(T, Arg);
        SubstTemplateTypeParmPackTypeLoc NewTL
          = TLB.push<SubstTemplateTypeParmPackTypeLoc>(Result);
        NewTL.setNameLoc(TL.getNameLoc());
        return Result;
      }

      Arg = getPackSubstitutedTemplateArgument(getSema(), Arg);
    }

    assert(Arg.getKind() == TemplateArgument::Type &&
           "Template argument kind mismatch");

    QualType Replacement = Arg.getAsType();

    // TODO: only do this uniquing once, at the start of instantiation.
    QualType Result
      = getSema().Context.getSubstTemplateTypeParmType(T, Replacement);
    SubstTemplateTypeParmTypeLoc NewTL
      = TLB.push<SubstTemplateTypeParmTypeLoc>(Result);
    NewTL.setNameLoc(TL.getNameLoc());
    return Result;
  }

  // The template type parameter comes from an inner template (e.g.,
  // the template parameter list of a member template inside the
  // template we are instantiating). Create a new template type
  // parameter with the template "level" reduced by one.
  TemplateTypeParmDecl *NewTTPDecl = nullptr;
  if (TemplateTypeParmDecl *OldTTPDecl = T->getDecl())
    NewTTPDecl = cast_or_null<TemplateTypeParmDecl>(
                                  TransformDecl(TL.getNameLoc(), OldTTPDecl));

  QualType Result = getSema().Context.getTemplateTypeParmType(
      T->getDepth() - TemplateArgs.getNumSubstitutedLevels(), T->getIndex(),
      T->isParameterPack(), NewTTPDecl);
  TemplateTypeParmTypeLoc NewTL = TLB.push<TemplateTypeParmTypeLoc>(Result);
  NewTL.setNameLoc(TL.getNameLoc());
  return Result;
}

QualType
TemplateInstantiator::TransformSubstTemplateTypeParmPackType(
                                                            TypeLocBuilder &TLB,
                                         SubstTemplateTypeParmPackTypeLoc TL) {
  if (getSema().ArgumentPackSubstitutionIndex == -1) {
    // We aren't expanding the parameter pack, so just return ourselves.
    SubstTemplateTypeParmPackTypeLoc NewTL
      = TLB.push<SubstTemplateTypeParmPackTypeLoc>(TL.getType());
    NewTL.setNameLoc(TL.getNameLoc());
    return TL.getType();
  }

  TemplateArgument Arg = TL.getTypePtr()->getArgumentPack();
  Arg = getPackSubstitutedTemplateArgument(getSema(), Arg);
  QualType Result = Arg.getAsType();

  Result = getSema().Context.getSubstTemplateTypeParmType(
                                      TL.getTypePtr()->getReplacedParameter(),
                                                          Result);
  SubstTemplateTypeParmTypeLoc NewTL
    = TLB.push<SubstTemplateTypeParmTypeLoc>(Result);
  NewTL.setNameLoc(TL.getNameLoc());
  return Result;
}

/// Perform substitution on the type T with a given set of template
/// arguments.
///
/// This routine substitutes the given template arguments into the
/// type T and produces the instantiated type.
///
/// \param T the type into which the template arguments will be
/// substituted. If this type is not dependent, it will be returned
/// immediately.
///
/// \param Args the template arguments that will be
/// substituted for the top-level template parameters within T.
///
/// \param Loc the location in the source code where this substitution
/// is being performed. It will typically be the location of the
/// declarator (if we're instantiating the type of some declaration)
/// or the location of the type in the source code (if, e.g., we're
/// instantiating the type of a cast expression).
///
/// \param Entity the name of the entity associated with a declaration
/// being instantiated (if any). May be empty to indicate that there
/// is no such entity (if, e.g., this is a type that occurs as part of
/// a cast expression) or that the entity has no name (e.g., an
/// unnamed function parameter).
///
/// \param AllowDeducedTST Whether a DeducedTemplateSpecializationType is
/// acceptable as the top level type of the result.
///
/// \returns If the instantiation succeeds, the instantiated
/// type. Otherwise, produces diagnostics and returns a NULL type.
TypeSourceInfo *Sema::SubstType(TypeSourceInfo *T,
                                const MultiLevelTemplateArgumentList &Args,
                                SourceLocation Loc,
                                DeclarationName Entity,
                                bool AllowDeducedTST) {
  assert(!CodeSynthesisContexts.empty() &&
         "Cannot perform an instantiation without some context on the "
         "instantiation stack");

  if (!T->getType()->isInstantiationDependentType() &&
      !T->getType()->isVariablyModifiedType())
    return T;

  TemplateInstantiator Instantiator(*this, Args, Loc, Entity);
  return AllowDeducedTST ? Instantiator.TransformTypeWithDeducedTST(T)
                         : Instantiator.TransformType(T);
}

TypeSourceInfo *Sema::SubstType(TypeLoc TL,
                                const MultiLevelTemplateArgumentList &Args,
                                SourceLocation Loc,
                                DeclarationName Entity) {
  assert(!CodeSynthesisContexts.empty() &&
         "Cannot perform an instantiation without some context on the "
         "instantiation stack");

  if (TL.getType().isNull())
    return nullptr;

  if (!TL.getType()->isInstantiationDependentType() &&
      !TL.getType()->isVariablyModifiedType()) {
    // FIXME: Make a copy of the TypeLoc data here, so that we can
    // return a new TypeSourceInfo. Inefficient!
    TypeLocBuilder TLB;
    TLB.pushFullCopy(TL);
    return TLB.getTypeSourceInfo(Context, TL.getType());
  }

  TemplateInstantiator Instantiator(*this, Args, Loc, Entity);
  TypeLocBuilder TLB;
  TLB.reserve(TL.getFullDataSize());
  QualType Result = Instantiator.TransformType(TLB, TL);
  if (Result.isNull())
    return nullptr;

  return TLB.getTypeSourceInfo(Context, Result);
}

/// Deprecated form of the above.
QualType Sema::SubstType(QualType T,
                         const MultiLevelTemplateArgumentList &TemplateArgs,
                         SourceLocation Loc, DeclarationName Entity) {
  assert(!CodeSynthesisContexts.empty() &&
         "Cannot perform an instantiation without some context on the "
         "instantiation stack");

  // If T is not a dependent type or a variably-modified type, there
  // is nothing to do.
  if (!T->isInstantiationDependentType() && !T->isVariablyModifiedType())
    return T;

  TemplateInstantiator Instantiator(*this, TemplateArgs, Loc, Entity);
  return Instantiator.TransformType(T);
}

static bool NeedsInstantiationAsFunctionType(TypeSourceInfo *T) {
  if (T->getType()->isInstantiationDependentType() ||
      T->getType()->isVariablyModifiedType())
    return true;

  TypeLoc TL = T->getTypeLoc().IgnoreParens();
  if (!TL.getAs<FunctionProtoTypeLoc>())
    return false;

  FunctionProtoTypeLoc FP = TL.castAs<FunctionProtoTypeLoc>();
  for (ParmVarDecl *P : FP.getParams()) {
    // This must be synthesized from a typedef.
    if (!P) continue;

    // If there are any parameters, a new TypeSourceInfo that refers to the
    // instantiated parameters must be built.
    return true;
  }

  return false;
}

/// A form of SubstType intended specifically for instantiating the
/// type of a FunctionDecl.  Its purpose is solely to force the
/// instantiation of default-argument expressions and to avoid
/// instantiating an exception-specification.
TypeSourceInfo *Sema::SubstFunctionDeclType(TypeSourceInfo *T,
                                const MultiLevelTemplateArgumentList &Args,
                                SourceLocation Loc,
                                DeclarationName Entity,
                                CXXRecordDecl *ThisContext,
                                Qualifiers ThisTypeQuals) {
  assert(!CodeSynthesisContexts.empty() &&
         "Cannot perform an instantiation without some context on the "
         "instantiation stack");

  if (!NeedsInstantiationAsFunctionType(T))
    return T;

  TemplateInstantiator Instantiator(*this, Args, Loc, Entity);

  TypeLocBuilder TLB;

  TypeLoc TL = T->getTypeLoc();
  TLB.reserve(TL.getFullDataSize());

  QualType Result;

  if (FunctionProtoTypeLoc Proto =
          TL.IgnoreParens().getAs<FunctionProtoTypeLoc>()) {
    // Instantiate the type, other than its exception specification. The
    // exception specification is instantiated in InitFunctionInstantiation
    // once we've built the FunctionDecl.
    // FIXME: Set the exception specification to EST_Uninstantiated here,
    // instead of rebuilding the function type again later.
    Result = Instantiator.TransformFunctionProtoType(
        TLB, Proto, ThisContext, ThisTypeQuals,
        [](FunctionProtoType::ExceptionSpecInfo &ESI,
           bool &Changed) { return false; });
  } else {
    Result = Instantiator.TransformType(TLB, TL);
  }
  if (Result.isNull())
    return nullptr;

  return TLB.getTypeSourceInfo(Context, Result);
}

bool Sema::SubstExceptionSpec(SourceLocation Loc,
                              FunctionProtoType::ExceptionSpecInfo &ESI,
                              SmallVectorImpl<QualType> &ExceptionStorage,
                              const MultiLevelTemplateArgumentList &Args) {
  assert(ESI.Type != EST_Uninstantiated);

  bool Changed = false;
  TemplateInstantiator Instantiator(*this, Args, Loc, DeclarationName());
  return Instantiator.TransformExceptionSpec(Loc, ESI, ExceptionStorage,
                                             Changed);
}

void Sema::SubstExceptionSpec(FunctionDecl *New, const FunctionProtoType *Proto,
                              const MultiLevelTemplateArgumentList &Args) {
  FunctionProtoType::ExceptionSpecInfo ESI =
      Proto->getExtProtoInfo().ExceptionSpec;

  SmallVector<QualType, 4> ExceptionStorage;
  if (SubstExceptionSpec(New->getTypeSourceInfo()->getTypeLoc().getEndLoc(),
                         ESI, ExceptionStorage, Args))
    // On error, recover by dropping the exception specification.
    ESI.Type = EST_None;

  UpdateExceptionSpec(New, ESI);
}

ParmVarDecl *Sema::SubstParmVarDecl(ParmVarDecl *OldParm,
                            const MultiLevelTemplateArgumentList &TemplateArgs,
                                    int indexAdjustment,
                                    Optional<unsigned> NumExpansions,
                                    bool ExpectParameterPack) {
  DeclarationNameInfo DNI = SubstDeclarationNameInfo(
                                OldParm->getNameInfo(), TemplateArgs);

  TypeSourceInfo *OldDI = OldParm->getTypeSourceInfo();
  TypeSourceInfo *NewDI = nullptr;

  TypeLoc OldTL = OldDI->getTypeLoc();
  if (PackExpansionTypeLoc ExpansionTL = OldTL.getAs<PackExpansionTypeLoc>()) {

    // We have a function parameter pack. Substitute into the pattern of the
    // expansion.
    NewDI = SubstType(ExpansionTL.getPatternLoc(), TemplateArgs,
                      DNI.getLoc(), DNI.getName());
    if (!NewDI)
      return nullptr;

    if (NewDI->getType()->containsUnexpandedParameterPack()) {
      // We still have unexpanded parameter packs, which means that
      // our function parameter is still a function parameter pack.
      // Therefore, make its type a pack expansion type.
      NewDI = CheckPackExpansion(NewDI, ExpansionTL.getEllipsisLoc(),
                                 NumExpansions);
    } else if (ExpectParameterPack) {
      // We expected to get a parameter pack but didn't (because the type
      // itself is not a pack expansion type), so complain. This can occur when
      // the substitution goes through an alias template that "loses" the
      // pack expansion.
      Diag(DNI.getLoc(),
           diag::err_function_parameter_pack_without_parameter_packs)
        << NewDI->getType();
      return nullptr;
    }
  } else {
    NewDI = SubstType(OldDI, TemplateArgs, DNI.getLoc(),
                      DNI.getName());
  }

  if (!NewDI)
    return nullptr;

  if (NewDI->getType()->isVoidType()) {
    Diag(DNI.getLoc(), diag::err_param_with_void_type);
    return nullptr;
  }

  ParmVarDecl *NewParm = CheckParameter(
      Context.getTranslationUnitDecl(), OldParm->getInnerLocStart(),
      DNI, NewDI->getType(), NewDI,
      OldParm->getStorageClass());
  if (!NewParm)
    return nullptr;

  // Mark the (new) default argument as uninstantiated (if any).
  if (OldParm->hasUninstantiatedDefaultArg()) {
    Expr *Arg = OldParm->getUninstantiatedDefaultArg();
    NewParm->setUninstantiatedDefaultArg(Arg);
  } else if (OldParm->hasUnparsedDefaultArg()) {
    NewParm->setUnparsedDefaultArg();
    UnparsedDefaultArgInstantiations[OldParm].push_back(NewParm);
  } else if (Expr *Arg = OldParm->getDefaultArg()) {
    FunctionDecl *OwningFunc = cast<FunctionDecl>(OldParm->getDeclContext());
    if (OwningFunc->isLexicallyWithinFunctionOrMethod()) {
      // Instantiate default arguments for methods of local classes (DR1484)
      // and non-defining declarations.
      Sema::ContextRAII SavedContext(*this, OwningFunc);
      LocalInstantiationScope Local(*this, true);
      ExprResult NewArg = SubstExpr(Arg, TemplateArgs);
      if (NewArg.isUsable()) {
        // It would be nice if we still had this.
        SourceLocation EqualLoc = NewArg.get()->getBeginLoc();
        SetParamDefaultArgument(NewParm, NewArg.get(), EqualLoc);
      }
    } else {
      // FIXME: if we non-lazily instantiated non-dependent default args for
      // non-dependent parameter types we could remove a bunch of duplicate
      // conversion warnings for such arguments.
      NewParm->setUninstantiatedDefaultArg(Arg);
    }
  }

  NewParm->setHasInheritedDefaultArg(OldParm->hasInheritedDefaultArg());

  if (OldParm->isParameterPack() && !NewParm->isParameterPack()) {
    // Add the new parameter to the instantiated parameter pack.
    CurrentInstantiationScope->InstantiatedLocalPackArg(OldParm, NewParm);
  } else {
    // Introduce an Old -> New mapping
    CurrentInstantiationScope->InstantiatedLocal(OldParm, NewParm);
  }

  // FIXME: OldParm may come from a FunctionProtoType, in which case CurContext
  // can be anything, is this right ?
  NewParm->setDeclContext(CurContext);

  NewParm->setScopeInfo(OldParm->getFunctionScopeDepth(),
                        OldParm->getFunctionScopeIndex() + indexAdjustment);

  InstantiateAttrs(TemplateArgs, OldParm, NewParm);

  return NewParm;
}

/// Substitute the given template arguments into the given set of
/// parameters, producing the set of parameter types that would be generated
/// from such a substitution.
bool Sema::SubstParmTypes(
    SourceLocation Loc, ArrayRef<ParmVarDecl *> Params,
    const FunctionProtoType::ExtParameterInfo *ExtParamInfos,
    const MultiLevelTemplateArgumentList &TemplateArgs,
    SmallVectorImpl<QualType> &ParamTypes,
    SmallVectorImpl<ParmVarDecl *> *OutParams,
    ExtParameterInfoBuilder &ParamInfos) {
  assert(!CodeSynthesisContexts.empty() &&
         "Cannot perform an instantiation without some context on the "
         "instantiation stack");

  TemplateInstantiator Instantiator(*this, TemplateArgs, Loc,
                                    DeclarationName());
  return Instantiator.TransformFunctionTypeParams(
      Loc, Params, nullptr, ExtParamInfos, ParamTypes, OutParams, ParamInfos);
}

/// Perform substitution on the base class specifiers of the
/// given class template specialization.
///
/// Produces a diagnostic and returns true on error, returns false and
/// attaches the instantiated base classes to the class template
/// specialization if successful.
bool
Sema::SubstBaseSpecifiers(CXXRecordDecl *Instantiation,
                          CXXRecordDecl *Pattern,
                          const MultiLevelTemplateArgumentList &TemplateArgs) {
  bool Invalid = false;
  SmallVector<CXXBaseSpecifier*, 4> InstantiatedBases;
  for (const auto &Base : Pattern->bases()) {
    if (!Base.getType()->isDependentType()) {
      if (const CXXRecordDecl *RD = Base.getType()->getAsCXXRecordDecl()) {
        if (RD->isInvalidDecl())
          Instantiation->setInvalidDecl();
      }
      InstantiatedBases.push_back(new (Context) CXXBaseSpecifier(Base));
      continue;
    }

    SourceLocation EllipsisLoc;
    TypeSourceInfo *BaseTypeLoc;
    if (Base.isPackExpansion()) {
      // This is a pack expansion. See whether we should expand it now, or
      // wait until later.
      SmallVector<UnexpandedParameterPack, 2> Unexpanded;
      collectUnexpandedParameterPacks(Base.getTypeSourceInfo()->getTypeLoc(),
                                      Unexpanded);
      bool ShouldExpand = false;
      bool RetainExpansion = false;
      Optional<unsigned> NumExpansions;
      if (CheckParameterPacksForExpansion(Base.getEllipsisLoc(),
                                          Base.getSourceRange(),
                                          Unexpanded,
                                          TemplateArgs, ShouldExpand,
                                          RetainExpansion,
                                          NumExpansions)) {
        Invalid = true;
        continue;
      }

      // If we should expand this pack expansion now, do so.
      if (ShouldExpand) {
        for (unsigned I = 0; I != *NumExpansions; ++I) {
            Sema::ArgumentPackSubstitutionIndexRAII SubstIndex(*this, I);

          TypeSourceInfo *BaseTypeLoc = SubstType(Base.getTypeSourceInfo(),
                                                  TemplateArgs,
                                              Base.getSourceRange().getBegin(),
                                                  DeclarationName());
          if (!BaseTypeLoc) {
            Invalid = true;
            continue;
          }

          if (CXXBaseSpecifier *InstantiatedBase
                = CheckBaseSpecifier(Instantiation,
                                     Base.getSourceRange(),
                                     Base.isVirtual(),
                                     Base.getAccessSpecifier(),
                                     BaseTypeLoc,
                                     SourceLocation()))
            InstantiatedBases.push_back(InstantiatedBase);
          else
            Invalid = true;
        }

        continue;
      }

      // The resulting base specifier will (still) be a pack expansion.
      EllipsisLoc = Base.getEllipsisLoc();
      Sema::ArgumentPackSubstitutionIndexRAII SubstIndex(*this, -1);
      BaseTypeLoc = SubstType(Base.getTypeSourceInfo(),
                              TemplateArgs,
                              Base.getSourceRange().getBegin(),
                              DeclarationName());
    } else if (isa<CXXDependentVariadicReifierType>(Base.getType().getTypePtr())) {
      TemplateInstantiator::TreeTransform Transformer(*this);
      llvm::SmallVector<QualType, 8> ReifiedTypes;
      CXXDependentVariadicReifierType const *Reifier
        = cast<CXXDependentVariadicReifierType>(Base.getType().getTypePtr());
      Transformer.MaybeTransformVariadicReifier(Reifier, ReifiedTypes);

      for (auto ReifiedType : ReifiedTypes) {
        BaseTypeLoc =
          Context.CreateTypeSourceInfo(ReifiedType,
                              TypeLoc::getFullDataSizeForType(ReifiedType));
        BaseTypeLoc->getTypeLoc().initialize(Context, Reifier->getBeginLoc());
        if (!BaseTypeLoc) {
          Invalid = true;
          continue;
        }

        SourceRange BaseRange(Reifier->getBeginLoc(), Reifier->getEndLoc());
        if (CXXBaseSpecifier *InstantiatedBase =
            CheckBaseSpecifier(Instantiation,
                               BaseRange,
                               Base.isVirtual(),
                               Base.getAccessSpecifierAsWritten(),
                               BaseTypeLoc,
                               SourceLocation()))
          InstantiatedBases.push_back(InstantiatedBase);
        else
          Invalid = true;
      }

      continue;
    } else {
      BaseTypeLoc = SubstType(Base.getTypeSourceInfo(),
                              TemplateArgs,
                              Base.getSourceRange().getBegin(),
                              DeclarationName());
    }

    if (!BaseTypeLoc) {
      Invalid = true;
      continue;
    }

    if (CXXBaseSpecifier *InstantiatedBase
          = CheckBaseSpecifier(Instantiation,
                               Base.getSourceRange(),
                               Base.isVirtual(),
                               Base.getAccessSpecifierAsWritten(),
                               BaseTypeLoc,
                               EllipsisLoc))
      InstantiatedBases.push_back(InstantiatedBase);
    else
      Invalid = true;
  }

  if (!Invalid && AttachBaseSpecifiers(Instantiation, InstantiatedBases))
    Invalid = true;

  return Invalid;
}

// Defined via #include from SemaTemplateInstantiateDecl.cpp
namespace clang {
  namespace sema {
    Attr *instantiateTemplateAttribute(const Attr *At, ASTContext &C, Sema &S,
                            const MultiLevelTemplateArgumentList &TemplateArgs);
    Attr *instantiateTemplateAttributeForDecl(
        const Attr *At, ASTContext &C, Sema &S,
        const MultiLevelTemplateArgumentList &TemplateArgs);
  }
}

/// Instantiate the definition of a class from a given pattern.
///
/// \param PointOfInstantiation The point of instantiation within the
/// source code.
///
/// \param Instantiation is the declaration whose definition is being
/// instantiated. This will be either a class template specialization
/// or a member class of a class template specialization.
///
/// \param Pattern is the pattern from which the instantiation
/// occurs. This will be either the declaration of a class template or
/// the declaration of a member class of a class template.
///
/// \param TemplateArgs The template arguments to be substituted into
/// the pattern.
///
/// \param TSK the kind of implicit or explicit instantiation to perform.
///
/// \param Complain whether to complain if the class cannot be instantiated due
/// to the lack of a definition.
///
/// \returns true if an error occurred, false otherwise.
bool
Sema::InstantiateClass(SourceLocation PointOfInstantiation,
                       CXXRecordDecl *Instantiation, CXXRecordDecl *Pattern,
                       const MultiLevelTemplateArgumentList &TemplateArgs,
                       TemplateSpecializationKind TSK,
                       bool Complain) {
  CXXRecordDecl *PatternDef
    = cast_or_null<CXXRecordDecl>(Pattern->getDefinition());
  if (DiagnoseUninstantiableTemplate(PointOfInstantiation, Instantiation,
                                Instantiation->getInstantiatedFromMemberClass(),
                                     Pattern, PatternDef, TSK, Complain))
    return true;

  llvm::TimeTraceScope TimeScope("InstantiateClass", [&]() {
    std::string Name;
    llvm::raw_string_ostream OS(Name);
    Instantiation->getNameForDiagnostic(OS, getPrintingPolicy(),
                                        /*Qualified=*/true);
    return Name;
  });

  Pattern = PatternDef;

  // Record the point of instantiation.
  if (MemberSpecializationInfo *MSInfo
        = Instantiation->getMemberSpecializationInfo()) {
    MSInfo->setTemplateSpecializationKind(TSK);
    MSInfo->setPointOfInstantiation(PointOfInstantiation);
  } else if (ClassTemplateSpecializationDecl *Spec
        = dyn_cast<ClassTemplateSpecializationDecl>(Instantiation)) {
    Spec->setTemplateSpecializationKind(TSK);
    Spec->setPointOfInstantiation(PointOfInstantiation);
  }

  InstantiatingTemplate Inst(*this, PointOfInstantiation, Instantiation);
  if (Inst.isInvalid())
    return true;
  assert(!Inst.isAlreadyInstantiating() && "should have been caught by caller");
  PrettyDeclStackTraceEntry CrashInfo(Context, Instantiation, SourceLocation(),
                                      "instantiating class definition");

  // Enter the scope of this instantiation. We don't use
  // PushDeclContext because we don't have a scope.
  ContextRAII SavedContext(*this, Instantiation);
  EnterExpressionEvaluationContext EvalContext(
      *this, Sema::ExpressionEvaluationContext::PotentiallyEvaluated);

  // If this is an instantiation of a local class, merge this local
  // instantiation scope with the enclosing scope. Otherwise, every
  // instantiation of a class has its own local instantiation scope.
  bool MergeWithParentScope = !Instantiation->isDefinedOutsideFunctionOrMethod();
  LocalInstantiationScope Scope(*this, MergeWithParentScope);

  // Some class state isn't processed immediately but delayed till class
  // instantiation completes. We may not be ready to handle any delayed state
  // already on the stack as it might correspond to a different class, so save
  // it now and put it back later.
  SavePendingParsedClassStateRAII SavedPendingParsedClassState(*this);

  // Pull attributes from the pattern onto the instantiation.
  InstantiateAttrs(TemplateArgs, Pattern, Instantiation);

  // Start the definition of this instantiation.
  Instantiation->startDefinition();

  // The instantiation is visible here, even if it was first declared in an
  // unimported module.
  Instantiation->setVisibleDespiteOwningModule();

  // FIXME: This loses the as-written tag kind for an explicit instantiation.
  Instantiation->setTagKind(Pattern->getTagKind());

  // Do substitution on the base class specifiers.
  if (SubstBaseSpecifiers(Instantiation, Pattern, TemplateArgs))
    Instantiation->setInvalidDecl();

  TemplateDeclInstantiator Instantiator(*this, Instantiation, TemplateArgs);
  SmallVector<Decl*, 4> Fields;
  // Delay instantiation of late parsed attributes.
  LateInstantiatedAttrVec LateAttrs;
  Instantiator.enableLateAttributeInstantiation(&LateAttrs);

  bool MightHaveConstexprVirtualFunctions = false;
  for (auto *Member : Pattern->decls()) {
    // Don't instantiate members not belonging in this semantic context.
    // e.g. for:
    // @code
    //    template <int i> class A {
    //      class B *g;
    //    };
    // @endcode
    // 'class B' has the template as lexical context but semantically it is
    // introduced in namespace scope.
    if (Member->getDeclContext() != Pattern)
      continue;

    // BlockDecls can appear in a default-member-initializer. They must be the
    // child of a BlockExpr, so we only know how to instantiate them from there.
    if (isa<BlockDecl>(Member))
      continue;

    if (Member->isInvalidDecl()) {
      Instantiation->setInvalidDecl();
      continue;
    }

    Decl *NewMember = Instantiator.Visit(Member);
    if (NewMember) {
      if (FieldDecl *Field = dyn_cast<FieldDecl>(NewMember)) {
        Fields.push_back(Field);
      } else if (EnumDecl *Enum = dyn_cast<EnumDecl>(NewMember)) {
        // C++11 [temp.inst]p1: The implicit instantiation of a class template
        // specialization causes the implicit instantiation of the definitions
        // of unscoped member enumerations.
        // Record a point of instantiation for this implicit instantiation.
        if (TSK == TSK_ImplicitInstantiation && !Enum->isScoped() &&
            Enum->isCompleteDefinition()) {
          MemberSpecializationInfo *MSInfo =Enum->getMemberSpecializationInfo();
          assert(MSInfo && "no spec info for member enum specialization");
          MSInfo->setTemplateSpecializationKind(TSK_ImplicitInstantiation);
          MSInfo->setPointOfInstantiation(PointOfInstantiation);
        }
      } else if (StaticAssertDecl *SA = dyn_cast<StaticAssertDecl>(NewMember)) {
        if (SA->isFailed()) {
          // A static_assert failed. Bail out; instantiating this
          // class is probably not meaningful.
          Instantiation->setInvalidDecl();
          break;
        }
      } else if (CXXMethodDecl *MD = dyn_cast<CXXMethodDecl>(NewMember)) {
        if (MD->isConstexpr() && !MD->getFriendObjectKind() &&
            (MD->isVirtualAsWritten() || Instantiation->getNumBases()))
          MightHaveConstexprVirtualFunctions = true;
      }

      if (NewMember->isInvalidDecl())
        Instantiation->setInvalidDecl();
    } else {
      // FIXME: Eventually, a NULL return will mean that one of the
      // instantiations was a semantic disaster, and we'll want to mark the
      // declaration invalid.
      // For now, we expect to skip some members that we can't yet handle.
    }
  }

  // Finish checking fields.
  ActOnFields(nullptr, Instantiation->getLocation(), Instantiation, Fields,
              SourceLocation(), SourceLocation(), ParsedAttributesView());
  CheckCompletedCXXClass(nullptr, Instantiation);

  // Default arguments are parsed, if not instantiated. We can go instantiate
  // default arg exprs for default constructors if necessary now. Unless we're
  // parsing a class, in which case wait until that's finished.
  if (ParsingClassDepth == 0)
    ActOnFinishCXXNonNestedClass();

  // Instantiate late parsed attributes, and attach them to their decls.
  // See Sema::InstantiateAttrs
  for (LateInstantiatedAttrVec::iterator I = LateAttrs.begin(),
       E = LateAttrs.end(); I != E; ++I) {
    assert(CurrentInstantiationScope == Instantiator.getStartingScope());
    CurrentInstantiationScope = I->Scope;

    // Allow 'this' within late-parsed attributes.
    NamedDecl *ND = dyn_cast<NamedDecl>(I->NewDecl);
    CXXRecordDecl *ThisContext =
        dyn_cast_or_null<CXXRecordDecl>(ND->getDeclContext());
    CXXThisScopeRAII ThisScope(*this, ThisContext, Qualifiers(),
                               ND && ND->isCXXInstanceMember());

    Attr *NewAttr =
      instantiateTemplateAttribute(I->TmplAttr, Context, *this, TemplateArgs);
    I->NewDecl->addAttr(NewAttr);
    LocalInstantiationScope::deleteScopes(I->Scope,
                                          Instantiator.getStartingScope());
  }
  Instantiator.disableLateAttributeInstantiation();
  LateAttrs.clear();

  ActOnFinishDelayedMemberInitializers(Instantiation);

  // FIXME: We should do something similar for explicit instantiations so they
  // end up in the right module.
  if (TSK == TSK_ImplicitInstantiation) {
    Instantiation->setLocation(Pattern->getLocation());
    Instantiation->setLocStart(Pattern->getInnerLocStart());
    Instantiation->setBraceRange(Pattern->getBraceRange());
  }

  if (!Instantiation->isInvalidDecl()) {
    // Perform any dependent diagnostics from the pattern.
    PerformDependentDiagnostics(Pattern, TemplateArgs);

    // Instantiate any out-of-line class template partial
    // specializations now.
    for (TemplateDeclInstantiator::delayed_partial_spec_iterator
              P = Instantiator.delayed_partial_spec_begin(),
           PEnd = Instantiator.delayed_partial_spec_end();
         P != PEnd; ++P) {
      if (!Instantiator.InstantiateClassTemplatePartialSpecialization(
              P->first, P->second)) {
        Instantiation->setInvalidDecl();
        break;
      }
    }

    // Instantiate any out-of-line variable template partial
    // specializations now.
    for (TemplateDeclInstantiator::delayed_var_partial_spec_iterator
              P = Instantiator.delayed_var_partial_spec_begin(),
           PEnd = Instantiator.delayed_var_partial_spec_end();
         P != PEnd; ++P) {
      if (!Instantiator.InstantiateVarTemplatePartialSpecialization(
              P->first, P->second)) {
        Instantiation->setInvalidDecl();
        break;
      }
    }
  }

  // Exit the scope of this instantiation.
  SavedContext.pop();

  if (!Instantiation->isInvalidDecl()) {
    Consumer.HandleTagDeclDefinition(Instantiation);

    // Always emit the vtable for an explicit instantiation definition
    // of a polymorphic class template specialization. Otherwise, eagerly
    // instantiate only constexpr virtual functions in preparation for their use
    // in constant evaluation.
    if (TSK == TSK_ExplicitInstantiationDefinition)
      MarkVTableUsed(PointOfInstantiation, Instantiation, true);
    else if (MightHaveConstexprVirtualFunctions)
      MarkVirtualMembersReferenced(PointOfInstantiation, Instantiation,
                                   /*ConstexprOnly*/ true);
  }

  return Instantiation->isInvalidDecl();
}

/// Instantiate the definition of an enum from a given pattern.
///
/// \param PointOfInstantiation The point of instantiation within the
///        source code.
/// \param Instantiation is the declaration whose definition is being
///        instantiated. This will be a member enumeration of a class
///        temploid specialization, or a local enumeration within a
///        function temploid specialization.
/// \param Pattern The templated declaration from which the instantiation
///        occurs.
/// \param TemplateArgs The template arguments to be substituted into
///        the pattern.
/// \param TSK The kind of implicit or explicit instantiation to perform.
///
/// \return \c true if an error occurred, \c false otherwise.
bool Sema::InstantiateEnum(SourceLocation PointOfInstantiation,
                           EnumDecl *Instantiation, EnumDecl *Pattern,
                           const MultiLevelTemplateArgumentList &TemplateArgs,
                           TemplateSpecializationKind TSK) {
  EnumDecl *PatternDef = Pattern->getDefinition();
  if (DiagnoseUninstantiableTemplate(PointOfInstantiation, Instantiation,
                                 Instantiation->getInstantiatedFromMemberEnum(),
                                     Pattern, PatternDef, TSK,/*Complain*/true))
    return true;
  Pattern = PatternDef;

  // Record the point of instantiation.
  if (MemberSpecializationInfo *MSInfo
        = Instantiation->getMemberSpecializationInfo()) {
    MSInfo->setTemplateSpecializationKind(TSK);
    MSInfo->setPointOfInstantiation(PointOfInstantiation);
  }

  InstantiatingTemplate Inst(*this, PointOfInstantiation, Instantiation);
  if (Inst.isInvalid())
    return true;
  if (Inst.isAlreadyInstantiating())
    return false;
  PrettyDeclStackTraceEntry CrashInfo(Context, Instantiation, SourceLocation(),
                                      "instantiating enum definition");

  // The instantiation is visible here, even if it was first declared in an
  // unimported module.
  Instantiation->setVisibleDespiteOwningModule();

  // Enter the scope of this instantiation. We don't use
  // PushDeclContext because we don't have a scope.
  ContextRAII SavedContext(*this, Instantiation);
  EnterExpressionEvaluationContext EvalContext(
      *this, Sema::ExpressionEvaluationContext::PotentiallyEvaluated);

  LocalInstantiationScope Scope(*this, /*MergeWithParentScope*/true);

  // Pull attributes from the pattern onto the instantiation.
  InstantiateAttrs(TemplateArgs, Pattern, Instantiation);

  TemplateDeclInstantiator Instantiator(*this, Instantiation, TemplateArgs);
  Instantiator.InstantiateEnumDefinition(Instantiation, Pattern);

  // Exit the scope of this instantiation.
  SavedContext.pop();

  return Instantiation->isInvalidDecl();
}


/// Instantiate the definition of a field from the given pattern.
///
/// \param PointOfInstantiation The point of instantiation within the
///        source code.
/// \param Instantiation is the declaration whose definition is being
///        instantiated. This will be a class of a class temploid
///        specialization, or a local enumeration within a function temploid
///        specialization.
/// \param Pattern The templated declaration from which the instantiation
///        occurs.
/// \param TemplateArgs The template arguments to be substituted into
///        the pattern.
///
/// \return \c true if an error occurred, \c false otherwise.
bool Sema::InstantiateInClassInitializer(
    SourceLocation PointOfInstantiation, FieldDecl *Instantiation,
    FieldDecl *Pattern, const MultiLevelTemplateArgumentList &TemplateArgs) {
  // If there is no initializer, we don't need to do anything.
  if (!Pattern->hasInClassInitializer())
    return false;

  assert(Instantiation->getInClassInitStyle() ==
             Pattern->getInClassInitStyle() &&
         "pattern and instantiation disagree about init style");

  // Error out if we haven't parsed the initializer of the pattern yet because
  // we are waiting for the closing brace of the outer class.
  Expr *OldInit = Pattern->getInClassInitializer();
  if (!OldInit) {
    RecordDecl *PatternRD = Pattern->getParent();
    RecordDecl *OutermostClass = PatternRD->getOuterLexicalRecordContext();
    Diag(PointOfInstantiation,
         diag::err_in_class_initializer_not_yet_parsed)
        << OutermostClass << Pattern;
    Diag(Pattern->getEndLoc(), diag::note_in_class_initializer_not_yet_parsed);
    Instantiation->setInvalidDecl();
    return true;
  }

  InstantiatingTemplate Inst(*this, PointOfInstantiation, Instantiation);
  if (Inst.isInvalid())
    return true;
  if (Inst.isAlreadyInstantiating()) {
    // Error out if we hit an instantiation cycle for this initializer.
    Diag(PointOfInstantiation, diag::err_in_class_initializer_cycle)
      << Instantiation;
    return true;
  }
  PrettyDeclStackTraceEntry CrashInfo(Context, Instantiation, SourceLocation(),
                                      "instantiating default member init");

  // Enter the scope of this instantiation. We don't use PushDeclContext because
  // we don't have a scope.
  ContextRAII SavedContext(*this, Instantiation->getParent());
  EnterExpressionEvaluationContext EvalContext(
      *this, Sema::ExpressionEvaluationContext::PotentiallyEvaluated);

  LocalInstantiationScope Scope(*this, true);

  // Instantiate the initializer.
  ActOnStartCXXInClassMemberInitializer();
  CXXThisScopeRAII ThisScope(*this, Instantiation->getParent(), Qualifiers());

  ExprResult NewInit = SubstInitializer(OldInit, TemplateArgs,
                                        /*CXXDirectInit=*/false);
  Expr *Init = NewInit.get();
  assert((!Init || !isa<ParenListExpr>(Init)) && "call-style init in class");
  ActOnFinishCXXInClassMemberInitializer(
      Instantiation, Init ? Init->getBeginLoc() : SourceLocation(), Init);

  if (auto *L = getASTMutationListener())
    L->DefaultMemberInitializerInstantiated(Instantiation);

  // Return true if the in-class initializer is still missing.
  return !Instantiation->getInClassInitializer();
}

namespace {
  /// A partial specialization whose template arguments have matched
  /// a given template-id.
  struct PartialSpecMatchResult {
    ClassTemplatePartialSpecializationDecl *Partial;
    TemplateArgumentList *Args;
  };
}

bool Sema::usesPartialOrExplicitSpecialization(
    SourceLocation Loc, ClassTemplateSpecializationDecl *ClassTemplateSpec) {
  if (ClassTemplateSpec->getTemplateSpecializationKind() ==
      TSK_ExplicitSpecialization)
    return true;

  SmallVector<ClassTemplatePartialSpecializationDecl *, 4> PartialSpecs;
  ClassTemplateSpec->getSpecializedTemplate()
                   ->getPartialSpecializations(PartialSpecs);
  for (unsigned I = 0, N = PartialSpecs.size(); I != N; ++I) {
    TemplateDeductionInfo Info(Loc);
    if (!DeduceTemplateArguments(PartialSpecs[I],
                                 ClassTemplateSpec->getTemplateArgs(), Info))
      return true;
  }

  return false;
}

/// Get the instantiation pattern to use to instantiate the definition of a
/// given ClassTemplateSpecializationDecl (either the pattern of the primary
/// template or of a partial specialization).
static CXXRecordDecl *
getPatternForClassTemplateSpecialization(
    Sema &S, SourceLocation PointOfInstantiation,
    ClassTemplateSpecializationDecl *ClassTemplateSpec,
    TemplateSpecializationKind TSK, bool Complain) {
  Sema::InstantiatingTemplate Inst(S, PointOfInstantiation, ClassTemplateSpec);
  if (Inst.isInvalid() || Inst.isAlreadyInstantiating())
    return nullptr;

  llvm::PointerUnion<ClassTemplateDecl *,
                     ClassTemplatePartialSpecializationDecl *>
      Specialized = ClassTemplateSpec->getSpecializedTemplateOrPartial();
  if (!Specialized.is<ClassTemplatePartialSpecializationDecl *>()) {
    // Find best matching specialization.
    ClassTemplateDecl *Template = ClassTemplateSpec->getSpecializedTemplate();

    // C++ [temp.class.spec.match]p1:
    //   When a class template is used in a context that requires an
    //   instantiation of the class, it is necessary to determine
    //   whether the instantiation is to be generated using the primary
    //   template or one of the partial specializations. This is done by
    //   matching the template arguments of the class template
    //   specialization with the template argument lists of the partial
    //   specializations.
    typedef PartialSpecMatchResult MatchResult;
    SmallVector<MatchResult, 4> Matched;
    SmallVector<ClassTemplatePartialSpecializationDecl *, 4> PartialSpecs;
    Template->getPartialSpecializations(PartialSpecs);
    TemplateSpecCandidateSet FailedCandidates(PointOfInstantiation);
    for (unsigned I = 0, N = PartialSpecs.size(); I != N; ++I) {
      ClassTemplatePartialSpecializationDecl *Partial = PartialSpecs[I];
      TemplateDeductionInfo Info(FailedCandidates.getLocation());
      if (Sema::TemplateDeductionResult Result = S.DeduceTemplateArguments(
              Partial, ClassTemplateSpec->getTemplateArgs(), Info)) {
        // Store the failed-deduction information for use in diagnostics, later.
        // TODO: Actually use the failed-deduction info?
        FailedCandidates.addCandidate().set(
            DeclAccessPair::make(Template, AS_public), Partial,
            MakeDeductionFailureInfo(S.Context, Result, Info));
        (void)Result;
      } else {
        Matched.push_back(PartialSpecMatchResult());
        Matched.back().Partial = Partial;
        Matched.back().Args = Info.take();
      }
    }

    // If we're dealing with a member template where the template parameters
    // have been instantiated, this provides the original template parameters
    // from which the member template's parameters were instantiated.

    if (Matched.size() >= 1) {
      SmallVectorImpl<MatchResult>::iterator Best = Matched.begin();
      if (Matched.size() == 1) {
        //   -- If exactly one matching specialization is found, the
        //      instantiation is generated from that specialization.
        // We don't need to do anything for this.
      } else {
        //   -- If more than one matching specialization is found, the
        //      partial order rules (14.5.4.2) are used to determine
        //      whether one of the specializations is more specialized
        //      than the others. If none of the specializations is more
        //      specialized than all of the other matching
        //      specializations, then the use of the class template is
        //      ambiguous and the program is ill-formed.
        for (SmallVectorImpl<MatchResult>::iterator P = Best + 1,
                                                 PEnd = Matched.end();
             P != PEnd; ++P) {
          if (S.getMoreSpecializedPartialSpecialization(
                  P->Partial, Best->Partial, PointOfInstantiation) ==
              P->Partial)
            Best = P;
        }

        // Determine if the best partial specialization is more specialized than
        // the others.
        bool Ambiguous = false;
        for (SmallVectorImpl<MatchResult>::iterator P = Matched.begin(),
                                                 PEnd = Matched.end();
             P != PEnd; ++P) {
          if (P != Best && S.getMoreSpecializedPartialSpecialization(
                               P->Partial, Best->Partial,
                               PointOfInstantiation) != Best->Partial) {
            Ambiguous = true;
            break;
          }
        }

        if (Ambiguous) {
          // Partial ordering did not produce a clear winner. Complain.
          Inst.Clear();
          ClassTemplateSpec->setInvalidDecl();
          S.Diag(PointOfInstantiation,
                 diag::err_partial_spec_ordering_ambiguous)
              << ClassTemplateSpec;

          // Print the matching partial specializations.
          for (SmallVectorImpl<MatchResult>::iterator P = Matched.begin(),
                                                   PEnd = Matched.end();
               P != PEnd; ++P)
            S.Diag(P->Partial->getLocation(), diag::note_partial_spec_match)
                << S.getTemplateArgumentBindingsText(
                       P->Partial->getTemplateParameters(), *P->Args);

          return nullptr;
        }
      }

      ClassTemplateSpec->setInstantiationOf(Best->Partial, Best->Args);
    } else {
      //   -- If no matches are found, the instantiation is generated
      //      from the primary template.
    }
  }

  CXXRecordDecl *Pattern = nullptr;
  Specialized = ClassTemplateSpec->getSpecializedTemplateOrPartial();
  if (auto *PartialSpec =
          Specialized.dyn_cast<ClassTemplatePartialSpecializationDecl *>()) {
    // Instantiate using the best class template partial specialization.
    while (PartialSpec->getInstantiatedFromMember()) {
      // If we've found an explicit specialization of this class template,
      // stop here and use that as the pattern.
      if (PartialSpec->isMemberSpecialization())
        break;

      PartialSpec = PartialSpec->getInstantiatedFromMember();
    }
    Pattern = PartialSpec;
  } else {
    ClassTemplateDecl *Template = ClassTemplateSpec->getSpecializedTemplate();
    while (Template->getInstantiatedFromMemberTemplate()) {
      // If we've found an explicit specialization of this class template,
      // stop here and use that as the pattern.
      if (Template->isMemberSpecialization())
        break;

      Template = Template->getInstantiatedFromMemberTemplate();
    }
    Pattern = Template->getTemplatedDecl();
  }

  return Pattern;
}

bool Sema::InstantiateClassTemplateSpecialization(
    SourceLocation PointOfInstantiation,
    ClassTemplateSpecializationDecl *ClassTemplateSpec,
    TemplateSpecializationKind TSK, bool Complain) {
  // Perform the actual instantiation on the canonical declaration.
  ClassTemplateSpec = cast<ClassTemplateSpecializationDecl>(
      ClassTemplateSpec->getCanonicalDecl());
  if (ClassTemplateSpec->isInvalidDecl())
    return true;

  CXXRecordDecl *Pattern = getPatternForClassTemplateSpecialization(
      *this, PointOfInstantiation, ClassTemplateSpec, TSK, Complain);
  if (!Pattern)
    return true;

  return InstantiateClass(PointOfInstantiation, ClassTemplateSpec, Pattern,
                          getTemplateInstantiationArgs(ClassTemplateSpec), TSK,
                          Complain);
}

/// Instantiates the definitions of all of the member
/// of the given class, which is an instantiation of a class template
/// or a member class of a template.
void
Sema::InstantiateClassMembers(SourceLocation PointOfInstantiation,
                              CXXRecordDecl *Instantiation,
                        const MultiLevelTemplateArgumentList &TemplateArgs,
                              TemplateSpecializationKind TSK) {
  // FIXME: We need to notify the ASTMutationListener that we did all of these
  // things, in case we have an explicit instantiation definition in a PCM, a
  // module, or preamble, and the declaration is in an imported AST.
  assert(
      (TSK == TSK_ExplicitInstantiationDefinition ||
       TSK == TSK_ExplicitInstantiationDeclaration ||
       (TSK == TSK_ImplicitInstantiation && Instantiation->isLocalClass())) &&
      "Unexpected template specialization kind!");
  for (auto *D : Instantiation->decls()) {
    bool SuppressNew = false;
    if (auto *Function = dyn_cast<FunctionDecl>(D)) {
      if (FunctionDecl *Pattern =
              Function->getInstantiatedFromMemberFunction()) {

        if (Function->hasAttr<ExcludeFromExplicitInstantiationAttr>())
          continue;

        MemberSpecializationInfo *MSInfo =
            Function->getMemberSpecializationInfo();
        assert(MSInfo && "No member specialization information?");
        if (MSInfo->getTemplateSpecializationKind()
                                                 == TSK_ExplicitSpecialization)
          continue;

        if (CheckSpecializationInstantiationRedecl(PointOfInstantiation, TSK,
                                                   Function,
                                        MSInfo->getTemplateSpecializationKind(),
                                              MSInfo->getPointOfInstantiation(),
                                                   SuppressNew) ||
            SuppressNew)
          continue;

        // C++11 [temp.explicit]p8:
        //   An explicit instantiation definition that names a class template
        //   specialization explicitly instantiates the class template
        //   specialization and is only an explicit instantiation definition
        //   of members whose definition is visible at the point of
        //   instantiation.
        if (TSK == TSK_ExplicitInstantiationDefinition && !Pattern->isDefined())
          continue;

        Function->setTemplateSpecializationKind(TSK, PointOfInstantiation);

        if (Function->isDefined()) {
          // Let the ASTConsumer know that this function has been explicitly
          // instantiated now, and its linkage might have changed.
          Consumer.HandleTopLevelDecl(DeclGroupRef(Function));
        } else if (TSK == TSK_ExplicitInstantiationDefinition) {
          InstantiateFunctionDefinition(PointOfInstantiation, Function);
        } else if (TSK == TSK_ImplicitInstantiation) {
          PendingLocalImplicitInstantiations.push_back(
              std::make_pair(Function, PointOfInstantiation));
        }
      }
    } else if (auto *Var = dyn_cast<VarDecl>(D)) {
      if (isa<VarTemplateSpecializationDecl>(Var))
        continue;

      if (Var->isStaticDataMember()) {
        if (Var->hasAttr<ExcludeFromExplicitInstantiationAttr>())
          continue;

        MemberSpecializationInfo *MSInfo = Var->getMemberSpecializationInfo();
        assert(MSInfo && "No member specialization information?");
        if (MSInfo->getTemplateSpecializationKind()
                                                 == TSK_ExplicitSpecialization)
          continue;

        if (CheckSpecializationInstantiationRedecl(PointOfInstantiation, TSK,
                                                   Var,
                                        MSInfo->getTemplateSpecializationKind(),
                                              MSInfo->getPointOfInstantiation(),
                                                   SuppressNew) ||
            SuppressNew)
          continue;

        if (TSK == TSK_ExplicitInstantiationDefinition) {
          // C++0x [temp.explicit]p8:
          //   An explicit instantiation definition that names a class template
          //   specialization explicitly instantiates the class template
          //   specialization and is only an explicit instantiation definition
          //   of members whose definition is visible at the point of
          //   instantiation.
          if (!Var->getInstantiatedFromStaticDataMember()->getDefinition())
            continue;

          Var->setTemplateSpecializationKind(TSK, PointOfInstantiation);
          InstantiateVariableDefinition(PointOfInstantiation, Var);
        } else {
          Var->setTemplateSpecializationKind(TSK, PointOfInstantiation);
        }
      }
    } else if (auto *Record = dyn_cast<CXXRecordDecl>(D)) {
      if (Record->hasAttr<ExcludeFromExplicitInstantiationAttr>())
        continue;

      // Always skip the injected-class-name, along with any
      // redeclarations of nested classes, since both would cause us
      // to try to instantiate the members of a class twice.
      // Skip closure types; they'll get instantiated when we instantiate
      // the corresponding lambda-expression.
      if (Record->isInjectedClassName() || Record->getPreviousDecl() ||
          Record->isLambda())
        continue;

      MemberSpecializationInfo *MSInfo = Record->getMemberSpecializationInfo();
      assert(MSInfo && "No member specialization information?");

      if (MSInfo->getTemplateSpecializationKind()
                                                == TSK_ExplicitSpecialization)
        continue;

      if (Context.getTargetInfo().getTriple().isOSWindows() &&
          TSK == TSK_ExplicitInstantiationDeclaration) {
        // On Windows, explicit instantiation decl of the outer class doesn't
        // affect the inner class. Typically extern template declarations are
        // used in combination with dll import/export annotations, but those
        // are not propagated from the outer class templates to inner classes.
        // Therefore, do not instantiate inner classes on this platform, so
        // that users don't end up with undefined symbols during linking.
        continue;
      }

      if (CheckSpecializationInstantiationRedecl(PointOfInstantiation, TSK,
                                                 Record,
                                        MSInfo->getTemplateSpecializationKind(),
                                              MSInfo->getPointOfInstantiation(),
                                                 SuppressNew) ||
          SuppressNew)
        continue;

      CXXRecordDecl *Pattern = Record->getInstantiatedFromMemberClass();
      assert(Pattern && "Missing instantiated-from-template information");

      if (!Record->getDefinition()) {
        if (!Pattern->getDefinition()) {
          // C++0x [temp.explicit]p8:
          //   An explicit instantiation definition that names a class template
          //   specialization explicitly instantiates the class template
          //   specialization and is only an explicit instantiation definition
          //   of members whose definition is visible at the point of
          //   instantiation.
          if (TSK == TSK_ExplicitInstantiationDeclaration) {
            MSInfo->setTemplateSpecializationKind(TSK);
            MSInfo->setPointOfInstantiation(PointOfInstantiation);
          }

          continue;
        }

        InstantiateClass(PointOfInstantiation, Record, Pattern,
                         TemplateArgs,
                         TSK);
      } else {
        if (TSK == TSK_ExplicitInstantiationDefinition &&
            Record->getTemplateSpecializationKind() ==
                TSK_ExplicitInstantiationDeclaration) {
          Record->setTemplateSpecializationKind(TSK);
          MarkVTableUsed(PointOfInstantiation, Record, true);
        }
      }

      Pattern = cast_or_null<CXXRecordDecl>(Record->getDefinition());
      if (Pattern)
        InstantiateClassMembers(PointOfInstantiation, Pattern, TemplateArgs,
                                TSK);
    } else if (auto *Enum = dyn_cast<EnumDecl>(D)) {
      MemberSpecializationInfo *MSInfo = Enum->getMemberSpecializationInfo();
      assert(MSInfo && "No member specialization information?");

      if (MSInfo->getTemplateSpecializationKind()
            == TSK_ExplicitSpecialization)
        continue;

      if (CheckSpecializationInstantiationRedecl(
            PointOfInstantiation, TSK, Enum,
            MSInfo->getTemplateSpecializationKind(),
            MSInfo->getPointOfInstantiation(), SuppressNew) ||
          SuppressNew)
        continue;

      if (Enum->getDefinition())
        continue;

      EnumDecl *Pattern = Enum->getTemplateInstantiationPattern();
      assert(Pattern && "Missing instantiated-from-template information");

      if (TSK == TSK_ExplicitInstantiationDefinition) {
        if (!Pattern->getDefinition())
          continue;

        InstantiateEnum(PointOfInstantiation, Enum, Pattern, TemplateArgs, TSK);
      } else {
        MSInfo->setTemplateSpecializationKind(TSK);
        MSInfo->setPointOfInstantiation(PointOfInstantiation);
      }
    } else if (auto *Field = dyn_cast<FieldDecl>(D)) {
      // No need to instantiate in-class initializers during explicit
      // instantiation.
      if (Field->hasInClassInitializer() && TSK == TSK_ImplicitInstantiation) {
        CXXRecordDecl *ClassPattern =
            Instantiation->getTemplateInstantiationPattern();
        DeclContext::lookup_result Lookup =
            ClassPattern->lookup(Field->getDeclName());
        FieldDecl *Pattern = cast<FieldDecl>(Lookup.front());
        InstantiateInClassInitializer(PointOfInstantiation, Field, Pattern,
                                      TemplateArgs);
      }
    }
  }
}

/// Instantiate the definitions of all of the members of the
/// given class template specialization, which was named as part of an
/// explicit instantiation.
void
Sema::InstantiateClassTemplateSpecializationMembers(
                                           SourceLocation PointOfInstantiation,
                            ClassTemplateSpecializationDecl *ClassTemplateSpec,
                                               TemplateSpecializationKind TSK) {
  // C++0x [temp.explicit]p7:
  //   An explicit instantiation that names a class template
  //   specialization is an explicit instantion of the same kind
  //   (declaration or definition) of each of its members (not
  //   including members inherited from base classes) that has not
  //   been previously explicitly specialized in the translation unit
  //   containing the explicit instantiation, except as described
  //   below.
  InstantiateClassMembers(PointOfInstantiation, ClassTemplateSpec,
                          getTemplateInstantiationArgs(ClassTemplateSpec),
                          TSK);
}

StmtResult
Sema::SubstStmt(Stmt *S, const MultiLevelTemplateArgumentList &TemplateArgs) {
  if (!S)
    return S;

  TemplateInstantiator Instantiator(*this, TemplateArgs,
                                    SourceLocation(),
                                    DeclarationName());
  return Instantiator.TransformStmt(S);
}

bool Sema::SubstTemplateArguments(
    ArrayRef<TemplateArgumentLoc> Args,
    const MultiLevelTemplateArgumentList &TemplateArgs,
    TemplateArgumentListInfo &Out) {
  TemplateInstantiator Instantiator(*this, TemplateArgs,
                                    SourceLocation(),
                                    DeclarationName());
  return Instantiator.TransformTemplateArguments(Args.begin(), Args.end(),
                                                 Out);
}

ExprResult
Sema::SubstExpr(Expr *E, const MultiLevelTemplateArgumentList &TemplateArgs) {
  if (!E)
    return E;

  TemplateInstantiator Instantiator(*this, TemplateArgs,
                                    SourceLocation(),
                                    DeclarationName());
  return Instantiator.TransformExpr(E);
}

ExprResult Sema::SubstInitializer(Expr *Init,
                          const MultiLevelTemplateArgumentList &TemplateArgs,
                          bool CXXDirectInit) {
  TemplateInstantiator Instantiator(*this, TemplateArgs,
                                    SourceLocation(),
                                    DeclarationName());
  return Instantiator.TransformInitializer(Init, CXXDirectInit);
}

bool Sema::SubstExprs(ArrayRef<Expr *> Exprs, bool IsCall,
                      const MultiLevelTemplateArgumentList &TemplateArgs,
                      SmallVectorImpl<Expr *> &Outputs) {
  if (Exprs.empty())
    return false;

  TemplateInstantiator Instantiator(*this, TemplateArgs,
                                    SourceLocation(),
                                    DeclarationName());
  return Instantiator.TransformExprs(Exprs.data(), Exprs.size(),
                                     IsCall, Outputs);
}

NestedNameSpecifierLoc
Sema::SubstNestedNameSpecifierLoc(NestedNameSpecifierLoc NNS,
                        const MultiLevelTemplateArgumentList &TemplateArgs) {
  if (!NNS)
    return NestedNameSpecifierLoc();

  TemplateInstantiator Instantiator(*this, TemplateArgs, NNS.getBeginLoc(),
                                    DeclarationName());
  return Instantiator.TransformNestedNameSpecifierLoc(NNS);
}

/// Do template substitution on declaration name info.
DeclarationNameInfo
Sema::SubstDeclarationNameInfo(const DeclarationNameInfo &NameInfo,
                         const MultiLevelTemplateArgumentList &TemplateArgs) {
  TemplateInstantiator Instantiator(*this, TemplateArgs, NameInfo.getLoc(),
                                    NameInfo.getName());
  return Instantiator.TransformDeclarationNameInfo(NameInfo);
}

TemplateName
Sema::SubstTemplateName(NestedNameSpecifierLoc QualifierLoc,
                        TemplateName Name, SourceLocation Loc,
                        const MultiLevelTemplateArgumentList &TemplateArgs) {
  TemplateInstantiator Instantiator(*this, TemplateArgs, Loc,
                                    DeclarationName());
  CXXScopeSpec SS;
  SS.Adopt(QualifierLoc);
  return Instantiator.TransformTemplateName(SS, Name, Loc);
}

bool Sema::Subst(const TemplateArgumentLoc *Args, unsigned NumArgs,
                 TemplateArgumentListInfo &Result,
                 const MultiLevelTemplateArgumentList &TemplateArgs) {
  TemplateInstantiator Instantiator(*this, TemplateArgs, SourceLocation(),
                                    DeclarationName());

  return Instantiator.TransformTemplateArguments(Args, NumArgs, Result);
}

static const Decl *getCanonicalParmVarDecl(const Decl *D) {
  // When storing ParmVarDecls in the local instantiation scope, we always
  // want to use the ParmVarDecl from the canonical function declaration,
  // since the map is then valid for any redeclaration or definition of that
  // function.
  if (const ParmVarDecl *PV = dyn_cast<ParmVarDecl>(D)) {
    if (const FunctionDecl *FD = dyn_cast<FunctionDecl>(PV->getDeclContext())) {
      unsigned i = PV->getFunctionScopeIndex();
      // This parameter might be from a freestanding function type within the
      // function and isn't necessarily referring to one of FD's parameters.
      if (i < FD->getNumParams() && FD->getParamDecl(i) == PV)
        return FD->getCanonicalDecl()->getParamDecl(i);
    }
  }
  return D;
}

llvm::PointerUnion<Decl *, LocalInstantiationScope::DeclArgumentPack *> *
LocalInstantiationScope::lookupInstantiationOf(const Decl *D) {
  D = getCanonicalParmVarDecl(D);
  for (LocalInstantiationScope *Current = this; Current;
       Current = Current->Outer) {

    // Check if we found something within this scope.
    const Decl *CheckD = D;
    do {
      LocalDeclsMap::iterator Found = Current->LocalDecls.find(CheckD);
      if (Found != Current->LocalDecls.end())
        return &Found->second;

      // If this is a tag declaration, it's possible that we need to look for
      // a previous declaration.
      if (const TagDecl *Tag = dyn_cast<TagDecl>(CheckD))
        CheckD = Tag->getPreviousDecl();
      else
        CheckD = nullptr;
    } while (CheckD);

    // If we aren't combined with our outer scope, we're done.
    if (!Current->CombineWithOuterScope)
      break;
  }
  return nullptr;
}

llvm::PointerUnion<Decl *, LocalInstantiationScope::DeclArgumentPack *> *
LocalInstantiationScope::findInstantiationOf(const Decl *D) {
  // Search for a local instantiation.
  if (auto *Result = lookupInstantiationOf(D))
    return Result;

  // If we're performing a partial substitution during template argument
  // deduction, we may not have values for template parameters yet.
  if (isa<NonTypeTemplateParmDecl>(D) || isa<TemplateTypeParmDecl>(D) ||
      isa<TemplateTemplateParmDecl>(D))
    return nullptr;

  // Local types referenced prior to definition may require instantiation.
  if (const CXXRecordDecl *RD = dyn_cast<CXXRecordDecl>(D))
    if (RD->isLocalClass())
      return nullptr;

  // Enumeration types referenced prior to definition may appear as a result of
  // error recovery.
  if (isa<EnumDecl>(D))
    return nullptr;

  // Handle forward references to a label declaration.
  if (isa<LabelDecl>(D))
    return nullptr;

  // If we reach this point, and we're not allowing uninstantiated decls,
  // then we have a sema bug.
  assert(AllowUninstantiated && "declaration not instantiated in this scope");
  return nullptr;
}

void LocalInstantiationScope::InstantiatedLocal(const Decl *D, Decl *Inst) {
  D = getCanonicalParmVarDecl(D);
  llvm::PointerUnion<Decl *, DeclArgumentPack *> &Stored = LocalDecls[D];
  if (Stored.isNull()) {
#ifndef NDEBUG
    // It should not be present in any surrounding scope either.
    LocalInstantiationScope *Current = this;
    while (Current->CombineWithOuterScope && Current->Outer) {
      Current = Current->Outer;
      assert(Current->LocalDecls.find(D) == Current->LocalDecls.end() &&
             "Instantiated local in inner and outer scopes");
    }
#endif
    Stored = Inst;
  } else if (DeclArgumentPack *Pack = Stored.dyn_cast<DeclArgumentPack *>()) {
    Pack->push_back(cast<VarDecl>(Inst));
  } else {
    assert(Stored.get<Decl *>() == Inst && "Already instantiated this local");
  }
}

void LocalInstantiationScope::InstantiatedLocalPackArg(const Decl *D,
                                                       VarDecl *Inst) {
  D = getCanonicalParmVarDecl(D);
  DeclArgumentPack *Pack = LocalDecls[D].get<DeclArgumentPack *>();
  Pack->push_back(Inst);
}

void LocalInstantiationScope::MakeInstantiatedLocalArgPack(const Decl *D) {
#ifndef NDEBUG
  // This should be the first time we've been told about this decl.
  for (LocalInstantiationScope *Current = this;
       Current && Current->CombineWithOuterScope; Current = Current->Outer)
    assert(Current->LocalDecls.find(D) == Current->LocalDecls.end() &&
           "Creating local pack after instantiation of local");
#endif

  D = getCanonicalParmVarDecl(D);
  llvm::PointerUnion<Decl *, DeclArgumentPack *> &Stored = LocalDecls[D];
  DeclArgumentPack *Pack = new DeclArgumentPack;
  Stored = Pack;
  ArgumentPacks.push_back(Pack);
}

void LocalInstantiationScope::SetPartiallySubstitutedPack(NamedDecl *Pack,
                                          const TemplateArgument *ExplicitArgs,
                                                    unsigned NumExplicitArgs) {
  assert((!PartiallySubstitutedPack || PartiallySubstitutedPack == Pack) &&
         "Already have a partially-substituted pack");
  assert((!PartiallySubstitutedPack
          || NumArgsInPartiallySubstitutedPack == NumExplicitArgs) &&
         "Wrong number of arguments in partially-substituted pack");
  PartiallySubstitutedPack = Pack;
  ArgsInPartiallySubstitutedPack = ExplicitArgs;
  NumArgsInPartiallySubstitutedPack = NumExplicitArgs;
}

NamedDecl *LocalInstantiationScope::getPartiallySubstitutedPack(
                                         const TemplateArgument **ExplicitArgs,
                                              unsigned *NumExplicitArgs) const {
  if (ExplicitArgs)
    *ExplicitArgs = nullptr;
  if (NumExplicitArgs)
    *NumExplicitArgs = 0;

  for (const LocalInstantiationScope *Current = this; Current;
       Current = Current->Outer) {
    if (Current->PartiallySubstitutedPack) {
      if (ExplicitArgs)
        *ExplicitArgs = Current->ArgsInPartiallySubstitutedPack;
      if (NumExplicitArgs)
        *NumExplicitArgs = Current->NumArgsInPartiallySubstitutedPack;

      return Current->PartiallySubstitutedPack;
    }

    if (!Current->CombineWithOuterScope)
      break;
  }

  return nullptr;
}<|MERGE_RESOLUTION|>--- conflicted
+++ resolved
@@ -198,11 +198,8 @@
   case ExplicitTemplateArgumentSubstitution:
   case DeducedTemplateArgumentSubstitution:
   case PriorTemplateArgumentSubstitution:
-<<<<<<< HEAD
+  case ConstraintsCheck:
   case ForLoopInstantiation:
-=======
-  case ConstraintsCheck:
->>>>>>> 55de6fc0
     return true;
 
   case DefaultTemplateArgumentChecking:
@@ -373,7 +370,40 @@
           PointOfInstantiation, InstantiationRange, Param, Template,
           TemplateArgs) {}
 
-<<<<<<< HEAD
+Sema::InstantiatingTemplate::InstantiatingTemplate(
+    Sema &SemaRef, SourceLocation PointOfInstantiation,
+    ConstraintsCheck, NamedDecl *Template,
+    ArrayRef<TemplateArgument> TemplateArgs, SourceRange InstantiationRange)
+    : InstantiatingTemplate(
+          SemaRef, CodeSynthesisContext::ConstraintsCheck,
+          PointOfInstantiation, InstantiationRange, Template, nullptr,
+          TemplateArgs) {}
+
+Sema::InstantiatingTemplate::InstantiatingTemplate(
+    Sema &SemaRef, SourceLocation PointOfInstantiation,
+    ConstraintSubstitution, NamedDecl *Template,
+    sema::TemplateDeductionInfo &DeductionInfo, SourceRange InstantiationRange)
+    : InstantiatingTemplate(
+          SemaRef, CodeSynthesisContext::ConstraintSubstitution,
+          PointOfInstantiation, InstantiationRange, Template, nullptr,
+          {}, &DeductionInfo) {}
+
+Sema::InstantiatingTemplate::InstantiatingTemplate(
+    Sema &SemaRef, SourceLocation PointOfInstantiation,
+    ConstraintNormalization, NamedDecl *Template,
+    SourceRange InstantiationRange)
+    : InstantiatingTemplate(
+          SemaRef, CodeSynthesisContext::ConstraintNormalization,
+          PointOfInstantiation, InstantiationRange, Template) {}
+
+Sema::InstantiatingTemplate::InstantiatingTemplate(
+    Sema &SemaRef, SourceLocation PointOfInstantiation,
+    ParameterMappingSubstitution, NamedDecl *Template,
+    SourceRange InstantiationRange)
+    : InstantiatingTemplate(
+          SemaRef, CodeSynthesisContext::ParameterMappingSubstitution,
+          PointOfInstantiation, InstantiationRange, Template) {}
+
 // For tuple-for instantiation.
 Sema::InstantiatingTemplate::InstantiatingTemplate(
     Sema &SemaRef, SourceLocation PointOfInstantiation, Stmt *S,
@@ -388,41 +418,6 @@
     SemaRef.CodeSynthesisContexts.back();
   Inst.Loop = S;
 }
-=======
-Sema::InstantiatingTemplate::InstantiatingTemplate(
-    Sema &SemaRef, SourceLocation PointOfInstantiation,
-    ConstraintsCheck, NamedDecl *Template,
-    ArrayRef<TemplateArgument> TemplateArgs, SourceRange InstantiationRange)
-    : InstantiatingTemplate(
-          SemaRef, CodeSynthesisContext::ConstraintsCheck,
-          PointOfInstantiation, InstantiationRange, Template, nullptr,
-          TemplateArgs) {}
-
-Sema::InstantiatingTemplate::InstantiatingTemplate(
-    Sema &SemaRef, SourceLocation PointOfInstantiation,
-    ConstraintSubstitution, NamedDecl *Template,
-    sema::TemplateDeductionInfo &DeductionInfo, SourceRange InstantiationRange)
-    : InstantiatingTemplate(
-          SemaRef, CodeSynthesisContext::ConstraintSubstitution,
-          PointOfInstantiation, InstantiationRange, Template, nullptr,
-          {}, &DeductionInfo) {}
-
-Sema::InstantiatingTemplate::InstantiatingTemplate(
-    Sema &SemaRef, SourceLocation PointOfInstantiation,
-    ConstraintNormalization, NamedDecl *Template,
-    SourceRange InstantiationRange)
-    : InstantiatingTemplate(
-          SemaRef, CodeSynthesisContext::ConstraintNormalization,
-          PointOfInstantiation, InstantiationRange, Template) {}
-
-Sema::InstantiatingTemplate::InstantiatingTemplate(
-    Sema &SemaRef, SourceLocation PointOfInstantiation,
-    ParameterMappingSubstitution, NamedDecl *Template,
-    SourceRange InstantiationRange)
-    : InstantiatingTemplate(
-          SemaRef, CodeSynthesisContext::ParameterMappingSubstitution,
-          PointOfInstantiation, InstantiationRange, Template) {}
->>>>>>> 55de6fc0
 
 void Sema::pushCodeSynthesisContext(CodeSynthesisContext Ctx) {
   Ctx.SavedInNonInstantiationSFINAEContext = InNonInstantiationSFINAEContext;
