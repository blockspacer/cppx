--- conflicted
+++ resolved
@@ -201,11 +201,8 @@
   case DeducedTemplateArgumentSubstitution:
   case PriorTemplateArgumentSubstitution:
   case ConstraintsCheck:
-<<<<<<< HEAD
+  case NestedRequirementConstraintsCheck:
   case ForLoopInstantiation:
-=======
-  case NestedRequirementConstraintsCheck:
->>>>>>> fa7d04a0
     return true;
 
   case RequirementInstantiation:
@@ -255,18 +252,10 @@
     Inst.InstantiationRange = InstantiationRange;
     SemaRef.pushCodeSynthesisContext(Inst);
 
-<<<<<<< HEAD
-    if (Inst.Entity) {
-    AlreadyInstantiating =
-=======
     AlreadyInstantiating = !Inst.Entity ? false :
->>>>>>> fa7d04a0
         !SemaRef.InstantiatingSpecializations
              .insert(std::make_pair(Inst.Entity->getCanonicalDecl(), Inst.Kind))
              .second;
-    } else {
-      AlreadyInstantiating = false;
-    }
 
     atTemplateBegin(SemaRef.TemplateInstCallbacks, SemaRef, Inst);
   }
@@ -737,12 +726,6 @@
         << Active->InstantiationRange;
       break;
 
-<<<<<<< HEAD
-    case CodeSynthesisContext::ForLoopInstantiation:
-      // FIXME: Provide more context about the loop body error.
-      Diags.Report(Active->PointOfInstantiation,
-                   diag::note_loop_body_instantiation_here);
-=======
     case CodeSynthesisContext::RequirementInstantiation:
       Diags.Report(Active->PointOfInstantiation,
                    diag::note_template_requirement_instantiation_here)
@@ -753,7 +736,12 @@
       Diags.Report(Active->PointOfInstantiation,
                    diag::note_nested_requirement_here)
         << Active->InstantiationRange;
->>>>>>> fa7d04a0
+      break;
+
+    case CodeSynthesisContext::ForLoopInstantiation:
+      // FIXME: Provide more context about the loop body error.
+      Diags.Report(Active->PointOfInstantiation,
+                   diag::note_loop_body_instantiation_here);
       break;
 
     case CodeSynthesisContext::DeclaringSpecialMember:
@@ -2326,12 +2314,6 @@
     return nullptr;
   }
 
-<<<<<<< HEAD
-  ParmVarDecl *NewParm = CheckParameter(
-      Context.getTranslationUnitDecl(), OldParm->getInnerLocStart(),
-      DNI, NewDI->getType(), NewDI,
-      OldParm->getStorageClass());
-=======
   // In abbreviated templates, TemplateTypeParmDecls with possible
   // TypeConstraints are created when the parameter list is originally parsed.
   // The TypeConstraints can therefore reference other functions parameters in
@@ -2374,11 +2356,8 @@
 
   ParmVarDecl *NewParm = CheckParameter(Context.getTranslationUnitDecl(),
                                         OldParm->getInnerLocStart(),
-                                        OldParm->getLocation(),
-                                        OldParm->getIdentifier(),
-                                        NewDI->getType(), NewDI,
+                                        DNI, NewDI->getType(), NewDI,
                                         OldParm->getStorageClass());
->>>>>>> fa7d04a0
   if (!NewParm)
     return nullptr;
 
