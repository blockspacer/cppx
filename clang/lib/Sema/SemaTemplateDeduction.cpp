//===- SemaTemplateDeduction.cpp - Template Argument Deduction ------------===//
//
// Part of the LLVM Project, under the Apache License v2.0 with LLVM Exceptions.
// See https://llvm.org/LICENSE.txt for license information.
// SPDX-License-Identifier: Apache-2.0 WITH LLVM-exception
//
//===----------------------------------------------------------------------===//
//
// This file implements C++ template argument deduction.
//
//===----------------------------------------------------------------------===//

#include "clang/Sema/TemplateDeduction.h"
#include "TreeTransform.h"
#include "TypeLocBuilder.h"
#include "clang/AST/ASTContext.h"
#include "clang/AST/ASTLambda.h"
#include "clang/AST/Decl.h"
#include "clang/AST/DeclAccessPair.h"
#include "clang/AST/DeclBase.h"
#include "clang/AST/DeclCXX.h"
#include "clang/AST/DeclTemplate.h"
#include "clang/AST/DeclarationName.h"
#include "clang/AST/Expr.h"
#include "clang/AST/ExprCXX.h"
#include "clang/AST/NestedNameSpecifier.h"
#include "clang/AST/RecursiveASTVisitor.h"
#include "clang/AST/TemplateBase.h"
#include "clang/AST/TemplateName.h"
#include "clang/AST/Type.h"
#include "clang/AST/TypeLoc.h"
#include "clang/AST/UnresolvedSet.h"
#include "clang/Basic/AddressSpaces.h"
#include "clang/Basic/ExceptionSpecificationType.h"
#include "clang/Basic/LLVM.h"
#include "clang/Basic/LangOptions.h"
#include "clang/Basic/PartialDiagnostic.h"
#include "clang/Basic/SourceLocation.h"
#include "clang/Basic/Specifiers.h"
#include "clang/Sema/Ownership.h"
#include "clang/Sema/Sema.h"
#include "clang/Sema/Template.h"
#include "llvm/ADT/APInt.h"
#include "llvm/ADT/APSInt.h"
#include "llvm/ADT/ArrayRef.h"
#include "llvm/ADT/DenseMap.h"
#include "llvm/ADT/FoldingSet.h"
#include "llvm/ADT/Optional.h"
#include "llvm/ADT/SmallBitVector.h"
#include "llvm/ADT/SmallPtrSet.h"
#include "llvm/ADT/SmallVector.h"
#include "llvm/Support/Casting.h"
#include "llvm/Support/Compiler.h"
#include "llvm/Support/ErrorHandling.h"
#include <algorithm>
#include <cassert>
#include <tuple>
#include <utility>

namespace clang {

  /// Various flags that control template argument deduction.
  ///
  /// These flags can be bitwise-OR'd together.
  enum TemplateDeductionFlags {
    /// No template argument deduction flags, which indicates the
    /// strictest results for template argument deduction (as used for, e.g.,
    /// matching class template partial specializations).
    TDF_None = 0,

    /// Within template argument deduction from a function call, we are
    /// matching with a parameter type for which the original parameter was
    /// a reference.
    TDF_ParamWithReferenceType = 0x1,

    /// Within template argument deduction from a function call, we
    /// are matching in a case where we ignore cv-qualifiers.
    TDF_IgnoreQualifiers = 0x02,

    /// Within template argument deduction from a function call,
    /// we are matching in a case where we can perform template argument
    /// deduction from a template-id of a derived class of the argument type.
    TDF_DerivedClass = 0x04,

    /// Allow non-dependent types to differ, e.g., when performing
    /// template argument deduction from a function call where conversions
    /// may apply.
    TDF_SkipNonDependent = 0x08,

    /// Whether we are performing template argument deduction for
    /// parameters and arguments in a top-level template argument
    TDF_TopLevelParameterTypeList = 0x10,

    /// Within template argument deduction from overload resolution per
    /// C++ [over.over] allow matching function types that are compatible in
    /// terms of noreturn and default calling convention adjustments, or
    /// similarly matching a declared template specialization against a
    /// possible template, per C++ [temp.deduct.decl]. In either case, permit
    /// deduction where the parameter is a function type that can be converted
    /// to the argument type.
    TDF_AllowCompatibleFunctionType = 0x20,

    /// Within template argument deduction for a conversion function, we are
    /// matching with an argument type for which the original argument was
    /// a reference.
    TDF_ArgWithReferenceType = 0x40,
  };
}

using namespace clang;
using namespace sema;

/// Compare two APSInts, extending and switching the sign as
/// necessary to compare their values regardless of underlying type.
static bool hasSameExtendedValue(llvm::APSInt X, llvm::APSInt Y) {
  if (Y.getBitWidth() > X.getBitWidth())
    X = X.extend(Y.getBitWidth());
  else if (Y.getBitWidth() < X.getBitWidth())
    Y = Y.extend(X.getBitWidth());

  // If there is a signedness mismatch, correct it.
  if (X.isSigned() != Y.isSigned()) {
    // If the signed value is negative, then the values cannot be the same.
    if ((Y.isSigned() && Y.isNegative()) || (X.isSigned() && X.isNegative()))
      return false;

    Y.setIsSigned(true);
    X.setIsSigned(true);
  }

  return X == Y;
}

static Sema::TemplateDeductionResult
DeduceTemplateArguments(Sema &S,
                        TemplateParameterList *TemplateParams,
                        const TemplateArgument &Param,
                        TemplateArgument Arg,
                        TemplateDeductionInfo &Info,
                        SmallVectorImpl<DeducedTemplateArgument> &Deduced);

static Sema::TemplateDeductionResult
DeduceTemplateArgumentsByTypeMatch(Sema &S,
                                   TemplateParameterList *TemplateParams,
                                   QualType Param,
                                   QualType Arg,
                                   TemplateDeductionInfo &Info,
                                   SmallVectorImpl<DeducedTemplateArgument> &
                                                      Deduced,
                                   unsigned TDF,
                                   bool PartialOrdering = false,
                                   bool DeducedFromArrayBound = false);

static Sema::TemplateDeductionResult
DeduceTemplateArguments(Sema &S, TemplateParameterList *TemplateParams,
                        ArrayRef<TemplateArgument> Params,
                        ArrayRef<TemplateArgument> Args,
                        TemplateDeductionInfo &Info,
                        SmallVectorImpl<DeducedTemplateArgument> &Deduced,
                        bool NumberOfArgumentsMustMatch);

static void MarkUsedTemplateParameters(ASTContext &Ctx,
                                       const TemplateArgument &TemplateArg,
                                       bool OnlyDeduced, unsigned Depth,
                                       llvm::SmallBitVector &Used);

static void MarkUsedTemplateParameters(ASTContext &Ctx, QualType T,
                                       bool OnlyDeduced, unsigned Level,
                                       llvm::SmallBitVector &Deduced);

/// If the given expression is of a form that permits the deduction
/// of a non-type template parameter, return the declaration of that
/// non-type template parameter.
static NonTypeTemplateParmDecl *
getDeducedParameterFromExpr(TemplateDeductionInfo &Info, Expr *E) {
  // If we are within an alias template, the expression may have undergone
  // any number of parameter substitutions already.
  while (true) {
    if (ImplicitCastExpr *IC = dyn_cast<ImplicitCastExpr>(E))
      E = IC->getSubExpr();
    else if (ConstantExpr *CE = dyn_cast<ConstantExpr>(E))
      E = CE->getSubExpr();
    else if (SubstNonTypeTemplateParmExpr *Subst =
               dyn_cast<SubstNonTypeTemplateParmExpr>(E))
      E = Subst->getReplacement();
    else
      break;
  }

  if (DeclRefExpr *DRE = dyn_cast<DeclRefExpr>(E))
    if (auto *NTTP = dyn_cast<NonTypeTemplateParmDecl>(DRE->getDecl()))
      if (NTTP->getDepth() == Info.getDeducedDepth())
        return NTTP;

  return nullptr;
}

/// Determine whether two declaration pointers refer to the same
/// declaration.
static bool isSameDeclaration(Decl *X, Decl *Y) {
  if (NamedDecl *NX = dyn_cast<NamedDecl>(X))
    X = NX->getUnderlyingDecl();
  if (NamedDecl *NY = dyn_cast<NamedDecl>(Y))
    Y = NY->getUnderlyingDecl();

  return X->getCanonicalDecl() == Y->getCanonicalDecl();
}

/// Verify that the given, deduced template arguments are compatible.
///
/// \returns The deduced template argument, or a NULL template argument if
/// the deduced template arguments were incompatible.
static DeducedTemplateArgument
checkDeducedTemplateArguments(ASTContext &Context,
                              const DeducedTemplateArgument &X,
                              const DeducedTemplateArgument &Y) {
  // We have no deduction for one or both of the arguments; they're compatible.
  if (X.isNull())
    return Y;
  if (Y.isNull())
    return X;

  // If we have two non-type template argument values deduced for the same
  // parameter, they must both match the type of the parameter, and thus must
  // match each other's type. As we're only keeping one of them, we must check
  // for that now. The exception is that if either was deduced from an array
  // bound, the type is permitted to differ.
  if (!X.wasDeducedFromArrayBound() && !Y.wasDeducedFromArrayBound()) {
    QualType XType = X.getNonTypeTemplateArgumentType();
    if (!XType.isNull()) {
      QualType YType = Y.getNonTypeTemplateArgumentType();
      if (YType.isNull() || !Context.hasSameType(XType, YType))
        return DeducedTemplateArgument();
    }
  }

  switch (X.getKind()) {
  case TemplateArgument::Null:
    llvm_unreachable("Non-deduced template arguments handled above");

  case TemplateArgument::Type:
    // If two template type arguments have the same type, they're compatible.
    if (Y.getKind() == TemplateArgument::Type &&
        Context.hasSameType(X.getAsType(), Y.getAsType()))
      return X;

    // If one of the two arguments was deduced from an array bound, the other
    // supersedes it.
    if (X.wasDeducedFromArrayBound() != Y.wasDeducedFromArrayBound())
      return X.wasDeducedFromArrayBound() ? Y : X;

    // The arguments are not compatible.
    return DeducedTemplateArgument();

  case TemplateArgument::Integral:
    // If we deduced a constant in one case and either a dependent expression or
    // declaration in another case, keep the integral constant.
    // If both are integral constants with the same value, keep that value.
    if (Y.getKind() == TemplateArgument::Expression ||
        Y.getKind() == TemplateArgument::Declaration ||
        (Y.getKind() == TemplateArgument::Integral &&
         hasSameExtendedValue(X.getAsIntegral(), Y.getAsIntegral())))
      return X.wasDeducedFromArrayBound() ? Y : X;

    // All other combinations are incompatible.
    return DeducedTemplateArgument();

  case TemplateArgument::Template:
    if (Y.getKind() == TemplateArgument::Template &&
        Context.hasSameTemplateName(X.getAsTemplate(), Y.getAsTemplate()))
      return X;

    // All other combinations are incompatible.
    return DeducedTemplateArgument();

  case TemplateArgument::TemplateExpansion:
    if (Y.getKind() == TemplateArgument::TemplateExpansion &&
        Context.hasSameTemplateName(X.getAsTemplateOrTemplatePattern(),
                                    Y.getAsTemplateOrTemplatePattern()))
      return X;

    // All other combinations are incompatible.
    return DeducedTemplateArgument();

  case TemplateArgument::Expression: {
    if (Y.getKind() != TemplateArgument::Expression)
      return checkDeducedTemplateArguments(Context, Y, X);

    // Compare the expressions for equality
    llvm::FoldingSetNodeID ID1, ID2;
    X.getAsExpr()->Profile(ID1, Context, true);
    Y.getAsExpr()->Profile(ID2, Context, true);
    if (ID1 == ID2)
      return X.wasDeducedFromArrayBound() ? Y : X;

    // Differing dependent expressions are incompatible.
    return DeducedTemplateArgument();
  }

  case TemplateArgument::Declaration:
    assert(!X.wasDeducedFromArrayBound());

    // If we deduced a declaration and a dependent expression, keep the
    // declaration.
    if (Y.getKind() == TemplateArgument::Expression)
      return X;

    // If we deduced a declaration and an integral constant, keep the
    // integral constant and whichever type did not come from an array
    // bound.
    if (Y.getKind() == TemplateArgument::Integral) {
      if (Y.wasDeducedFromArrayBound())
        return TemplateArgument(Context, Y.getAsIntegral(),
                                X.getParamTypeForDecl());
      return Y;
    }

    // If we deduced two declarations, make sure that they refer to the
    // same declaration.
    if (Y.getKind() == TemplateArgument::Declaration &&
        isSameDeclaration(X.getAsDecl(), Y.getAsDecl()))
      return X;

    // All other combinations are incompatible.
    return DeducedTemplateArgument();

  case TemplateArgument::NullPtr:
    // If we deduced a null pointer and a dependent expression, keep the
    // null pointer.
    if (Y.getKind() == TemplateArgument::Expression)
      return X;

    // If we deduced a null pointer and an integral constant, keep the
    // integral constant.
    if (Y.getKind() == TemplateArgument::Integral)
      return Y;

    // If we deduced two null pointers, they are the same.
    if (Y.getKind() == TemplateArgument::NullPtr)
      return X;

    // All other combinations are incompatible.
    return DeducedTemplateArgument();

  case TemplateArgument::Pack: {
    if (Y.getKind() != TemplateArgument::Pack ||
        X.pack_size() != Y.pack_size())
      return DeducedTemplateArgument();

    llvm::SmallVector<TemplateArgument, 8> NewPack;
    for (TemplateArgument::pack_iterator XA = X.pack_begin(),
                                      XAEnd = X.pack_end(),
                                         YA = Y.pack_begin();
         XA != XAEnd; ++XA, ++YA) {
      TemplateArgument Merged = checkDeducedTemplateArguments(
          Context, DeducedTemplateArgument(*XA, X.wasDeducedFromArrayBound()),
          DeducedTemplateArgument(*YA, Y.wasDeducedFromArrayBound()));
      if (Merged.isNull() && !(XA->isNull() && YA->isNull()))
        return DeducedTemplateArgument();
      NewPack.push_back(Merged);
    }

    return DeducedTemplateArgument(
        TemplateArgument::CreatePackCopy(Context, NewPack),
        X.wasDeducedFromArrayBound() && Y.wasDeducedFromArrayBound());
  }

  case TemplateArgument::Reflected:
    llvm_unreachable("You cannot deduce a reflected template argument");

  }

  llvm_unreachable("Invalid TemplateArgument Kind!");
}

/// Deduce the value of the given non-type template parameter
/// as the given deduced template argument. All non-type template parameter
/// deduction is funneled through here.
static Sema::TemplateDeductionResult DeduceNonTypeTemplateArgument(
    Sema &S, TemplateParameterList *TemplateParams,
    NonTypeTemplateParmDecl *NTTP, const DeducedTemplateArgument &NewDeduced,
    QualType ValueType, TemplateDeductionInfo &Info,
    SmallVectorImpl<DeducedTemplateArgument> &Deduced) {
  assert(NTTP->getDepth() == Info.getDeducedDepth() &&
         "deducing non-type template argument with wrong depth");

  DeducedTemplateArgument Result = checkDeducedTemplateArguments(
      S.Context, Deduced[NTTP->getIndex()], NewDeduced);
  if (Result.isNull()) {
    Info.Param = NTTP;
    Info.FirstArg = Deduced[NTTP->getIndex()];
    Info.SecondArg = NewDeduced;
    return Sema::TDK_Inconsistent;
  }

  Deduced[NTTP->getIndex()] = Result;
  if (!S.getLangOpts().CPlusPlus17)
    return Sema::TDK_Success;

  if (NTTP->isExpandedParameterPack())
    // FIXME: We may still need to deduce parts of the type here! But we
    // don't have any way to find which slice of the type to use, and the
    // type stored on the NTTP itself is nonsense. Perhaps the type of an
    // expanded NTTP should be a pack expansion type?
    return Sema::TDK_Success;

  // Get the type of the parameter for deduction. If it's a (dependent) array
  // or function type, we will not have decayed it yet, so do that now.
  QualType ParamType = S.Context.getAdjustedParameterType(NTTP->getType());
  if (auto *Expansion = dyn_cast<PackExpansionType>(ParamType))
    ParamType = Expansion->getPattern();

  // FIXME: It's not clear how deduction of a parameter of reference
  // type from an argument (of non-reference type) should be performed.
  // For now, we just remove reference types from both sides and let
  // the final check for matching types sort out the mess.
  return DeduceTemplateArgumentsByTypeMatch(
      S, TemplateParams, ParamType.getNonReferenceType(),
      ValueType.getNonReferenceType(), Info, Deduced, TDF_SkipNonDependent,
      /*PartialOrdering=*/false,
      /*ArrayBound=*/NewDeduced.wasDeducedFromArrayBound());
}

/// Deduce the value of the given non-type template parameter
/// from the given integral constant.
static Sema::TemplateDeductionResult DeduceNonTypeTemplateArgument(
    Sema &S, TemplateParameterList *TemplateParams,
    NonTypeTemplateParmDecl *NTTP, const llvm::APSInt &Value,
    QualType ValueType, bool DeducedFromArrayBound, TemplateDeductionInfo &Info,
    SmallVectorImpl<DeducedTemplateArgument> &Deduced) {
  return DeduceNonTypeTemplateArgument(
      S, TemplateParams, NTTP,
      DeducedTemplateArgument(S.Context, Value, ValueType,
                              DeducedFromArrayBound),
      ValueType, Info, Deduced);
}

/// Deduce the value of the given non-type template parameter
/// from the given null pointer template argument type.
static Sema::TemplateDeductionResult DeduceNullPtrTemplateArgument(
    Sema &S, TemplateParameterList *TemplateParams,
    NonTypeTemplateParmDecl *NTTP, QualType NullPtrType,
    TemplateDeductionInfo &Info,
    SmallVectorImpl<DeducedTemplateArgument> &Deduced) {
  Expr *Value =
      S.ImpCastExprToType(new (S.Context) CXXNullPtrLiteralExpr(
                              S.Context.NullPtrTy, NTTP->getLocation()),
                          NullPtrType, CK_NullToPointer)
          .get();
  return DeduceNonTypeTemplateArgument(S, TemplateParams, NTTP,
      DeducedTemplateArgument(
          TemplateArgument(Value, TemplateArgument::Expression)),
      Value->getType(), Info, Deduced);
}

/// Deduce the value of the given non-type template parameter
/// from the given type- or value-dependent expression.
///
/// \returns true if deduction succeeded, false otherwise.
static Sema::TemplateDeductionResult DeduceNonTypeTemplateArgument(
    Sema &S, TemplateParameterList *TemplateParams,
    NonTypeTemplateParmDecl *NTTP, Expr *Value, TemplateDeductionInfo &Info,
    SmallVectorImpl<DeducedTemplateArgument> &Deduced) {
  return DeduceNonTypeTemplateArgument(S, TemplateParams, NTTP,
      DeducedTemplateArgument(
          TemplateArgument(Value, TemplateArgument::Expression)),
      Value->getType(), Info, Deduced);
}

/// Deduce the value of the given non-type template parameter
/// from the given declaration.
///
/// \returns true if deduction succeeded, false otherwise.
static Sema::TemplateDeductionResult DeduceNonTypeTemplateArgument(
    Sema &S, TemplateParameterList *TemplateParams,
    NonTypeTemplateParmDecl *NTTP, ValueDecl *D, QualType T,
    TemplateDeductionInfo &Info,
    SmallVectorImpl<DeducedTemplateArgument> &Deduced) {
  D = D ? cast<ValueDecl>(D->getCanonicalDecl()) : nullptr;
  TemplateArgument New(D, T);
  return DeduceNonTypeTemplateArgument(
      S, TemplateParams, NTTP, DeducedTemplateArgument(New), T, Info, Deduced);
}

static Sema::TemplateDeductionResult
DeduceTemplateArguments(Sema &S,
                        TemplateParameterList *TemplateParams,
                        TemplateName Param,
                        TemplateName Arg,
                        TemplateDeductionInfo &Info,
                        SmallVectorImpl<DeducedTemplateArgument> &Deduced) {
  TemplateDecl *ParamDecl = Param.getAsTemplateDecl();
  if (!ParamDecl) {
    // The parameter type is dependent and is not a template template parameter,
    // so there is nothing that we can deduce.
    return Sema::TDK_Success;
  }

  if (TemplateTemplateParmDecl *TempParam
        = dyn_cast<TemplateTemplateParmDecl>(ParamDecl)) {
    // If we're not deducing at this depth, there's nothing to deduce.
    if (TempParam->getDepth() != Info.getDeducedDepth())
      return Sema::TDK_Success;

    DeducedTemplateArgument NewDeduced(S.Context.getCanonicalTemplateName(Arg));
    DeducedTemplateArgument Result = checkDeducedTemplateArguments(S.Context,
                                                 Deduced[TempParam->getIndex()],
                                                                   NewDeduced);
    if (Result.isNull()) {
      Info.Param = TempParam;
      Info.FirstArg = Deduced[TempParam->getIndex()];
      Info.SecondArg = NewDeduced;
      return Sema::TDK_Inconsistent;
    }

    Deduced[TempParam->getIndex()] = Result;
    return Sema::TDK_Success;
  }

  // Verify that the two template names are equivalent.
  if (S.Context.hasSameTemplateName(Param, Arg))
    return Sema::TDK_Success;

  // Mismatch of non-dependent template parameter to argument.
  Info.FirstArg = TemplateArgument(Param);
  Info.SecondArg = TemplateArgument(Arg);
  return Sema::TDK_NonDeducedMismatch;
}

/// Deduce the template arguments by comparing the template parameter
/// type (which is a template-id) with the template argument type.
///
/// \param S the Sema
///
/// \param TemplateParams the template parameters that we are deducing
///
/// \param Param the parameter type
///
/// \param Arg the argument type
///
/// \param Info information about the template argument deduction itself
///
/// \param Deduced the deduced template arguments
///
/// \returns the result of template argument deduction so far. Note that a
/// "success" result means that template argument deduction has not yet failed,
/// but it may still fail, later, for other reasons.
static Sema::TemplateDeductionResult
DeduceTemplateArguments(Sema &S,
                        TemplateParameterList *TemplateParams,
                        const TemplateSpecializationType *Param,
                        QualType Arg,
                        TemplateDeductionInfo &Info,
                        SmallVectorImpl<DeducedTemplateArgument> &Deduced) {
  assert(Arg.isCanonical() && "Argument type must be canonical");

  // Treat an injected-class-name as its underlying template-id.
  if (auto *Injected = dyn_cast<InjectedClassNameType>(Arg))
    Arg = Injected->getInjectedSpecializationType();

  // Check whether the template argument is a dependent template-id.
  if (const TemplateSpecializationType *SpecArg
        = dyn_cast<TemplateSpecializationType>(Arg)) {
    // Perform template argument deduction for the template name.
    if (Sema::TemplateDeductionResult Result
          = DeduceTemplateArguments(S, TemplateParams,
                                    Param->getTemplateName(),
                                    SpecArg->getTemplateName(),
                                    Info, Deduced))
      return Result;


    // Perform template argument deduction on each template
    // argument. Ignore any missing/extra arguments, since they could be
    // filled in by default arguments.
    return DeduceTemplateArguments(S, TemplateParams,
                                   Param->template_arguments(),
                                   SpecArg->template_arguments(), Info, Deduced,
                                   /*NumberOfArgumentsMustMatch=*/false);
  }

  // If the argument type is a class template specialization, we
  // perform template argument deduction using its template
  // arguments.
  const RecordType *RecordArg = dyn_cast<RecordType>(Arg);
  if (!RecordArg) {
    Info.FirstArg = TemplateArgument(QualType(Param, 0));
    Info.SecondArg = TemplateArgument(Arg);
    return Sema::TDK_NonDeducedMismatch;
  }

  ClassTemplateSpecializationDecl *SpecArg
    = dyn_cast<ClassTemplateSpecializationDecl>(RecordArg->getDecl());
  if (!SpecArg) {
    Info.FirstArg = TemplateArgument(QualType(Param, 0));
    Info.SecondArg = TemplateArgument(Arg);
    return Sema::TDK_NonDeducedMismatch;
  }

  // Perform template argument deduction for the template name.
  if (Sema::TemplateDeductionResult Result
        = DeduceTemplateArguments(S,
                                  TemplateParams,
                                  Param->getTemplateName(),
                               TemplateName(SpecArg->getSpecializedTemplate()),
                                  Info, Deduced))
    return Result;

  // Perform template argument deduction for the template arguments.
  return DeduceTemplateArguments(S, TemplateParams, Param->template_arguments(),
                                 SpecArg->getTemplateArgs().asArray(), Info,
                                 Deduced, /*NumberOfArgumentsMustMatch=*/true);
}

/// Determines whether the given type is an opaque type that
/// might be more qualified when instantiated.
static bool IsPossiblyOpaquelyQualifiedType(QualType T) {
  switch (T->getTypeClass()) {
  case Type::TypeOfExpr:
  case Type::TypeOf:
  case Type::DependentName:
  case Type::Decltype:
  case Type::UnresolvedUsing:
  case Type::TemplateTypeParm:
    return true;

  case Type::ConstantArray:
  case Type::IncompleteArray:
  case Type::VariableArray:
  case Type::DependentSizedArray:
    return IsPossiblyOpaquelyQualifiedType(
                                      cast<ArrayType>(T)->getElementType());

  default:
    return false;
  }
}

/// Helper function to build a TemplateParameter when we don't
/// know its type statically.
static TemplateParameter makeTemplateParameter(Decl *D) {
  if (TemplateTypeParmDecl *TTP = dyn_cast<TemplateTypeParmDecl>(D))
    return TemplateParameter(TTP);
  if (NonTypeTemplateParmDecl *NTTP = dyn_cast<NonTypeTemplateParmDecl>(D))
    return TemplateParameter(NTTP);

  return TemplateParameter(cast<TemplateTemplateParmDecl>(D));
}

/// If \p Param is an expanded parameter pack, get the number of expansions.
static Optional<unsigned> getExpandedPackSize(NamedDecl *Param) {
  if (auto *TTP = dyn_cast<TemplateTypeParmDecl>(Param))
    if (TTP->isExpandedParameterPack())
      return TTP->getNumExpansionParameters();

  if (auto *NTTP = dyn_cast<NonTypeTemplateParmDecl>(Param))
    if (NTTP->isExpandedParameterPack())
      return NTTP->getNumExpansionTypes();

  if (auto *TTP = dyn_cast<TemplateTemplateParmDecl>(Param))
    if (TTP->isExpandedParameterPack())
      return TTP->getNumExpansionTemplateParameters();

  return None;
}

/// A pack that we're currently deducing.
struct clang::DeducedPack {
  // The index of the pack.
  unsigned Index;

  // The old value of the pack before we started deducing it.
  DeducedTemplateArgument Saved;

  // A deferred value of this pack from an inner deduction, that couldn't be
  // deduced because this deduction hadn't happened yet.
  DeducedTemplateArgument DeferredDeduction;

  // The new value of the pack.
  SmallVector<DeducedTemplateArgument, 4> New;

  // The outer deduction for this pack, if any.
  DeducedPack *Outer = nullptr;

  DeducedPack(unsigned Index) : Index(Index) {}
};

namespace {

/// A scope in which we're performing pack deduction.
class PackDeductionScope {
public:
  /// Prepare to deduce the packs named within Pattern.
  PackDeductionScope(Sema &S, TemplateParameterList *TemplateParams,
                     SmallVectorImpl<DeducedTemplateArgument> &Deduced,
                     TemplateDeductionInfo &Info, TemplateArgument Pattern)
      : S(S), TemplateParams(TemplateParams), Deduced(Deduced), Info(Info) {
    unsigned NumNamedPacks = addPacks(Pattern);
    finishConstruction(NumNamedPacks);
  }

  /// Prepare to directly deduce arguments of the parameter with index \p Index.
  PackDeductionScope(Sema &S, TemplateParameterList *TemplateParams,
                     SmallVectorImpl<DeducedTemplateArgument> &Deduced,
                     TemplateDeductionInfo &Info, unsigned Index)
      : S(S), TemplateParams(TemplateParams), Deduced(Deduced), Info(Info) {
    addPack(Index);
    finishConstruction(1);
  }

private:
  void addPack(unsigned Index) {
    // Save the deduced template argument for the parameter pack expanded
    // by this pack expansion, then clear out the deduction.
    DeducedPack Pack(Index);
    Pack.Saved = Deduced[Index];
    Deduced[Index] = TemplateArgument();

    // FIXME: What if we encounter multiple packs with different numbers of
    // pre-expanded expansions? (This should already have been diagnosed
    // during substitution.)
    if (Optional<unsigned> ExpandedPackExpansions =
            getExpandedPackSize(TemplateParams->getParam(Index)))
      FixedNumExpansions = ExpandedPackExpansions;

    Packs.push_back(Pack);
  }

  unsigned addPacks(TemplateArgument Pattern) {
    // Compute the set of template parameter indices that correspond to
    // parameter packs expanded by the pack expansion.
    llvm::SmallBitVector SawIndices(TemplateParams->size());
    llvm::SmallVector<TemplateArgument, 4> ExtraDeductions;

    auto AddPack = [&](unsigned Index) {
      if (SawIndices[Index])
        return;
      SawIndices[Index] = true;
      addPack(Index);

      // Deducing a parameter pack that is a pack expansion also constrains the
      // packs appearing in that parameter to have the same deduced arity. Also,
      // in C++17 onwards, deducing a non-type template parameter deduces its
      // type, so we need to collect the pending deduced values for those packs.
      if (auto *NTTP = dyn_cast<NonTypeTemplateParmDecl>(
              TemplateParams->getParam(Index))) {
        if (!NTTP->isExpandedParameterPack())
          if (auto *Expansion = dyn_cast<PackExpansionType>(NTTP->getType()))
            ExtraDeductions.push_back(Expansion->getPattern());
      }
      // FIXME: Also collect the unexpanded packs in any type and template
      // parameter packs that are pack expansions.
    };

    auto Collect = [&](TemplateArgument Pattern) {
      SmallVector<UnexpandedParameterPack, 2> Unexpanded;
      S.collectUnexpandedParameterPacks(Pattern, Unexpanded);
      for (unsigned I = 0, N = Unexpanded.size(); I != N; ++I) {
        unsigned Depth, Index;
        std::tie(Depth, Index) = getDepthAndIndex(Unexpanded[I]);
        if (Depth == Info.getDeducedDepth())
          AddPack(Index);
      }
    };

    // Look for unexpanded packs in the pattern.
    Collect(Pattern);
    assert(!Packs.empty() && "Pack expansion without unexpanded packs?");

    unsigned NumNamedPacks = Packs.size();

    // Also look for unexpanded packs that are indirectly deduced by deducing
    // the sizes of the packs in this pattern.
    while (!ExtraDeductions.empty())
      Collect(ExtraDeductions.pop_back_val());

    return NumNamedPacks;
  }

  void finishConstruction(unsigned NumNamedPacks) {
    // Dig out the partially-substituted pack, if there is one.
    const TemplateArgument *PartialPackArgs = nullptr;
    unsigned NumPartialPackArgs = 0;
    std::pair<unsigned, unsigned> PartialPackDepthIndex(-1u, -1u);
    if (auto *Scope = S.CurrentInstantiationScope)
      if (auto *Partial = Scope->getPartiallySubstitutedPack(
              &PartialPackArgs, &NumPartialPackArgs))
        PartialPackDepthIndex = getDepthAndIndex(Partial);

    // This pack expansion will have been partially or fully expanded if
    // it only names explicitly-specified parameter packs (including the
    // partially-substituted one, if any).
    bool IsExpanded = true;
    for (unsigned I = 0; I != NumNamedPacks; ++I) {
      if (Packs[I].Index >= Info.getNumExplicitArgs()) {
        IsExpanded = false;
        IsPartiallyExpanded = false;
        break;
      }
      if (PartialPackDepthIndex ==
            std::make_pair(Info.getDeducedDepth(), Packs[I].Index)) {
        IsPartiallyExpanded = true;
      }
    }

    // Skip over the pack elements that were expanded into separate arguments.
    // If we partially expanded, this is the number of partial arguments.
    if (IsPartiallyExpanded)
      PackElements += NumPartialPackArgs;
    else if (IsExpanded)
      PackElements += *FixedNumExpansions;

    for (auto &Pack : Packs) {
      if (Info.PendingDeducedPacks.size() > Pack.Index)
        Pack.Outer = Info.PendingDeducedPacks[Pack.Index];
      else
        Info.PendingDeducedPacks.resize(Pack.Index + 1);
      Info.PendingDeducedPacks[Pack.Index] = &Pack;

      if (PartialPackDepthIndex ==
            std::make_pair(Info.getDeducedDepth(), Pack.Index)) {
        Pack.New.append(PartialPackArgs, PartialPackArgs + NumPartialPackArgs);
        // We pre-populate the deduced value of the partially-substituted
        // pack with the specified value. This is not entirely correct: the
        // value is supposed to have been substituted, not deduced, but the
        // cases where this is observable require an exact type match anyway.
        //
        // FIXME: If we could represent a "depth i, index j, pack elem k"
        // parameter, we could substitute the partially-substituted pack
        // everywhere and avoid this.
        if (!IsPartiallyExpanded)
          Deduced[Pack.Index] = Pack.New[PackElements];
      }
    }
  }

public:
  ~PackDeductionScope() {
    for (auto &Pack : Packs)
      Info.PendingDeducedPacks[Pack.Index] = Pack.Outer;
  }

  /// Determine whether this pack has already been partially expanded into a
  /// sequence of (prior) function parameters / template arguments.
  bool isPartiallyExpanded() { return IsPartiallyExpanded; }

  /// Determine whether this pack expansion scope has a known, fixed arity.
  /// This happens if it involves a pack from an outer template that has
  /// (notionally) already been expanded.
  bool hasFixedArity() { return FixedNumExpansions.hasValue(); }

  /// Determine whether the next element of the argument is still part of this
  /// pack. This is the case unless the pack is already expanded to a fixed
  /// length.
  bool hasNextElement() {
    return !FixedNumExpansions || *FixedNumExpansions > PackElements;
  }

  /// Move to deducing the next element in each pack that is being deduced.
  void nextPackElement() {
    // Capture the deduced template arguments for each parameter pack expanded
    // by this pack expansion, add them to the list of arguments we've deduced
    // for that pack, then clear out the deduced argument.
    for (auto &Pack : Packs) {
      DeducedTemplateArgument &DeducedArg = Deduced[Pack.Index];
      if (!Pack.New.empty() || !DeducedArg.isNull()) {
        while (Pack.New.size() < PackElements)
          Pack.New.push_back(DeducedTemplateArgument());
        if (Pack.New.size() == PackElements)
          Pack.New.push_back(DeducedArg);
        else
          Pack.New[PackElements] = DeducedArg;
        DeducedArg = Pack.New.size() > PackElements + 1
                         ? Pack.New[PackElements + 1]
                         : DeducedTemplateArgument();
      }
    }
    ++PackElements;
  }

  /// Finish template argument deduction for a set of argument packs,
  /// producing the argument packs and checking for consistency with prior
  /// deductions.
  Sema::TemplateDeductionResult finish() {
    // Build argument packs for each of the parameter packs expanded by this
    // pack expansion.
    for (auto &Pack : Packs) {
      // Put back the old value for this pack.
      Deduced[Pack.Index] = Pack.Saved;

      // Always make sure the size of this pack is correct, even if we didn't
      // deduce any values for it.
      //
      // FIXME: This isn't required by the normative wording, but substitution
      // and post-substitution checking will always fail if the arity of any
      // pack is not equal to the number of elements we processed. (Either that
      // or something else has gone *very* wrong.) We're permitted to skip any
      // hard errors from those follow-on steps by the intent (but not the
      // wording) of C++ [temp.inst]p8:
      //
      //   If the function selected by overload resolution can be determined
      //   without instantiating a class template definition, it is unspecified
      //   whether that instantiation actually takes place
      Pack.New.resize(PackElements);

      // Build or find a new value for this pack.
      DeducedTemplateArgument NewPack;
      if (Pack.New.empty()) {
        // If we deduced an empty argument pack, create it now.
        NewPack = DeducedTemplateArgument(TemplateArgument::getEmptyPack());
      } else {
        TemplateArgument *ArgumentPack =
            new (S.Context) TemplateArgument[Pack.New.size()];
        std::copy(Pack.New.begin(), Pack.New.end(), ArgumentPack);
        NewPack = DeducedTemplateArgument(
            TemplateArgument(llvm::makeArrayRef(ArgumentPack, Pack.New.size())),
            // FIXME: This is wrong, it's possible that some pack elements are
            // deduced from an array bound and others are not:
            //   template<typename ...T, T ...V> void g(const T (&...p)[V]);
            //   g({1, 2, 3}, {{}, {}});
            // ... should deduce T = {int, size_t (from array bound)}.
            Pack.New[0].wasDeducedFromArrayBound());
      }

      // Pick where we're going to put the merged pack.
      DeducedTemplateArgument *Loc;
      if (Pack.Outer) {
        if (Pack.Outer->DeferredDeduction.isNull()) {
          // Defer checking this pack until we have a complete pack to compare
          // it against.
          Pack.Outer->DeferredDeduction = NewPack;
          continue;
        }
        Loc = &Pack.Outer->DeferredDeduction;
      } else {
        Loc = &Deduced[Pack.Index];
      }

      // Check the new pack matches any previous value.
      DeducedTemplateArgument OldPack = *Loc;
      DeducedTemplateArgument Result =
          checkDeducedTemplateArguments(S.Context, OldPack, NewPack);

      // If we deferred a deduction of this pack, check that one now too.
      if (!Result.isNull() && !Pack.DeferredDeduction.isNull()) {
        OldPack = Result;
        NewPack = Pack.DeferredDeduction;
        Result = checkDeducedTemplateArguments(S.Context, OldPack, NewPack);
      }

      NamedDecl *Param = TemplateParams->getParam(Pack.Index);
      if (Result.isNull()) {
        Info.Param = makeTemplateParameter(Param);
        Info.FirstArg = OldPack;
        Info.SecondArg = NewPack;
        return Sema::TDK_Inconsistent;
      }

      // If we have a pre-expanded pack and we didn't deduce enough elements
      // for it, fail deduction.
      if (Optional<unsigned> Expansions = getExpandedPackSize(Param)) {
        if (*Expansions != PackElements) {
          Info.Param = makeTemplateParameter(Param);
          Info.FirstArg = Result;
          return Sema::TDK_IncompletePack;
        }
      }

      *Loc = Result;
    }

    return Sema::TDK_Success;
  }

private:
  Sema &S;
  TemplateParameterList *TemplateParams;
  SmallVectorImpl<DeducedTemplateArgument> &Deduced;
  TemplateDeductionInfo &Info;
  unsigned PackElements = 0;
  bool IsPartiallyExpanded = false;
  /// The number of expansions, if we have a fully-expanded pack in this scope.
  Optional<unsigned> FixedNumExpansions;

  SmallVector<DeducedPack, 2> Packs;
};

} // namespace

/// Deduce the template arguments by comparing the list of parameter
/// types to the list of argument types, as in the parameter-type-lists of
/// function types (C++ [temp.deduct.type]p10).
///
/// \param S The semantic analysis object within which we are deducing
///
/// \param TemplateParams The template parameters that we are deducing
///
/// \param Params The list of parameter types
///
/// \param NumParams The number of types in \c Params
///
/// \param Args The list of argument types
///
/// \param NumArgs The number of types in \c Args
///
/// \param Info information about the template argument deduction itself
///
/// \param Deduced the deduced template arguments
///
/// \param TDF bitwise OR of the TemplateDeductionFlags bits that describe
/// how template argument deduction is performed.
///
/// \param PartialOrdering If true, we are performing template argument
/// deduction for during partial ordering for a call
/// (C++0x [temp.deduct.partial]).
///
/// \returns the result of template argument deduction so far. Note that a
/// "success" result means that template argument deduction has not yet failed,
/// but it may still fail, later, for other reasons.
static Sema::TemplateDeductionResult
DeduceTemplateArguments(Sema &S,
                        TemplateParameterList *TemplateParams,
                        const QualType *Params, unsigned NumParams,
                        const QualType *Args, unsigned NumArgs,
                        TemplateDeductionInfo &Info,
                        SmallVectorImpl<DeducedTemplateArgument> &Deduced,
                        unsigned TDF,
                        bool PartialOrdering = false) {
  // C++0x [temp.deduct.type]p10:
  //   Similarly, if P has a form that contains (T), then each parameter type
  //   Pi of the respective parameter-type- list of P is compared with the
  //   corresponding parameter type Ai of the corresponding parameter-type-list
  //   of A. [...]
  unsigned ArgIdx = 0, ParamIdx = 0;
  for (; ParamIdx != NumParams; ++ParamIdx) {
    // Check argument types.
    const PackExpansionType *Expansion
                                = dyn_cast<PackExpansionType>(Params[ParamIdx]);
    if (!Expansion) {
      // Simple case: compare the parameter and argument types at this point.

      // Make sure we have an argument.
      if (ArgIdx >= NumArgs)
        return Sema::TDK_MiscellaneousDeductionFailure;

      if (isa<PackExpansionType>(Args[ArgIdx])) {
        // C++0x [temp.deduct.type]p22:
        //   If the original function parameter associated with A is a function
        //   parameter pack and the function parameter associated with P is not
        //   a function parameter pack, then template argument deduction fails.
        return Sema::TDK_MiscellaneousDeductionFailure;
      }

      if (Sema::TemplateDeductionResult Result
            = DeduceTemplateArgumentsByTypeMatch(S, TemplateParams,
                                                 Params[ParamIdx], Args[ArgIdx],
                                                 Info, Deduced, TDF,
                                                 PartialOrdering))
        return Result;

      ++ArgIdx;
      continue;
    }

    // C++0x [temp.deduct.type]p10:
    //   If the parameter-declaration corresponding to Pi is a function
    //   parameter pack, then the type of its declarator- id is compared with
    //   each remaining parameter type in the parameter-type-list of A. Each
    //   comparison deduces template arguments for subsequent positions in the
    //   template parameter packs expanded by the function parameter pack.

    QualType Pattern = Expansion->getPattern();
    PackDeductionScope PackScope(S, TemplateParams, Deduced, Info, Pattern);

    // A pack scope with fixed arity is not really a pack any more, so is not
    // a non-deduced context.
    if (ParamIdx + 1 == NumParams || PackScope.hasFixedArity()) {
      for (; ArgIdx < NumArgs && PackScope.hasNextElement(); ++ArgIdx) {
        // Deduce template arguments from the pattern.
        if (Sema::TemplateDeductionResult Result
              = DeduceTemplateArgumentsByTypeMatch(S, TemplateParams, Pattern,
                                                   Args[ArgIdx], Info, Deduced,
                                                   TDF, PartialOrdering))
          return Result;

        PackScope.nextPackElement();
      }
    } else {
      // C++0x [temp.deduct.type]p5:
      //   The non-deduced contexts are:
      //     - A function parameter pack that does not occur at the end of the
      //       parameter-declaration-clause.
      //
      // FIXME: There is no wording to say what we should do in this case. We
      // choose to resolve this by applying the same rule that is applied for a
      // function call: that is, deduce all contained packs to their
      // explicitly-specified values (or to <> if there is no such value).
      //
      // This is seemingly-arbitrarily different from the case of a template-id
      // with a non-trailing pack-expansion in its arguments, which renders the
      // entire template-argument-list a non-deduced context.

      // If the parameter type contains an explicitly-specified pack that we
      // could not expand, skip the number of parameters notionally created
      // by the expansion.
      Optional<unsigned> NumExpansions = Expansion->getNumExpansions();
      if (NumExpansions && !PackScope.isPartiallyExpanded()) {
        for (unsigned I = 0; I != *NumExpansions && ArgIdx < NumArgs;
             ++I, ++ArgIdx)
          PackScope.nextPackElement();
      }
    }

    // Build argument packs for each of the parameter packs expanded by this
    // pack expansion.
    if (auto Result = PackScope.finish())
      return Result;
  }

  // Make sure we don't have any extra arguments.
  if (ArgIdx < NumArgs)
    return Sema::TDK_MiscellaneousDeductionFailure;

  return Sema::TDK_Success;
}

/// Determine whether the parameter has qualifiers that the argument
/// lacks. Put another way, determine whether there is no way to add
/// a deduced set of qualifiers to the ParamType that would result in
/// its qualifiers matching those of the ArgType.
static bool hasInconsistentOrSupersetQualifiersOf(QualType ParamType,
                                                  QualType ArgType) {
  Qualifiers ParamQs = ParamType.getQualifiers();
  Qualifiers ArgQs = ArgType.getQualifiers();

  if (ParamQs == ArgQs)
    return false;

  // Mismatched (but not missing) Objective-C GC attributes.
  if (ParamQs.getObjCGCAttr() != ArgQs.getObjCGCAttr() &&
      ParamQs.hasObjCGCAttr())
    return true;

  // Mismatched (but not missing) address spaces.
  if (ParamQs.getAddressSpace() != ArgQs.getAddressSpace() &&
      ParamQs.hasAddressSpace())
    return true;

  // Mismatched (but not missing) Objective-C lifetime qualifiers.
  if (ParamQs.getObjCLifetime() != ArgQs.getObjCLifetime() &&
      ParamQs.hasObjCLifetime())
    return true;

  // CVR qualifiers inconsistent or a superset.
  return (ParamQs.getCVRQualifiers() & ~ArgQs.getCVRQualifiers()) != 0;
}

/// Compare types for equality with respect to possibly compatible
/// function types (noreturn adjustment, implicit calling conventions). If any
/// of parameter and argument is not a function, just perform type comparison.
///
/// \param Param the template parameter type.
///
/// \param Arg the argument type.
bool Sema::isSameOrCompatibleFunctionType(CanQualType Param,
                                          CanQualType Arg) {
  const FunctionType *ParamFunction = Param->getAs<FunctionType>(),
                     *ArgFunction   = Arg->getAs<FunctionType>();

  // Just compare if not functions.
  if (!ParamFunction || !ArgFunction)
    return Param == Arg;

  // Noreturn and noexcept adjustment.
  QualType AdjustedParam;
  if (IsFunctionConversion(Param, Arg, AdjustedParam))
    return Arg == Context.getCanonicalType(AdjustedParam);

  // FIXME: Compatible calling conventions.

  return Param == Arg;
}

/// Get the index of the first template parameter that was originally from the
/// innermost template-parameter-list. This is 0 except when we concatenate
/// the template parameter lists of a class template and a constructor template
/// when forming an implicit deduction guide.
static unsigned getFirstInnerIndex(FunctionTemplateDecl *FTD) {
  auto *Guide = dyn_cast<CXXDeductionGuideDecl>(FTD->getTemplatedDecl());
  if (!Guide || !Guide->isImplicit())
    return 0;
  return Guide->getDeducedTemplate()->getTemplateParameters()->size();
}

/// Determine whether a type denotes a forwarding reference.
static bool isForwardingReference(QualType Param, unsigned FirstInnerIndex) {
  // C++1z [temp.deduct.call]p3:
  //   A forwarding reference is an rvalue reference to a cv-unqualified
  //   template parameter that does not represent a template parameter of a
  //   class template.
  if (auto *ParamRef = Param->getAs<RValueReferenceType>()) {
    if (ParamRef->getPointeeType().getQualifiers())
      return false;
    auto *TypeParm = ParamRef->getPointeeType()->getAs<TemplateTypeParmType>();
    return TypeParm && TypeParm->getIndex() >= FirstInnerIndex;
  }
  return false;
}

/// Deduce the template arguments by comparing the parameter type and
/// the argument type (C++ [temp.deduct.type]).
///
/// \param S the semantic analysis object within which we are deducing
///
/// \param TemplateParams the template parameters that we are deducing
///
/// \param ParamIn the parameter type
///
/// \param ArgIn the argument type
///
/// \param Info information about the template argument deduction itself
///
/// \param Deduced the deduced template arguments
///
/// \param TDF bitwise OR of the TemplateDeductionFlags bits that describe
/// how template argument deduction is performed.
///
/// \param PartialOrdering Whether we're performing template argument deduction
/// in the context of partial ordering (C++0x [temp.deduct.partial]).
///
/// \returns the result of template argument deduction so far. Note that a
/// "success" result means that template argument deduction has not yet failed,
/// but it may still fail, later, for other reasons.
static Sema::TemplateDeductionResult
DeduceTemplateArgumentsByTypeMatch(Sema &S,
                                   TemplateParameterList *TemplateParams,
                                   QualType ParamIn, QualType ArgIn,
                                   TemplateDeductionInfo &Info,
                            SmallVectorImpl<DeducedTemplateArgument> &Deduced,
                                   unsigned TDF,
                                   bool PartialOrdering,
                                   bool DeducedFromArrayBound) {
  // We only want to look at the canonical types, since typedefs and
  // sugar are not part of template argument deduction.
  QualType Param = S.Context.getCanonicalType(ParamIn);
  QualType Arg = S.Context.getCanonicalType(ArgIn);

  // If the argument type is a pack expansion, look at its pattern.
  // This isn't explicitly called out
  if (const PackExpansionType *ArgExpansion
                                            = dyn_cast<PackExpansionType>(Arg))
    Arg = ArgExpansion->getPattern();

  if (PartialOrdering) {
    // C++11 [temp.deduct.partial]p5:
    //   Before the partial ordering is done, certain transformations are
    //   performed on the types used for partial ordering:
    //     - If P is a reference type, P is replaced by the type referred to.
    const ReferenceType *ParamRef = Param->getAs<ReferenceType>();
    if (ParamRef)
      Param = ParamRef->getPointeeType();

    //     - If A is a reference type, A is replaced by the type referred to.
    const ReferenceType *ArgRef = Arg->getAs<ReferenceType>();
    if (ArgRef)
      Arg = ArgRef->getPointeeType();

    if (ParamRef && ArgRef && S.Context.hasSameUnqualifiedType(Param, Arg)) {
      // C++11 [temp.deduct.partial]p9:
      //   If, for a given type, deduction succeeds in both directions (i.e.,
      //   the types are identical after the transformations above) and both
      //   P and A were reference types [...]:
      //     - if [one type] was an lvalue reference and [the other type] was
      //       not, [the other type] is not considered to be at least as
      //       specialized as [the first type]
      //     - if [one type] is more cv-qualified than [the other type],
      //       [the other type] is not considered to be at least as specialized
      //       as [the first type]
      // Objective-C ARC adds:
      //     - [one type] has non-trivial lifetime, [the other type] has
      //       __unsafe_unretained lifetime, and the types are otherwise
      //       identical
      //
      // A is "considered to be at least as specialized" as P iff deduction
      // succeeds, so we model this as a deduction failure. Note that
      // [the first type] is P and [the other type] is A here; the standard
      // gets this backwards.
      Qualifiers ParamQuals = Param.getQualifiers();
      Qualifiers ArgQuals = Arg.getQualifiers();
      if ((ParamRef->isLValueReferenceType() &&
           !ArgRef->isLValueReferenceType()) ||
          ParamQuals.isStrictSupersetOf(ArgQuals) ||
          (ParamQuals.hasNonTrivialObjCLifetime() &&
           ArgQuals.getObjCLifetime() == Qualifiers::OCL_ExplicitNone &&
           ParamQuals.withoutObjCLifetime() ==
               ArgQuals.withoutObjCLifetime())) {
        Info.FirstArg = TemplateArgument(ParamIn);
        Info.SecondArg = TemplateArgument(ArgIn);
        return Sema::TDK_NonDeducedMismatch;
      }
    }

    // C++11 [temp.deduct.partial]p7:
    //   Remove any top-level cv-qualifiers:
    //     - If P is a cv-qualified type, P is replaced by the cv-unqualified
    //       version of P.
    Param = Param.getUnqualifiedType();
    //     - If A is a cv-qualified type, A is replaced by the cv-unqualified
    //       version of A.
    Arg = Arg.getUnqualifiedType();
  } else {
    // C++0x [temp.deduct.call]p4 bullet 1:
    //   - If the original P is a reference type, the deduced A (i.e., the type
    //     referred to by the reference) can be more cv-qualified than the
    //     transformed A.
    if (TDF & TDF_ParamWithReferenceType) {
      Qualifiers Quals;
      QualType UnqualParam = S.Context.getUnqualifiedArrayType(Param, Quals);
      Quals.setCVRQualifiers(Quals.getCVRQualifiers() &
                             Arg.getCVRQualifiers());
      Param = S.Context.getQualifiedType(UnqualParam, Quals);
    }

    if ((TDF & TDF_TopLevelParameterTypeList) && !Param->isFunctionType()) {
      // C++0x [temp.deduct.type]p10:
      //   If P and A are function types that originated from deduction when
      //   taking the address of a function template (14.8.2.2) or when deducing
      //   template arguments from a function declaration (14.8.2.6) and Pi and
      //   Ai are parameters of the top-level parameter-type-list of P and A,
      //   respectively, Pi is adjusted if it is a forwarding reference and Ai
      //   is an lvalue reference, in
      //   which case the type of Pi is changed to be the template parameter
      //   type (i.e., T&& is changed to simply T). [ Note: As a result, when
      //   Pi is T&& and Ai is X&, the adjusted Pi will be T, causing T to be
      //   deduced as X&. - end note ]
      TDF &= ~TDF_TopLevelParameterTypeList;
      if (isForwardingReference(Param, 0) && Arg->isLValueReferenceType())
        Param = Param->getPointeeType();
    }
  }

  // C++ [temp.deduct.type]p9:
  //   A template type argument T, a template template argument TT or a
  //   template non-type argument i can be deduced if P and A have one of
  //   the following forms:
  //
  //     T
  //     cv-list T
  if (const TemplateTypeParmType *TemplateTypeParm
        = Param->getAs<TemplateTypeParmType>()) {
    // Just skip any attempts to deduce from a placeholder type or a parameter
    // at a different depth.
    if (Arg->isPlaceholderType() ||
        Info.getDeducedDepth() != TemplateTypeParm->getDepth())
      return Sema::TDK_Success;

    unsigned Index = TemplateTypeParm->getIndex();
    bool RecanonicalizeArg = false;

    // If the argument type is an array type, move the qualifiers up to the
    // top level, so they can be matched with the qualifiers on the parameter.
    if (isa<ArrayType>(Arg)) {
      Qualifiers Quals;
      Arg = S.Context.getUnqualifiedArrayType(Arg, Quals);
      if (Quals) {
        Arg = S.Context.getQualifiedType(Arg, Quals);
        RecanonicalizeArg = true;
      }
    }

    // The argument type can not be less qualified than the parameter
    // type.
    if (!(TDF & TDF_IgnoreQualifiers) &&
        hasInconsistentOrSupersetQualifiersOf(Param, Arg)) {
      Info.Param = cast<TemplateTypeParmDecl>(TemplateParams->getParam(Index));
      Info.FirstArg = TemplateArgument(Param);
      Info.SecondArg = TemplateArgument(Arg);
      return Sema::TDK_Underqualified;
    }

    // Do not match a function type with a cv-qualified type.
    // http://www.open-std.org/jtc1/sc22/wg21/docs/cwg_active.html#1584
    if (Arg->isFunctionType() && Param.hasQualifiers()) {
      return Sema::TDK_NonDeducedMismatch;
    }

    assert(TemplateTypeParm->getDepth() == Info.getDeducedDepth() &&
           "saw template type parameter with wrong depth");
    assert(Arg != S.Context.OverloadTy && "Unresolved overloaded function");
    QualType DeducedType = Arg;

    // Remove any qualifiers on the parameter from the deduced type.
    // We checked the qualifiers for consistency above.
    Qualifiers DeducedQs = DeducedType.getQualifiers();
    Qualifiers ParamQs = Param.getQualifiers();
    DeducedQs.removeCVRQualifiers(ParamQs.getCVRQualifiers());
    if (ParamQs.hasObjCGCAttr())
      DeducedQs.removeObjCGCAttr();
    if (ParamQs.hasAddressSpace())
      DeducedQs.removeAddressSpace();
    if (ParamQs.hasObjCLifetime())
      DeducedQs.removeObjCLifetime();

    // Objective-C ARC:
    //   If template deduction would produce a lifetime qualifier on a type
    //   that is not a lifetime type, template argument deduction fails.
    if (ParamQs.hasObjCLifetime() && !DeducedType->isObjCLifetimeType() &&
        !DeducedType->isDependentType()) {
      Info.Param = cast<TemplateTypeParmDecl>(TemplateParams->getParam(Index));
      Info.FirstArg = TemplateArgument(Param);
      Info.SecondArg = TemplateArgument(Arg);
      return Sema::TDK_Underqualified;
    }

    // Objective-C ARC:
    //   If template deduction would produce an argument type with lifetime type
    //   but no lifetime qualifier, the __strong lifetime qualifier is inferred.
    if (S.getLangOpts().ObjCAutoRefCount &&
        DeducedType->isObjCLifetimeType() &&
        !DeducedQs.hasObjCLifetime())
      DeducedQs.setObjCLifetime(Qualifiers::OCL_Strong);

    DeducedType = S.Context.getQualifiedType(DeducedType.getUnqualifiedType(),
                                             DeducedQs);

    if (RecanonicalizeArg)
      DeducedType = S.Context.getCanonicalType(DeducedType);

    DeducedTemplateArgument NewDeduced(DeducedType, DeducedFromArrayBound);
    DeducedTemplateArgument Result = checkDeducedTemplateArguments(S.Context,
                                                                 Deduced[Index],
                                                                   NewDeduced);
    if (Result.isNull()) {
      Info.Param = cast<TemplateTypeParmDecl>(TemplateParams->getParam(Index));
      Info.FirstArg = Deduced[Index];
      Info.SecondArg = NewDeduced;
      return Sema::TDK_Inconsistent;
    }

    Deduced[Index] = Result;
    return Sema::TDK_Success;
  }

  // Set up the template argument deduction information for a failure.
  Info.FirstArg = TemplateArgument(ParamIn);
  Info.SecondArg = TemplateArgument(ArgIn);

  // If the parameter is an already-substituted template parameter
  // pack, do nothing: we don't know which of its arguments to look
  // at, so we have to wait until all of the parameter packs in this
  // expansion have arguments.
  if (isa<SubstTemplateTypeParmPackType>(Param))
    return Sema::TDK_Success;

  // Check the cv-qualifiers on the parameter and argument types.
  CanQualType CanParam = S.Context.getCanonicalType(Param);
  CanQualType CanArg = S.Context.getCanonicalType(Arg);
  if (!(TDF & TDF_IgnoreQualifiers)) {
    if (TDF & TDF_ParamWithReferenceType) {
      if (hasInconsistentOrSupersetQualifiersOf(Param, Arg))
        return Sema::TDK_NonDeducedMismatch;
    } else if (TDF & TDF_ArgWithReferenceType) {
      // C++ [temp.deduct.conv]p4:
      //   If the original A is a reference type, A can be more cv-qualified
      //   than the deduced A
      if (!Arg.getQualifiers().compatiblyIncludes(Param.getQualifiers()))
        return Sema::TDK_NonDeducedMismatch;

      // Strip out all extra qualifiers from the argument to figure out the
      // type we're converting to, prior to the qualification conversion.
      Qualifiers Quals;
      Arg = S.Context.getUnqualifiedArrayType(Arg, Quals);
      Arg = S.Context.getQualifiedType(Arg, Param.getQualifiers());
    } else if (!IsPossiblyOpaquelyQualifiedType(Param)) {
      if (Param.getCVRQualifiers() != Arg.getCVRQualifiers())
        return Sema::TDK_NonDeducedMismatch;
    }

    // If the parameter type is not dependent, there is nothing to deduce.
    if (!Param->isDependentType()) {
      if (!(TDF & TDF_SkipNonDependent)) {
        bool NonDeduced =
            (TDF & TDF_AllowCompatibleFunctionType)
                ? !S.isSameOrCompatibleFunctionType(CanParam, CanArg)
                : Param != Arg;
        if (NonDeduced) {
          return Sema::TDK_NonDeducedMismatch;
        }
      }
      return Sema::TDK_Success;
    }
  } else if (!Param->isDependentType()) {
    CanQualType ParamUnqualType = CanParam.getUnqualifiedType(),
                ArgUnqualType = CanArg.getUnqualifiedType();
    bool Success =
        (TDF & TDF_AllowCompatibleFunctionType)
            ? S.isSameOrCompatibleFunctionType(ParamUnqualType, ArgUnqualType)
            : ParamUnqualType == ArgUnqualType;
    if (Success)
      return Sema::TDK_Success;
  }

  switch (Param->getTypeClass()) {
    // Non-canonical types cannot appear here.
#define NON_CANONICAL_TYPE(Class, Base) \
  case Type::Class: llvm_unreachable("deducing non-canonical type: " #Class);
#define TYPE(Class, Base)
#include "clang/AST/TypeNodes.inc"

    case Type::TemplateTypeParm:
    case Type::SubstTemplateTypeParmPack:
      llvm_unreachable("Type nodes handled above");

    // These types cannot be dependent, so simply check whether the types are
    // the same.
    case Type::Builtin:
    case Type::VariableArray:
    case Type::Vector:
    case Type::FunctionNoProto:
    case Type::Record:
    case Type::Enum:
    case Type::ObjCObject:
    case Type::ObjCInterface:
    case Type::ObjCObjectPointer:
    case Type::ExtInt:
      if (TDF & TDF_SkipNonDependent)
        return Sema::TDK_Success;

      if (TDF & TDF_IgnoreQualifiers) {
        Param = Param.getUnqualifiedType();
        Arg = Arg.getUnqualifiedType();
      }

      return Param == Arg? Sema::TDK_Success : Sema::TDK_NonDeducedMismatch;

    //     _Complex T   [placeholder extension]
    case Type::Complex:
      if (const ComplexType *ComplexArg = Arg->getAs<ComplexType>())
        return DeduceTemplateArgumentsByTypeMatch(S, TemplateParams,
                                    cast<ComplexType>(Param)->getElementType(),
                                    ComplexArg->getElementType(),
                                    Info, Deduced, TDF);

      return Sema::TDK_NonDeducedMismatch;

    //     _Atomic T   [extension]
    case Type::Atomic:
      if (const AtomicType *AtomicArg = Arg->getAs<AtomicType>())
        return DeduceTemplateArgumentsByTypeMatch(S, TemplateParams,
                                       cast<AtomicType>(Param)->getValueType(),
                                       AtomicArg->getValueType(),
                                       Info, Deduced, TDF);

      return Sema::TDK_NonDeducedMismatch;

    //     T *
    case Type::Pointer: {
      QualType PointeeType;
      if (const PointerType *PointerArg = Arg->getAs<PointerType>()) {
        PointeeType = PointerArg->getPointeeType();
      } else if (const ObjCObjectPointerType *PointerArg
                   = Arg->getAs<ObjCObjectPointerType>()) {
        PointeeType = PointerArg->getPointeeType();
      } else {
        return Sema::TDK_NonDeducedMismatch;
      }

      unsigned SubTDF = TDF & (TDF_IgnoreQualifiers | TDF_DerivedClass);
      return DeduceTemplateArgumentsByTypeMatch(S, TemplateParams,
                                     cast<PointerType>(Param)->getPointeeType(),
                                     PointeeType,
                                     Info, Deduced, SubTDF);
    }

    //     T &
    case Type::LValueReference: {
      const LValueReferenceType *ReferenceArg =
          Arg->getAs<LValueReferenceType>();
      if (!ReferenceArg)
        return Sema::TDK_NonDeducedMismatch;

      return DeduceTemplateArgumentsByTypeMatch(S, TemplateParams,
                           cast<LValueReferenceType>(Param)->getPointeeType(),
                           ReferenceArg->getPointeeType(), Info, Deduced, 0);
    }

    //     T && [C++0x]
    case Type::RValueReference: {
      const RValueReferenceType *ReferenceArg =
          Arg->getAs<RValueReferenceType>();
      if (!ReferenceArg)
        return Sema::TDK_NonDeducedMismatch;

      return DeduceTemplateArgumentsByTypeMatch(S, TemplateParams,
                             cast<RValueReferenceType>(Param)->getPointeeType(),
                             ReferenceArg->getPointeeType(),
                             Info, Deduced, 0);
    }

    //     T [] (implied, but not stated explicitly)
    case Type::IncompleteArray: {
      const IncompleteArrayType *IncompleteArrayArg =
        S.Context.getAsIncompleteArrayType(Arg);
      if (!IncompleteArrayArg)
        return Sema::TDK_NonDeducedMismatch;

      unsigned SubTDF = TDF & TDF_IgnoreQualifiers;
      return DeduceTemplateArgumentsByTypeMatch(S, TemplateParams,
                    S.Context.getAsIncompleteArrayType(Param)->getElementType(),
                    IncompleteArrayArg->getElementType(),
                    Info, Deduced, SubTDF);
    }

    //     T [integer-constant]
    case Type::ConstantArray: {
      const ConstantArrayType *ConstantArrayArg =
        S.Context.getAsConstantArrayType(Arg);
      if (!ConstantArrayArg)
        return Sema::TDK_NonDeducedMismatch;

      const ConstantArrayType *ConstantArrayParm =
        S.Context.getAsConstantArrayType(Param);
      if (ConstantArrayArg->getSize() != ConstantArrayParm->getSize())
        return Sema::TDK_NonDeducedMismatch;

      unsigned SubTDF = TDF & TDF_IgnoreQualifiers;
      return DeduceTemplateArgumentsByTypeMatch(S, TemplateParams,
                                           ConstantArrayParm->getElementType(),
                                           ConstantArrayArg->getElementType(),
                                           Info, Deduced, SubTDF);
    }

    //     type [i]
    case Type::DependentSizedArray: {
      const ArrayType *ArrayArg = S.Context.getAsArrayType(Arg);
      if (!ArrayArg)
        return Sema::TDK_NonDeducedMismatch;

      unsigned SubTDF = TDF & TDF_IgnoreQualifiers;

      // Check the element type of the arrays
      const DependentSizedArrayType *DependentArrayParm
        = S.Context.getAsDependentSizedArrayType(Param);
      if (Sema::TemplateDeductionResult Result
            = DeduceTemplateArgumentsByTypeMatch(S, TemplateParams,
                                          DependentArrayParm->getElementType(),
                                          ArrayArg->getElementType(),
                                          Info, Deduced, SubTDF))
        return Result;

      // Determine the array bound is something we can deduce.
      NonTypeTemplateParmDecl *NTTP
        = getDeducedParameterFromExpr(Info, DependentArrayParm->getSizeExpr());
      if (!NTTP)
        return Sema::TDK_Success;

      // We can perform template argument deduction for the given non-type
      // template parameter.
      assert(NTTP->getDepth() == Info.getDeducedDepth() &&
             "saw non-type template parameter with wrong depth");
      if (const ConstantArrayType *ConstantArrayArg
            = dyn_cast<ConstantArrayType>(ArrayArg)) {
        llvm::APSInt Size(ConstantArrayArg->getSize());
        return DeduceNonTypeTemplateArgument(S, TemplateParams, NTTP, Size,
                                             S.Context.getSizeType(),
                                             /*ArrayBound=*/true,
                                             Info, Deduced);
      }
      if (const DependentSizedArrayType *DependentArrayArg
            = dyn_cast<DependentSizedArrayType>(ArrayArg))
        if (DependentArrayArg->getSizeExpr())
          return DeduceNonTypeTemplateArgument(S, TemplateParams, NTTP,
                                               DependentArrayArg->getSizeExpr(),
                                               Info, Deduced);

      // Incomplete type does not match a dependently-sized array type
      return Sema::TDK_NonDeducedMismatch;
    }

    //     type(*)(T)
    //     T(*)()
    //     T(*)(T)
    case Type::FunctionProto: {
      unsigned SubTDF = TDF & TDF_TopLevelParameterTypeList;
      const FunctionProtoType *FunctionProtoArg =
        dyn_cast<FunctionProtoType>(Arg);
      if (!FunctionProtoArg)
        return Sema::TDK_NonDeducedMismatch;

      const FunctionProtoType *FunctionProtoParam =
        cast<FunctionProtoType>(Param);

      if (FunctionProtoParam->getMethodQuals()
            != FunctionProtoArg->getMethodQuals() ||
          FunctionProtoParam->getRefQualifier()
            != FunctionProtoArg->getRefQualifier() ||
          FunctionProtoParam->isVariadic() != FunctionProtoArg->isVariadic())
        return Sema::TDK_NonDeducedMismatch;

      // Check return types.
      if (auto Result = DeduceTemplateArgumentsByTypeMatch(
              S, TemplateParams, FunctionProtoParam->getReturnType(),
              FunctionProtoArg->getReturnType(), Info, Deduced, 0))
        return Result;

      // Check parameter types.
      if (auto Result = DeduceTemplateArguments(
              S, TemplateParams, FunctionProtoParam->param_type_begin(),
              FunctionProtoParam->getNumParams(),
              FunctionProtoArg->param_type_begin(),
              FunctionProtoArg->getNumParams(), Info, Deduced, SubTDF))
        return Result;

      if (TDF & TDF_AllowCompatibleFunctionType)
        return Sema::TDK_Success;

      // FIXME: Per core-2016/10/1019 (no corresponding core issue yet), permit
      // deducing through the noexcept-specifier if it's part of the canonical
      // type. libstdc++ relies on this.
      Expr *NoexceptExpr = FunctionProtoParam->getNoexceptExpr();
      if (NonTypeTemplateParmDecl *NTTP =
          NoexceptExpr ? getDeducedParameterFromExpr(Info, NoexceptExpr)
                       : nullptr) {
        assert(NTTP->getDepth() == Info.getDeducedDepth() &&
               "saw non-type template parameter with wrong depth");

        llvm::APSInt Noexcept(1);
        switch (FunctionProtoArg->canThrow()) {
        case CT_Cannot:
          Noexcept = 1;
          LLVM_FALLTHROUGH;

        case CT_Can:
          // We give E in noexcept(E) the "deduced from array bound" treatment.
          // FIXME: Should we?
          return DeduceNonTypeTemplateArgument(
              S, TemplateParams, NTTP, Noexcept, S.Context.BoolTy,
              /*ArrayBound*/true, Info, Deduced);

        case CT_Dependent:
          if (Expr *ArgNoexceptExpr = FunctionProtoArg->getNoexceptExpr())
            return DeduceNonTypeTemplateArgument(
                S, TemplateParams, NTTP, ArgNoexceptExpr, Info, Deduced);
          // Can't deduce anything from throw(T...).
          break;
        }
      }
      // FIXME: Detect non-deduced exception specification mismatches?
      //
      // Careful about [temp.deduct.call] and [temp.deduct.conv], which allow
      // top-level differences in noexcept-specifications.

      return Sema::TDK_Success;
    }

    case Type::InjectedClassName:
      // Treat a template's injected-class-name as if the template
      // specialization type had been used.
      Param = cast<InjectedClassNameType>(Param)
        ->getInjectedSpecializationType();
      assert(isa<TemplateSpecializationType>(Param) &&
             "injected class name is not a template specialization type");
      LLVM_FALLTHROUGH;

    //     template-name<T> (where template-name refers to a class template)
    //     template-name<i>
    //     TT<T>
    //     TT<i>
    //     TT<>
    case Type::TemplateSpecialization: {
      const TemplateSpecializationType *SpecParam =
          cast<TemplateSpecializationType>(Param);

      // When Arg cannot be a derived class, we can just try to deduce template
      // arguments from the template-id.
      const RecordType *RecordT = Arg->getAs<RecordType>();
      if (!(TDF & TDF_DerivedClass) || !RecordT)
        return DeduceTemplateArguments(S, TemplateParams, SpecParam, Arg, Info,
                                       Deduced);

      SmallVector<DeducedTemplateArgument, 8> DeducedOrig(Deduced.begin(),
                                                          Deduced.end());

      Sema::TemplateDeductionResult Result = DeduceTemplateArguments(
          S, TemplateParams, SpecParam, Arg, Info, Deduced);

      if (Result == Sema::TDK_Success)
        return Result;

      // We cannot inspect base classes as part of deduction when the type
      // is incomplete, so either instantiate any templates necessary to
      // complete the type, or skip over it if it cannot be completed.
      if (!S.isCompleteType(Info.getLocation(), Arg))
        return Result;

      // C++14 [temp.deduct.call] p4b3:
      //   If P is a class and P has the form simple-template-id, then the
      //   transformed A can be a derived class of the deduced A. Likewise if
      //   P is a pointer to a class of the form simple-template-id, the
      //   transformed A can be a pointer to a derived class pointed to by the
      //   deduced A.
      //
      //   These alternatives are considered only if type deduction would
      //   otherwise fail. If they yield more than one possible deduced A, the
      //   type deduction fails.

      // Reset the incorrectly deduced argument from above.
      Deduced = DeducedOrig;

      // Use data recursion to crawl through the list of base classes.
      // Visited contains the set of nodes we have already visited, while
      // ToVisit is our stack of records that we still need to visit.
      llvm::SmallPtrSet<const RecordType *, 8> Visited;
      SmallVector<const RecordType *, 8> ToVisit;
      ToVisit.push_back(RecordT);
      bool Successful = false;
      SmallVector<DeducedTemplateArgument, 8> SuccessfulDeduced;
      while (!ToVisit.empty()) {
        // Retrieve the next class in the inheritance hierarchy.
        const RecordType *NextT = ToVisit.pop_back_val();

        // If we have already seen this type, skip it.
        if (!Visited.insert(NextT).second)
          continue;

        // If this is a base class, try to perform template argument
        // deduction from it.
        if (NextT != RecordT) {
          TemplateDeductionInfo BaseInfo(TemplateDeductionInfo::ForBase, Info);
          Sema::TemplateDeductionResult BaseResult =
              DeduceTemplateArguments(S, TemplateParams, SpecParam,
                                      QualType(NextT, 0), BaseInfo, Deduced);

          // If template argument deduction for this base was successful,
          // note that we had some success. Otherwise, ignore any deductions
          // from this base class.
          if (BaseResult == Sema::TDK_Success) {
            // If we've already seen some success, then deduction fails due to
            // an ambiguity (temp.deduct.call p5).
            if (Successful)
              return Sema::TDK_MiscellaneousDeductionFailure;

            Successful = true;
            std::swap(SuccessfulDeduced, Deduced);

            Info.Param = BaseInfo.Param;
            Info.FirstArg = BaseInfo.FirstArg;
            Info.SecondArg = BaseInfo.SecondArg;
          }

          Deduced = DeducedOrig;
        }

        // Visit base classes
        CXXRecordDecl *Next = cast<CXXRecordDecl>(NextT->getDecl());
        for (const auto &Base : Next->bases()) {
          assert(Base.getType()->isRecordType() &&
                 "Base class that isn't a record?");
          ToVisit.push_back(Base.getType()->getAs<RecordType>());
        }
      }

      if (Successful) {
        std::swap(SuccessfulDeduced, Deduced);
        return Sema::TDK_Success;
      }

      return Result;
    }

    //     T type::*
    //     T T::*
    //     T (type::*)()
    //     type (T::*)()
    //     type (type::*)(T)
    //     type (T::*)(T)
    //     T (type::*)(T)
    //     T (T::*)()
    //     T (T::*)(T)
    case Type::MemberPointer: {
      const MemberPointerType *MemPtrParam = cast<MemberPointerType>(Param);
      const MemberPointerType *MemPtrArg = dyn_cast<MemberPointerType>(Arg);
      if (!MemPtrArg)
        return Sema::TDK_NonDeducedMismatch;

      QualType ParamPointeeType = MemPtrParam->getPointeeType();
      if (ParamPointeeType->isFunctionType())
        S.adjustMemberFunctionCC(ParamPointeeType, /*IsStatic=*/true,
                                 /*IsCtorOrDtor=*/false, Info.getLocation());
      QualType ArgPointeeType = MemPtrArg->getPointeeType();
      if (ArgPointeeType->isFunctionType())
        S.adjustMemberFunctionCC(ArgPointeeType, /*IsStatic=*/true,
                                 /*IsCtorOrDtor=*/false, Info.getLocation());

      if (Sema::TemplateDeductionResult Result
            = DeduceTemplateArgumentsByTypeMatch(S, TemplateParams,
                                                 ParamPointeeType,
                                                 ArgPointeeType,
                                                 Info, Deduced,
                                                 TDF & TDF_IgnoreQualifiers))
        return Result;

      return DeduceTemplateArgumentsByTypeMatch(S, TemplateParams,
                                           QualType(MemPtrParam->getClass(), 0),
                                           QualType(MemPtrArg->getClass(), 0),
                                           Info, Deduced,
                                           TDF & TDF_IgnoreQualifiers);
    }

    //     (clang extension)
    //
    //     type(^)(T)
    //     T(^)()
    //     T(^)(T)
    case Type::BlockPointer: {
      const BlockPointerType *BlockPtrParam = cast<BlockPointerType>(Param);
      const BlockPointerType *BlockPtrArg = dyn_cast<BlockPointerType>(Arg);

      if (!BlockPtrArg)
        return Sema::TDK_NonDeducedMismatch;

      return DeduceTemplateArgumentsByTypeMatch(S, TemplateParams,
                                                BlockPtrParam->getPointeeType(),
                                                BlockPtrArg->getPointeeType(),
                                                Info, Deduced, 0);
    }

    //     (clang extension)
    //
    //     T __attribute__(((ext_vector_type(<integral constant>))))
    case Type::ExtVector: {
      const ExtVectorType *VectorParam = cast<ExtVectorType>(Param);
      if (const ExtVectorType *VectorArg = dyn_cast<ExtVectorType>(Arg)) {
        // Make sure that the vectors have the same number of elements.
        if (VectorParam->getNumElements() != VectorArg->getNumElements())
          return Sema::TDK_NonDeducedMismatch;

        // Perform deduction on the element types.
        return DeduceTemplateArgumentsByTypeMatch(S, TemplateParams,
                                                  VectorParam->getElementType(),
                                                  VectorArg->getElementType(),
                                                  Info, Deduced, TDF);
      }

      if (const DependentSizedExtVectorType *VectorArg
                                = dyn_cast<DependentSizedExtVectorType>(Arg)) {
        // We can't check the number of elements, since the argument has a
        // dependent number of elements. This can only occur during partial
        // ordering.

        // Perform deduction on the element types.
        return DeduceTemplateArgumentsByTypeMatch(S, TemplateParams,
                                                  VectorParam->getElementType(),
                                                  VectorArg->getElementType(),
                                                  Info, Deduced, TDF);
      }

      return Sema::TDK_NonDeducedMismatch;
    }

    case Type::DependentVector: {
      const auto *VectorParam = cast<DependentVectorType>(Param);

      if (const auto *VectorArg = dyn_cast<VectorType>(Arg)) {
        // Perform deduction on the element types.
        if (Sema::TemplateDeductionResult Result =
                DeduceTemplateArgumentsByTypeMatch(
                    S, TemplateParams, VectorParam->getElementType(),
                    VectorArg->getElementType(), Info, Deduced, TDF))
          return Result;

        // Perform deduction on the vector size, if we can.
        NonTypeTemplateParmDecl *NTTP =
            getDeducedParameterFromExpr(Info, VectorParam->getSizeExpr());
        if (!NTTP)
          return Sema::TDK_Success;

        llvm::APSInt ArgSize(S.Context.getTypeSize(S.Context.IntTy), false);
        ArgSize = VectorArg->getNumElements();
        // Note that we use the "array bound" rules here; just like in that
        // case, we don't have any particular type for the vector size, but
        // we can provide one if necessary.
        return DeduceNonTypeTemplateArgument(S, TemplateParams, NTTP, ArgSize,
                                             S.Context.UnsignedIntTy, true,
                                             Info, Deduced);
      }

      if (const auto *VectorArg = dyn_cast<DependentVectorType>(Arg)) {
        // Perform deduction on the element types.
        if (Sema::TemplateDeductionResult Result =
                DeduceTemplateArgumentsByTypeMatch(
                    S, TemplateParams, VectorParam->getElementType(),
                    VectorArg->getElementType(), Info, Deduced, TDF))
          return Result;

        // Perform deduction on the vector size, if we can.
        NonTypeTemplateParmDecl *NTTP = getDeducedParameterFromExpr(
            Info, VectorParam->getSizeExpr());
        if (!NTTP)
          return Sema::TDK_Success;

        return DeduceNonTypeTemplateArgument(
            S, TemplateParams, NTTP, VectorArg->getSizeExpr(), Info, Deduced);
      }

      return Sema::TDK_NonDeducedMismatch;
    }

    //     (clang extension)
    //
    //     T __attribute__(((ext_vector_type(N))))
    case Type::DependentSizedExtVector: {
      const DependentSizedExtVectorType *VectorParam
        = cast<DependentSizedExtVectorType>(Param);

      if (const ExtVectorType *VectorArg = dyn_cast<ExtVectorType>(Arg)) {
        // Perform deduction on the element types.
        if (Sema::TemplateDeductionResult Result
              = DeduceTemplateArgumentsByTypeMatch(S, TemplateParams,
                                                  VectorParam->getElementType(),
                                                   VectorArg->getElementType(),
                                                   Info, Deduced, TDF))
          return Result;

        // Perform deduction on the vector size, if we can.
        NonTypeTemplateParmDecl *NTTP
          = getDeducedParameterFromExpr(Info, VectorParam->getSizeExpr());
        if (!NTTP)
          return Sema::TDK_Success;

        llvm::APSInt ArgSize(S.Context.getTypeSize(S.Context.IntTy), false);
        ArgSize = VectorArg->getNumElements();
        // Note that we use the "array bound" rules here; just like in that
        // case, we don't have any particular type for the vector size, but
        // we can provide one if necessary.
        return DeduceNonTypeTemplateArgument(S, TemplateParams, NTTP, ArgSize,
                                             S.Context.IntTy, true, Info,
                                             Deduced);
      }

      if (const DependentSizedExtVectorType *VectorArg
                                = dyn_cast<DependentSizedExtVectorType>(Arg)) {
        // Perform deduction on the element types.
        if (Sema::TemplateDeductionResult Result
            = DeduceTemplateArgumentsByTypeMatch(S, TemplateParams,
                                                 VectorParam->getElementType(),
                                                 VectorArg->getElementType(),
                                                 Info, Deduced, TDF))
          return Result;

        // Perform deduction on the vector size, if we can.
        NonTypeTemplateParmDecl *NTTP
          = getDeducedParameterFromExpr(Info, VectorParam->getSizeExpr());
        if (!NTTP)
          return Sema::TDK_Success;

        return DeduceNonTypeTemplateArgument(S, TemplateParams, NTTP,
                                             VectorArg->getSizeExpr(),
                                             Info, Deduced);
      }

      return Sema::TDK_NonDeducedMismatch;
    }

    //     (clang extension)
    //
    //     T __attribute__((matrix_type(<integral constant>,
    //                                  <integral constant>)))
    case Type::ConstantMatrix: {
      const ConstantMatrixType *MatrixArg = dyn_cast<ConstantMatrixType>(Arg);
      if (!MatrixArg)
        return Sema::TDK_NonDeducedMismatch;

      const ConstantMatrixType *MatrixParam = cast<ConstantMatrixType>(Param);
      // Check that the dimensions are the same
      if (MatrixParam->getNumRows() != MatrixArg->getNumRows() ||
          MatrixParam->getNumColumns() != MatrixArg->getNumColumns()) {
        return Sema::TDK_NonDeducedMismatch;
      }
      // Perform deduction on element types.
      return DeduceTemplateArgumentsByTypeMatch(
          S, TemplateParams, MatrixParam->getElementType(),
          MatrixArg->getElementType(), Info, Deduced, TDF);
    }

    case Type::DependentSizedMatrix: {
      const MatrixType *MatrixArg = dyn_cast<MatrixType>(Arg);
      if (!MatrixArg)
        return Sema::TDK_NonDeducedMismatch;

      // Check the element type of the matrixes.
      const DependentSizedMatrixType *MatrixParam =
          cast<DependentSizedMatrixType>(Param);
      if (Sema::TemplateDeductionResult Result =
              DeduceTemplateArgumentsByTypeMatch(
                  S, TemplateParams, MatrixParam->getElementType(),
                  MatrixArg->getElementType(), Info, Deduced, TDF))
        return Result;

      // Try to deduce a matrix dimension.
      auto DeduceMatrixArg =
          [&S, &Info, &Deduced, &TemplateParams](
              Expr *ParamExpr, const MatrixType *Arg,
              unsigned (ConstantMatrixType::*GetArgDimension)() const,
              Expr *(DependentSizedMatrixType::*GetArgDimensionExpr)() const) {
            const auto *ArgConstMatrix = dyn_cast<ConstantMatrixType>(Arg);
            const auto *ArgDepMatrix = dyn_cast<DependentSizedMatrixType>(Arg);
            if (!ParamExpr->isValueDependent()) {
<<<<<<< HEAD
              Expr::EvalContext EvalCtx(
                  S.Context, S.GetReflectionCallbackObj());

              llvm::APSInt ParamConst(
                  S.Context.getTypeSize(S.Context.getSizeType()));
              if (!ParamExpr->isIntegerConstantExpr(ParamConst, EvalCtx))
=======
              Optional<llvm::APSInt> ParamConst =
                  ParamExpr->getIntegerConstantExpr(S.Context);
              if (!ParamConst)
>>>>>>> b8943e7c
                return Sema::TDK_NonDeducedMismatch;

              if (ArgConstMatrix) {
                if ((ArgConstMatrix->*GetArgDimension)() == *ParamConst)
                  return Sema::TDK_Success;
                return Sema::TDK_NonDeducedMismatch;
              }

              Expr *ArgExpr = (ArgDepMatrix->*GetArgDimensionExpr)();
<<<<<<< HEAD
              llvm::APSInt ArgConst(
                  S.Context.getTypeSize(S.Context.getSizeType()));
              if (!ArgExpr->isValueDependent() &&
                  ArgExpr->isIntegerConstantExpr(ArgConst, EvalCtx) &&
                  ArgConst == ParamConst)
                return Sema::TDK_Success;
=======
              if (!ArgExpr->isValueDependent())
                if (Optional<llvm::APSInt> ArgConst =
                        ArgExpr->getIntegerConstantExpr(S.Context))
                  if (*ArgConst == *ParamConst)
                    return Sema::TDK_Success;
>>>>>>> b8943e7c
              return Sema::TDK_NonDeducedMismatch;
            }

            NonTypeTemplateParmDecl *NTTP =
                getDeducedParameterFromExpr(Info, ParamExpr);
            if (!NTTP)
              return Sema::TDK_Success;

            if (ArgConstMatrix) {
              llvm::APSInt ArgConst(
                  S.Context.getTypeSize(S.Context.getSizeType()));
              ArgConst = (ArgConstMatrix->*GetArgDimension)();
              return DeduceNonTypeTemplateArgument(
                  S, TemplateParams, NTTP, ArgConst, S.Context.getSizeType(),
                  /*ArrayBound=*/true, Info, Deduced);
            }

            return DeduceNonTypeTemplateArgument(
                S, TemplateParams, NTTP, (ArgDepMatrix->*GetArgDimensionExpr)(),
                Info, Deduced);
          };

      auto Result = DeduceMatrixArg(MatrixParam->getRowExpr(), MatrixArg,
                                    &ConstantMatrixType::getNumRows,
                                    &DependentSizedMatrixType::getRowExpr);
      if (Result)
        return Result;

      return DeduceMatrixArg(MatrixParam->getColumnExpr(), MatrixArg,
                             &ConstantMatrixType::getNumColumns,
                             &DependentSizedMatrixType::getColumnExpr);
    }

    //     (clang extension)
    //
    //     T __attribute__(((address_space(N))))
    case Type::DependentAddressSpace: {
      const DependentAddressSpaceType *AddressSpaceParam =
          cast<DependentAddressSpaceType>(Param);

      if (const DependentAddressSpaceType *AddressSpaceArg =
              dyn_cast<DependentAddressSpaceType>(Arg)) {
        // Perform deduction on the pointer type.
        if (Sema::TemplateDeductionResult Result =
                DeduceTemplateArgumentsByTypeMatch(
                    S, TemplateParams, AddressSpaceParam->getPointeeType(),
                    AddressSpaceArg->getPointeeType(), Info, Deduced, TDF))
          return Result;

        // Perform deduction on the address space, if we can.
        NonTypeTemplateParmDecl *NTTP = getDeducedParameterFromExpr(
            Info, AddressSpaceParam->getAddrSpaceExpr());
        if (!NTTP)
          return Sema::TDK_Success;

        return DeduceNonTypeTemplateArgument(
            S, TemplateParams, NTTP, AddressSpaceArg->getAddrSpaceExpr(), Info,
            Deduced);
      }

      if (isTargetAddressSpace(Arg.getAddressSpace())) {
        llvm::APSInt ArgAddressSpace(S.Context.getTypeSize(S.Context.IntTy),
                                     false);
        ArgAddressSpace = toTargetAddressSpace(Arg.getAddressSpace());

        // Perform deduction on the pointer types.
        if (Sema::TemplateDeductionResult Result =
                DeduceTemplateArgumentsByTypeMatch(
                    S, TemplateParams, AddressSpaceParam->getPointeeType(),
                    S.Context.removeAddrSpaceQualType(Arg), Info, Deduced, TDF))
          return Result;

        // Perform deduction on the address space, if we can.
        NonTypeTemplateParmDecl *NTTP = getDeducedParameterFromExpr(
            Info, AddressSpaceParam->getAddrSpaceExpr());
        if (!NTTP)
          return Sema::TDK_Success;

        return DeduceNonTypeTemplateArgument(S, TemplateParams, NTTP,
                                             ArgAddressSpace, S.Context.IntTy,
                                             true, Info, Deduced);
      }

      return Sema::TDK_NonDeducedMismatch;
    }
    case Type::DependentExtInt: {
      const auto *IntParam = cast<DependentExtIntType>(Param);

      if (const auto *IntArg = dyn_cast<ExtIntType>(Arg)){
        if (IntParam->isUnsigned() != IntArg->isUnsigned())
          return Sema::TDK_NonDeducedMismatch;

        NonTypeTemplateParmDecl *NTTP =
            getDeducedParameterFromExpr(Info, IntParam->getNumBitsExpr());
        if (!NTTP)
          return Sema::TDK_Success;

        llvm::APSInt ArgSize(S.Context.getTypeSize(S.Context.IntTy), false);
        ArgSize = IntArg->getNumBits();

        return DeduceNonTypeTemplateArgument(S, TemplateParams, NTTP, ArgSize,
                                             S.Context.IntTy, true, Info,
                                             Deduced);
      }

      if (const auto *IntArg = dyn_cast<DependentExtIntType>(Arg)) {
        if (IntParam->isUnsigned() != IntArg->isUnsigned())
          return Sema::TDK_NonDeducedMismatch;
        return Sema::TDK_Success;
      }
      return Sema::TDK_NonDeducedMismatch;
    }

    case Type::TypeOfExpr:
    case Type::TypeOf:
    case Type::DependentName:
    case Type::UnresolvedUsing:
    case Type::Decltype:
    case Type::Reflected:
    case Type::UnaryTransform:
    case Type::Auto:
    case Type::DeducedTemplateSpecialization:
    case Type::DependentTemplateSpecialization:
    case Type::PackExpansion:
    case Type::CXXDependentVariadicReifier:
    case Type::Pipe:
      // No template argument deduction for these types
      return Sema::TDK_Success;
  }

  llvm_unreachable("Invalid Type Class!");
}

static Sema::TemplateDeductionResult
DeduceTemplateArguments(Sema &S,
                        TemplateParameterList *TemplateParams,
                        const TemplateArgument &Param,
                        TemplateArgument Arg,
                        TemplateDeductionInfo &Info,
                        SmallVectorImpl<DeducedTemplateArgument> &Deduced) {
  // If the template argument is a pack expansion, perform template argument
  // deduction against the pattern of that expansion. This only occurs during
  // partial ordering.
  if (Arg.isPackExpansion())
    Arg = Arg.getPackExpansionPattern();

  switch (Param.getKind()) {
  case TemplateArgument::Null:
    llvm_unreachable("Null template argument in parameter list");

  case TemplateArgument::Type:
    if (Arg.getKind() == TemplateArgument::Type)
      return DeduceTemplateArgumentsByTypeMatch(S, TemplateParams,
                                                Param.getAsType(),
                                                Arg.getAsType(),
                                                Info, Deduced, 0);
    Info.FirstArg = Param;
    Info.SecondArg = Arg;
    return Sema::TDK_NonDeducedMismatch;

  case TemplateArgument::Template:
    if (Arg.getKind() == TemplateArgument::Template)
      return DeduceTemplateArguments(S, TemplateParams,
                                     Param.getAsTemplate(),
                                     Arg.getAsTemplate(), Info, Deduced);
    Info.FirstArg = Param;
    Info.SecondArg = Arg;
    return Sema::TDK_NonDeducedMismatch;

  case TemplateArgument::TemplateExpansion:
    llvm_unreachable("caller should handle pack expansions");

  case TemplateArgument::Declaration:
    if (Arg.getKind() == TemplateArgument::Declaration &&
        isSameDeclaration(Param.getAsDecl(), Arg.getAsDecl()))
      return Sema::TDK_Success;

    Info.FirstArg = Param;
    Info.SecondArg = Arg;
    return Sema::TDK_NonDeducedMismatch;

  case TemplateArgument::NullPtr:
    if (Arg.getKind() == TemplateArgument::NullPtr &&
        S.Context.hasSameType(Param.getNullPtrType(), Arg.getNullPtrType()))
      return Sema::TDK_Success;

    Info.FirstArg = Param;
    Info.SecondArg = Arg;
    return Sema::TDK_NonDeducedMismatch;

  case TemplateArgument::Integral:
    if (Arg.getKind() == TemplateArgument::Integral) {
      if (hasSameExtendedValue(Param.getAsIntegral(), Arg.getAsIntegral()))
        return Sema::TDK_Success;

      Info.FirstArg = Param;
      Info.SecondArg = Arg;
      return Sema::TDK_NonDeducedMismatch;
    }

    if (Arg.getKind() == TemplateArgument::Expression) {
      Info.FirstArg = Param;
      Info.SecondArg = Arg;
      return Sema::TDK_NonDeducedMismatch;
    }

    Info.FirstArg = Param;
    Info.SecondArg = Arg;
    return Sema::TDK_NonDeducedMismatch;

  case TemplateArgument::Expression:
    if (NonTypeTemplateParmDecl *NTTP
          = getDeducedParameterFromExpr(Info, Param.getAsExpr())) {
      if (Arg.getKind() == TemplateArgument::Integral)
        return DeduceNonTypeTemplateArgument(S, TemplateParams, NTTP,
                                             Arg.getAsIntegral(),
                                             Arg.getIntegralType(),
                                             /*ArrayBound=*/false,
                                             Info, Deduced);
      if (Arg.getKind() == TemplateArgument::NullPtr)
        return DeduceNullPtrTemplateArgument(S, TemplateParams, NTTP,
                                             Arg.getNullPtrType(),
                                             Info, Deduced);
      if (Arg.getKind() == TemplateArgument::Expression)
        return DeduceNonTypeTemplateArgument(S, TemplateParams, NTTP,
                                             Arg.getAsExpr(), Info, Deduced);
      if (Arg.getKind() == TemplateArgument::Declaration)
        return DeduceNonTypeTemplateArgument(S, TemplateParams, NTTP,
                                             Arg.getAsDecl(),
                                             Arg.getParamTypeForDecl(),
                                             Info, Deduced);

      Info.FirstArg = Param;
      Info.SecondArg = Arg;
      return Sema::TDK_NonDeducedMismatch;
    }

    // Can't deduce anything, but that's okay.
    return Sema::TDK_Success;

  case TemplateArgument::Pack:
    llvm_unreachable("Argument packs should be expanded by the caller!");

  case TemplateArgument::Reflected:
    llvm_unreachable("You cannot deduce a reflected template argument");

  }

  llvm_unreachable("Invalid TemplateArgument Kind!");
}

/// Determine whether there is a template argument to be used for
/// deduction.
///
/// This routine "expands" argument packs in-place, overriding its input
/// parameters so that \c Args[ArgIdx] will be the available template argument.
///
/// \returns true if there is another template argument (which will be at
/// \c Args[ArgIdx]), false otherwise.
static bool hasTemplateArgumentForDeduction(ArrayRef<TemplateArgument> &Args,
                                            unsigned &ArgIdx) {
  if (ArgIdx == Args.size())
    return false;

  const TemplateArgument &Arg = Args[ArgIdx];
  if (Arg.getKind() != TemplateArgument::Pack)
    return true;

  assert(ArgIdx == Args.size() - 1 && "Pack not at the end of argument list?");
  Args = Arg.pack_elements();
  ArgIdx = 0;
  return ArgIdx < Args.size();
}

/// Determine whether the given set of template arguments has a pack
/// expansion that is not the last template argument.
static bool hasPackExpansionBeforeEnd(ArrayRef<TemplateArgument> Args) {
  bool FoundPackExpansion = false;
  for (const auto &A : Args) {
    if (FoundPackExpansion)
      return true;

    if (A.getKind() == TemplateArgument::Pack)
      return hasPackExpansionBeforeEnd(A.pack_elements());

    // FIXME: If this is a fixed-arity pack expansion from an outer level of
    // templates, it should not be treated as a pack expansion.
    if (A.isPackExpansion())
      FoundPackExpansion = true;
  }

  return false;
}

static Sema::TemplateDeductionResult
DeduceTemplateArguments(Sema &S, TemplateParameterList *TemplateParams,
                        ArrayRef<TemplateArgument> Params,
                        ArrayRef<TemplateArgument> Args,
                        TemplateDeductionInfo &Info,
                        SmallVectorImpl<DeducedTemplateArgument> &Deduced,
                        bool NumberOfArgumentsMustMatch) {
  // C++0x [temp.deduct.type]p9:
  //   If the template argument list of P contains a pack expansion that is not
  //   the last template argument, the entire template argument list is a
  //   non-deduced context.
  if (hasPackExpansionBeforeEnd(Params))
    return Sema::TDK_Success;

  // C++0x [temp.deduct.type]p9:
  //   If P has a form that contains <T> or <i>, then each argument Pi of the
  //   respective template argument list P is compared with the corresponding
  //   argument Ai of the corresponding template argument list of A.
  unsigned ArgIdx = 0, ParamIdx = 0;
  for (; hasTemplateArgumentForDeduction(Params, ParamIdx); ++ParamIdx) {
    if (!Params[ParamIdx].isPackExpansion()) {
      // The simple case: deduce template arguments by matching Pi and Ai.

      // Check whether we have enough arguments.
      if (!hasTemplateArgumentForDeduction(Args, ArgIdx))
        return NumberOfArgumentsMustMatch
                   ? Sema::TDK_MiscellaneousDeductionFailure
                   : Sema::TDK_Success;

      // C++1z [temp.deduct.type]p9:
      //   During partial ordering, if Ai was originally a pack expansion [and]
      //   Pi is not a pack expansion, template argument deduction fails.
      if (Args[ArgIdx].isPackExpansion())
        return Sema::TDK_MiscellaneousDeductionFailure;

      // Perform deduction for this Pi/Ai pair.
      if (Sema::TemplateDeductionResult Result
            = DeduceTemplateArguments(S, TemplateParams,
                                      Params[ParamIdx], Args[ArgIdx],
                                      Info, Deduced))
        return Result;

      // Move to the next argument.
      ++ArgIdx;
      continue;
    }

    // The parameter is a pack expansion.

    // C++0x [temp.deduct.type]p9:
    //   If Pi is a pack expansion, then the pattern of Pi is compared with
    //   each remaining argument in the template argument list of A. Each
    //   comparison deduces template arguments for subsequent positions in the
    //   template parameter packs expanded by Pi.
    TemplateArgument Pattern = Params[ParamIdx].getPackExpansionPattern();

    // Prepare to deduce the packs within the pattern.
    PackDeductionScope PackScope(S, TemplateParams, Deduced, Info, Pattern);

    // Keep track of the deduced template arguments for each parameter pack
    // expanded by this pack expansion (the outer index) and for each
    // template argument (the inner SmallVectors).
    for (; hasTemplateArgumentForDeduction(Args, ArgIdx) &&
           PackScope.hasNextElement();
         ++ArgIdx) {
      // Deduce template arguments from the pattern.
      if (Sema::TemplateDeductionResult Result
            = DeduceTemplateArguments(S, TemplateParams, Pattern, Args[ArgIdx],
                                      Info, Deduced))
        return Result;

      PackScope.nextPackElement();
    }

    // Build argument packs for each of the parameter packs expanded by this
    // pack expansion.
    if (auto Result = PackScope.finish())
      return Result;
  }

  return Sema::TDK_Success;
}

static Sema::TemplateDeductionResult
DeduceTemplateArguments(Sema &S,
                        TemplateParameterList *TemplateParams,
                        const TemplateArgumentList &ParamList,
                        const TemplateArgumentList &ArgList,
                        TemplateDeductionInfo &Info,
                        SmallVectorImpl<DeducedTemplateArgument> &Deduced) {
  return DeduceTemplateArguments(S, TemplateParams, ParamList.asArray(),
                                 ArgList.asArray(), Info, Deduced,
                                 /*NumberOfArgumentsMustMatch*/false);
}

/// Determine whether two template arguments are the same.
static bool isSameTemplateArg(ASTContext &Context,
                              TemplateArgument X,
                              const TemplateArgument &Y,
                              bool PackExpansionMatchesPack = false) {
  // If we're checking deduced arguments (X) against original arguments (Y),
  // we will have flattened packs to non-expansions in X.
  if (PackExpansionMatchesPack && X.isPackExpansion() && !Y.isPackExpansion())
    X = X.getPackExpansionPattern();

  if (X.getKind() != Y.getKind())
    return false;

  switch (X.getKind()) {
    case TemplateArgument::Null:
      llvm_unreachable("Comparing NULL template argument");

    case TemplateArgument::Type:
      return Context.getCanonicalType(X.getAsType()) ==
             Context.getCanonicalType(Y.getAsType());

    case TemplateArgument::Declaration:
      return isSameDeclaration(X.getAsDecl(), Y.getAsDecl());

    case TemplateArgument::NullPtr:
      return Context.hasSameType(X.getNullPtrType(), Y.getNullPtrType());

    case TemplateArgument::Template:
    case TemplateArgument::TemplateExpansion:
      return Context.getCanonicalTemplateName(
                    X.getAsTemplateOrTemplatePattern()).getAsVoidPointer() ==
             Context.getCanonicalTemplateName(
                    Y.getAsTemplateOrTemplatePattern()).getAsVoidPointer();

    case TemplateArgument::Integral:
      return hasSameExtendedValue(X.getAsIntegral(), Y.getAsIntegral());

    case TemplateArgument::Reflected:
    case TemplateArgument::Expression: {
      llvm::FoldingSetNodeID XID, YID;
      X.getAsExpr()->Profile(XID, Context, true);
      Y.getAsExpr()->Profile(YID, Context, true);
      return XID == YID;
    }

    case TemplateArgument::Pack:
      if (X.pack_size() != Y.pack_size())
        return false;

      for (TemplateArgument::pack_iterator XP = X.pack_begin(),
                                        XPEnd = X.pack_end(),
                                           YP = Y.pack_begin();
           XP != XPEnd; ++XP, ++YP)
        if (!isSameTemplateArg(Context, *XP, *YP, PackExpansionMatchesPack))
          return false;

      return true;
  }

  llvm_unreachable("Invalid TemplateArgument Kind!");
}

/// Allocate a TemplateArgumentLoc where all locations have
/// been initialized to the given location.
///
/// \param Arg The template argument we are producing template argument
/// location information for.
///
/// \param NTTPType For a declaration template argument, the type of
/// the non-type template parameter that corresponds to this template
/// argument. Can be null if no type sugar is available to add to the
/// type from the template argument.
///
/// \param Loc The source location to use for the resulting template
/// argument.
TemplateArgumentLoc
Sema::getTrivialTemplateArgumentLoc(const TemplateArgument &Arg,
                                    QualType NTTPType, SourceLocation Loc) {
  switch (Arg.getKind()) {
  case TemplateArgument::Null:
    llvm_unreachable("Can't get a NULL template argument here");

  case TemplateArgument::Type:
    return TemplateArgumentLoc(
        Arg, Context.getTrivialTypeSourceInfo(Arg.getAsType(), Loc));

  case TemplateArgument::Declaration: {
    if (NTTPType.isNull())
      NTTPType = Arg.getParamTypeForDecl();
    Expr *E = BuildExpressionFromDeclTemplateArgument(Arg, NTTPType, Loc)
                  .getAs<Expr>();
    return TemplateArgumentLoc(
        TemplateArgument(E, TemplateArgument::Expression), E);
  }

  case TemplateArgument::NullPtr: {
    if (NTTPType.isNull())
      NTTPType = Arg.getNullPtrType();
    Expr *E = BuildExpressionFromDeclTemplateArgument(Arg, NTTPType, Loc)
                  .getAs<Expr>();
    return TemplateArgumentLoc(TemplateArgument(NTTPType, /*isNullPtr*/true),
                               E);
  }

  case TemplateArgument::Integral: {
    Expr *E =
        BuildExpressionFromIntegralTemplateArgument(Arg, Loc).getAs<Expr>();
    return TemplateArgumentLoc(
        TemplateArgument(E, TemplateArgument::Expression), E);
  }

  case TemplateArgument::Template:
  case TemplateArgument::TemplateExpansion: {
    NestedNameSpecifierLocBuilder Builder;
    TemplateName Template = Arg.getAsTemplateOrTemplatePattern();
    if (DependentTemplateName *DTN = Template.getAsDependentTemplateName())
      Builder.MakeTrivial(Context, DTN->getQualifier(), Loc);
    else if (QualifiedTemplateName *QTN =
                 Template.getAsQualifiedTemplateName())
      Builder.MakeTrivial(Context, QTN->getQualifier(), Loc);

    if (Arg.getKind() == TemplateArgument::Template)
      return TemplateArgumentLoc(Arg, Builder.getWithLocInContext(Context),
                                 Loc);

    return TemplateArgumentLoc(Arg, Builder.getWithLocInContext(Context),
                               Loc, Loc);
  }

  case TemplateArgument::Reflected:
  case TemplateArgument::Expression:
    return TemplateArgumentLoc(Arg, Arg.getAsExpr());

  case TemplateArgument::Pack:
    return TemplateArgumentLoc(Arg, TemplateArgumentLocInfo());
  }

  llvm_unreachable("Invalid TemplateArgument Kind!");
}

TemplateArgumentLoc
Sema::getIdentityTemplateArgumentLoc(NamedDecl *TemplateParm,
                                     SourceLocation Location) {
  return getTrivialTemplateArgumentLoc(
      Context.getInjectedTemplateArg(TemplateParm), QualType(), Location);
}

/// Convert the given deduced template argument and add it to the set of
/// fully-converted template arguments.
static bool
ConvertDeducedTemplateArgument(Sema &S, NamedDecl *Param,
                               DeducedTemplateArgument Arg,
                               NamedDecl *Template,
                               TemplateDeductionInfo &Info,
                               bool IsDeduced,
                               SmallVectorImpl<TemplateArgument> &Output) {
  auto ConvertArg = [&](DeducedTemplateArgument Arg,
                        unsigned ArgumentPackIndex) {
    // Convert the deduced template argument into a template
    // argument that we can check, almost as if the user had written
    // the template argument explicitly.
    TemplateArgumentLoc ArgLoc =
        S.getTrivialTemplateArgumentLoc(Arg, QualType(), Info.getLocation());

    // Check the template argument, converting it as necessary.
    return S.CheckTemplateArgument(
        Param, ArgLoc, Template, Template->getLocation(),
        Template->getSourceRange().getEnd(), ArgumentPackIndex, Output,
        IsDeduced
            ? (Arg.wasDeducedFromArrayBound() ? Sema::CTAK_DeducedFromArrayBound
                                              : Sema::CTAK_Deduced)
            : Sema::CTAK_Specified);
  };

  if (Arg.getKind() == TemplateArgument::Pack) {
    // This is a template argument pack, so check each of its arguments against
    // the template parameter.
    SmallVector<TemplateArgument, 2> PackedArgsBuilder;
    for (const auto &P : Arg.pack_elements()) {
      // When converting the deduced template argument, append it to the
      // general output list. We need to do this so that the template argument
      // checking logic has all of the prior template arguments available.
      DeducedTemplateArgument InnerArg(P);
      InnerArg.setDeducedFromArrayBound(Arg.wasDeducedFromArrayBound());
      assert(InnerArg.getKind() != TemplateArgument::Pack &&
             "deduced nested pack");
      if (P.isNull()) {
        // We deduced arguments for some elements of this pack, but not for
        // all of them. This happens if we get a conditionally-non-deduced
        // context in a pack expansion (such as an overload set in one of the
        // arguments).
        S.Diag(Param->getLocation(),
               diag::err_template_arg_deduced_incomplete_pack)
          << Arg << Param;
        return true;
      }
      if (ConvertArg(InnerArg, PackedArgsBuilder.size()))
        return true;

      // Move the converted template argument into our argument pack.
      PackedArgsBuilder.push_back(Output.pop_back_val());
    }

    // If the pack is empty, we still need to substitute into the parameter
    // itself, in case that substitution fails.
    if (PackedArgsBuilder.empty()) {
      LocalInstantiationScope Scope(S);
      TemplateArgumentList TemplateArgs(TemplateArgumentList::OnStack, Output);
      MultiLevelTemplateArgumentList Args(TemplateArgs);

      if (auto *NTTP = dyn_cast<NonTypeTemplateParmDecl>(Param)) {
        Sema::InstantiatingTemplate Inst(S, Template->getLocation(), Template,
                                         NTTP, Output,
                                         Template->getSourceRange());
        if (Inst.isInvalid() ||
            S.SubstType(NTTP->getType(), Args, NTTP->getLocation(),
                        NTTP->getDeclName()).isNull())
          return true;
      } else if (auto *TTP = dyn_cast<TemplateTemplateParmDecl>(Param)) {
        Sema::InstantiatingTemplate Inst(S, Template->getLocation(), Template,
                                         TTP, Output,
                                         Template->getSourceRange());
        if (Inst.isInvalid() || !S.SubstDecl(TTP, S.CurContext, Args))
          return true;
      }
      // For type parameters, no substitution is ever required.
    }

    // Create the resulting argument pack.
    Output.push_back(
        TemplateArgument::CreatePackCopy(S.Context, PackedArgsBuilder));
    return false;
  }

  return ConvertArg(Arg, 0);
}

// FIXME: This should not be a template, but
// ClassTemplatePartialSpecializationDecl sadly does not derive from
// TemplateDecl.
template<typename TemplateDeclT>
static Sema::TemplateDeductionResult ConvertDeducedTemplateArguments(
    Sema &S, TemplateDeclT *Template, bool IsDeduced,
    SmallVectorImpl<DeducedTemplateArgument> &Deduced,
    TemplateDeductionInfo &Info, SmallVectorImpl<TemplateArgument> &Builder,
    LocalInstantiationScope *CurrentInstantiationScope = nullptr,
    unsigned NumAlreadyConverted = 0, bool PartialOverloading = false) {
  TemplateParameterList *TemplateParams = Template->getTemplateParameters();

  for (unsigned I = 0, N = TemplateParams->size(); I != N; ++I) {
    NamedDecl *Param = TemplateParams->getParam(I);

    // C++0x [temp.arg.explicit]p3:
    //    A trailing template parameter pack (14.5.3) not otherwise deduced will
    //    be deduced to an empty sequence of template arguments.
    // FIXME: Where did the word "trailing" come from?
    if (Deduced[I].isNull() && Param->isTemplateParameterPack()) {
      if (auto Result =
              PackDeductionScope(S, TemplateParams, Deduced, Info, I).finish())
        return Result;
    }

    if (!Deduced[I].isNull()) {
      if (I < NumAlreadyConverted) {
        // We may have had explicitly-specified template arguments for a
        // template parameter pack (that may or may not have been extended
        // via additional deduced arguments).
        if (Param->isParameterPack() && CurrentInstantiationScope &&
            CurrentInstantiationScope->getPartiallySubstitutedPack() == Param) {
          // Forget the partially-substituted pack; its substitution is now
          // complete.
          CurrentInstantiationScope->ResetPartiallySubstitutedPack();
          // We still need to check the argument in case it was extended by
          // deduction.
        } else {
          // We have already fully type-checked and converted this
          // argument, because it was explicitly-specified. Just record the
          // presence of this argument.
          Builder.push_back(Deduced[I]);
          continue;
        }
      }

      // We may have deduced this argument, so it still needs to be
      // checked and converted.
      if (ConvertDeducedTemplateArgument(S, Param, Deduced[I], Template, Info,
                                         IsDeduced, Builder)) {
        Info.Param = makeTemplateParameter(Param);
        // FIXME: These template arguments are temporary. Free them!
        Info.reset(TemplateArgumentList::CreateCopy(S.Context, Builder));
        return Sema::TDK_SubstitutionFailure;
      }

      continue;
    }

    // Substitute into the default template argument, if available.
    bool HasDefaultArg = false;
    TemplateDecl *TD = dyn_cast<TemplateDecl>(Template);
    if (!TD) {
      assert(isa<ClassTemplatePartialSpecializationDecl>(Template) ||
             isa<VarTemplatePartialSpecializationDecl>(Template));
      return Sema::TDK_Incomplete;
    }

    TemplateArgumentLoc DefArg = S.SubstDefaultTemplateArgumentIfAvailable(
        TD, TD->getLocation(), TD->getSourceRange().getEnd(), Param, Builder,
        HasDefaultArg);

    // If there was no default argument, deduction is incomplete.
    if (DefArg.getArgument().isNull()) {
      Info.Param = makeTemplateParameter(
          const_cast<NamedDecl *>(TemplateParams->getParam(I)));
      Info.reset(TemplateArgumentList::CreateCopy(S.Context, Builder));
      if (PartialOverloading) break;

      return HasDefaultArg ? Sema::TDK_SubstitutionFailure
                           : Sema::TDK_Incomplete;
    }

    // Check whether we can actually use the default argument.
    if (S.CheckTemplateArgument(Param, DefArg, TD, TD->getLocation(),
                                TD->getSourceRange().getEnd(), 0, Builder,
                                Sema::CTAK_Specified)) {
      Info.Param = makeTemplateParameter(
                         const_cast<NamedDecl *>(TemplateParams->getParam(I)));
      // FIXME: These template arguments are temporary. Free them!
      Info.reset(TemplateArgumentList::CreateCopy(S.Context, Builder));
      return Sema::TDK_SubstitutionFailure;
    }

    // If we get here, we successfully used the default template argument.
  }

  return Sema::TDK_Success;
}

static DeclContext *getAsDeclContextOrEnclosing(Decl *D) {
  if (auto *DC = dyn_cast<DeclContext>(D))
    return DC;
  return D->getDeclContext();
}

template<typename T> struct IsPartialSpecialization {
  static constexpr bool value = false;
};
template<>
struct IsPartialSpecialization<ClassTemplatePartialSpecializationDecl> {
  static constexpr bool value = true;
};
template<>
struct IsPartialSpecialization<VarTemplatePartialSpecializationDecl> {
  static constexpr bool value = true;
};

template<typename TemplateDeclT>
static Sema::TemplateDeductionResult
CheckDeducedArgumentConstraints(Sema& S, TemplateDeclT *Template,
                                ArrayRef<TemplateArgument> DeducedArgs,
                                TemplateDeductionInfo& Info) {
  llvm::SmallVector<const Expr *, 3> AssociatedConstraints;
  Template->getAssociatedConstraints(AssociatedConstraints);
  if (S.CheckConstraintSatisfaction(Template, AssociatedConstraints,
                                    DeducedArgs, Info.getLocation(),
                                    Info.AssociatedConstraintsSatisfaction) ||
      !Info.AssociatedConstraintsSatisfaction.IsSatisfied) {
    Info.reset(TemplateArgumentList::CreateCopy(S.Context, DeducedArgs));
    return Sema::TDK_ConstraintsNotSatisfied;
  }
  return Sema::TDK_Success;
}

/// Complete template argument deduction for a partial specialization.
template <typename T>
static std::enable_if_t<IsPartialSpecialization<T>::value,
                        Sema::TemplateDeductionResult>
FinishTemplateArgumentDeduction(
    Sema &S, T *Partial, bool IsPartialOrdering,
    const TemplateArgumentList &TemplateArgs,
    SmallVectorImpl<DeducedTemplateArgument> &Deduced,
    TemplateDeductionInfo &Info) {
  // Unevaluated SFINAE context.
  EnterExpressionEvaluationContext Unevaluated(
      S, Sema::ExpressionEvaluationContext::Unevaluated);
  Sema::SFINAETrap Trap(S);

  Sema::ContextRAII SavedContext(S, getAsDeclContextOrEnclosing(Partial));

  // C++ [temp.deduct.type]p2:
  //   [...] or if any template argument remains neither deduced nor
  //   explicitly specified, template argument deduction fails.
  SmallVector<TemplateArgument, 4> Builder;
  if (auto Result = ConvertDeducedTemplateArguments(
          S, Partial, IsPartialOrdering, Deduced, Info, Builder))
    return Result;

  // Form the template argument list from the deduced template arguments.
  TemplateArgumentList *DeducedArgumentList
    = TemplateArgumentList::CreateCopy(S.Context, Builder);

  Info.reset(DeducedArgumentList);

  // Substitute the deduced template arguments into the template
  // arguments of the class template partial specialization, and
  // verify that the instantiated template arguments are both valid
  // and are equivalent to the template arguments originally provided
  // to the class template.
  LocalInstantiationScope InstScope(S);
  auto *Template = Partial->getSpecializedTemplate();
  const ASTTemplateArgumentListInfo *PartialTemplArgInfo =
      Partial->getTemplateArgsAsWritten();
  const TemplateArgumentLoc *PartialTemplateArgs =
      PartialTemplArgInfo->getTemplateArgs();

  TemplateArgumentListInfo InstArgs(PartialTemplArgInfo->LAngleLoc,
                                    PartialTemplArgInfo->RAngleLoc);

  if (S.Subst(PartialTemplateArgs, PartialTemplArgInfo->NumTemplateArgs,
              InstArgs, MultiLevelTemplateArgumentList(*DeducedArgumentList))) {
    unsigned ArgIdx = InstArgs.size(), ParamIdx = ArgIdx;
    if (ParamIdx >= Partial->getTemplateParameters()->size())
      ParamIdx = Partial->getTemplateParameters()->size() - 1;

    Decl *Param = const_cast<NamedDecl *>(
        Partial->getTemplateParameters()->getParam(ParamIdx));
    Info.Param = makeTemplateParameter(Param);
    Info.FirstArg = PartialTemplateArgs[ArgIdx].getArgument();
    return Sema::TDK_SubstitutionFailure;
  }

  bool ConstraintsNotSatisfied;
  SmallVector<TemplateArgument, 4> ConvertedInstArgs;
  if (S.CheckTemplateArgumentList(Template, Partial->getLocation(), InstArgs,
                                  false, ConvertedInstArgs,
                                  /*UpdateArgsWithConversions=*/true,
                                  &ConstraintsNotSatisfied))
    return ConstraintsNotSatisfied ? Sema::TDK_ConstraintsNotSatisfied :
                                     Sema::TDK_SubstitutionFailure;

  TemplateParameterList *TemplateParams = Template->getTemplateParameters();
  for (unsigned I = 0, E = TemplateParams->size(); I != E; ++I) {
    TemplateArgument InstArg = ConvertedInstArgs.data()[I];
    if (!isSameTemplateArg(S.Context, TemplateArgs[I], InstArg)) {
      Info.Param = makeTemplateParameter(TemplateParams->getParam(I));
      Info.FirstArg = TemplateArgs[I];
      Info.SecondArg = InstArg;
      return Sema::TDK_NonDeducedMismatch;
    }
  }

  if (Trap.hasErrorOccurred())
    return Sema::TDK_SubstitutionFailure;

  if (auto Result = CheckDeducedArgumentConstraints(S, Partial, Builder, Info))
    return Result;

  return Sema::TDK_Success;
}

/// Complete template argument deduction for a class or variable template,
/// when partial ordering against a partial specialization.
// FIXME: Factor out duplication with partial specialization version above.
static Sema::TemplateDeductionResult FinishTemplateArgumentDeduction(
    Sema &S, TemplateDecl *Template, bool PartialOrdering,
    const TemplateArgumentList &TemplateArgs,
    SmallVectorImpl<DeducedTemplateArgument> &Deduced,
    TemplateDeductionInfo &Info) {
  // Unevaluated SFINAE context.
  EnterExpressionEvaluationContext Unevaluated(
      S, Sema::ExpressionEvaluationContext::Unevaluated);
  Sema::SFINAETrap Trap(S);

  Sema::ContextRAII SavedContext(S, getAsDeclContextOrEnclosing(Template));

  // C++ [temp.deduct.type]p2:
  //   [...] or if any template argument remains neither deduced nor
  //   explicitly specified, template argument deduction fails.
  SmallVector<TemplateArgument, 4> Builder;
  if (auto Result = ConvertDeducedTemplateArguments(
          S, Template, /*IsDeduced*/PartialOrdering, Deduced, Info, Builder))
    return Result;

  // Check that we produced the correct argument list.
  TemplateParameterList *TemplateParams = Template->getTemplateParameters();
  for (unsigned I = 0, E = TemplateParams->size(); I != E; ++I) {
    TemplateArgument InstArg = Builder[I];
    if (!isSameTemplateArg(S.Context, TemplateArgs[I], InstArg,
                           /*PackExpansionMatchesPack*/true)) {
      Info.Param = makeTemplateParameter(TemplateParams->getParam(I));
      Info.FirstArg = TemplateArgs[I];
      Info.SecondArg = InstArg;
      return Sema::TDK_NonDeducedMismatch;
    }
  }

  if (Trap.hasErrorOccurred())
    return Sema::TDK_SubstitutionFailure;

  if (auto Result = CheckDeducedArgumentConstraints(S, Template, Builder,
                                                    Info))
    return Result;

  return Sema::TDK_Success;
}

/// Perform template argument deduction to determine whether
/// the given template arguments match the given class template
/// partial specialization per C++ [temp.class.spec.match].
Sema::TemplateDeductionResult
Sema::DeduceTemplateArguments(ClassTemplatePartialSpecializationDecl *Partial,
                              const TemplateArgumentList &TemplateArgs,
                              TemplateDeductionInfo &Info) {
  if (Partial->isInvalidDecl())
    return TDK_Invalid;

  // C++ [temp.class.spec.match]p2:
  //   A partial specialization matches a given actual template
  //   argument list if the template arguments of the partial
  //   specialization can be deduced from the actual template argument
  //   list (14.8.2).

  // Unevaluated SFINAE context.
  EnterExpressionEvaluationContext Unevaluated(
      *this, Sema::ExpressionEvaluationContext::Unevaluated);
  SFINAETrap Trap(*this);

  SmallVector<DeducedTemplateArgument, 4> Deduced;
  Deduced.resize(Partial->getTemplateParameters()->size());
  if (TemplateDeductionResult Result
        = ::DeduceTemplateArguments(*this,
                                    Partial->getTemplateParameters(),
                                    Partial->getTemplateArgs(),
                                    TemplateArgs, Info, Deduced))
    return Result;

  SmallVector<TemplateArgument, 4> DeducedArgs(Deduced.begin(), Deduced.end());
  InstantiatingTemplate Inst(*this, Info.getLocation(), Partial, DeducedArgs,
                             Info);
  if (Inst.isInvalid())
    return TDK_InstantiationDepth;

  if (Trap.hasErrorOccurred())
    return Sema::TDK_SubstitutionFailure;

  TemplateDeductionResult Result;
  runWithSufficientStackSpace(Info.getLocation(), [&] {
    Result = ::FinishTemplateArgumentDeduction(*this, Partial,
                                               /*IsPartialOrdering=*/false,
                                               TemplateArgs, Deduced, Info);
  });
  return Result;
}

/// Perform template argument deduction to determine whether
/// the given template arguments match the given variable template
/// partial specialization per C++ [temp.class.spec.match].
Sema::TemplateDeductionResult
Sema::DeduceTemplateArguments(VarTemplatePartialSpecializationDecl *Partial,
                              const TemplateArgumentList &TemplateArgs,
                              TemplateDeductionInfo &Info) {
  if (Partial->isInvalidDecl())
    return TDK_Invalid;

  // C++ [temp.class.spec.match]p2:
  //   A partial specialization matches a given actual template
  //   argument list if the template arguments of the partial
  //   specialization can be deduced from the actual template argument
  //   list (14.8.2).

  // Unevaluated SFINAE context.
  EnterExpressionEvaluationContext Unevaluated(
      *this, Sema::ExpressionEvaluationContext::Unevaluated);
  SFINAETrap Trap(*this);

  SmallVector<DeducedTemplateArgument, 4> Deduced;
  Deduced.resize(Partial->getTemplateParameters()->size());
  if (TemplateDeductionResult Result = ::DeduceTemplateArguments(
          *this, Partial->getTemplateParameters(), Partial->getTemplateArgs(),
          TemplateArgs, Info, Deduced))
    return Result;

  SmallVector<TemplateArgument, 4> DeducedArgs(Deduced.begin(), Deduced.end());
  InstantiatingTemplate Inst(*this, Info.getLocation(), Partial, DeducedArgs,
                             Info);
  if (Inst.isInvalid())
    return TDK_InstantiationDepth;

  if (Trap.hasErrorOccurred())
    return Sema::TDK_SubstitutionFailure;

  TemplateDeductionResult Result;
  runWithSufficientStackSpace(Info.getLocation(), [&] {
    Result = ::FinishTemplateArgumentDeduction(*this, Partial,
                                               /*IsPartialOrdering=*/false,
                                               TemplateArgs, Deduced, Info);
  });
  return Result;
}

/// Determine whether the given type T is a simple-template-id type.
static bool isSimpleTemplateIdType(QualType T) {
  if (const TemplateSpecializationType *Spec
        = T->getAs<TemplateSpecializationType>())
    return Spec->getTemplateName().getAsTemplateDecl() != nullptr;

  // C++17 [temp.local]p2:
  //   the injected-class-name [...] is equivalent to the template-name followed
  //   by the template-arguments of the class template specialization or partial
  //   specialization enclosed in <>
  // ... which means it's equivalent to a simple-template-id.
  //
  // This only arises during class template argument deduction for a copy
  // deduction candidate, where it permits slicing.
  if (T->getAs<InjectedClassNameType>())
    return true;

  return false;
}

/// Substitute the explicitly-provided template arguments into the
/// given function template according to C++ [temp.arg.explicit].
///
/// \param FunctionTemplate the function template into which the explicit
/// template arguments will be substituted.
///
/// \param ExplicitTemplateArgs the explicitly-specified template
/// arguments.
///
/// \param Deduced the deduced template arguments, which will be populated
/// with the converted and checked explicit template arguments.
///
/// \param ParamTypes will be populated with the instantiated function
/// parameters.
///
/// \param FunctionType if non-NULL, the result type of the function template
/// will also be instantiated and the pointed-to value will be updated with
/// the instantiated function type.
///
/// \param Info if substitution fails for any reason, this object will be
/// populated with more information about the failure.
///
/// \returns TDK_Success if substitution was successful, or some failure
/// condition.
Sema::TemplateDeductionResult
Sema::SubstituteExplicitTemplateArguments(
                                      FunctionTemplateDecl *FunctionTemplate,
                               TemplateArgumentListInfo &ExplicitTemplateArgs,
                       SmallVectorImpl<DeducedTemplateArgument> &Deduced,
                                 SmallVectorImpl<QualType> &ParamTypes,
                                          QualType *FunctionType,
                                          TemplateDeductionInfo &Info) {
  FunctionDecl *Function = FunctionTemplate->getTemplatedDecl();
  TemplateParameterList *TemplateParams
    = FunctionTemplate->getTemplateParameters();

  if (ExplicitTemplateArgs.size() == 0) {
    // No arguments to substitute; just copy over the parameter types and
    // fill in the function type.
    for (auto P : Function->parameters())
      ParamTypes.push_back(P->getType());

    if (FunctionType)
      *FunctionType = Function->getType();
    return TDK_Success;
  }

  // Unevaluated SFINAE context.
  EnterExpressionEvaluationContext Unevaluated(
      *this, Sema::ExpressionEvaluationContext::Unevaluated);
  SFINAETrap Trap(*this);

  // C++ [temp.arg.explicit]p3:
  //   Template arguments that are present shall be specified in the
  //   declaration order of their corresponding template-parameters. The
  //   template argument list shall not specify more template-arguments than
  //   there are corresponding template-parameters.
  SmallVector<TemplateArgument, 4> Builder;

  // Enter a new template instantiation context where we check the
  // explicitly-specified template arguments against this function template,
  // and then substitute them into the function parameter types.
  SmallVector<TemplateArgument, 4> DeducedArgs;
  InstantiatingTemplate Inst(
      *this, Info.getLocation(), FunctionTemplate, DeducedArgs,
      CodeSynthesisContext::ExplicitTemplateArgumentSubstitution, Info);
  if (Inst.isInvalid())
    return TDK_InstantiationDepth;

  if (CheckTemplateArgumentList(FunctionTemplate, SourceLocation(),
                                ExplicitTemplateArgs, true, Builder, false) ||
      Trap.hasErrorOccurred()) {
    unsigned Index = Builder.size();
    if (Index >= TemplateParams->size())
      return TDK_SubstitutionFailure;
    Info.Param = makeTemplateParameter(TemplateParams->getParam(Index));
    return TDK_InvalidExplicitArguments;
  }

  // Form the template argument list from the explicitly-specified
  // template arguments.
  TemplateArgumentList *ExplicitArgumentList
    = TemplateArgumentList::CreateCopy(Context, Builder);
  Info.setExplicitArgs(ExplicitArgumentList);

  // Template argument deduction and the final substitution should be
  // done in the context of the templated declaration.  Explicit
  // argument substitution, on the other hand, needs to happen in the
  // calling context.
  ContextRAII SavedContext(*this, FunctionTemplate->getTemplatedDecl());

  // If we deduced template arguments for a template parameter pack,
  // note that the template argument pack is partially substituted and record
  // the explicit template arguments. They'll be used as part of deduction
  // for this template parameter pack.
  unsigned PartiallySubstitutedPackIndex = -1u;
  if (!Builder.empty()) {
    const TemplateArgument &Arg = Builder.back();
    if (Arg.getKind() == TemplateArgument::Pack) {
      auto *Param = TemplateParams->getParam(Builder.size() - 1);
      // If this is a fully-saturated fixed-size pack, it should be
      // fully-substituted, not partially-substituted.
      Optional<unsigned> Expansions = getExpandedPackSize(Param);
      if (!Expansions || Arg.pack_size() < *Expansions) {
        PartiallySubstitutedPackIndex = Builder.size() - 1;
        CurrentInstantiationScope->SetPartiallySubstitutedPack(
            Param, Arg.pack_begin(), Arg.pack_size());
      }
    }
  }

  const FunctionProtoType *Proto
    = Function->getType()->getAs<FunctionProtoType>();
  assert(Proto && "Function template does not have a prototype?");

  // Isolate our substituted parameters from our caller.
  LocalInstantiationScope InstScope(*this, /*MergeWithOuterScope*/true);

  ExtParameterInfoBuilder ExtParamInfos;

  // Instantiate the types of each of the function parameters given the
  // explicitly-specified template arguments. If the function has a trailing
  // return type, substitute it after the arguments to ensure we substitute
  // in lexical order.
  if (Proto->hasTrailingReturn()) {
    if (SubstParmTypes(Function->getLocation(), Function->parameters(),
                       Proto->getExtParameterInfosOrNull(),
                       MultiLevelTemplateArgumentList(*ExplicitArgumentList),
                       ParamTypes, /*params*/ nullptr, ExtParamInfos))
      return TDK_SubstitutionFailure;
  }

  // Instantiate the return type.
  QualType ResultType;
  {
    // C++11 [expr.prim.general]p3:
    //   If a declaration declares a member function or member function
    //   template of a class X, the expression this is a prvalue of type
    //   "pointer to cv-qualifier-seq X" between the optional cv-qualifer-seq
    //   and the end of the function-definition, member-declarator, or
    //   declarator.
    Qualifiers ThisTypeQuals;
    CXXRecordDecl *ThisContext = nullptr;
    if (CXXMethodDecl *Method = dyn_cast<CXXMethodDecl>(Function)) {
      ThisContext = Method->getParent();
      ThisTypeQuals = Method->getMethodQualifiers();
    }

    CXXThisScopeRAII ThisScope(*this, ThisContext, ThisTypeQuals,
                               getLangOpts().CPlusPlus11);

    ResultType =
        SubstType(Proto->getReturnType(),
                  MultiLevelTemplateArgumentList(*ExplicitArgumentList),
                  Function->getTypeSpecStartLoc(), Function->getDeclName());
    if (ResultType.isNull() || Trap.hasErrorOccurred())
      return TDK_SubstitutionFailure;
    // CUDA: Kernel function must have 'void' return type.
    if (getLangOpts().CUDA)
      if (Function->hasAttr<CUDAGlobalAttr>() && !ResultType->isVoidType()) {
        Diag(Function->getLocation(), diag::err_kern_type_not_void_return)
            << Function->getType() << Function->getSourceRange();
        return TDK_SubstitutionFailure;
      }
  }

  // Instantiate the types of each of the function parameters given the
  // explicitly-specified template arguments if we didn't do so earlier.
  if (!Proto->hasTrailingReturn() &&
      SubstParmTypes(Function->getLocation(), Function->parameters(),
                     Proto->getExtParameterInfosOrNull(),
                     MultiLevelTemplateArgumentList(*ExplicitArgumentList),
                     ParamTypes, /*params*/ nullptr, ExtParamInfos))
    return TDK_SubstitutionFailure;

  if (FunctionType) {
    auto EPI = Proto->getExtProtoInfo();
    EPI.ExtParameterInfos = ExtParamInfos.getPointerOrNull(ParamTypes.size());

    // In C++1z onwards, exception specifications are part of the function type,
    // so substitution into the type must also substitute into the exception
    // specification.
    SmallVector<QualType, 4> ExceptionStorage;
    if (getLangOpts().CPlusPlus17 &&
        SubstExceptionSpec(
            Function->getLocation(), EPI.ExceptionSpec, ExceptionStorage,
            MultiLevelTemplateArgumentList(*ExplicitArgumentList)))
      return TDK_SubstitutionFailure;

    *FunctionType = BuildFunctionType(ResultType, ParamTypes,
                                      Function->getLocation(),
                                      Function->getDeclName(),
                                      EPI);
    if (FunctionType->isNull() || Trap.hasErrorOccurred())
      return TDK_SubstitutionFailure;
  }

  // C++ [temp.arg.explicit]p2:
  //   Trailing template arguments that can be deduced (14.8.2) may be
  //   omitted from the list of explicit template-arguments. If all of the
  //   template arguments can be deduced, they may all be omitted; in this
  //   case, the empty template argument list <> itself may also be omitted.
  //
  // Take all of the explicitly-specified arguments and put them into
  // the set of deduced template arguments. The partially-substituted
  // parameter pack, however, will be set to NULL since the deduction
  // mechanism handles the partially-substituted argument pack directly.
  Deduced.reserve(TemplateParams->size());
  for (unsigned I = 0, N = ExplicitArgumentList->size(); I != N; ++I) {
    const TemplateArgument &Arg = ExplicitArgumentList->get(I);
    if (I == PartiallySubstitutedPackIndex)
      Deduced.push_back(DeducedTemplateArgument());
    else
      Deduced.push_back(Arg);
  }

  return TDK_Success;
}

/// Check whether the deduced argument type for a call to a function
/// template matches the actual argument type per C++ [temp.deduct.call]p4.
static Sema::TemplateDeductionResult
CheckOriginalCallArgDeduction(Sema &S, TemplateDeductionInfo &Info,
                              Sema::OriginalCallArg OriginalArg,
                              QualType DeducedA) {
  ASTContext &Context = S.Context;

  auto Failed = [&]() -> Sema::TemplateDeductionResult {
    Info.FirstArg = TemplateArgument(DeducedA);
    Info.SecondArg = TemplateArgument(OriginalArg.OriginalArgType);
    Info.CallArgIndex = OriginalArg.ArgIdx;
    return OriginalArg.DecomposedParam ? Sema::TDK_DeducedMismatchNested
                                       : Sema::TDK_DeducedMismatch;
  };

  QualType A = OriginalArg.OriginalArgType;
  QualType OriginalParamType = OriginalArg.OriginalParamType;

  // Check for type equality (top-level cv-qualifiers are ignored).
  if (Context.hasSameUnqualifiedType(A, DeducedA))
    return Sema::TDK_Success;

  // Strip off references on the argument types; they aren't needed for
  // the following checks.
  if (const ReferenceType *DeducedARef = DeducedA->getAs<ReferenceType>())
    DeducedA = DeducedARef->getPointeeType();
  if (const ReferenceType *ARef = A->getAs<ReferenceType>())
    A = ARef->getPointeeType();

  // C++ [temp.deduct.call]p4:
  //   [...] However, there are three cases that allow a difference:
  //     - If the original P is a reference type, the deduced A (i.e., the
  //       type referred to by the reference) can be more cv-qualified than
  //       the transformed A.
  if (const ReferenceType *OriginalParamRef
      = OriginalParamType->getAs<ReferenceType>()) {
    // We don't want to keep the reference around any more.
    OriginalParamType = OriginalParamRef->getPointeeType();

    // FIXME: Resolve core issue (no number yet): if the original P is a
    // reference type and the transformed A is function type "noexcept F",
    // the deduced A can be F.
    QualType Tmp;
    if (A->isFunctionType() && S.IsFunctionConversion(A, DeducedA, Tmp))
      return Sema::TDK_Success;

    Qualifiers AQuals = A.getQualifiers();
    Qualifiers DeducedAQuals = DeducedA.getQualifiers();

    // Under Objective-C++ ARC, the deduced type may have implicitly
    // been given strong or (when dealing with a const reference)
    // unsafe_unretained lifetime. If so, update the original
    // qualifiers to include this lifetime.
    if (S.getLangOpts().ObjCAutoRefCount &&
        ((DeducedAQuals.getObjCLifetime() == Qualifiers::OCL_Strong &&
          AQuals.getObjCLifetime() == Qualifiers::OCL_None) ||
         (DeducedAQuals.hasConst() &&
          DeducedAQuals.getObjCLifetime() == Qualifiers::OCL_ExplicitNone))) {
      AQuals.setObjCLifetime(DeducedAQuals.getObjCLifetime());
    }

    if (AQuals == DeducedAQuals) {
      // Qualifiers match; there's nothing to do.
    } else if (!DeducedAQuals.compatiblyIncludes(AQuals)) {
      return Failed();
    } else {
      // Qualifiers are compatible, so have the argument type adopt the
      // deduced argument type's qualifiers as if we had performed the
      // qualification conversion.
      A = Context.getQualifiedType(A.getUnqualifiedType(), DeducedAQuals);
    }
  }

  //    - The transformed A can be another pointer or pointer to member
  //      type that can be converted to the deduced A via a function pointer
  //      conversion and/or a qualification conversion.
  //
  // Also allow conversions which merely strip __attribute__((noreturn)) from
  // function types (recursively).
  bool ObjCLifetimeConversion = false;
  QualType ResultTy;
  if ((A->isAnyPointerType() || A->isMemberPointerType()) &&
      (S.IsQualificationConversion(A, DeducedA, false,
                                   ObjCLifetimeConversion) ||
       S.IsFunctionConversion(A, DeducedA, ResultTy)))
    return Sema::TDK_Success;

  //    - If P is a class and P has the form simple-template-id, then the
  //      transformed A can be a derived class of the deduced A. [...]
  //     [...] Likewise, if P is a pointer to a class of the form
  //      simple-template-id, the transformed A can be a pointer to a
  //      derived class pointed to by the deduced A.
  if (const PointerType *OriginalParamPtr
      = OriginalParamType->getAs<PointerType>()) {
    if (const PointerType *DeducedAPtr = DeducedA->getAs<PointerType>()) {
      if (const PointerType *APtr = A->getAs<PointerType>()) {
        if (A->getPointeeType()->isRecordType()) {
          OriginalParamType = OriginalParamPtr->getPointeeType();
          DeducedA = DeducedAPtr->getPointeeType();
          A = APtr->getPointeeType();
        }
      }
    }
  }

  if (Context.hasSameUnqualifiedType(A, DeducedA))
    return Sema::TDK_Success;

  if (A->isRecordType() && isSimpleTemplateIdType(OriginalParamType) &&
      S.IsDerivedFrom(Info.getLocation(), A, DeducedA))
    return Sema::TDK_Success;

  return Failed();
}

/// Find the pack index for a particular parameter index in an instantiation of
/// a function template with specific arguments.
///
/// \return The pack index for whichever pack produced this parameter, or -1
///         if this was not produced by a parameter. Intended to be used as the
///         ArgumentPackSubstitutionIndex for further substitutions.
// FIXME: We should track this in OriginalCallArgs so we don't need to
// reconstruct it here.
static unsigned getPackIndexForParam(Sema &S,
                                     FunctionTemplateDecl *FunctionTemplate,
                                     const MultiLevelTemplateArgumentList &Args,
                                     unsigned ParamIdx) {
  unsigned Idx = 0;
  for (auto *PD : FunctionTemplate->getTemplatedDecl()->parameters()) {
    if (PD->isParameterPack()) {
      unsigned NumExpansions =
          S.getNumArgumentsInExpansion(PD->getType(), Args).getValueOr(1);
      if (Idx + NumExpansions > ParamIdx)
        return ParamIdx - Idx;
      Idx += NumExpansions;
    } else {
      if (Idx == ParamIdx)
        return -1; // Not a pack expansion
      ++Idx;
    }
  }

  llvm_unreachable("parameter index would not be produced from template");
}

/// Finish template argument deduction for a function template,
/// checking the deduced template arguments for completeness and forming
/// the function template specialization.
///
/// \param OriginalCallArgs If non-NULL, the original call arguments against
/// which the deduced argument types should be compared.
Sema::TemplateDeductionResult Sema::FinishTemplateArgumentDeduction(
    FunctionTemplateDecl *FunctionTemplate,
    SmallVectorImpl<DeducedTemplateArgument> &Deduced,
    unsigned NumExplicitlySpecified, FunctionDecl *&Specialization,
    TemplateDeductionInfo &Info,
    SmallVectorImpl<OriginalCallArg> const *OriginalCallArgs,
    bool PartialOverloading, llvm::function_ref<bool()> CheckNonDependent) {
  // Unevaluated SFINAE context.
  EnterExpressionEvaluationContext Unevaluated(
      *this, Sema::ExpressionEvaluationContext::Unevaluated);
  SFINAETrap Trap(*this);

  // Enter a new template instantiation context while we instantiate the
  // actual function declaration.
  SmallVector<TemplateArgument, 4> DeducedArgs(Deduced.begin(), Deduced.end());
  InstantiatingTemplate Inst(
      *this, Info.getLocation(), FunctionTemplate, DeducedArgs,
      CodeSynthesisContext::DeducedTemplateArgumentSubstitution, Info);
  if (Inst.isInvalid())
    return TDK_InstantiationDepth;

  ContextRAII SavedContext(*this, FunctionTemplate->getTemplatedDecl());

  // C++ [temp.deduct.type]p2:
  //   [...] or if any template argument remains neither deduced nor
  //   explicitly specified, template argument deduction fails.
  SmallVector<TemplateArgument, 4> Builder;
  if (auto Result = ConvertDeducedTemplateArguments(
          *this, FunctionTemplate, /*IsDeduced*/true, Deduced, Info, Builder,
          CurrentInstantiationScope, NumExplicitlySpecified,
          PartialOverloading))
    return Result;

  // C++ [temp.deduct.call]p10: [DR1391]
  //   If deduction succeeds for all parameters that contain
  //   template-parameters that participate in template argument deduction,
  //   and all template arguments are explicitly specified, deduced, or
  //   obtained from default template arguments, remaining parameters are then
  //   compared with the corresponding arguments. For each remaining parameter
  //   P with a type that was non-dependent before substitution of any
  //   explicitly-specified template arguments, if the corresponding argument
  //   A cannot be implicitly converted to P, deduction fails.
  if (CheckNonDependent())
    return TDK_NonDependentConversionFailure;

  // Form the template argument list from the deduced template arguments.
  TemplateArgumentList *DeducedArgumentList
    = TemplateArgumentList::CreateCopy(Context, Builder);
  Info.reset(DeducedArgumentList);

  // Substitute the deduced template arguments into the function template
  // declaration to produce the function template specialization.
  DeclContext *Owner = FunctionTemplate->getDeclContext();
  if (FunctionTemplate->getFriendObjectKind())
    Owner = FunctionTemplate->getLexicalDeclContext();
  MultiLevelTemplateArgumentList SubstArgs(*DeducedArgumentList);
  Specialization = cast_or_null<FunctionDecl>(
      SubstDecl(FunctionTemplate->getTemplatedDecl(), Owner, SubstArgs));
  if (!Specialization || Specialization->isInvalidDecl())
    return TDK_SubstitutionFailure;

  assert(Specialization->getPrimaryTemplate()->getCanonicalDecl() ==
         FunctionTemplate->getCanonicalDecl());

  // If the template argument list is owned by the function template
  // specialization, release it.
  if (Specialization->getTemplateSpecializationArgs() == DeducedArgumentList &&
      !Trap.hasErrorOccurred())
    Info.take();

  // There may have been an error that did not prevent us from constructing a
  // declaration. Mark the declaration invalid and return with a substitution
  // failure.
  if (Trap.hasErrorOccurred()) {
    Specialization->setInvalidDecl(true);
    return TDK_SubstitutionFailure;
  }

  // C++2a [temp.deduct]p5
  //   [...] When all template arguments have been deduced [...] all uses of
  //   template parameters [...] are replaced with the corresponding deduced
  //   or default argument values.
  //   [...] If the function template has associated constraints
  //   ([temp.constr.decl]), those constraints are checked for satisfaction
  //   ([temp.constr.constr]). If the constraints are not satisfied, type
  //   deduction fails.
  if (!PartialOverloading ||
      (Builder.size() == FunctionTemplate->getTemplateParameters()->size())) {
    if (CheckInstantiatedFunctionTemplateConstraints(Info.getLocation(),
            Specialization, Builder, Info.AssociatedConstraintsSatisfaction))
      return TDK_MiscellaneousDeductionFailure;

    if (!Info.AssociatedConstraintsSatisfaction.IsSatisfied) {
      Info.reset(TemplateArgumentList::CreateCopy(Context, Builder));
      return TDK_ConstraintsNotSatisfied;
    }
  }

  if (OriginalCallArgs) {
    // C++ [temp.deduct.call]p4:
    //   In general, the deduction process attempts to find template argument
    //   values that will make the deduced A identical to A (after the type A
    //   is transformed as described above). [...]
    llvm::SmallDenseMap<std::pair<unsigned, QualType>, QualType> DeducedATypes;
    for (unsigned I = 0, N = OriginalCallArgs->size(); I != N; ++I) {
      OriginalCallArg OriginalArg = (*OriginalCallArgs)[I];

      auto ParamIdx = OriginalArg.ArgIdx;
      if (ParamIdx >= Specialization->getNumParams())
        // FIXME: This presumably means a pack ended up smaller than we
        // expected while deducing. Should this not result in deduction
        // failure? Can it even happen?
        continue;

      QualType DeducedA;
      if (!OriginalArg.DecomposedParam) {
        // P is one of the function parameters, just look up its substituted
        // type.
        DeducedA = Specialization->getParamDecl(ParamIdx)->getType();
      } else {
        // P is a decomposed element of a parameter corresponding to a
        // braced-init-list argument. Substitute back into P to find the
        // deduced A.
        QualType &CacheEntry =
            DeducedATypes[{ParamIdx, OriginalArg.OriginalParamType}];
        if (CacheEntry.isNull()) {
          ArgumentPackSubstitutionIndexRAII PackIndex(
              *this, getPackIndexForParam(*this, FunctionTemplate, SubstArgs,
                                          ParamIdx));
          CacheEntry =
              SubstType(OriginalArg.OriginalParamType, SubstArgs,
                        Specialization->getTypeSpecStartLoc(),
                        Specialization->getDeclName());
        }
        DeducedA = CacheEntry;
      }

      if (auto TDK =
              CheckOriginalCallArgDeduction(*this, Info, OriginalArg, DeducedA))
        return TDK;
    }
  }

  // If we suppressed any diagnostics while performing template argument
  // deduction, and if we haven't already instantiated this declaration,
  // keep track of these diagnostics. They'll be emitted if this specialization
  // is actually used.
  if (Info.diag_begin() != Info.diag_end()) {
    SuppressedDiagnosticsMap::iterator
      Pos = SuppressedDiagnostics.find(Specialization->getCanonicalDecl());
    if (Pos == SuppressedDiagnostics.end())
        SuppressedDiagnostics[Specialization->getCanonicalDecl()]
          .append(Info.diag_begin(), Info.diag_end());
  }

  return TDK_Success;
}

/// Gets the type of a function for template-argument-deducton
/// purposes when it's considered as part of an overload set.
static QualType GetTypeOfFunction(Sema &S, const OverloadExpr::FindResult &R,
                                  FunctionDecl *Fn) {
  // We may need to deduce the return type of the function now.
  if (S.getLangOpts().CPlusPlus14 && Fn->getReturnType()->isUndeducedType() &&
      S.DeduceReturnType(Fn, R.Expression->getExprLoc(), /*Diagnose*/ false))
    return {};

  if (CXXMethodDecl *Method = dyn_cast<CXXMethodDecl>(Fn))
    if (Method->isInstance()) {
      // An instance method that's referenced in a form that doesn't
      // look like a member pointer is just invalid.
      if (!R.HasFormOfMemberPointer)
        return {};

      return S.Context.getMemberPointerType(Fn->getType(),
               S.Context.getTypeDeclType(Method->getParent()).getTypePtr());
    }

  if (!R.IsAddressOfOperand) return Fn->getType();
  return S.Context.getPointerType(Fn->getType());
}

/// Apply the deduction rules for overload sets.
///
/// \return the null type if this argument should be treated as an
/// undeduced context
static QualType
ResolveOverloadForDeduction(Sema &S, TemplateParameterList *TemplateParams,
                            Expr *Arg, QualType ParamType,
                            bool ParamWasReference) {

  OverloadExpr::FindResult R = OverloadExpr::find(Arg);

  OverloadExpr *Ovl = R.Expression;

  // C++0x [temp.deduct.call]p4
  unsigned TDF = 0;
  if (ParamWasReference)
    TDF |= TDF_ParamWithReferenceType;
  if (R.IsAddressOfOperand)
    TDF |= TDF_IgnoreQualifiers;

  // C++0x [temp.deduct.call]p6:
  //   When P is a function type, pointer to function type, or pointer
  //   to member function type:

  if (!ParamType->isFunctionType() &&
      !ParamType->isFunctionPointerType() &&
      !ParamType->isMemberFunctionPointerType()) {
    if (Ovl->hasExplicitTemplateArgs()) {
      // But we can still look for an explicit specialization.
      if (FunctionDecl *ExplicitSpec
            = S.ResolveSingleFunctionTemplateSpecialization(Ovl))
        return GetTypeOfFunction(S, R, ExplicitSpec);
    }

    DeclAccessPair DAP;
    if (FunctionDecl *Viable =
            S.resolveAddressOfSingleOverloadCandidate(Arg, DAP))
      return GetTypeOfFunction(S, R, Viable);

    return {};
  }

  // Gather the explicit template arguments, if any.
  TemplateArgumentListInfo ExplicitTemplateArgs;
  if (Ovl->hasExplicitTemplateArgs())
    Ovl->copyTemplateArgumentsInto(ExplicitTemplateArgs);
  QualType Match;
  for (UnresolvedSetIterator I = Ovl->decls_begin(),
         E = Ovl->decls_end(); I != E; ++I) {
    NamedDecl *D = (*I)->getUnderlyingDecl();

    if (FunctionTemplateDecl *FunTmpl = dyn_cast<FunctionTemplateDecl>(D)) {
      //   - If the argument is an overload set containing one or more
      //     function templates, the parameter is treated as a
      //     non-deduced context.
      if (!Ovl->hasExplicitTemplateArgs())
        return {};

      // Otherwise, see if we can resolve a function type
      FunctionDecl *Specialization = nullptr;
      TemplateDeductionInfo Info(Ovl->getNameLoc());
      if (S.DeduceTemplateArguments(FunTmpl, &ExplicitTemplateArgs,
                                    Specialization, Info))
        continue;

      D = Specialization;
    }

    FunctionDecl *Fn = cast<FunctionDecl>(D);
    QualType ArgType = GetTypeOfFunction(S, R, Fn);
    if (ArgType.isNull()) continue;

    // Function-to-pointer conversion.
    if (!ParamWasReference && ParamType->isPointerType() &&
        ArgType->isFunctionType())
      ArgType = S.Context.getPointerType(ArgType);

    //   - If the argument is an overload set (not containing function
    //     templates), trial argument deduction is attempted using each
    //     of the members of the set. If deduction succeeds for only one
    //     of the overload set members, that member is used as the
    //     argument value for the deduction. If deduction succeeds for
    //     more than one member of the overload set the parameter is
    //     treated as a non-deduced context.

    // We do all of this in a fresh context per C++0x [temp.deduct.type]p2:
    //   Type deduction is done independently for each P/A pair, and
    //   the deduced template argument values are then combined.
    // So we do not reject deductions which were made elsewhere.
    SmallVector<DeducedTemplateArgument, 8>
      Deduced(TemplateParams->size());
    TemplateDeductionInfo Info(Ovl->getNameLoc());
    Sema::TemplateDeductionResult Result
      = DeduceTemplateArgumentsByTypeMatch(S, TemplateParams, ParamType,
                                           ArgType, Info, Deduced, TDF);
    if (Result) continue;
    if (!Match.isNull())
      return {};
    Match = ArgType;
  }

  return Match;
}

/// Perform the adjustments to the parameter and argument types
/// described in C++ [temp.deduct.call].
///
/// \returns true if the caller should not attempt to perform any template
/// argument deduction based on this P/A pair because the argument is an
/// overloaded function set that could not be resolved.
static bool AdjustFunctionParmAndArgTypesForDeduction(
    Sema &S, TemplateParameterList *TemplateParams, unsigned FirstInnerIndex,
    QualType &ParamType, QualType &ArgType, Expr *Arg, unsigned &TDF) {
  // C++0x [temp.deduct.call]p3:
  //   If P is a cv-qualified type, the top level cv-qualifiers of P's type
  //   are ignored for type deduction.
  if (ParamType.hasQualifiers())
    ParamType = ParamType.getUnqualifiedType();

  //   [...] If P is a reference type, the type referred to by P is
  //   used for type deduction.
  const ReferenceType *ParamRefType = ParamType->getAs<ReferenceType>();
  if (ParamRefType)
    ParamType = ParamRefType->getPointeeType();

  // Overload sets usually make this parameter an undeduced context,
  // but there are sometimes special circumstances.  Typically
  // involving a template-id-expr.
  if (ArgType == S.Context.OverloadTy) {
    ArgType = ResolveOverloadForDeduction(S, TemplateParams,
                                          Arg, ParamType,
                                          ParamRefType != nullptr);
    if (ArgType.isNull())
      return true;
  }

  if (ParamRefType) {
    // If the argument has incomplete array type, try to complete its type.
    if (ArgType->isIncompleteArrayType()) {
      S.completeExprArrayBound(Arg);
      ArgType = Arg->getType();
    }

    // C++1z [temp.deduct.call]p3:
    //   If P is a forwarding reference and the argument is an lvalue, the type
    //   "lvalue reference to A" is used in place of A for type deduction.
    if (isForwardingReference(QualType(ParamRefType, 0), FirstInnerIndex) &&
        Arg->isLValue()) {
      if (S.getLangOpts().OpenCL)
        ArgType = S.Context.getAddrSpaceQualType(ArgType, LangAS::opencl_generic);
      ArgType = S.Context.getLValueReferenceType(ArgType);
    }
  } else {
    // C++ [temp.deduct.call]p2:
    //   If P is not a reference type:
    //   - If A is an array type, the pointer type produced by the
    //     array-to-pointer standard conversion (4.2) is used in place of
    //     A for type deduction; otherwise,
    if (ArgType->isArrayType())
      ArgType = S.Context.getArrayDecayedType(ArgType);
    //   - If A is a function type, the pointer type produced by the
    //     function-to-pointer standard conversion (4.3) is used in place
    //     of A for type deduction; otherwise,
    else if (ArgType->isFunctionType())
      ArgType = S.Context.getPointerType(ArgType);
    else {
      // - If A is a cv-qualified type, the top level cv-qualifiers of A's
      //   type are ignored for type deduction.
      ArgType = ArgType.getUnqualifiedType();
    }
  }

  // C++0x [temp.deduct.call]p4:
  //   In general, the deduction process attempts to find template argument
  //   values that will make the deduced A identical to A (after the type A
  //   is transformed as described above). [...]
  TDF = TDF_SkipNonDependent;

  //     - If the original P is a reference type, the deduced A (i.e., the
  //       type referred to by the reference) can be more cv-qualified than
  //       the transformed A.
  if (ParamRefType)
    TDF |= TDF_ParamWithReferenceType;
  //     - The transformed A can be another pointer or pointer to member
  //       type that can be converted to the deduced A via a qualification
  //       conversion (4.4).
  if (ArgType->isPointerType() || ArgType->isMemberPointerType() ||
      ArgType->isObjCObjectPointerType())
    TDF |= TDF_IgnoreQualifiers;
  //     - If P is a class and P has the form simple-template-id, then the
  //       transformed A can be a derived class of the deduced A. Likewise,
  //       if P is a pointer to a class of the form simple-template-id, the
  //       transformed A can be a pointer to a derived class pointed to by
  //       the deduced A.
  if (isSimpleTemplateIdType(ParamType) ||
      (isa<PointerType>(ParamType) &&
       isSimpleTemplateIdType(
                              ParamType->getAs<PointerType>()->getPointeeType())))
    TDF |= TDF_DerivedClass;

  return false;
}

static bool
hasDeducibleTemplateParameters(Sema &S, FunctionTemplateDecl *FunctionTemplate,
                               QualType T);

static Sema::TemplateDeductionResult DeduceTemplateArgumentsFromCallArgument(
    Sema &S, TemplateParameterList *TemplateParams, unsigned FirstInnerIndex,
    QualType ParamType, Expr *Arg, TemplateDeductionInfo &Info,
    SmallVectorImpl<DeducedTemplateArgument> &Deduced,
    SmallVectorImpl<Sema::OriginalCallArg> &OriginalCallArgs,
    bool DecomposedParam, unsigned ArgIdx, unsigned TDF);

/// Attempt template argument deduction from an initializer list
///        deemed to be an argument in a function call.
static Sema::TemplateDeductionResult DeduceFromInitializerList(
    Sema &S, TemplateParameterList *TemplateParams, QualType AdjustedParamType,
    InitListExpr *ILE, TemplateDeductionInfo &Info,
    SmallVectorImpl<DeducedTemplateArgument> &Deduced,
    SmallVectorImpl<Sema::OriginalCallArg> &OriginalCallArgs, unsigned ArgIdx,
    unsigned TDF) {
  // C++ [temp.deduct.call]p1: (CWG 1591)
  //   If removing references and cv-qualifiers from P gives
  //   std::initializer_list<P0> or P0[N] for some P0 and N and the argument is
  //   a non-empty initializer list, then deduction is performed instead for
  //   each element of the initializer list, taking P0 as a function template
  //   parameter type and the initializer element as its argument
  //
  // We've already removed references and cv-qualifiers here.
  if (!ILE->getNumInits())
    return Sema::TDK_Success;

  QualType ElTy;
  auto *ArrTy = S.Context.getAsArrayType(AdjustedParamType);
  if (ArrTy)
    ElTy = ArrTy->getElementType();
  else if (!S.isStdInitializerList(AdjustedParamType, &ElTy)) {
    //   Otherwise, an initializer list argument causes the parameter to be
    //   considered a non-deduced context
    return Sema::TDK_Success;
  }

  // Resolving a core issue: a braced-init-list containing any designators is
  // a non-deduced context.
  for (Expr *E : ILE->inits())
    if (isa<DesignatedInitExpr>(E))
      return Sema::TDK_Success;

  // Deduction only needs to be done for dependent types.
  if (ElTy->isDependentType()) {
    for (Expr *E : ILE->inits()) {
      if (auto Result = DeduceTemplateArgumentsFromCallArgument(
              S, TemplateParams, 0, ElTy, E, Info, Deduced, OriginalCallArgs, true,
              ArgIdx, TDF))
        return Result;
    }
  }

  //   in the P0[N] case, if N is a non-type template parameter, N is deduced
  //   from the length of the initializer list.
  if (auto *DependentArrTy = dyn_cast_or_null<DependentSizedArrayType>(ArrTy)) {
    // Determine the array bound is something we can deduce.
    if (NonTypeTemplateParmDecl *NTTP =
            getDeducedParameterFromExpr(Info, DependentArrTy->getSizeExpr())) {
      // We can perform template argument deduction for the given non-type
      // template parameter.
      // C++ [temp.deduct.type]p13:
      //   The type of N in the type T[N] is std::size_t.
      QualType T = S.Context.getSizeType();
      llvm::APInt Size(S.Context.getIntWidth(T), ILE->getNumInits());
      if (auto Result = DeduceNonTypeTemplateArgument(
              S, TemplateParams, NTTP, llvm::APSInt(Size), T,
              /*ArrayBound=*/true, Info, Deduced))
        return Result;
    }
  }

  return Sema::TDK_Success;
}

/// Perform template argument deduction per [temp.deduct.call] for a
///        single parameter / argument pair.
static Sema::TemplateDeductionResult DeduceTemplateArgumentsFromCallArgument(
    Sema &S, TemplateParameterList *TemplateParams, unsigned FirstInnerIndex,
    QualType ParamType, Expr *Arg, TemplateDeductionInfo &Info,
    SmallVectorImpl<DeducedTemplateArgument> &Deduced,
    SmallVectorImpl<Sema::OriginalCallArg> &OriginalCallArgs,
    bool DecomposedParam, unsigned ArgIdx, unsigned TDF) {
  QualType ArgType = Arg->getType();
  QualType OrigParamType = ParamType;

  //   If P is a reference type [...]
  //   If P is a cv-qualified type [...]
  if (AdjustFunctionParmAndArgTypesForDeduction(
          S, TemplateParams, FirstInnerIndex, ParamType, ArgType, Arg, TDF))
    return Sema::TDK_Success;

  //   If [...] the argument is a non-empty initializer list [...]
  if (InitListExpr *ILE = dyn_cast<InitListExpr>(Arg))
    return DeduceFromInitializerList(S, TemplateParams, ParamType, ILE, Info,
                                     Deduced, OriginalCallArgs, ArgIdx, TDF);

  //   [...] the deduction process attempts to find template argument values
  //   that will make the deduced A identical to A
  //
  // Keep track of the argument type and corresponding parameter index,
  // so we can check for compatibility between the deduced A and A.
  OriginalCallArgs.push_back(
      Sema::OriginalCallArg(OrigParamType, DecomposedParam, ArgIdx, ArgType));
  return DeduceTemplateArgumentsByTypeMatch(S, TemplateParams, ParamType,
                                            ArgType, Info, Deduced, TDF);
}

/// Perform template argument deduction from a function call
/// (C++ [temp.deduct.call]).
///
/// \param FunctionTemplate the function template for which we are performing
/// template argument deduction.
///
/// \param ExplicitTemplateArgs the explicit template arguments provided
/// for this call.
///
/// \param Args the function call arguments
///
/// \param Specialization if template argument deduction was successful,
/// this will be set to the function template specialization produced by
/// template argument deduction.
///
/// \param Info the argument will be updated to provide additional information
/// about template argument deduction.
///
/// \param CheckNonDependent A callback to invoke to check conversions for
/// non-dependent parameters, between deduction and substitution, per DR1391.
/// If this returns true, substitution will be skipped and we return
/// TDK_NonDependentConversionFailure. The callback is passed the parameter
/// types (after substituting explicit template arguments).
///
/// \returns the result of template argument deduction.
Sema::TemplateDeductionResult Sema::DeduceTemplateArguments(
    FunctionTemplateDecl *FunctionTemplate,
    TemplateArgumentListInfo *ExplicitTemplateArgs, ArrayRef<Expr *> Args,
    FunctionDecl *&Specialization, TemplateDeductionInfo &Info,
    bool PartialOverloading,
    llvm::function_ref<bool(ArrayRef<QualType>)> CheckNonDependent) {
  if (FunctionTemplate->isInvalidDecl())
    return TDK_Invalid;

  FunctionDecl *Function = FunctionTemplate->getTemplatedDecl();
  unsigned NumParams = Function->getNumParams();

  unsigned FirstInnerIndex = getFirstInnerIndex(FunctionTemplate);

  // C++ [temp.deduct.call]p1:
  //   Template argument deduction is done by comparing each function template
  //   parameter type (call it P) with the type of the corresponding argument
  //   of the call (call it A) as described below.
  if (Args.size() < Function->getMinRequiredArguments() && !PartialOverloading)
    return TDK_TooFewArguments;
  else if (TooManyArguments(NumParams, Args.size(), PartialOverloading)) {
    const auto *Proto = Function->getType()->castAs<FunctionProtoType>();
    if (Proto->isTemplateVariadic())
      /* Do nothing */;
    else if (!Proto->isVariadic())
      return TDK_TooManyArguments;
  }

  // The types of the parameters from which we will perform template argument
  // deduction.
  LocalInstantiationScope InstScope(*this);
  TemplateParameterList *TemplateParams
    = FunctionTemplate->getTemplateParameters();
  SmallVector<DeducedTemplateArgument, 4> Deduced;
  SmallVector<QualType, 8> ParamTypes;
  unsigned NumExplicitlySpecified = 0;
  if (ExplicitTemplateArgs) {
    TemplateDeductionResult Result;
    runWithSufficientStackSpace(Info.getLocation(), [&] {
      Result = SubstituteExplicitTemplateArguments(
          FunctionTemplate, *ExplicitTemplateArgs, Deduced, ParamTypes, nullptr,
          Info);
    });
    if (Result)
      return Result;

    NumExplicitlySpecified = Deduced.size();
  } else {
    // Just fill in the parameter types from the function declaration.
    for (unsigned I = 0; I != NumParams; ++I)
      ParamTypes.push_back(Function->getParamDecl(I)->getType());
  }

  SmallVector<OriginalCallArg, 8> OriginalCallArgs;

  // Deduce an argument of type ParamType from an expression with index ArgIdx.
  auto DeduceCallArgument = [&](QualType ParamType, unsigned ArgIdx) {
    // C++ [demp.deduct.call]p1: (DR1391)
    //   Template argument deduction is done by comparing each function template
    //   parameter that contains template-parameters that participate in
    //   template argument deduction ...
    if (!hasDeducibleTemplateParameters(*this, FunctionTemplate, ParamType))
      return Sema::TDK_Success;

    //   ... with the type of the corresponding argument
    return DeduceTemplateArgumentsFromCallArgument(
        *this, TemplateParams, FirstInnerIndex, ParamType, Args[ArgIdx], Info, Deduced,
        OriginalCallArgs, /*Decomposed*/false, ArgIdx, /*TDF*/ 0);
  };

  // Deduce template arguments from the function parameters.
  Deduced.resize(TemplateParams->size());
  SmallVector<QualType, 8> ParamTypesForArgChecking;
  for (unsigned ParamIdx = 0, NumParamTypes = ParamTypes.size(), ArgIdx = 0;
       ParamIdx != NumParamTypes; ++ParamIdx) {
    QualType ParamType = ParamTypes[ParamIdx];

    const PackExpansionType *ParamExpansion =
        dyn_cast<PackExpansionType>(ParamType);
    if (!ParamExpansion) {
      // Simple case: matching a function parameter to a function argument.
      if (ArgIdx >= Args.size())
        break;

      ParamTypesForArgChecking.push_back(ParamType);
      if (auto Result = DeduceCallArgument(ParamType, ArgIdx++))
        return Result;

      continue;
    }

    QualType ParamPattern = ParamExpansion->getPattern();
    PackDeductionScope PackScope(*this, TemplateParams, Deduced, Info,
                                 ParamPattern);

    // C++0x [temp.deduct.call]p1:
    //   For a function parameter pack that occurs at the end of the
    //   parameter-declaration-list, the type A of each remaining argument of
    //   the call is compared with the type P of the declarator-id of the
    //   function parameter pack. Each comparison deduces template arguments
    //   for subsequent positions in the template parameter packs expanded by
    //   the function parameter pack. When a function parameter pack appears
    //   in a non-deduced context [not at the end of the list], the type of
    //   that parameter pack is never deduced.
    //
    // FIXME: The above rule allows the size of the parameter pack to change
    // after we skip it (in the non-deduced case). That makes no sense, so
    // we instead notionally deduce the pack against N arguments, where N is
    // the length of the explicitly-specified pack if it's expanded by the
    // parameter pack and 0 otherwise, and we treat each deduction as a
    // non-deduced context.
    if (ParamIdx + 1 == NumParamTypes || PackScope.hasFixedArity()) {
      for (; ArgIdx < Args.size() && PackScope.hasNextElement();
           PackScope.nextPackElement(), ++ArgIdx) {
        ParamTypesForArgChecking.push_back(ParamPattern);
        if (auto Result = DeduceCallArgument(ParamPattern, ArgIdx))
          return Result;
      }
    } else {
      // If the parameter type contains an explicitly-specified pack that we
      // could not expand, skip the number of parameters notionally created
      // by the expansion.
      Optional<unsigned> NumExpansions = ParamExpansion->getNumExpansions();
      if (NumExpansions && !PackScope.isPartiallyExpanded()) {
        for (unsigned I = 0; I != *NumExpansions && ArgIdx < Args.size();
             ++I, ++ArgIdx) {
          ParamTypesForArgChecking.push_back(ParamPattern);
          // FIXME: Should we add OriginalCallArgs for these? What if the
          // corresponding argument is a list?
          PackScope.nextPackElement();
        }
      }
    }

    // Build argument packs for each of the parameter packs expanded by this
    // pack expansion.
    if (auto Result = PackScope.finish())
      return Result;
  }

  // Capture the context in which the function call is made. This is the context
  // that is needed when the accessibility of template arguments is checked.
  DeclContext *CallingCtx = CurContext;

  TemplateDeductionResult Result;
  runWithSufficientStackSpace(Info.getLocation(), [&] {
    Result = FinishTemplateArgumentDeduction(
        FunctionTemplate, Deduced, NumExplicitlySpecified, Specialization, Info,
        &OriginalCallArgs, PartialOverloading, [&, CallingCtx]() {
          ContextRAII SavedContext(*this, CallingCtx);
          return CheckNonDependent(ParamTypesForArgChecking);
        });
  });
  return Result;
}

QualType Sema::adjustCCAndNoReturn(QualType ArgFunctionType,
                                   QualType FunctionType,
                                   bool AdjustExceptionSpec) {
  if (ArgFunctionType.isNull())
    return ArgFunctionType;

  const auto *FunctionTypeP = FunctionType->castAs<FunctionProtoType>();
  const auto *ArgFunctionTypeP = ArgFunctionType->castAs<FunctionProtoType>();
  FunctionProtoType::ExtProtoInfo EPI = ArgFunctionTypeP->getExtProtoInfo();
  bool Rebuild = false;

  CallingConv CC = FunctionTypeP->getCallConv();
  if (EPI.ExtInfo.getCC() != CC) {
    EPI.ExtInfo = EPI.ExtInfo.withCallingConv(CC);
    Rebuild = true;
  }

  bool NoReturn = FunctionTypeP->getNoReturnAttr();
  if (EPI.ExtInfo.getNoReturn() != NoReturn) {
    EPI.ExtInfo = EPI.ExtInfo.withNoReturn(NoReturn);
    Rebuild = true;
  }

  if (AdjustExceptionSpec && (FunctionTypeP->hasExceptionSpec() ||
                              ArgFunctionTypeP->hasExceptionSpec())) {
    EPI.ExceptionSpec = FunctionTypeP->getExtProtoInfo().ExceptionSpec;
    Rebuild = true;
  }

  if (!Rebuild)
    return ArgFunctionType;

  return Context.getFunctionType(ArgFunctionTypeP->getReturnType(),
                                 ArgFunctionTypeP->getParamTypes(), EPI);
}

/// Deduce template arguments when taking the address of a function
/// template (C++ [temp.deduct.funcaddr]) or matching a specialization to
/// a template.
///
/// \param FunctionTemplate the function template for which we are performing
/// template argument deduction.
///
/// \param ExplicitTemplateArgs the explicitly-specified template
/// arguments.
///
/// \param ArgFunctionType the function type that will be used as the
/// "argument" type (A) when performing template argument deduction from the
/// function template's function type. This type may be NULL, if there is no
/// argument type to compare against, in C++0x [temp.arg.explicit]p3.
///
/// \param Specialization if template argument deduction was successful,
/// this will be set to the function template specialization produced by
/// template argument deduction.
///
/// \param Info the argument will be updated to provide additional information
/// about template argument deduction.
///
/// \param IsAddressOfFunction If \c true, we are deducing as part of taking
/// the address of a function template per [temp.deduct.funcaddr] and
/// [over.over]. If \c false, we are looking up a function template
/// specialization based on its signature, per [temp.deduct.decl].
///
/// \returns the result of template argument deduction.
Sema::TemplateDeductionResult Sema::DeduceTemplateArguments(
    FunctionTemplateDecl *FunctionTemplate,
    TemplateArgumentListInfo *ExplicitTemplateArgs, QualType ArgFunctionType,
    FunctionDecl *&Specialization, TemplateDeductionInfo &Info,
    bool IsAddressOfFunction) {
  if (FunctionTemplate->isInvalidDecl())
    return TDK_Invalid;

  FunctionDecl *Function = FunctionTemplate->getTemplatedDecl();
  TemplateParameterList *TemplateParams
    = FunctionTemplate->getTemplateParameters();
  QualType FunctionType = Function->getType();

  // Substitute any explicit template arguments.
  LocalInstantiationScope InstScope(*this);
  SmallVector<DeducedTemplateArgument, 4> Deduced;
  unsigned NumExplicitlySpecified = 0;
  SmallVector<QualType, 4> ParamTypes;
  if (ExplicitTemplateArgs) {
    TemplateDeductionResult Result;
    runWithSufficientStackSpace(Info.getLocation(), [&] {
      Result = SubstituteExplicitTemplateArguments(
          FunctionTemplate, *ExplicitTemplateArgs, Deduced, ParamTypes,
          &FunctionType, Info);
    });
    if (Result)
      return Result;

    NumExplicitlySpecified = Deduced.size();
  }

  // When taking the address of a function, we require convertibility of
  // the resulting function type. Otherwise, we allow arbitrary mismatches
  // of calling convention and noreturn.
  if (!IsAddressOfFunction)
    ArgFunctionType = adjustCCAndNoReturn(ArgFunctionType, FunctionType,
                                          /*AdjustExceptionSpec*/false);

  // Unevaluated SFINAE context.
  EnterExpressionEvaluationContext Unevaluated(
      *this, Sema::ExpressionEvaluationContext::Unevaluated);
  SFINAETrap Trap(*this);

  Deduced.resize(TemplateParams->size());

  // If the function has a deduced return type, substitute it for a dependent
  // type so that we treat it as a non-deduced context in what follows. If we
  // are looking up by signature, the signature type should also have a deduced
  // return type, which we instead expect to exactly match.
  bool HasDeducedReturnType = false;
  if (getLangOpts().CPlusPlus14 && IsAddressOfFunction &&
      Function->getReturnType()->getContainedAutoType()) {
    FunctionType = SubstAutoType(FunctionType, Context.DependentTy);
    HasDeducedReturnType = true;
  }

  if (!ArgFunctionType.isNull()) {
    unsigned TDF =
        TDF_TopLevelParameterTypeList | TDF_AllowCompatibleFunctionType;
    // Deduce template arguments from the function type.
    if (TemplateDeductionResult Result
          = DeduceTemplateArgumentsByTypeMatch(*this, TemplateParams,
                                               FunctionType, ArgFunctionType,
                                               Info, Deduced, TDF))
      return Result;
  }

  TemplateDeductionResult Result;
  runWithSufficientStackSpace(Info.getLocation(), [&] {
    Result = FinishTemplateArgumentDeduction(FunctionTemplate, Deduced,
                                             NumExplicitlySpecified,
                                             Specialization, Info);
  });
  if (Result)
    return Result;

  // If the function has a deduced return type, deduce it now, so we can check
  // that the deduced function type matches the requested type.
  if (HasDeducedReturnType &&
      Specialization->getReturnType()->isUndeducedType() &&
      DeduceReturnType(Specialization, Info.getLocation(), false))
    return TDK_MiscellaneousDeductionFailure;

  // If the function has a dependent exception specification, resolve it now,
  // so we can check that the exception specification matches.
  auto *SpecializationFPT =
      Specialization->getType()->castAs<FunctionProtoType>();
  if (getLangOpts().CPlusPlus17 &&
      isUnresolvedExceptionSpec(SpecializationFPT->getExceptionSpecType()) &&
      !ResolveExceptionSpec(Info.getLocation(), SpecializationFPT))
    return TDK_MiscellaneousDeductionFailure;

  // Adjust the exception specification of the argument to match the
  // substituted and resolved type we just formed. (Calling convention and
  // noreturn can't be dependent, so we don't actually need this for them
  // right now.)
  QualType SpecializationType = Specialization->getType();
  if (!IsAddressOfFunction)
    ArgFunctionType = adjustCCAndNoReturn(ArgFunctionType, SpecializationType,
                                          /*AdjustExceptionSpec*/true);

  // If the requested function type does not match the actual type of the
  // specialization with respect to arguments of compatible pointer to function
  // types, template argument deduction fails.
  if (!ArgFunctionType.isNull()) {
    if (IsAddressOfFunction &&
        !isSameOrCompatibleFunctionType(
            Context.getCanonicalType(SpecializationType),
            Context.getCanonicalType(ArgFunctionType)))
      return TDK_MiscellaneousDeductionFailure;

    if (!IsAddressOfFunction &&
        !Context.hasSameType(SpecializationType, ArgFunctionType))
      return TDK_MiscellaneousDeductionFailure;
  }

  return TDK_Success;
}

/// Deduce template arguments for a templated conversion
/// function (C++ [temp.deduct.conv]) and, if successful, produce a
/// conversion function template specialization.
Sema::TemplateDeductionResult
Sema::DeduceTemplateArguments(FunctionTemplateDecl *ConversionTemplate,
                              QualType ToType,
                              CXXConversionDecl *&Specialization,
                              TemplateDeductionInfo &Info) {
  if (ConversionTemplate->isInvalidDecl())
    return TDK_Invalid;

  CXXConversionDecl *ConversionGeneric
    = cast<CXXConversionDecl>(ConversionTemplate->getTemplatedDecl());

  QualType FromType = ConversionGeneric->getConversionType();

  // Canonicalize the types for deduction.
  QualType P = Context.getCanonicalType(FromType);
  QualType A = Context.getCanonicalType(ToType);

  // C++0x [temp.deduct.conv]p2:
  //   If P is a reference type, the type referred to by P is used for
  //   type deduction.
  if (const ReferenceType *PRef = P->getAs<ReferenceType>())
    P = PRef->getPointeeType();

  // C++0x [temp.deduct.conv]p4:
  //   [...] If A is a reference type, the type referred to by A is used
  //   for type deduction.
  if (const ReferenceType *ARef = A->getAs<ReferenceType>()) {
    A = ARef->getPointeeType();
    // We work around a defect in the standard here: cv-qualifiers are also
    // removed from P and A in this case, unless P was a reference type. This
    // seems to mostly match what other compilers are doing.
    if (!FromType->getAs<ReferenceType>()) {
      A = A.getUnqualifiedType();
      P = P.getUnqualifiedType();
    }

  // C++ [temp.deduct.conv]p3:
  //
  //   If A is not a reference type:
  } else {
    assert(!A->isReferenceType() && "Reference types were handled above");

    //   - If P is an array type, the pointer type produced by the
    //     array-to-pointer standard conversion (4.2) is used in place
    //     of P for type deduction; otherwise,
    if (P->isArrayType())
      P = Context.getArrayDecayedType(P);
    //   - If P is a function type, the pointer type produced by the
    //     function-to-pointer standard conversion (4.3) is used in
    //     place of P for type deduction; otherwise,
    else if (P->isFunctionType())
      P = Context.getPointerType(P);
    //   - If P is a cv-qualified type, the top level cv-qualifiers of
    //     P's type are ignored for type deduction.
    else
      P = P.getUnqualifiedType();

    // C++0x [temp.deduct.conv]p4:
    //   If A is a cv-qualified type, the top level cv-qualifiers of A's
    //   type are ignored for type deduction. If A is a reference type, the type
    //   referred to by A is used for type deduction.
    A = A.getUnqualifiedType();
  }

  // Unevaluated SFINAE context.
  EnterExpressionEvaluationContext Unevaluated(
      *this, Sema::ExpressionEvaluationContext::Unevaluated);
  SFINAETrap Trap(*this);

  // C++ [temp.deduct.conv]p1:
  //   Template argument deduction is done by comparing the return
  //   type of the template conversion function (call it P) with the
  //   type that is required as the result of the conversion (call it
  //   A) as described in 14.8.2.4.
  TemplateParameterList *TemplateParams
    = ConversionTemplate->getTemplateParameters();
  SmallVector<DeducedTemplateArgument, 4> Deduced;
  Deduced.resize(TemplateParams->size());

  // C++0x [temp.deduct.conv]p4:
  //   In general, the deduction process attempts to find template
  //   argument values that will make the deduced A identical to
  //   A. However, there are two cases that allow a difference:
  unsigned TDF = 0;
  //     - If the original A is a reference type, A can be more
  //       cv-qualified than the deduced A (i.e., the type referred to
  //       by the reference)
  if (ToType->isReferenceType())
    TDF |= TDF_ArgWithReferenceType;
  //     - The deduced A can be another pointer or pointer to member
  //       type that can be converted to A via a qualification
  //       conversion.
  //
  // (C++0x [temp.deduct.conv]p6 clarifies that this only happens when
  // both P and A are pointers or member pointers. In this case, we
  // just ignore cv-qualifiers completely).
  if ((P->isPointerType() && A->isPointerType()) ||
      (P->isMemberPointerType() && A->isMemberPointerType()))
    TDF |= TDF_IgnoreQualifiers;
  if (TemplateDeductionResult Result
        = DeduceTemplateArgumentsByTypeMatch(*this, TemplateParams,
                                             P, A, Info, Deduced, TDF))
    return Result;

  // Create an Instantiation Scope for finalizing the operator.
  LocalInstantiationScope InstScope(*this);
  // Finish template argument deduction.
  FunctionDecl *ConversionSpecialized = nullptr;
  TemplateDeductionResult Result;
  runWithSufficientStackSpace(Info.getLocation(), [&] {
    Result = FinishTemplateArgumentDeduction(ConversionTemplate, Deduced, 0,
                                             ConversionSpecialized, Info);
  });
  Specialization = cast_or_null<CXXConversionDecl>(ConversionSpecialized);
  return Result;
}

/// Deduce template arguments for a function template when there is
/// nothing to deduce against (C++0x [temp.arg.explicit]p3).
///
/// \param FunctionTemplate the function template for which we are performing
/// template argument deduction.
///
/// \param ExplicitTemplateArgs the explicitly-specified template
/// arguments.
///
/// \param Specialization if template argument deduction was successful,
/// this will be set to the function template specialization produced by
/// template argument deduction.
///
/// \param Info the argument will be updated to provide additional information
/// about template argument deduction.
///
/// \param IsAddressOfFunction If \c true, we are deducing as part of taking
/// the address of a function template in a context where we do not have a
/// target type, per [over.over]. If \c false, we are looking up a function
/// template specialization based on its signature, which only happens when
/// deducing a function parameter type from an argument that is a template-id
/// naming a function template specialization.
///
/// \returns the result of template argument deduction.
Sema::TemplateDeductionResult Sema::DeduceTemplateArguments(
    FunctionTemplateDecl *FunctionTemplate,
    TemplateArgumentListInfo *ExplicitTemplateArgs,
    FunctionDecl *&Specialization, TemplateDeductionInfo &Info,
    bool IsAddressOfFunction) {
  return DeduceTemplateArguments(FunctionTemplate, ExplicitTemplateArgs,
                                 QualType(), Specialization, Info,
                                 IsAddressOfFunction);
}

namespace {
  struct DependentAuto { bool IsPack; };

  /// Substitute the 'auto' specifier or deduced template specialization type
  /// specifier within a type for a given replacement type.
  class SubstituteDeducedTypeTransform :
      public TreeTransform<SubstituteDeducedTypeTransform> {
    QualType Replacement;
    bool ReplacementIsPack;
    bool UseTypeSugar;

  public:
    SubstituteDeducedTypeTransform(Sema &SemaRef, DependentAuto DA)
        : TreeTransform<SubstituteDeducedTypeTransform>(SemaRef), Replacement(),
          ReplacementIsPack(DA.IsPack), UseTypeSugar(true) {}

    SubstituteDeducedTypeTransform(Sema &SemaRef, QualType Replacement,
                                   bool UseTypeSugar = true)
        : TreeTransform<SubstituteDeducedTypeTransform>(SemaRef),
          Replacement(Replacement), ReplacementIsPack(false),
          UseTypeSugar(UseTypeSugar) {}

    QualType TransformDesugared(TypeLocBuilder &TLB, DeducedTypeLoc TL) {
      assert(isa<TemplateTypeParmType>(Replacement) &&
             "unexpected unsugared replacement kind");
      QualType Result = Replacement;
      TemplateTypeParmTypeLoc NewTL = TLB.push<TemplateTypeParmTypeLoc>(Result);
      NewTL.setNameLoc(TL.getNameLoc());
      return Result;
    }

    QualType TransformAutoType(TypeLocBuilder &TLB, AutoTypeLoc TL) {
      // If we're building the type pattern to deduce against, don't wrap the
      // substituted type in an AutoType. Certain template deduction rules
      // apply only when a template type parameter appears directly (and not if
      // the parameter is found through desugaring). For instance:
      //   auto &&lref = lvalue;
      // must transform into "rvalue reference to T" not "rvalue reference to
      // auto type deduced as T" in order for [temp.deduct.call]p3 to apply.
      //
      // FIXME: Is this still necessary?
      if (!UseTypeSugar)
        return TransformDesugared(TLB, TL);

      QualType Result = SemaRef.Context.getAutoType(
          Replacement, TL.getTypePtr()->getKeyword(), Replacement.isNull(),
          ReplacementIsPack, TL.getTypePtr()->getTypeConstraintConcept(),
          TL.getTypePtr()->getTypeConstraintArguments());
      auto NewTL = TLB.push<AutoTypeLoc>(Result);
      NewTL.copy(TL);
      return Result;
    }

    QualType TransformDeducedTemplateSpecializationType(
        TypeLocBuilder &TLB, DeducedTemplateSpecializationTypeLoc TL) {
      if (!UseTypeSugar)
        return TransformDesugared(TLB, TL);

      QualType Result = SemaRef.Context.getDeducedTemplateSpecializationType(
          TL.getTypePtr()->getTemplateName(),
          Replacement, Replacement.isNull());
      auto NewTL = TLB.push<DeducedTemplateSpecializationTypeLoc>(Result);
      NewTL.setNameLoc(TL.getNameLoc());
      return Result;
    }

    ExprResult TransformLambdaExpr(LambdaExpr *E) {
      // Lambdas never need to be transformed.
      return E;
    }

    QualType Apply(TypeLoc TL) {
      // Create some scratch storage for the transformed type locations.
      // FIXME: We're just going to throw this information away. Don't build it.
      TypeLocBuilder TLB;
      TLB.reserve(TL.getFullDataSize());
      return TransformType(TLB, TL);
    }
  };

} // namespace

Sema::DeduceAutoResult
Sema::DeduceAutoType(TypeSourceInfo *Type, Expr *&Init, QualType &Result,
                     Optional<unsigned> DependentDeductionDepth,
                     bool IgnoreConstraints) {
  return DeduceAutoType(Type->getTypeLoc(), Init, Result,
                        DependentDeductionDepth, IgnoreConstraints);
}

/// Attempt to produce an informative diagostic explaining why auto deduction
/// failed.
/// \return \c true if diagnosed, \c false if not.
static bool diagnoseAutoDeductionFailure(Sema &S,
                                         Sema::TemplateDeductionResult TDK,
                                         TemplateDeductionInfo &Info,
                                         ArrayRef<SourceRange> Ranges) {
  switch (TDK) {
  case Sema::TDK_Inconsistent: {
    // Inconsistent deduction means we were deducing from an initializer list.
    auto D = S.Diag(Info.getLocation(), diag::err_auto_inconsistent_deduction);
    D << Info.FirstArg << Info.SecondArg;
    for (auto R : Ranges)
      D << R;
    return true;
  }

  // FIXME: Are there other cases for which a custom diagnostic is more useful
  // than the basic "types don't match" diagnostic?

  default:
    return false;
  }
}

static Sema::DeduceAutoResult
CheckDeducedPlaceholderConstraints(Sema &S, const AutoType &Type,
                                   AutoTypeLoc TypeLoc, QualType Deduced) {
  ConstraintSatisfaction Satisfaction;
  ConceptDecl *Concept = Type.getTypeConstraintConcept();
  TemplateArgumentListInfo TemplateArgs(TypeLoc.getLAngleLoc(),
                                        TypeLoc.getRAngleLoc());
  TemplateArgs.addArgument(
      TemplateArgumentLoc(TemplateArgument(Deduced),
                          S.Context.getTrivialTypeSourceInfo(
                              Deduced, TypeLoc.getNameLoc())));
  for (unsigned I = 0, C = TypeLoc.getNumArgs(); I != C; ++I)
    TemplateArgs.addArgument(TypeLoc.getArgLoc(I));

  llvm::SmallVector<TemplateArgument, 4> Converted;
  if (S.CheckTemplateArgumentList(Concept, SourceLocation(), TemplateArgs,
                                  /*PartialTemplateArgs=*/false, Converted))
    return Sema::DAR_FailedAlreadyDiagnosed;
  if (S.CheckConstraintSatisfaction(Concept, {Concept->getConstraintExpr()},
                                    Converted, TypeLoc.getLocalSourceRange(),
                                    Satisfaction))
    return Sema::DAR_FailedAlreadyDiagnosed;
  if (!Satisfaction.IsSatisfied) {
    std::string Buf;
    llvm::raw_string_ostream OS(Buf);
    OS << "'" << Concept->getName();
    if (TypeLoc.hasExplicitTemplateArgs()) {
      OS << "<";
      for (const auto &Arg : Type.getTypeConstraintArguments())
        Arg.print(S.getPrintingPolicy(), OS);
      OS << ">";
    }
    OS << "'";
    OS.flush();
    S.Diag(TypeLoc.getConceptNameLoc(),
           diag::err_placeholder_constraints_not_satisfied)
         << Deduced << Buf << TypeLoc.getLocalSourceRange();
    S.DiagnoseUnsatisfiedConstraint(Satisfaction);
    return Sema::DAR_FailedAlreadyDiagnosed;
  }
  return Sema::DAR_Succeeded;
}

/// Deduce the type for an auto type-specifier (C++11 [dcl.spec.auto]p6)
///
/// Note that this is done even if the initializer is dependent. (This is
/// necessary to support partial ordering of templates using 'auto'.)
/// A dependent type will be produced when deducing from a dependent type.
///
/// \param Type the type pattern using the auto type-specifier.
/// \param Init the initializer for the variable whose type is to be deduced.
/// \param Result if type deduction was successful, this will be set to the
///        deduced type.
/// \param DependentDeductionDepth Set if we should permit deduction in
///        dependent cases. This is necessary for template partial ordering with
///        'auto' template parameters. The value specified is the template
///        parameter depth at which we should perform 'auto' deduction.
/// \param IgnoreConstraints Set if we should not fail if the deduced type does
///                          not satisfy the type-constraint in the auto type.
Sema::DeduceAutoResult
Sema::DeduceAutoType(TypeLoc Type, Expr *&Init, QualType &Result,
                     Optional<unsigned> DependentDeductionDepth,
                     bool IgnoreConstraints) {
  if (Init->containsErrors())
    return DAR_FailedAlreadyDiagnosed;
  if (Init->getType()->isNonOverloadPlaceholderType()) {
    ExprResult NonPlaceholder = CheckPlaceholderExpr(Init);
    if (NonPlaceholder.isInvalid())
      return DAR_FailedAlreadyDiagnosed;
    Init = NonPlaceholder.get();
  }

  DependentAuto DependentResult = {
      /*.IsPack = */ (bool)Type.getAs<PackExpansionTypeLoc>()};

  if (!DependentDeductionDepth &&
      (Type.getType()->isDependentType() || Init->isTypeDependent() ||
       Init->containsUnexpandedParameterPack())) {
    Result = SubstituteDeducedTypeTransform(*this, DependentResult).Apply(Type);
    assert(!Result.isNull() && "substituting DependentTy can't fail");
    return DAR_Succeeded;
  }

  // Find the depth of template parameter to synthesize.
  unsigned Depth = DependentDeductionDepth.getValueOr(0);

  // If this is a 'decltype(auto)' specifier, do the decltype dance.
  // Since 'decltype(auto)' can only occur at the top of the type, we
  // don't need to go digging for it.
  if (const AutoType *AT = Type.getType()->getAs<AutoType>()) {
    if (AT->isDecltypeAuto()) {
      if (isa<InitListExpr>(Init)) {
        Diag(Init->getBeginLoc(), diag::err_decltype_auto_initializer_list);
        return DAR_FailedAlreadyDiagnosed;
      }

      ExprResult ER = CheckPlaceholderExpr(Init);
      if (ER.isInvalid())
        return DAR_FailedAlreadyDiagnosed;
      Init = ER.get();
      QualType Deduced = BuildDecltypeType(Init, Init->getBeginLoc(), false);
      if (Deduced.isNull())
        return DAR_FailedAlreadyDiagnosed;
      // FIXME: Support a non-canonical deduced type for 'auto'.
      Deduced = Context.getCanonicalType(Deduced);
      if (AT->isConstrained() && !IgnoreConstraints) {
        auto ConstraintsResult =
            CheckDeducedPlaceholderConstraints(*this, *AT,
                                               Type.getContainedAutoTypeLoc(),
                                               Deduced);
        if (ConstraintsResult != DAR_Succeeded)
          return ConstraintsResult;
      }
      Result = SubstituteDeducedTypeTransform(*this, Deduced).Apply(Type);
      if (Result.isNull())
        return DAR_FailedAlreadyDiagnosed;
      return DAR_Succeeded;
    } else if (!getLangOpts().CPlusPlus) {
      if (isa<InitListExpr>(Init)) {
        Diag(Init->getBeginLoc(), diag::err_auto_init_list_from_c);
        return DAR_FailedAlreadyDiagnosed;
      }
    }
  }

  SourceLocation Loc = Init->getExprLoc();

  LocalInstantiationScope InstScope(*this);

  // Build template<class TemplParam> void Func(FuncParam);
  TemplateTypeParmDecl *TemplParam = TemplateTypeParmDecl::Create(
      Context, nullptr, SourceLocation(), Loc, Depth, 0, nullptr, false, false,
      false);
  QualType TemplArg = QualType(TemplParam->getTypeForDecl(), 0);
  NamedDecl *TemplParamPtr = TemplParam;
  FixedSizeTemplateParameterListStorage<1, false> TemplateParamsSt(
      Context, Loc, Loc, TemplParamPtr, Loc, nullptr);

  QualType FuncParam =
      SubstituteDeducedTypeTransform(*this, TemplArg, /*UseTypeSugar*/false)
          .Apply(Type);
  assert(!FuncParam.isNull() &&
         "substituting template parameter for 'auto' failed");

  // Deduce type of TemplParam in Func(Init)
  SmallVector<DeducedTemplateArgument, 1> Deduced;
  Deduced.resize(1);

  TemplateDeductionInfo Info(Loc, Depth);

  // If deduction failed, don't diagnose if the initializer is dependent; it
  // might acquire a matching type in the instantiation.
  auto DeductionFailed = [&](TemplateDeductionResult TDK,
                             ArrayRef<SourceRange> Ranges) -> DeduceAutoResult {
    if (Init->isTypeDependent()) {
      Result =
          SubstituteDeducedTypeTransform(*this, DependentResult).Apply(Type);
      assert(!Result.isNull() && "substituting DependentTy can't fail");
      return DAR_Succeeded;
    }
    if (diagnoseAutoDeductionFailure(*this, TDK, Info, Ranges))
      return DAR_FailedAlreadyDiagnosed;
    return DAR_Failed;
  };

  SmallVector<OriginalCallArg, 4> OriginalCallArgs;

  InitListExpr *InitList = dyn_cast<InitListExpr>(Init);
  if (InitList) {
    // Notionally, we substitute std::initializer_list<T> for 'auto' and deduce
    // against that. Such deduction only succeeds if removing cv-qualifiers and
    // references results in std::initializer_list<T>.
    if (!Type.getType().getNonReferenceType()->getAs<AutoType>())
      return DAR_Failed;

    // Resolving a core issue: a braced-init-list containing any designators is
    // a non-deduced context.
    for (Expr *E : InitList->inits())
      if (isa<DesignatedInitExpr>(E))
        return DAR_Failed;

    SourceRange DeducedFromInitRange;
    for (unsigned i = 0, e = InitList->getNumInits(); i < e; ++i) {
      Expr *Init = InitList->getInit(i);

      if (auto TDK = DeduceTemplateArgumentsFromCallArgument(
              *this, TemplateParamsSt.get(), 0, TemplArg, Init,
              Info, Deduced, OriginalCallArgs, /*Decomposed*/ true,
              /*ArgIdx*/ 0, /*TDF*/ 0))
        return DeductionFailed(TDK, {DeducedFromInitRange,
                                     Init->getSourceRange()});

      if (DeducedFromInitRange.isInvalid() &&
          Deduced[0].getKind() != TemplateArgument::Null)
        DeducedFromInitRange = Init->getSourceRange();
    }
  } else {
    if (!getLangOpts().CPlusPlus && Init->refersToBitField()) {
      Diag(Loc, diag::err_auto_bitfield);
      return DAR_FailedAlreadyDiagnosed;
    }

    if (auto TDK = DeduceTemplateArgumentsFromCallArgument(
            *this, TemplateParamsSt.get(), 0, FuncParam, Init, Info, Deduced,
            OriginalCallArgs, /*Decomposed*/ false, /*ArgIdx*/ 0, /*TDF*/ 0))
      return DeductionFailed(TDK, {});
  }

  // Could be null if somehow 'auto' appears in a non-deduced context.
  if (Deduced[0].getKind() != TemplateArgument::Type)
    return DeductionFailed(TDK_Incomplete, {});

  QualType DeducedType = Deduced[0].getAsType();

  if (InitList) {
    DeducedType = BuildStdInitializerList(DeducedType, Loc);
    if (DeducedType.isNull())
      return DAR_FailedAlreadyDiagnosed;
  }

  if (const auto *AT = Type.getType()->getAs<AutoType>()) {
    if (AT->isConstrained() && !IgnoreConstraints) {
      auto ConstraintsResult =
          CheckDeducedPlaceholderConstraints(*this, *AT,
                                             Type.getContainedAutoTypeLoc(),
                                             DeducedType);
      if (ConstraintsResult != DAR_Succeeded)
        return ConstraintsResult;
    }
  }

  Result = SubstituteDeducedTypeTransform(*this, DeducedType).Apply(Type);
  if (Result.isNull())
    return DAR_FailedAlreadyDiagnosed;

  // Check that the deduced argument type is compatible with the original
  // argument type per C++ [temp.deduct.call]p4.
  QualType DeducedA = InitList ? Deduced[0].getAsType() : Result;
  for (const OriginalCallArg &OriginalArg : OriginalCallArgs) {
    assert((bool)InitList == OriginalArg.DecomposedParam &&
           "decomposed non-init-list in auto deduction?");
    if (auto TDK =
            CheckOriginalCallArgDeduction(*this, Info, OriginalArg, DeducedA)) {
      Result = QualType();
      return DeductionFailed(TDK, {});
    }
  }

  return DAR_Succeeded;
}

QualType Sema::SubstAutoType(QualType TypeWithAuto,
                             QualType TypeToReplaceAuto) {
  if (TypeToReplaceAuto->isDependentType())
    return SubstituteDeducedTypeTransform(
               *this, DependentAuto{
                          TypeToReplaceAuto->containsUnexpandedParameterPack()})
        .TransformType(TypeWithAuto);
  return SubstituteDeducedTypeTransform(*this, TypeToReplaceAuto)
      .TransformType(TypeWithAuto);
}

TypeSourceInfo *Sema::SubstAutoTypeSourceInfo(TypeSourceInfo *TypeWithAuto,
                                              QualType TypeToReplaceAuto) {
  if (TypeToReplaceAuto->isDependentType())
    return SubstituteDeducedTypeTransform(
               *this,
               DependentAuto{
                   TypeToReplaceAuto->containsUnexpandedParameterPack()})
        .TransformType(TypeWithAuto);
  return SubstituteDeducedTypeTransform(*this, TypeToReplaceAuto)
      .TransformType(TypeWithAuto);
}

QualType Sema::ReplaceAutoType(QualType TypeWithAuto,
                               QualType TypeToReplaceAuto) {
  return SubstituteDeducedTypeTransform(*this, TypeToReplaceAuto,
                                        /*UseTypeSugar*/ false)
      .TransformType(TypeWithAuto);
}

void Sema::DiagnoseAutoDeductionFailure(VarDecl *VDecl, Expr *Init) {
  if (isa<InitListExpr>(Init))
    Diag(VDecl->getLocation(),
         VDecl->isInitCapture()
             ? diag::err_init_capture_deduction_failure_from_init_list
             : diag::err_auto_var_deduction_failure_from_init_list)
      << VDecl->getDeclName() << VDecl->getType() << Init->getSourceRange();
  else
    Diag(VDecl->getLocation(),
         VDecl->isInitCapture() ? diag::err_init_capture_deduction_failure
                                : diag::err_auto_var_deduction_failure)
      << VDecl->getDeclName() << VDecl->getType() << Init->getType()
      << Init->getSourceRange();
}

bool Sema::DeduceReturnType(FunctionDecl *FD, SourceLocation Loc,
                            bool Diagnose) {
  assert(FD->getReturnType()->isUndeducedType());

  // For a lambda's conversion operator, deduce any 'auto' or 'decltype(auto)'
  // within the return type from the call operator's type.
  if (isLambdaConversionOperator(FD)) {
    CXXRecordDecl *Lambda = cast<CXXMethodDecl>(FD)->getParent();
    FunctionDecl *CallOp = Lambda->getLambdaCallOperator();

    // For a generic lambda, instantiate the call operator if needed.
    if (auto *Args = FD->getTemplateSpecializationArgs()) {
      CallOp = InstantiateFunctionDeclaration(
          CallOp->getDescribedFunctionTemplate(), Args, Loc);
      if (!CallOp || CallOp->isInvalidDecl())
        return true;

      // We might need to deduce the return type by instantiating the definition
      // of the operator() function.
      if (CallOp->getReturnType()->isUndeducedType()) {
        runWithSufficientStackSpace(Loc, [&] {
          InstantiateFunctionDefinition(Loc, CallOp);
        });
      }
    }

    if (CallOp->isInvalidDecl())
      return true;
    assert(!CallOp->getReturnType()->isUndeducedType() &&
           "failed to deduce lambda return type");

    // Build the new return type from scratch.
    QualType RetType = getLambdaConversionFunctionResultType(
        CallOp->getType()->castAs<FunctionProtoType>());
    if (FD->getReturnType()->getAs<PointerType>())
      RetType = Context.getPointerType(RetType);
    else {
      assert(FD->getReturnType()->getAs<BlockPointerType>());
      RetType = Context.getBlockPointerType(RetType);
    }
    Context.adjustDeducedFunctionResultType(FD, RetType);
    return false;
  }

  if (FD->getTemplateInstantiationPattern()) {
    runWithSufficientStackSpace(Loc, [&] {
      InstantiateFunctionDefinition(Loc, FD);
    });
  }

  bool StillUndeduced = FD->getReturnType()->isUndeducedType();
  if (StillUndeduced && Diagnose && !FD->isInvalidDecl()) {
    Diag(Loc, diag::err_auto_fn_used_before_defined) << FD;
    Diag(FD->getLocation(), diag::note_callee_decl) << FD;
  }

  return StillUndeduced;
}

/// If this is a non-static member function,
static void
AddImplicitObjectParameterType(ASTContext &Context,
                               CXXMethodDecl *Method,
                               SmallVectorImpl<QualType> &ArgTypes) {
  // C++11 [temp.func.order]p3:
  //   [...] The new parameter is of type "reference to cv A," where cv are
  //   the cv-qualifiers of the function template (if any) and A is
  //   the class of which the function template is a member.
  //
  // The standard doesn't say explicitly, but we pick the appropriate kind of
  // reference type based on [over.match.funcs]p4.
  QualType ArgTy = Context.getTypeDeclType(Method->getParent());
  ArgTy = Context.getQualifiedType(ArgTy, Method->getMethodQualifiers());
  if (Method->getRefQualifier() == RQ_RValue)
    ArgTy = Context.getRValueReferenceType(ArgTy);
  else
    ArgTy = Context.getLValueReferenceType(ArgTy);
  ArgTypes.push_back(ArgTy);
}

/// Determine whether the function template \p FT1 is at least as
/// specialized as \p FT2.
static bool isAtLeastAsSpecializedAs(Sema &S,
                                     SourceLocation Loc,
                                     FunctionTemplateDecl *FT1,
                                     FunctionTemplateDecl *FT2,
                                     TemplatePartialOrderingContext TPOC,
                                     unsigned NumCallArguments1,
                                     bool Reversed) {
  assert(!Reversed || TPOC == TPOC_Call);

  FunctionDecl *FD1 = FT1->getTemplatedDecl();
  FunctionDecl *FD2 = FT2->getTemplatedDecl();
  const FunctionProtoType *Proto1 = FD1->getType()->getAs<FunctionProtoType>();
  const FunctionProtoType *Proto2 = FD2->getType()->getAs<FunctionProtoType>();

  assert(Proto1 && Proto2 && "Function templates must have prototypes");
  TemplateParameterList *TemplateParams = FT2->getTemplateParameters();
  SmallVector<DeducedTemplateArgument, 4> Deduced;
  Deduced.resize(TemplateParams->size());

  // C++0x [temp.deduct.partial]p3:
  //   The types used to determine the ordering depend on the context in which
  //   the partial ordering is done:
  TemplateDeductionInfo Info(Loc);
  SmallVector<QualType, 4> Args2;
  switch (TPOC) {
  case TPOC_Call: {
    //   - In the context of a function call, the function parameter types are
    //     used.
    CXXMethodDecl *Method1 = dyn_cast<CXXMethodDecl>(FD1);
    CXXMethodDecl *Method2 = dyn_cast<CXXMethodDecl>(FD2);

    // C++11 [temp.func.order]p3:
    //   [...] If only one of the function templates is a non-static
    //   member, that function template is considered to have a new
    //   first parameter inserted in its function parameter list. The
    //   new parameter is of type "reference to cv A," where cv are
    //   the cv-qualifiers of the function template (if any) and A is
    //   the class of which the function template is a member.
    //
    // Note that we interpret this to mean "if one of the function
    // templates is a non-static member and the other is a non-member";
    // otherwise, the ordering rules for static functions against non-static
    // functions don't make any sense.
    //
    // C++98/03 doesn't have this provision but we've extended DR532 to cover
    // it as wording was broken prior to it.
    SmallVector<QualType, 4> Args1;

    unsigned NumComparedArguments = NumCallArguments1;

    if (!Method2 && Method1 && !Method1->isStatic()) {
      // Compare 'this' from Method1 against first parameter from Method2.
      AddImplicitObjectParameterType(S.Context, Method1, Args1);
      ++NumComparedArguments;
    } else if (!Method1 && Method2 && !Method2->isStatic()) {
      // Compare 'this' from Method2 against first parameter from Method1.
      AddImplicitObjectParameterType(S.Context, Method2, Args2);
    } else if (Method1 && Method2 && Reversed) {
      // Compare 'this' from Method1 against second parameter from Method2
      // and 'this' from Method2 against second parameter from Method1.
      AddImplicitObjectParameterType(S.Context, Method1, Args1);
      AddImplicitObjectParameterType(S.Context, Method2, Args2);
      ++NumComparedArguments;
    }

    Args1.insert(Args1.end(), Proto1->param_type_begin(),
                 Proto1->param_type_end());
    Args2.insert(Args2.end(), Proto2->param_type_begin(),
                 Proto2->param_type_end());

    // C++ [temp.func.order]p5:
    //   The presence of unused ellipsis and default arguments has no effect on
    //   the partial ordering of function templates.
    if (Args1.size() > NumComparedArguments)
      Args1.resize(NumComparedArguments);
    if (Args2.size() > NumComparedArguments)
      Args2.resize(NumComparedArguments);
    if (Reversed)
      std::reverse(Args2.begin(), Args2.end());
    if (DeduceTemplateArguments(S, TemplateParams, Args2.data(), Args2.size(),
                                Args1.data(), Args1.size(), Info, Deduced,
                                TDF_None, /*PartialOrdering=*/true))
      return false;

    break;
  }

  case TPOC_Conversion:
    //   - In the context of a call to a conversion operator, the return types
    //     of the conversion function templates are used.
    if (DeduceTemplateArgumentsByTypeMatch(
            S, TemplateParams, Proto2->getReturnType(), Proto1->getReturnType(),
            Info, Deduced, TDF_None,
            /*PartialOrdering=*/true))
      return false;
    break;

  case TPOC_Other:
    //   - In other contexts (14.6.6.2) the function template's function type
    //     is used.
    if (DeduceTemplateArgumentsByTypeMatch(S, TemplateParams,
                                           FD2->getType(), FD1->getType(),
                                           Info, Deduced, TDF_None,
                                           /*PartialOrdering=*/true))
      return false;
    break;
  }

  // C++0x [temp.deduct.partial]p11:
  //   In most cases, all template parameters must have values in order for
  //   deduction to succeed, but for partial ordering purposes a template
  //   parameter may remain without a value provided it is not used in the
  //   types being used for partial ordering. [ Note: a template parameter used
  //   in a non-deduced context is considered used. -end note]
  unsigned ArgIdx = 0, NumArgs = Deduced.size();
  for (; ArgIdx != NumArgs; ++ArgIdx)
    if (Deduced[ArgIdx].isNull())
      break;

  // FIXME: We fail to implement [temp.deduct.type]p1 along this path. We need
  // to substitute the deduced arguments back into the template and check that
  // we get the right type.

  if (ArgIdx == NumArgs) {
    // All template arguments were deduced. FT1 is at least as specialized
    // as FT2.
    return true;
  }

  // Figure out which template parameters were used.
  llvm::SmallBitVector UsedParameters(TemplateParams->size());
  switch (TPOC) {
  case TPOC_Call:
    for (unsigned I = 0, N = Args2.size(); I != N; ++I)
      ::MarkUsedTemplateParameters(S.Context, Args2[I], false,
                                   TemplateParams->getDepth(),
                                   UsedParameters);
    break;

  case TPOC_Conversion:
    ::MarkUsedTemplateParameters(S.Context, Proto2->getReturnType(), false,
                                 TemplateParams->getDepth(), UsedParameters);
    break;

  case TPOC_Other:
    ::MarkUsedTemplateParameters(S.Context, FD2->getType(), false,
                                 TemplateParams->getDepth(),
                                 UsedParameters);
    break;
  }

  for (; ArgIdx != NumArgs; ++ArgIdx)
    // If this argument had no value deduced but was used in one of the types
    // used for partial ordering, then deduction fails.
    if (Deduced[ArgIdx].isNull() && UsedParameters[ArgIdx])
      return false;

  return true;
}

/// Determine whether this a function template whose parameter-type-list
/// ends with a function parameter pack.
static bool isVariadicFunctionTemplate(FunctionTemplateDecl *FunTmpl) {
  FunctionDecl *Function = FunTmpl->getTemplatedDecl();
  unsigned NumParams = Function->getNumParams();
  if (NumParams == 0)
    return false;

  ParmVarDecl *Last = Function->getParamDecl(NumParams - 1);
  if (!Last->isParameterPack())
    return false;

  // Make sure that no previous parameter is a parameter pack.
  while (--NumParams > 0) {
    if (Function->getParamDecl(NumParams - 1)->isParameterPack())
      return false;
  }

  return true;
}

/// Returns the more specialized function template according
/// to the rules of function template partial ordering (C++ [temp.func.order]).
///
/// \param FT1 the first function template
///
/// \param FT2 the second function template
///
/// \param TPOC the context in which we are performing partial ordering of
/// function templates.
///
/// \param NumCallArguments1 The number of arguments in the call to FT1, used
/// only when \c TPOC is \c TPOC_Call.
///
/// \param NumCallArguments2 The number of arguments in the call to FT2, used
/// only when \c TPOC is \c TPOC_Call.
///
/// \param Reversed If \c true, exactly one of FT1 and FT2 is an overload
/// candidate with a reversed parameter order. In this case, the corresponding
/// P/A pairs between FT1 and FT2 are reversed.
///
/// \returns the more specialized function template. If neither
/// template is more specialized, returns NULL.
FunctionTemplateDecl *
Sema::getMoreSpecializedTemplate(FunctionTemplateDecl *FT1,
                                 FunctionTemplateDecl *FT2,
                                 SourceLocation Loc,
                                 TemplatePartialOrderingContext TPOC,
                                 unsigned NumCallArguments1,
                                 unsigned NumCallArguments2,
                                 bool Reversed) {

  auto JudgeByConstraints = [&] () -> FunctionTemplateDecl * {
    llvm::SmallVector<const Expr *, 3> AC1, AC2;
    FT1->getAssociatedConstraints(AC1);
    FT2->getAssociatedConstraints(AC2);
    bool AtLeastAsConstrained1, AtLeastAsConstrained2;
    if (IsAtLeastAsConstrained(FT1, AC1, FT2, AC2, AtLeastAsConstrained1))
      return nullptr;
    if (IsAtLeastAsConstrained(FT2, AC2, FT1, AC1, AtLeastAsConstrained2))
      return nullptr;
    if (AtLeastAsConstrained1 == AtLeastAsConstrained2)
      return nullptr;
    return AtLeastAsConstrained1 ? FT1 : FT2;
  };

  bool Better1 = isAtLeastAsSpecializedAs(*this, Loc, FT1, FT2, TPOC,
                                          NumCallArguments1, Reversed);
  bool Better2 = isAtLeastAsSpecializedAs(*this, Loc, FT2, FT1, TPOC,
                                          NumCallArguments2, Reversed);

  if (Better1 != Better2) // We have a clear winner
    return Better1 ? FT1 : FT2;

  if (!Better1 && !Better2) // Neither is better than the other
    return JudgeByConstraints();

  // FIXME: This mimics what GCC implements, but doesn't match up with the
  // proposed resolution for core issue 692. This area needs to be sorted out,
  // but for now we attempt to maintain compatibility.
  bool Variadic1 = isVariadicFunctionTemplate(FT1);
  bool Variadic2 = isVariadicFunctionTemplate(FT2);
  if (Variadic1 != Variadic2)
    return Variadic1? FT2 : FT1;

  return JudgeByConstraints();
}

/// Determine if the two templates are equivalent.
static bool isSameTemplate(TemplateDecl *T1, TemplateDecl *T2) {
  if (T1 == T2)
    return true;

  if (!T1 || !T2)
    return false;

  return T1->getCanonicalDecl() == T2->getCanonicalDecl();
}

/// Retrieve the most specialized of the given function template
/// specializations.
///
/// \param SpecBegin the start iterator of the function template
/// specializations that we will be comparing.
///
/// \param SpecEnd the end iterator of the function template
/// specializations, paired with \p SpecBegin.
///
/// \param Loc the location where the ambiguity or no-specializations
/// diagnostic should occur.
///
/// \param NoneDiag partial diagnostic used to diagnose cases where there are
/// no matching candidates.
///
/// \param AmbigDiag partial diagnostic used to diagnose an ambiguity, if one
/// occurs.
///
/// \param CandidateDiag partial diagnostic used for each function template
/// specialization that is a candidate in the ambiguous ordering. One parameter
/// in this diagnostic should be unbound, which will correspond to the string
/// describing the template arguments for the function template specialization.
///
/// \returns the most specialized function template specialization, if
/// found. Otherwise, returns SpecEnd.
UnresolvedSetIterator Sema::getMostSpecialized(
    UnresolvedSetIterator SpecBegin, UnresolvedSetIterator SpecEnd,
    TemplateSpecCandidateSet &FailedCandidates,
    SourceLocation Loc, const PartialDiagnostic &NoneDiag,
    const PartialDiagnostic &AmbigDiag, const PartialDiagnostic &CandidateDiag,
    bool Complain, QualType TargetType) {
  if (SpecBegin == SpecEnd) {
    if (Complain) {
      Diag(Loc, NoneDiag);
      FailedCandidates.NoteCandidates(*this, Loc);
    }
    return SpecEnd;
  }

  if (SpecBegin + 1 == SpecEnd)
    return SpecBegin;

  // Find the function template that is better than all of the templates it
  // has been compared to.
  UnresolvedSetIterator Best = SpecBegin;
  FunctionTemplateDecl *BestTemplate
    = cast<FunctionDecl>(*Best)->getPrimaryTemplate();
  assert(BestTemplate && "Not a function template specialization?");
  for (UnresolvedSetIterator I = SpecBegin + 1; I != SpecEnd; ++I) {
    FunctionTemplateDecl *Challenger
      = cast<FunctionDecl>(*I)->getPrimaryTemplate();
    assert(Challenger && "Not a function template specialization?");
    if (isSameTemplate(getMoreSpecializedTemplate(BestTemplate, Challenger,
                                                  Loc, TPOC_Other, 0, 0),
                       Challenger)) {
      Best = I;
      BestTemplate = Challenger;
    }
  }

  // Make sure that the "best" function template is more specialized than all
  // of the others.
  bool Ambiguous = false;
  for (UnresolvedSetIterator I = SpecBegin; I != SpecEnd; ++I) {
    FunctionTemplateDecl *Challenger
      = cast<FunctionDecl>(*I)->getPrimaryTemplate();
    if (I != Best &&
        !isSameTemplate(getMoreSpecializedTemplate(BestTemplate, Challenger,
                                                   Loc, TPOC_Other, 0, 0),
                        BestTemplate)) {
      Ambiguous = true;
      break;
    }
  }

  if (!Ambiguous) {
    // We found an answer. Return it.
    return Best;
  }

  // Diagnose the ambiguity.
  if (Complain) {
    Diag(Loc, AmbigDiag);

    // FIXME: Can we order the candidates in some sane way?
    for (UnresolvedSetIterator I = SpecBegin; I != SpecEnd; ++I) {
      PartialDiagnostic PD = CandidateDiag;
      const auto *FD = cast<FunctionDecl>(*I);
      PD << FD << getTemplateArgumentBindingsText(
                      FD->getPrimaryTemplate()->getTemplateParameters(),
                      *FD->getTemplateSpecializationArgs());
      if (!TargetType.isNull())
        HandleFunctionTypeMismatch(PD, FD->getType(), TargetType);
      Diag((*I)->getLocation(), PD);
    }
  }

  return SpecEnd;
}

/// Determine whether one partial specialization, P1, is at least as
/// specialized than another, P2.
///
/// \tparam TemplateLikeDecl The kind of P2, which must be a
/// TemplateDecl or {Class,Var}TemplatePartialSpecializationDecl.
/// \param T1 The injected-class-name of P1 (faked for a variable template).
/// \param T2 The injected-class-name of P2 (faked for a variable template).
template<typename TemplateLikeDecl>
static bool isAtLeastAsSpecializedAs(Sema &S, QualType T1, QualType T2,
                                     TemplateLikeDecl *P2,
                                     TemplateDeductionInfo &Info) {
  // C++ [temp.class.order]p1:
  //   For two class template partial specializations, the first is at least as
  //   specialized as the second if, given the following rewrite to two
  //   function templates, the first function template is at least as
  //   specialized as the second according to the ordering rules for function
  //   templates (14.6.6.2):
  //     - the first function template has the same template parameters as the
  //       first partial specialization and has a single function parameter
  //       whose type is a class template specialization with the template
  //       arguments of the first partial specialization, and
  //     - the second function template has the same template parameters as the
  //       second partial specialization and has a single function parameter
  //       whose type is a class template specialization with the template
  //       arguments of the second partial specialization.
  //
  // Rather than synthesize function templates, we merely perform the
  // equivalent partial ordering by performing deduction directly on
  // the template arguments of the class template partial
  // specializations. This computation is slightly simpler than the
  // general problem of function template partial ordering, because
  // class template partial specializations are more constrained. We
  // know that every template parameter is deducible from the class
  // template partial specialization's template arguments, for
  // example.
  SmallVector<DeducedTemplateArgument, 4> Deduced;

  // Determine whether P1 is at least as specialized as P2.
  Deduced.resize(P2->getTemplateParameters()->size());
  if (DeduceTemplateArgumentsByTypeMatch(S, P2->getTemplateParameters(),
                                         T2, T1, Info, Deduced, TDF_None,
                                         /*PartialOrdering=*/true))
    return false;

  SmallVector<TemplateArgument, 4> DeducedArgs(Deduced.begin(),
                                               Deduced.end());
  Sema::InstantiatingTemplate Inst(S, Info.getLocation(), P2, DeducedArgs,
                                   Info);
  auto *TST1 = T1->castAs<TemplateSpecializationType>();
  bool AtLeastAsSpecialized;
  S.runWithSufficientStackSpace(Info.getLocation(), [&] {
    AtLeastAsSpecialized = !FinishTemplateArgumentDeduction(
        S, P2, /*IsPartialOrdering=*/true,
        TemplateArgumentList(TemplateArgumentList::OnStack,
                             TST1->template_arguments()),
        Deduced, Info);
  });
  return AtLeastAsSpecialized;
}

/// Returns the more specialized class template partial specialization
/// according to the rules of partial ordering of class template partial
/// specializations (C++ [temp.class.order]).
///
/// \param PS1 the first class template partial specialization
///
/// \param PS2 the second class template partial specialization
///
/// \returns the more specialized class template partial specialization. If
/// neither partial specialization is more specialized, returns NULL.
ClassTemplatePartialSpecializationDecl *
Sema::getMoreSpecializedPartialSpecialization(
                                  ClassTemplatePartialSpecializationDecl *PS1,
                                  ClassTemplatePartialSpecializationDecl *PS2,
                                              SourceLocation Loc) {
  QualType PT1 = PS1->getInjectedSpecializationType();
  QualType PT2 = PS2->getInjectedSpecializationType();

  TemplateDeductionInfo Info(Loc);
  bool Better1 = isAtLeastAsSpecializedAs(*this, PT1, PT2, PS2, Info);
  bool Better2 = isAtLeastAsSpecializedAs(*this, PT2, PT1, PS1, Info);

  if (!Better1 && !Better2)
      return nullptr;
  if (Better1 && Better2) {
    llvm::SmallVector<const Expr *, 3> AC1, AC2;
    PS1->getAssociatedConstraints(AC1);
    PS2->getAssociatedConstraints(AC2);
    bool AtLeastAsConstrained1, AtLeastAsConstrained2;
    if (IsAtLeastAsConstrained(PS1, AC1, PS2, AC2, AtLeastAsConstrained1))
      return nullptr;
    if (IsAtLeastAsConstrained(PS2, AC2, PS1, AC1, AtLeastAsConstrained2))
      return nullptr;
    if (AtLeastAsConstrained1 == AtLeastAsConstrained2)
      return nullptr;
    return AtLeastAsConstrained1 ? PS1 : PS2;
  }

  return Better1 ? PS1 : PS2;
}

bool Sema::isMoreSpecializedThanPrimary(
    ClassTemplatePartialSpecializationDecl *Spec, TemplateDeductionInfo &Info) {
  ClassTemplateDecl *Primary = Spec->getSpecializedTemplate();
  QualType PrimaryT = Primary->getInjectedClassNameSpecialization();
  QualType PartialT = Spec->getInjectedSpecializationType();
  if (!isAtLeastAsSpecializedAs(*this, PartialT, PrimaryT, Primary, Info))
    return false;
  if (!isAtLeastAsSpecializedAs(*this, PrimaryT, PartialT, Spec, Info))
    return true;
  Info.clearSFINAEDiagnostic();
  llvm::SmallVector<const Expr *, 3> PrimaryAC, SpecAC;
  Primary->getAssociatedConstraints(PrimaryAC);
  Spec->getAssociatedConstraints(SpecAC);
  bool AtLeastAsConstrainedPrimary, AtLeastAsConstrainedSpec;
  if (IsAtLeastAsConstrained(Spec, SpecAC, Primary, PrimaryAC,
                             AtLeastAsConstrainedSpec))
    return false;
  if (!AtLeastAsConstrainedSpec)
    return false;
  if (IsAtLeastAsConstrained(Primary, PrimaryAC, Spec, SpecAC,
                             AtLeastAsConstrainedPrimary))
    return false;
  return !AtLeastAsConstrainedPrimary;
}

VarTemplatePartialSpecializationDecl *
Sema::getMoreSpecializedPartialSpecialization(
    VarTemplatePartialSpecializationDecl *PS1,
    VarTemplatePartialSpecializationDecl *PS2, SourceLocation Loc) {
  // Pretend the variable template specializations are class template
  // specializations and form a fake injected class name type for comparison.
  assert(PS1->getSpecializedTemplate() == PS2->getSpecializedTemplate() &&
         "the partial specializations being compared should specialize"
         " the same template.");
  TemplateName Name(PS1->getSpecializedTemplate());
  TemplateName CanonTemplate = Context.getCanonicalTemplateName(Name);
  QualType PT1 = Context.getTemplateSpecializationType(
      CanonTemplate, PS1->getTemplateArgs().asArray());
  QualType PT2 = Context.getTemplateSpecializationType(
      CanonTemplate, PS2->getTemplateArgs().asArray());

  TemplateDeductionInfo Info(Loc);
  bool Better1 = isAtLeastAsSpecializedAs(*this, PT1, PT2, PS2, Info);
  bool Better2 = isAtLeastAsSpecializedAs(*this, PT2, PT1, PS1, Info);

  if (!Better1 && !Better2)
    return nullptr;
  if (Better1 && Better2) {
    llvm::SmallVector<const Expr *, 3> AC1, AC2;
    PS1->getAssociatedConstraints(AC1);
    PS2->getAssociatedConstraints(AC2);
    bool AtLeastAsConstrained1, AtLeastAsConstrained2;
    if (IsAtLeastAsConstrained(PS1, AC1, PS2, AC2, AtLeastAsConstrained1))
      return nullptr;
    if (IsAtLeastAsConstrained(PS2, AC2, PS1, AC1, AtLeastAsConstrained2))
      return nullptr;
    if (AtLeastAsConstrained1 == AtLeastAsConstrained2)
      return nullptr;
    return AtLeastAsConstrained1 ? PS1 : PS2;
  }

  return Better1 ? PS1 : PS2;
}

bool Sema::isMoreSpecializedThanPrimary(
    VarTemplatePartialSpecializationDecl *Spec, TemplateDeductionInfo &Info) {
  TemplateDecl *Primary = Spec->getSpecializedTemplate();
  // FIXME: Cache the injected template arguments rather than recomputing
  // them for each partial specialization.
  SmallVector<TemplateArgument, 8> PrimaryArgs;
  Context.getInjectedTemplateArgs(Primary->getTemplateParameters(),
                                  PrimaryArgs);

  TemplateName CanonTemplate =
      Context.getCanonicalTemplateName(TemplateName(Primary));
  QualType PrimaryT = Context.getTemplateSpecializationType(
      CanonTemplate, PrimaryArgs);
  QualType PartialT = Context.getTemplateSpecializationType(
      CanonTemplate, Spec->getTemplateArgs().asArray());

  if (!isAtLeastAsSpecializedAs(*this, PartialT, PrimaryT, Primary, Info))
    return false;
  if (!isAtLeastAsSpecializedAs(*this, PrimaryT, PartialT, Spec, Info))
    return true;
  Info.clearSFINAEDiagnostic();
  llvm::SmallVector<const Expr *, 3> PrimaryAC, SpecAC;
  Primary->getAssociatedConstraints(PrimaryAC);
  Spec->getAssociatedConstraints(SpecAC);
  bool AtLeastAsConstrainedPrimary, AtLeastAsConstrainedSpec;
  if (IsAtLeastAsConstrained(Spec, SpecAC, Primary, PrimaryAC,
                             AtLeastAsConstrainedSpec))
    return false;
  if (!AtLeastAsConstrainedSpec)
    return false;
  if (IsAtLeastAsConstrained(Primary, PrimaryAC, Spec, SpecAC,
                             AtLeastAsConstrainedPrimary))
    return false;
  return !AtLeastAsConstrainedPrimary;
}

bool Sema::isTemplateTemplateParameterAtLeastAsSpecializedAs(
     TemplateParameterList *P, TemplateDecl *AArg, SourceLocation Loc) {
  // C++1z [temp.arg.template]p4: (DR 150)
  //   A template template-parameter P is at least as specialized as a
  //   template template-argument A if, given the following rewrite to two
  //   function templates...

  // Rather than synthesize function templates, we merely perform the
  // equivalent partial ordering by performing deduction directly on
  // the template parameter lists of the template template parameters.
  //
  //   Given an invented class template X with the template parameter list of
  //   A (including default arguments):
  TemplateName X = Context.getCanonicalTemplateName(TemplateName(AArg));
  TemplateParameterList *A = AArg->getTemplateParameters();

  //    - Each function template has a single function parameter whose type is
  //      a specialization of X with template arguments corresponding to the
  //      template parameters from the respective function template
  SmallVector<TemplateArgument, 8> AArgs;
  Context.getInjectedTemplateArgs(A, AArgs);

  // Check P's arguments against A's parameter list. This will fill in default
  // template arguments as needed. AArgs are already correct by construction.
  // We can't just use CheckTemplateIdType because that will expand alias
  // templates.
  SmallVector<TemplateArgument, 4> PArgs;
  {
    SFINAETrap Trap(*this);

    Context.getInjectedTemplateArgs(P, PArgs);
    TemplateArgumentListInfo PArgList(P->getLAngleLoc(),
                                      P->getRAngleLoc());
    for (unsigned I = 0, N = P->size(); I != N; ++I) {
      // Unwrap packs that getInjectedTemplateArgs wrapped around pack
      // expansions, to form an "as written" argument list.
      TemplateArgument Arg = PArgs[I];
      if (Arg.getKind() == TemplateArgument::Pack) {
        assert(Arg.pack_size() == 1 && Arg.pack_begin()->isPackExpansion());
        Arg = *Arg.pack_begin();
      }
      PArgList.addArgument(getTrivialTemplateArgumentLoc(
          Arg, QualType(), P->getParam(I)->getLocation()));
    }
    PArgs.clear();

    // C++1z [temp.arg.template]p3:
    //   If the rewrite produces an invalid type, then P is not at least as
    //   specialized as A.
    if (CheckTemplateArgumentList(AArg, Loc, PArgList, false, PArgs) ||
        Trap.hasErrorOccurred())
      return false;
  }

  QualType AType = Context.getTemplateSpecializationType(X, AArgs);
  QualType PType = Context.getTemplateSpecializationType(X, PArgs);

  //   ... the function template corresponding to P is at least as specialized
  //   as the function template corresponding to A according to the partial
  //   ordering rules for function templates.
  TemplateDeductionInfo Info(Loc, A->getDepth());
  return isAtLeastAsSpecializedAs(*this, PType, AType, AArg, Info);
}

namespace {
struct MarkUsedTemplateParameterVisitor :
    RecursiveASTVisitor<MarkUsedTemplateParameterVisitor> {
  llvm::SmallBitVector &Used;
  unsigned Depth;

  MarkUsedTemplateParameterVisitor(llvm::SmallBitVector &Used,
                                   unsigned Depth)
      : Used(Used), Depth(Depth) { }

  bool VisitTemplateTypeParmType(TemplateTypeParmType *T) {
    if (T->getDepth() == Depth)
      Used[T->getIndex()] = true;
    return true;
  }

  bool TraverseTemplateName(TemplateName Template) {
    if (auto *TTP =
            dyn_cast<TemplateTemplateParmDecl>(Template.getAsTemplateDecl()))
      if (TTP->getDepth() == Depth)
        Used[TTP->getIndex()] = true;
    RecursiveASTVisitor<MarkUsedTemplateParameterVisitor>::
        TraverseTemplateName(Template);
    return true;
  }

  bool VisitDeclRefExpr(DeclRefExpr *E) {
    if (auto *NTTP = dyn_cast<NonTypeTemplateParmDecl>(E->getDecl()))
      if (NTTP->getDepth() == Depth)
        Used[NTTP->getIndex()] = true;
    return true;
  }
};
}

/// Mark the template parameters that are used by the given
/// expression.
static void
MarkUsedTemplateParameters(ASTContext &Ctx,
                           const Expr *E,
                           bool OnlyDeduced,
                           unsigned Depth,
                           llvm::SmallBitVector &Used) {
  if (!OnlyDeduced) {
    MarkUsedTemplateParameterVisitor(Used, Depth)
        .TraverseStmt(const_cast<Expr *>(E));
    return;
  }

  // We can deduce from a pack expansion.
  if (const PackExpansionExpr *Expansion = dyn_cast<PackExpansionExpr>(E))
    E = Expansion->getPattern();

  // Skip through any implicit casts we added while type-checking, and any
  // substitutions performed by template alias expansion.
  while (true) {
    if (const ImplicitCastExpr *ICE = dyn_cast<ImplicitCastExpr>(E))
      E = ICE->getSubExpr();
    else if (const ConstantExpr *CE = dyn_cast<ConstantExpr>(E))
      E = CE->getSubExpr();
    else if (const SubstNonTypeTemplateParmExpr *Subst =
               dyn_cast<SubstNonTypeTemplateParmExpr>(E))
      E = Subst->getReplacement();
    else
      break;
  }

  const DeclRefExpr *DRE = dyn_cast<DeclRefExpr>(E);
  if (!DRE)
    return;

  const NonTypeTemplateParmDecl *NTTP
    = dyn_cast<NonTypeTemplateParmDecl>(DRE->getDecl());
  if (!NTTP)
    return;

  if (NTTP->getDepth() == Depth)
    Used[NTTP->getIndex()] = true;

  // In C++17 mode, additional arguments may be deduced from the type of a
  // non-type argument.
  if (Ctx.getLangOpts().CPlusPlus17)
    MarkUsedTemplateParameters(Ctx, NTTP->getType(), OnlyDeduced, Depth, Used);
}

/// Mark the template parameters that are used by the given
/// nested name specifier.
static void
MarkUsedTemplateParameters(ASTContext &Ctx,
                           NestedNameSpecifier *NNS,
                           bool OnlyDeduced,
                           unsigned Depth,
                           llvm::SmallBitVector &Used) {
  if (!NNS)
    return;

  MarkUsedTemplateParameters(Ctx, NNS->getPrefix(), OnlyDeduced, Depth,
                             Used);
  MarkUsedTemplateParameters(Ctx, QualType(NNS->getAsType(), 0),
                             OnlyDeduced, Depth, Used);
}

/// Mark the template parameters that are used by the given
/// template name.
static void
MarkUsedTemplateParameters(ASTContext &Ctx,
                           TemplateName Name,
                           bool OnlyDeduced,
                           unsigned Depth,
                           llvm::SmallBitVector &Used) {
  if (TemplateDecl *Template = Name.getAsTemplateDecl()) {
    if (TemplateTemplateParmDecl *TTP
          = dyn_cast<TemplateTemplateParmDecl>(Template)) {
      if (TTP->getDepth() == Depth)
        Used[TTP->getIndex()] = true;
    }
    return;
  }

  if (QualifiedTemplateName *QTN = Name.getAsQualifiedTemplateName())
    MarkUsedTemplateParameters(Ctx, QTN->getQualifier(), OnlyDeduced,
                               Depth, Used);
  if (DependentTemplateName *DTN = Name.getAsDependentTemplateName())
    MarkUsedTemplateParameters(Ctx, DTN->getQualifier(), OnlyDeduced,
                               Depth, Used);
}

/// Mark the template parameters that are used by the given
/// type.
static void
MarkUsedTemplateParameters(ASTContext &Ctx, QualType T,
                           bool OnlyDeduced,
                           unsigned Depth,
                           llvm::SmallBitVector &Used) {
  if (T.isNull())
    return;

  // Non-dependent types have nothing deducible
  if (!T->isDependentType())
    return;

  T = Ctx.getCanonicalType(T);
  switch (T->getTypeClass()) {
  case Type::Pointer:
    MarkUsedTemplateParameters(Ctx,
                               cast<PointerType>(T)->getPointeeType(),
                               OnlyDeduced,
                               Depth,
                               Used);
    break;

  case Type::BlockPointer:
    MarkUsedTemplateParameters(Ctx,
                               cast<BlockPointerType>(T)->getPointeeType(),
                               OnlyDeduced,
                               Depth,
                               Used);
    break;

  case Type::LValueReference:
  case Type::RValueReference:
    MarkUsedTemplateParameters(Ctx,
                               cast<ReferenceType>(T)->getPointeeType(),
                               OnlyDeduced,
                               Depth,
                               Used);
    break;

  case Type::MemberPointer: {
    const MemberPointerType *MemPtr = cast<MemberPointerType>(T.getTypePtr());
    MarkUsedTemplateParameters(Ctx, MemPtr->getPointeeType(), OnlyDeduced,
                               Depth, Used);
    MarkUsedTemplateParameters(Ctx, QualType(MemPtr->getClass(), 0),
                               OnlyDeduced, Depth, Used);
    break;
  }

  case Type::DependentSizedArray:
    MarkUsedTemplateParameters(Ctx,
                               cast<DependentSizedArrayType>(T)->getSizeExpr(),
                               OnlyDeduced, Depth, Used);
    // Fall through to check the element type
    LLVM_FALLTHROUGH;

  case Type::ConstantArray:
  case Type::IncompleteArray:
    MarkUsedTemplateParameters(Ctx,
                               cast<ArrayType>(T)->getElementType(),
                               OnlyDeduced, Depth, Used);
    break;

  case Type::Vector:
  case Type::ExtVector:
    MarkUsedTemplateParameters(Ctx,
                               cast<VectorType>(T)->getElementType(),
                               OnlyDeduced, Depth, Used);
    break;

  case Type::DependentVector: {
    const auto *VecType = cast<DependentVectorType>(T);
    MarkUsedTemplateParameters(Ctx, VecType->getElementType(), OnlyDeduced,
                               Depth, Used);
    MarkUsedTemplateParameters(Ctx, VecType->getSizeExpr(), OnlyDeduced, Depth,
                               Used);
    break;
  }
  case Type::DependentSizedExtVector: {
    const DependentSizedExtVectorType *VecType
      = cast<DependentSizedExtVectorType>(T);
    MarkUsedTemplateParameters(Ctx, VecType->getElementType(), OnlyDeduced,
                               Depth, Used);
    MarkUsedTemplateParameters(Ctx, VecType->getSizeExpr(), OnlyDeduced,
                               Depth, Used);
    break;
  }

  case Type::DependentAddressSpace: {
    const DependentAddressSpaceType *DependentASType =
        cast<DependentAddressSpaceType>(T);
    MarkUsedTemplateParameters(Ctx, DependentASType->getPointeeType(),
                               OnlyDeduced, Depth, Used);
    MarkUsedTemplateParameters(Ctx,
                               DependentASType->getAddrSpaceExpr(),
                               OnlyDeduced, Depth, Used);
    break;
  }

  case Type::ConstantMatrix: {
    const ConstantMatrixType *MatType = cast<ConstantMatrixType>(T);
    MarkUsedTemplateParameters(Ctx, MatType->getElementType(), OnlyDeduced,
                               Depth, Used);
    break;
  }

  case Type::DependentSizedMatrix: {
    const DependentSizedMatrixType *MatType = cast<DependentSizedMatrixType>(T);
    MarkUsedTemplateParameters(Ctx, MatType->getElementType(), OnlyDeduced,
                               Depth, Used);
    MarkUsedTemplateParameters(Ctx, MatType->getRowExpr(), OnlyDeduced, Depth,
                               Used);
    MarkUsedTemplateParameters(Ctx, MatType->getColumnExpr(), OnlyDeduced,
                               Depth, Used);
    break;
  }

  case Type::FunctionProto: {
    const FunctionProtoType *Proto = cast<FunctionProtoType>(T);
    MarkUsedTemplateParameters(Ctx, Proto->getReturnType(), OnlyDeduced, Depth,
                               Used);
    for (unsigned I = 0, N = Proto->getNumParams(); I != N; ++I) {
      // C++17 [temp.deduct.type]p5:
      //   The non-deduced contexts are: [...]
      //   -- A function parameter pack that does not occur at the end of the
      //      parameter-declaration-list.
      if (!OnlyDeduced || I + 1 == N ||
          !Proto->getParamType(I)->getAs<PackExpansionType>()) {
        MarkUsedTemplateParameters(Ctx, Proto->getParamType(I), OnlyDeduced,
                                   Depth, Used);
      } else {
        // FIXME: C++17 [temp.deduct.call]p1:
        //   When a function parameter pack appears in a non-deduced context,
        //   the type of that pack is never deduced.
        //
        // We should also track a set of "never deduced" parameters, and
        // subtract that from the list of deduced parameters after marking.
      }
    }
    if (auto *E = Proto->getNoexceptExpr())
      MarkUsedTemplateParameters(Ctx, E, OnlyDeduced, Depth, Used);
    break;
  }

  case Type::TemplateTypeParm: {
    const TemplateTypeParmType *TTP = cast<TemplateTypeParmType>(T);
    if (TTP->getDepth() == Depth)
      Used[TTP->getIndex()] = true;
    break;
  }

  case Type::SubstTemplateTypeParmPack: {
    const SubstTemplateTypeParmPackType *Subst
      = cast<SubstTemplateTypeParmPackType>(T);
    MarkUsedTemplateParameters(Ctx,
                               QualType(Subst->getReplacedParameter(), 0),
                               OnlyDeduced, Depth, Used);
    MarkUsedTemplateParameters(Ctx, Subst->getArgumentPack(),
                               OnlyDeduced, Depth, Used);
    break;
  }

  case Type::InjectedClassName:
    T = cast<InjectedClassNameType>(T)->getInjectedSpecializationType();
    LLVM_FALLTHROUGH;

  case Type::TemplateSpecialization: {
    const TemplateSpecializationType *Spec
      = cast<TemplateSpecializationType>(T);
    MarkUsedTemplateParameters(Ctx, Spec->getTemplateName(), OnlyDeduced,
                               Depth, Used);

    // C++0x [temp.deduct.type]p9:
    //   If the template argument list of P contains a pack expansion that is
    //   not the last template argument, the entire template argument list is a
    //   non-deduced context.
    if (OnlyDeduced &&
        hasPackExpansionBeforeEnd(Spec->template_arguments()))
      break;

    for (unsigned I = 0, N = Spec->getNumArgs(); I != N; ++I)
      MarkUsedTemplateParameters(Ctx, Spec->getArg(I), OnlyDeduced, Depth,
                                 Used);
    break;
  }

  case Type::Complex:
    if (!OnlyDeduced)
      MarkUsedTemplateParameters(Ctx,
                                 cast<ComplexType>(T)->getElementType(),
                                 OnlyDeduced, Depth, Used);
    break;

  case Type::Atomic:
    if (!OnlyDeduced)
      MarkUsedTemplateParameters(Ctx,
                                 cast<AtomicType>(T)->getValueType(),
                                 OnlyDeduced, Depth, Used);
    break;

  case Type::DependentName:
    if (!OnlyDeduced)
      MarkUsedTemplateParameters(Ctx,
                                 cast<DependentNameType>(T)->getQualifier(),
                                 OnlyDeduced, Depth, Used);
    break;

  case Type::DependentTemplateSpecialization: {
    // C++14 [temp.deduct.type]p5:
    //   The non-deduced contexts are:
    //     -- The nested-name-specifier of a type that was specified using a
    //        qualified-id
    //
    // C++14 [temp.deduct.type]p6:
    //   When a type name is specified in a way that includes a non-deduced
    //   context, all of the types that comprise that type name are also
    //   non-deduced.
    if (OnlyDeduced)
      break;

    const DependentTemplateSpecializationType *Spec
      = cast<DependentTemplateSpecializationType>(T);

    MarkUsedTemplateParameters(Ctx, Spec->getQualifier(),
                               OnlyDeduced, Depth, Used);

    for (unsigned I = 0, N = Spec->getNumArgs(); I != N; ++I)
      MarkUsedTemplateParameters(Ctx, Spec->getArg(I), OnlyDeduced, Depth,
                                 Used);
    break;
  }

  case Type::TypeOf:
    if (!OnlyDeduced)
      MarkUsedTemplateParameters(Ctx,
                                 cast<TypeOfType>(T)->getUnderlyingType(),
                                 OnlyDeduced, Depth, Used);
    break;

  case Type::TypeOfExpr:
    if (!OnlyDeduced)
      MarkUsedTemplateParameters(Ctx,
                                 cast<TypeOfExprType>(T)->getUnderlyingExpr(),
                                 OnlyDeduced, Depth, Used);
    break;

  case Type::Decltype:
    if (!OnlyDeduced)
      MarkUsedTemplateParameters(Ctx,
                                 cast<DecltypeType>(T)->getUnderlyingExpr(),
                                 OnlyDeduced, Depth, Used);
    break;

  case Type::Reflected:
    if (!OnlyDeduced)
      MarkUsedTemplateParameters(Ctx,
                                 cast<ReflectedType>(T)->getReflection(),
                                 OnlyDeduced, Depth, Used);
    break;

  case Type::UnaryTransform:
    if (!OnlyDeduced)
      MarkUsedTemplateParameters(Ctx,
                                 cast<UnaryTransformType>(T)->getUnderlyingType(),
                                 OnlyDeduced, Depth, Used);
    break;

  case Type::PackExpansion:
    MarkUsedTemplateParameters(Ctx,
                               cast<PackExpansionType>(T)->getPattern(),
                               OnlyDeduced, Depth, Used);
    break;

  case Type::Auto:
  case Type::DeducedTemplateSpecialization:
    MarkUsedTemplateParameters(Ctx,
                               cast<DeducedType>(T)->getDeducedType(),
                               OnlyDeduced, Depth, Used);
    break;
  case Type::DependentExtInt:
    MarkUsedTemplateParameters(Ctx,
                               cast<DependentExtIntType>(T)->getNumBitsExpr(),
                               OnlyDeduced, Depth, Used);
    break;

  // None of these types have any template parameters in them.
  case Type::Builtin:
  case Type::VariableArray:
  case Type::FunctionNoProto:
  case Type::Record:
  case Type::Enum:
  case Type::ObjCInterface:
  case Type::ObjCObject:
  case Type::ObjCObjectPointer:
  case Type::UnresolvedUsing:
  case Type::Pipe:
  case Type::ExtInt:
  case Type::CXXDependentVariadicReifier:
#define TYPE(Class, Base)
#define ABSTRACT_TYPE(Class, Base)
#define DEPENDENT_TYPE(Class, Base)
#define NON_CANONICAL_TYPE(Class, Base) case Type::Class:
#include "clang/AST/TypeNodes.inc"
    break;
  }
}

/// Mark the template parameters that are used by this
/// template argument.
static void
MarkUsedTemplateParameters(ASTContext &Ctx,
                           const TemplateArgument &TemplateArg,
                           bool OnlyDeduced,
                           unsigned Depth,
                           llvm::SmallBitVector &Used) {
  switch (TemplateArg.getKind()) {
  case TemplateArgument::Null:
  case TemplateArgument::Integral:
  case TemplateArgument::Declaration:
    break;

  case TemplateArgument::NullPtr:
    MarkUsedTemplateParameters(Ctx, TemplateArg.getNullPtrType(), OnlyDeduced,
                               Depth, Used);
    break;

  case TemplateArgument::Type:
    MarkUsedTemplateParameters(Ctx, TemplateArg.getAsType(), OnlyDeduced,
                               Depth, Used);
    break;

  case TemplateArgument::Template:
  case TemplateArgument::TemplateExpansion:
    MarkUsedTemplateParameters(Ctx,
                               TemplateArg.getAsTemplateOrTemplatePattern(),
                               OnlyDeduced, Depth, Used);
    break;

  case TemplateArgument::Reflected:
  case TemplateArgument::Expression:
    MarkUsedTemplateParameters(Ctx, TemplateArg.getAsExpr(), OnlyDeduced,
                               Depth, Used);
    break;

  case TemplateArgument::Pack:
    for (const auto &P : TemplateArg.pack_elements())
      MarkUsedTemplateParameters(Ctx, P, OnlyDeduced, Depth, Used);
    break;
  }
}

/// Mark which template parameters are used in a given expression.
///
/// \param E the expression from which template parameters will be deduced.
///
/// \param Used a bit vector whose elements will be set to \c true
/// to indicate when the corresponding template parameter will be
/// deduced.
void
Sema::MarkUsedTemplateParameters(const Expr *E, bool OnlyDeduced,
                                 unsigned Depth,
                                 llvm::SmallBitVector &Used) {
  ::MarkUsedTemplateParameters(Context, E, OnlyDeduced, Depth, Used);
}

/// Mark which template parameters can be deduced from a given
/// template argument list.
///
/// \param TemplateArgs the template argument list from which template
/// parameters will be deduced.
///
/// \param Used a bit vector whose elements will be set to \c true
/// to indicate when the corresponding template parameter will be
/// deduced.
void
Sema::MarkUsedTemplateParameters(const TemplateArgumentList &TemplateArgs,
                                 bool OnlyDeduced, unsigned Depth,
                                 llvm::SmallBitVector &Used) {
  // C++0x [temp.deduct.type]p9:
  //   If the template argument list of P contains a pack expansion that is not
  //   the last template argument, the entire template argument list is a
  //   non-deduced context.
  if (OnlyDeduced &&
      hasPackExpansionBeforeEnd(TemplateArgs.asArray()))
    return;

  for (unsigned I = 0, N = TemplateArgs.size(); I != N; ++I)
    ::MarkUsedTemplateParameters(Context, TemplateArgs[I], OnlyDeduced,
                                 Depth, Used);
}

/// Marks all of the template parameters that will be deduced by a
/// call to the given function template.
void Sema::MarkDeducedTemplateParameters(
    ASTContext &Ctx, const FunctionTemplateDecl *FunctionTemplate,
    llvm::SmallBitVector &Deduced) {
  TemplateParameterList *TemplateParams
    = FunctionTemplate->getTemplateParameters();
  Deduced.clear();
  Deduced.resize(TemplateParams->size());

  FunctionDecl *Function = FunctionTemplate->getTemplatedDecl();
  for (unsigned I = 0, N = Function->getNumParams(); I != N; ++I)
    ::MarkUsedTemplateParameters(Ctx, Function->getParamDecl(I)->getType(),
                                 true, TemplateParams->getDepth(), Deduced);
}

bool hasDeducibleTemplateParameters(Sema &S,
                                    FunctionTemplateDecl *FunctionTemplate,
                                    QualType T) {
  if (!T->isDependentType())
    return false;

  TemplateParameterList *TemplateParams
    = FunctionTemplate->getTemplateParameters();
  llvm::SmallBitVector Deduced(TemplateParams->size());
  ::MarkUsedTemplateParameters(S.Context, T, true, TemplateParams->getDepth(),
                               Deduced);

  return Deduced.any();
}<|MERGE_RESOLUTION|>--- conflicted
+++ resolved
@@ -2106,18 +2106,12 @@
             const auto *ArgConstMatrix = dyn_cast<ConstantMatrixType>(Arg);
             const auto *ArgDepMatrix = dyn_cast<DependentSizedMatrixType>(Arg);
             if (!ParamExpr->isValueDependent()) {
-<<<<<<< HEAD
               Expr::EvalContext EvalCtx(
                   S.Context, S.GetReflectionCallbackObj());
 
-              llvm::APSInt ParamConst(
-                  S.Context.getTypeSize(S.Context.getSizeType()));
-              if (!ParamExpr->isIntegerConstantExpr(ParamConst, EvalCtx))
-=======
               Optional<llvm::APSInt> ParamConst =
-                  ParamExpr->getIntegerConstantExpr(S.Context);
+                  ParamExpr->getIntegerConstantExpr(EvalCtx);
               if (!ParamConst)
->>>>>>> b8943e7c
                 return Sema::TDK_NonDeducedMismatch;
 
               if (ArgConstMatrix) {
@@ -2127,20 +2121,11 @@
               }
 
               Expr *ArgExpr = (ArgDepMatrix->*GetArgDimensionExpr)();
-<<<<<<< HEAD
-              llvm::APSInt ArgConst(
-                  S.Context.getTypeSize(S.Context.getSizeType()));
-              if (!ArgExpr->isValueDependent() &&
-                  ArgExpr->isIntegerConstantExpr(ArgConst, EvalCtx) &&
-                  ArgConst == ParamConst)
-                return Sema::TDK_Success;
-=======
               if (!ArgExpr->isValueDependent())
                 if (Optional<llvm::APSInt> ArgConst =
-                        ArgExpr->getIntegerConstantExpr(S.Context))
+                        ArgExpr->getIntegerConstantExpr(EvalCtx))
                   if (*ArgConst == *ParamConst)
                     return Sema::TDK_Success;
->>>>>>> b8943e7c
               return Sema::TDK_NonDeducedMismatch;
             }
 
