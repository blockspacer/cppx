--- conflicted
+++ resolved
@@ -5918,11 +5918,8 @@
   case Type::ObjCObjectPointer:
   case Type::UnresolvedUsing:
   case Type::Pipe:
-<<<<<<< HEAD
+  case Type::ExtInt:
   case Type::CXXDependentVariadicReifier:
-=======
-  case Type::ExtInt:
->>>>>>> dbb03567
 #define TYPE(Class, Base)
 #define ABSTRACT_TYPE(Class, Base)
 #define DEPENDENT_TYPE(Class, Base)
