//===--- CodeGenTypes.cpp - Type translation for LLVM CodeGen -------------===//
//
// Part of the LLVM Project, under the Apache License v2.0 with LLVM Exceptions.
// See https://llvm.org/LICENSE.txt for license information.
// SPDX-License-Identifier: Apache-2.0 WITH LLVM-exception
//
//===----------------------------------------------------------------------===//
//
// This is the code that handles AST -> LLVM type lowering.
//
//===----------------------------------------------------------------------===//

#include "CodeGenTypes.h"
#include "CGCXXABI.h"
#include "CGCall.h"
#include "CGOpenCLRuntime.h"
#include "CGRecordLayout.h"
#include "TargetInfo.h"
#include "clang/AST/ASTContext.h"
#include "clang/AST/DeclCXX.h"
#include "clang/AST/DeclObjC.h"
#include "clang/AST/Expr.h"
#include "clang/AST/RecordLayout.h"
#include "clang/CodeGen/CGFunctionInfo.h"
#include "llvm/IR/DataLayout.h"
#include "llvm/IR/DerivedTypes.h"
#include "llvm/IR/Module.h"
using namespace clang;
using namespace CodeGen;

CodeGenTypes::CodeGenTypes(CodeGenModule &cgm)
  : CGM(cgm), Context(cgm.getContext()), TheModule(cgm.getModule()),
    Target(cgm.getTarget()), TheCXXABI(cgm.getCXXABI()),
    TheABIInfo(cgm.getTargetCodeGenInfo().getABIInfo()) {
  SkippedLayout = false;
}

CodeGenTypes::~CodeGenTypes() {
  for (llvm::FoldingSet<CGFunctionInfo>::iterator
       I = FunctionInfos.begin(), E = FunctionInfos.end(); I != E; )
    delete &*I++;
}

const CodeGenOptions &CodeGenTypes::getCodeGenOpts() const {
  return CGM.getCodeGenOpts();
}

void CodeGenTypes::addRecordTypeName(const RecordDecl *RD,
                                     llvm::StructType *Ty,
                                     StringRef suffix) {
  SmallString<256> TypeName;
  llvm::raw_svector_ostream OS(TypeName);
  OS << RD->getKindName() << '.';

  // Name the codegen type after the typedef name
  // if there is no tag type name available
  if (RD->getIdentifier()) {
    // FIXME: We should not have to check for a null decl context here.
    // Right now we do it because the implicit Obj-C decls don't have one.
    if (RD->getDeclContext())
      RD->printQualifiedName(OS);
    else
      RD->printName(OS);
  } else if (const TypedefNameDecl *TDD = RD->getTypedefNameForAnonDecl()) {
    // FIXME: We should not have to check for a null decl context here.
    // Right now we do it because the implicit Obj-C decls don't have one.
    if (TDD->getDeclContext())
      TDD->printQualifiedName(OS);
    else
      TDD->printName(OS);
  } else
    OS << "anon";

  if (!suffix.empty())
    OS << suffix;

  Ty->setName(OS.str());
}

/// ConvertTypeForMem - Convert type T into a llvm::Type.  This differs from
/// ConvertType in that it is used to convert to the memory representation for
/// a type.  For example, the scalar representation for _Bool is i1, but the
/// memory representation is usually i8 or i32, depending on the target.
llvm::Type *CodeGenTypes::ConvertTypeForMem(QualType T, bool ForBitField) {
  llvm::Type *R = ConvertType(T);

  // If this is a bool type, or an ExtIntType in a bitfield representation,
  // map this integer to the target-specified size.
  if ((ForBitField && T->isExtIntType()) || R->isIntegerTy(1))
    return llvm::IntegerType::get(getLLVMContext(),
                                  (unsigned)Context.getTypeSize(T));

  // Else, don't map it.
  return R;
}

/// isRecordLayoutComplete - Return true if the specified type is already
/// completely laid out.
bool CodeGenTypes::isRecordLayoutComplete(const Type *Ty) const {
  llvm::DenseMap<const Type*, llvm::StructType *>::const_iterator I =
  RecordDeclTypes.find(Ty);
  return I != RecordDeclTypes.end() && !I->second->isOpaque();
}

static bool
isSafeToConvert(QualType T, CodeGenTypes &CGT,
                llvm::SmallPtrSet<const RecordDecl*, 16> &AlreadyChecked);


/// isSafeToConvert - Return true if it is safe to convert the specified record
/// decl to IR and lay it out, false if doing so would cause us to get into a
/// recursive compilation mess.
static bool
isSafeToConvert(const RecordDecl *RD, CodeGenTypes &CGT,
                llvm::SmallPtrSet<const RecordDecl*, 16> &AlreadyChecked) {
  // If we have already checked this type (maybe the same type is used by-value
  // multiple times in multiple structure fields, don't check again.
  if (!AlreadyChecked.insert(RD).second)
    return true;

  const Type *Key = CGT.getContext().getTagDeclType(RD).getTypePtr();

  // If this type is already laid out, converting it is a noop.
  if (CGT.isRecordLayoutComplete(Key)) return true;

  // If this type is currently being laid out, we can't recursively compile it.
  if (CGT.isRecordBeingLaidOut(Key))
    return false;

  // If this type would require laying out bases that are currently being laid
  // out, don't do it.  This includes virtual base classes which get laid out
  // when a class is translated, even though they aren't embedded by-value into
  // the class.
  if (const CXXRecordDecl *CRD = dyn_cast<CXXRecordDecl>(RD)) {
    for (const auto &I : CRD->bases())
      if (!isSafeToConvert(I.getType()->castAs<RecordType>()->getDecl(), CGT,
                           AlreadyChecked))
        return false;
  }

  // If this type would require laying out members that are currently being laid
  // out, don't do it.
  for (const auto *I : RD->fields())
    if (!isSafeToConvert(I->getType(), CGT, AlreadyChecked))
      return false;

  // If there are no problems, lets do it.
  return true;
}

/// isSafeToConvert - Return true if it is safe to convert this field type,
/// which requires the structure elements contained by-value to all be
/// recursively safe to convert.
static bool
isSafeToConvert(QualType T, CodeGenTypes &CGT,
                llvm::SmallPtrSet<const RecordDecl*, 16> &AlreadyChecked) {
  // Strip off atomic type sugar.
  if (const auto *AT = T->getAs<AtomicType>())
    T = AT->getValueType();

  // If this is a record, check it.
  if (const auto *RT = T->getAs<RecordType>())
    return isSafeToConvert(RT->getDecl(), CGT, AlreadyChecked);

  // If this is an array, check the elements, which are embedded inline.
  if (const auto *AT = CGT.getContext().getAsArrayType(T))
    return isSafeToConvert(AT->getElementType(), CGT, AlreadyChecked);

  // Otherwise, there is no concern about transforming this.  We only care about
  // things that are contained by-value in a structure that can have another
  // structure as a member.
  return true;
}


/// isSafeToConvert - Return true if it is safe to convert the specified record
/// decl to IR and lay it out, false if doing so would cause us to get into a
/// recursive compilation mess.
static bool isSafeToConvert(const RecordDecl *RD, CodeGenTypes &CGT) {
  // If no structs are being laid out, we can certainly do this one.
  if (CGT.noRecordsBeingLaidOut()) return true;

  llvm::SmallPtrSet<const RecordDecl*, 16> AlreadyChecked;
  return isSafeToConvert(RD, CGT, AlreadyChecked);
}

/// isFuncParamTypeConvertible - Return true if the specified type in a
/// function parameter or result position can be converted to an IR type at this
/// point.  This boils down to being whether it is complete, as well as whether
/// we've temporarily deferred expanding the type because we're in a recursive
/// context.
bool CodeGenTypes::isFuncParamTypeConvertible(QualType Ty) {
  // Some ABIs cannot have their member pointers represented in IR unless
  // certain circumstances have been reached.
  if (const auto *MPT = Ty->getAs<MemberPointerType>())
    return getCXXABI().isMemberPointerConvertible(MPT);

  // If this isn't a tagged type, we can convert it!
  const TagType *TT = Ty->getAs<TagType>();
  if (!TT) return true;

  // Incomplete types cannot be converted.
  if (TT->isIncompleteType())
    return false;

  // If this is an enum, then it is always safe to convert.
  const RecordType *RT = dyn_cast<RecordType>(TT);
  if (!RT) return true;

  // Otherwise, we have to be careful.  If it is a struct that we're in the
  // process of expanding, then we can't convert the function type.  That's ok
  // though because we must be in a pointer context under the struct, so we can
  // just convert it to a dummy type.
  //
  // We decide this by checking whether ConvertRecordDeclType returns us an
  // opaque type for a struct that we know is defined.
  return isSafeToConvert(RT->getDecl(), *this);
}


/// Code to verify a given function type is complete, i.e. the return type
/// and all of the parameter types are complete.  Also check to see if we are in
/// a RS_StructPointer context, and if so whether any struct types have been
/// pended.  If so, we don't want to ask the ABI lowering code to handle a type
/// that cannot be converted to an IR type.
bool CodeGenTypes::isFuncTypeConvertible(const FunctionType *FT) {
  if (!isFuncParamTypeConvertible(FT->getReturnType()))
    return false;

  if (const FunctionProtoType *FPT = dyn_cast<FunctionProtoType>(FT))
    for (unsigned i = 0, e = FPT->getNumParams(); i != e; i++)
      if (!isFuncParamTypeConvertible(FPT->getParamType(i)))
        return false;

  return true;
}

/// UpdateCompletedType - When we find the full definition for a TagDecl,
/// replace the 'opaque' type we previously made for it if applicable.
void CodeGenTypes::UpdateCompletedType(const TagDecl *TD) {
  // If this is an enum being completed, then we flush all non-struct types from
  // the cache.  This allows function types and other things that may be derived
  // from the enum to be recomputed.
  if (const EnumDecl *ED = dyn_cast<EnumDecl>(TD)) {
    // Only flush the cache if we've actually already converted this type.
    if (TypeCache.count(ED->getTypeForDecl())) {
      // Okay, we formed some types based on this.  We speculated that the enum
      // would be lowered to i32, so we only need to flush the cache if this
      // didn't happen.
      if (!ConvertType(ED->getIntegerType())->isIntegerTy(32))
        TypeCache.clear();
    }
    // If necessary, provide the full definition of a type only used with a
    // declaration so far.
    if (CGDebugInfo *DI = CGM.getModuleDebugInfo())
      DI->completeType(ED);
    return;
  }

  // If we completed a RecordDecl that we previously used and converted to an
  // anonymous type, then go ahead and complete it now.
  const RecordDecl *RD = cast<RecordDecl>(TD);
  if (RD->isDependentType()) return;

  // Only complete it if we converted it already.  If we haven't converted it
  // yet, we'll just do it lazily.
  if (RecordDeclTypes.count(Context.getTagDeclType(RD).getTypePtr()))
    ConvertRecordDeclType(RD);

  // If necessary, provide the full definition of a type only used with a
  // declaration so far.
  if (CGDebugInfo *DI = CGM.getModuleDebugInfo())
    DI->completeType(RD);
}

void CodeGenTypes::RefreshTypeCacheForClass(const CXXRecordDecl *RD) {
  QualType T = Context.getRecordType(RD);
  T = Context.getCanonicalType(T);

  const Type *Ty = T.getTypePtr();
  if (RecordsWithOpaqueMemberPointers.count(Ty)) {
    TypeCache.clear();
    RecordsWithOpaqueMemberPointers.clear();
  }
}

static llvm::Type *getTypeForFormat(llvm::LLVMContext &VMContext,
                                    const llvm::fltSemantics &format,
                                    bool UseNativeHalf = false) {
  if (&format == &llvm::APFloat::IEEEhalf()) {
    if (UseNativeHalf)
      return llvm::Type::getHalfTy(VMContext);
    else
      return llvm::Type::getInt16Ty(VMContext);
  }
  if (&format == &llvm::APFloat::IEEEsingle())
    return llvm::Type::getFloatTy(VMContext);
  if (&format == &llvm::APFloat::IEEEdouble())
    return llvm::Type::getDoubleTy(VMContext);
  if (&format == &llvm::APFloat::IEEEquad())
    return llvm::Type::getFP128Ty(VMContext);
  if (&format == &llvm::APFloat::PPCDoubleDouble())
    return llvm::Type::getPPC_FP128Ty(VMContext);
  if (&format == &llvm::APFloat::x87DoubleExtended())
    return llvm::Type::getX86_FP80Ty(VMContext);
  llvm_unreachable("Unknown float format!");
}

llvm::Type *CodeGenTypes::ConvertFunctionTypeInternal(QualType QFT) {
  assert(QFT.isCanonical());
  const Type *Ty = QFT.getTypePtr();
  const FunctionType *FT = cast<FunctionType>(QFT.getTypePtr());
  // First, check whether we can build the full function type.  If the
  // function type depends on an incomplete type (e.g. a struct or enum), we
  // cannot lower the function type.
  if (!isFuncTypeConvertible(FT)) {
    // This function's type depends on an incomplete tag type.

    // Force conversion of all the relevant record types, to make sure
    // we re-convert the FunctionType when appropriate.
    if (const RecordType *RT = FT->getReturnType()->getAs<RecordType>())
      ConvertRecordDeclType(RT->getDecl());
    if (const FunctionProtoType *FPT = dyn_cast<FunctionProtoType>(FT))
      for (unsigned i = 0, e = FPT->getNumParams(); i != e; i++)
        if (const RecordType *RT = FPT->getParamType(i)->getAs<RecordType>())
          ConvertRecordDeclType(RT->getDecl());

    SkippedLayout = true;

    // Return a placeholder type.
    return llvm::StructType::get(getLLVMContext());
  }

  // While we're converting the parameter types for a function, we don't want
  // to recursively convert any pointed-to structs.  Converting directly-used
  // structs is ok though.
  if (!RecordsBeingLaidOut.insert(Ty).second) {
    SkippedLayout = true;
    return llvm::StructType::get(getLLVMContext());
  }

  // The function type can be built; call the appropriate routines to
  // build it.
  const CGFunctionInfo *FI;
  if (const FunctionProtoType *FPT = dyn_cast<FunctionProtoType>(FT)) {
    FI = &arrangeFreeFunctionType(
        CanQual<FunctionProtoType>::CreateUnsafe(QualType(FPT, 0)));
  } else {
    const FunctionNoProtoType *FNPT = cast<FunctionNoProtoType>(FT);
    FI = &arrangeFreeFunctionType(
        CanQual<FunctionNoProtoType>::CreateUnsafe(QualType(FNPT, 0)));
  }

  llvm::Type *ResultType = nullptr;
  // If there is something higher level prodding our CGFunctionInfo, then
  // don't recurse into it again.
  if (FunctionsBeingProcessed.count(FI)) {

    ResultType = llvm::StructType::get(getLLVMContext());
    SkippedLayout = true;
  } else {

    // Otherwise, we're good to go, go ahead and convert it.
    ResultType = GetFunctionType(*FI);
  }

  RecordsBeingLaidOut.erase(Ty);

  if (SkippedLayout)
    TypeCache.clear();

  if (RecordsBeingLaidOut.empty())
    while (!DeferredRecords.empty())
      ConvertRecordDeclType(DeferredRecords.pop_back_val());
  return ResultType;
}

/// ConvertType - Convert the specified type to its LLVM form.
llvm::Type *CodeGenTypes::ConvertType(QualType T) {
  T = Context.getCanonicalType(T);

  const Type *Ty = T.getTypePtr();

  // For the device-side compilation, CUDA device builtin surface/texture types
  // may be represented in different types.
  if (Context.getLangOpts().CUDAIsDevice) {
    if (T->isCUDADeviceBuiltinSurfaceType()) {
      if (auto *Ty = CGM.getTargetCodeGenInfo()
                         .getCUDADeviceBuiltinSurfaceDeviceType())
        return Ty;
    } else if (T->isCUDADeviceBuiltinTextureType()) {
      if (auto *Ty = CGM.getTargetCodeGenInfo()
                         .getCUDADeviceBuiltinTextureDeviceType())
        return Ty;
    }
  }

  // RecordTypes are cached and processed specially.
  if (const RecordType *RT = dyn_cast<RecordType>(Ty))
    return ConvertRecordDeclType(RT->getDecl());

  // See if type is already cached.
  llvm::DenseMap<const Type *, llvm::Type *>::iterator TCI = TypeCache.find(Ty);
  // If type is found in map then use it. Otherwise, convert type T.
  if (TCI != TypeCache.end())
    return TCI->second;

  // If we don't have it in the cache, convert it now.
  llvm::Type *ResultType = nullptr;
  switch (Ty->getTypeClass()) {
  case Type::Record: // Handled above.
#define TYPE(Class, Base)
#define ABSTRACT_TYPE(Class, Base)
#define NON_CANONICAL_TYPE(Class, Base) case Type::Class:
#define DEPENDENT_TYPE(Class, Base) case Type::Class:
#define NON_CANONICAL_UNLESS_DEPENDENT_TYPE(Class, Base) case Type::Class:
#include "clang/AST/TypeNodes.inc"
    llvm_unreachable("Non-canonical or dependent types aren't possible.");

  case Type::Builtin: {
    switch (cast<BuiltinType>(Ty)->getKind()) {
    case BuiltinType::Void:
    case BuiltinType::ObjCId:
    case BuiltinType::ObjCClass:
    case BuiltinType::ObjCSel:
      // LLVM void type can only be used as the result of a function call.  Just
      // map to the same as char.
      ResultType = llvm::Type::getInt8Ty(getLLVMContext());
      break;

    case BuiltinType::Bool:
      // Note that we always return bool as i1 for use as a scalar type.
      ResultType = llvm::Type::getInt1Ty(getLLVMContext());
      break;

    case BuiltinType::Char_S:
    case BuiltinType::Char_U:
    case BuiltinType::SChar:
    case BuiltinType::UChar:
    case BuiltinType::Short:
    case BuiltinType::UShort:
    case BuiltinType::Int:
    case BuiltinType::UInt:
    case BuiltinType::Long:
    case BuiltinType::ULong:
    case BuiltinType::LongLong:
    case BuiltinType::ULongLong:
    case BuiltinType::WChar_S:
    case BuiltinType::WChar_U:
    case BuiltinType::Char8:
    case BuiltinType::Char16:
    case BuiltinType::Char32:
    case BuiltinType::ShortAccum:
    case BuiltinType::Accum:
    case BuiltinType::LongAccum:
    case BuiltinType::UShortAccum:
    case BuiltinType::UAccum:
    case BuiltinType::ULongAccum:
    case BuiltinType::ShortFract:
    case BuiltinType::Fract:
    case BuiltinType::LongFract:
    case BuiltinType::UShortFract:
    case BuiltinType::UFract:
    case BuiltinType::ULongFract:
    case BuiltinType::SatShortAccum:
    case BuiltinType::SatAccum:
    case BuiltinType::SatLongAccum:
    case BuiltinType::SatUShortAccum:
    case BuiltinType::SatUAccum:
    case BuiltinType::SatULongAccum:
    case BuiltinType::SatShortFract:
    case BuiltinType::SatFract:
    case BuiltinType::SatLongFract:
    case BuiltinType::SatUShortFract:
    case BuiltinType::SatUFract:
    case BuiltinType::SatULongFract:
      ResultType = llvm::IntegerType::get(getLLVMContext(),
                                 static_cast<unsigned>(Context.getTypeSize(T)));
      break;

    case BuiltinType::Float16:
      ResultType =
          getTypeForFormat(getLLVMContext(), Context.getFloatTypeSemantics(T),
                           /* UseNativeHalf = */ true);
      break;

    case BuiltinType::Half:
      // Half FP can either be storage-only (lowered to i16) or native.
      ResultType = getTypeForFormat(
          getLLVMContext(), Context.getFloatTypeSemantics(T),
          Context.getLangOpts().NativeHalfType ||
              !Context.getTargetInfo().useFP16ConversionIntrinsics());
      break;
    case BuiltinType::Float:
    case BuiltinType::Double:
    case BuiltinType::LongDouble:
    case BuiltinType::Float128:
      ResultType = getTypeForFormat(getLLVMContext(),
                                    Context.getFloatTypeSemantics(T),
                                    /* UseNativeHalf = */ false);
      break;

    case BuiltinType::NullPtr:
      // Model std::nullptr_t as i8*
      ResultType = llvm::Type::getInt8PtrTy(getLLVMContext());
      break;

    case BuiltinType::MetaInfo:
      // TODO: This may be wrong
      ResultType = llvm::IntegerType::get(getLLVMContext(), 128);
      break;

    case BuiltinType::UInt128:
    case BuiltinType::Int128:
      ResultType = llvm::IntegerType::get(getLLVMContext(), 128);
      break;

#define IMAGE_TYPE(ImgType, Id, SingletonId, Access, Suffix) \
    case BuiltinType::Id:
#include "clang/Basic/OpenCLImageTypes.def"
#define EXT_OPAQUE_TYPE(ExtType, Id, Ext) \
    case BuiltinType::Id:
#include "clang/Basic/OpenCLExtensionTypes.def"
    case BuiltinType::OCLSampler:
    case BuiltinType::OCLEvent:
    case BuiltinType::OCLClkEvent:
    case BuiltinType::OCLQueue:
    case BuiltinType::OCLReserveID:
      ResultType = CGM.getOpenCLRuntime().convertOpenCLSpecificType(Ty);
      break;
    case BuiltinType::SveInt8:
    case BuiltinType::SveUint8:
      return llvm::VectorType::get(llvm::IntegerType::get(getLLVMContext(), 8),
                                   {16, true});
    case BuiltinType::SveInt16:
    case BuiltinType::SveUint16:
      return llvm::VectorType::get(llvm::IntegerType::get(getLLVMContext(), 16),
                                   {8, true});
    case BuiltinType::SveInt32:
    case BuiltinType::SveUint32:
      return llvm::VectorType::get(llvm::IntegerType::get(getLLVMContext(), 32),
                                   {4, true});
    case BuiltinType::SveInt64:
    case BuiltinType::SveUint64:
      return llvm::VectorType::get(llvm::IntegerType::get(getLLVMContext(), 64),
                                   {2, true});
    case BuiltinType::SveFloat16:
      return llvm::VectorType::get(
          getTypeForFormat(getLLVMContext(),
                           Context.getFloatTypeSemantics(Context.HalfTy),
                           /* UseNativeHalf = */ true),
          {8, true});
    case BuiltinType::SveFloat32:
      return llvm::VectorType::get(
          getTypeForFormat(getLLVMContext(),
                           Context.getFloatTypeSemantics(Context.FloatTy),
                           /* UseNativeHalf = */ false),
          {4, true});
    case BuiltinType::SveFloat64:
      return llvm::VectorType::get(
          getTypeForFormat(getLLVMContext(),
                           Context.getFloatTypeSemantics(Context.DoubleTy),
                           /* UseNativeHalf = */ false),
          {2, true});
    case BuiltinType::SveBool:
      return llvm::VectorType::get(llvm::IntegerType::get(getLLVMContext(), 1),
                                   {16, true});
      break;
    case BuiltinType::Dependent:
#define BUILTIN_TYPE(Id, SingletonId)
#define PLACEHOLDER_TYPE(Id, SingletonId) \
    case BuiltinType::Id:
#include "clang/AST/BuiltinTypes.def"
      llvm_unreachable("Unexpected placeholder builtin type!");
    }
    break;
  }
  case Type::Auto:
  case Type::DeducedTemplateSpecialization:
    llvm_unreachable("Unexpected undeduced type!");
  case Type::Complex: {
    llvm::Type *EltTy = ConvertType(cast<ComplexType>(Ty)->getElementType());
    ResultType = llvm::StructType::get(EltTy, EltTy);
    break;
  }
  case Type::LValueReference:
  case Type::RValueReference: {
    const ReferenceType *RTy = cast<ReferenceType>(Ty);
    QualType ETy = RTy->getPointeeType();
    llvm::Type *PointeeType = ConvertTypeForMem(ETy);
    unsigned AS = Context.getTargetAddressSpace(ETy);
    ResultType = llvm::PointerType::get(PointeeType, AS);
    break;
  }
  case Type::Pointer: {
    const PointerType *PTy = cast<PointerType>(Ty);
    QualType ETy = PTy->getPointeeType();
    llvm::Type *PointeeType = ConvertTypeForMem(ETy);
    if (PointeeType->isVoidTy())
      PointeeType = llvm::Type::getInt8Ty(getLLVMContext());

    unsigned AS = PointeeType->isFunctionTy()
                      ? getDataLayout().getProgramAddressSpace()
                      : Context.getTargetAddressSpace(ETy);

    ResultType = llvm::PointerType::get(PointeeType, AS);
    break;
  }

  case Type::VariableArray: {
    const VariableArrayType *A = cast<VariableArrayType>(Ty);
    assert(A->getIndexTypeCVRQualifiers() == 0 &&
           "FIXME: We only handle trivial array types so far!");
    // VLAs resolve to the innermost element type; this matches
    // the return of alloca, and there isn't any obviously better choice.
    ResultType = ConvertTypeForMem(A->getElementType());
    break;
  }
  case Type::IncompleteArray: {
    const IncompleteArrayType *A = cast<IncompleteArrayType>(Ty);
    assert(A->getIndexTypeCVRQualifiers() == 0 &&
           "FIXME: We only handle trivial array types so far!");
    // int X[] -> [0 x int], unless the element type is not sized.  If it is
    // unsized (e.g. an incomplete struct) just use [0 x i8].
    ResultType = ConvertTypeForMem(A->getElementType());
    if (!ResultType->isSized()) {
      SkippedLayout = true;
      ResultType = llvm::Type::getInt8Ty(getLLVMContext());
    }
    ResultType = llvm::ArrayType::get(ResultType, 0);
    break;
  }
  case Type::ConstantArray: {
    const ConstantArrayType *A = cast<ConstantArrayType>(Ty);
    llvm::Type *EltTy = ConvertTypeForMem(A->getElementType());

    // Lower arrays of undefined struct type to arrays of i8 just to have a
    // concrete type.
    if (!EltTy->isSized()) {
      SkippedLayout = true;
      EltTy = llvm::Type::getInt8Ty(getLLVMContext());
    }

    ResultType = llvm::ArrayType::get(EltTy, A->getSize().getZExtValue());
    break;
  }
  case Type::ExtVector:
  case Type::Vector: {
    const VectorType *VT = cast<VectorType>(Ty);
    ResultType = llvm::VectorType::get(ConvertType(VT->getElementType()),
                                       VT->getNumElements());
    break;
  }
  case Type::FunctionNoProto:
  case Type::FunctionProto:
    ResultType = ConvertFunctionTypeInternal(T);
    break;
  case Type::ObjCObject:
    ResultType = ConvertType(cast<ObjCObjectType>(Ty)->getBaseType());
    break;

  case Type::ObjCInterface: {
    // Objective-C interfaces are always opaque (outside of the
    // runtime, which can do whatever it likes); we never refine
    // these.
    llvm::Type *&T = InterfaceTypes[cast<ObjCInterfaceType>(Ty)];
    if (!T)
      T = llvm::StructType::create(getLLVMContext());
    ResultType = T;
    break;
  }

  case Type::ObjCObjectPointer: {
    // Protocol qualifications do not influence the LLVM type, we just return a
    // pointer to the underlying interface type. We don't need to worry about
    // recursive conversion.
    llvm::Type *T =
      ConvertTypeForMem(cast<ObjCObjectPointerType>(Ty)->getPointeeType());
    ResultType = T->getPointerTo();
    break;
  }

  case Type::Enum: {
    const EnumDecl *ED = cast<EnumType>(Ty)->getDecl();
    if (ED->isCompleteDefinition() || ED->isFixed())
      return ConvertType(ED->getIntegerType());
    // Return a placeholder 'i32' type.  This can be changed later when the
    // type is defined (see UpdateCompletedType), but is likely to be the
    // "right" answer.
    ResultType = llvm::Type::getInt32Ty(getLLVMContext());
    break;
  }

  case Type::BlockPointer: {
    const QualType FTy = cast<BlockPointerType>(Ty)->getPointeeType();
    llvm::Type *PointeeType = CGM.getLangOpts().OpenCL
                                  ? CGM.getGenericBlockLiteralType()
                                  : ConvertTypeForMem(FTy);
    unsigned AS = Context.getTargetAddressSpace(FTy);
    ResultType = llvm::PointerType::get(PointeeType, AS);
    break;
  }

  case Type::MemberPointer: {
    auto *MPTy = cast<MemberPointerType>(Ty);
    if (!getCXXABI().isMemberPointerConvertible(MPTy)) {
      RecordsWithOpaqueMemberPointers.insert(MPTy->getClass());
      ResultType = llvm::StructType::create(getLLVMContext());
    } else {
      ResultType = getCXXABI().ConvertMemberPointerType(MPTy);
    }
    break;
  }

  case Type::Atomic: {
    QualType valueType = cast<AtomicType>(Ty)->getValueType();
    ResultType = ConvertTypeForMem(valueType);

    // Pad out to the inflated size if necessary.
    uint64_t valueSize = Context.getTypeSize(valueType);
    uint64_t atomicSize = Context.getTypeSize(Ty);
    if (valueSize != atomicSize) {
      assert(valueSize < atomicSize);
      llvm::Type *elts[] = {
        ResultType,
        llvm::ArrayType::get(CGM.Int8Ty, (atomicSize - valueSize) / 8)
      };
      ResultType = llvm::StructType::get(getLLVMContext(),
                                         llvm::makeArrayRef(elts));
    }
    break;
  }
  case Type::Pipe: {
    ResultType = CGM.getOpenCLRuntime().getPipeType(cast<PipeType>(Ty));
    break;
  }
<<<<<<< HEAD

  case Type::CppxKind:
  case Type::Template:
    llvm_unreachable("Unexpected kind");
=======
  case Type::ExtInt: {
    const auto &EIT = cast<ExtIntType>(Ty);
    ResultType = llvm::Type::getIntNTy(getLLVMContext(), EIT->getNumBits());
    break;
  }
>>>>>>> 4465236a
  }

  assert(ResultType && "Didn't convert a type?");

  TypeCache[Ty] = ResultType;
  return ResultType;
}

bool CodeGenModule::isPaddedAtomicType(QualType type) {
  return isPaddedAtomicType(type->castAs<AtomicType>());
}

bool CodeGenModule::isPaddedAtomicType(const AtomicType *type) {
  return Context.getTypeSize(type) != Context.getTypeSize(type->getValueType());
}

/// ConvertRecordDeclType - Lay out a tagged decl type like struct or union.
llvm::StructType *CodeGenTypes::ConvertRecordDeclType(const RecordDecl *RD) {
  // TagDecl's are not necessarily unique, instead use the (clang)
  // type connected to the decl.
  const Type *Key = Context.getTagDeclType(RD).getTypePtr();

  llvm::StructType *&Entry = RecordDeclTypes[Key];

  // If we don't have a StructType at all yet, create the forward declaration.
  if (!Entry) {
    Entry = llvm::StructType::create(getLLVMContext());
    addRecordTypeName(RD, Entry, "");
  }
  llvm::StructType *Ty = Entry;

  // If this is still a forward declaration, or the LLVM type is already
  // complete, there's nothing more to do.
  RD = RD->getDefinition();
  if (!RD || !RD->isCompleteDefinition() || !Ty->isOpaque())
    return Ty;

  // If converting this type would cause us to infinitely loop, don't do it!
  if (!isSafeToConvert(RD, *this)) {
    DeferredRecords.push_back(RD);
    return Ty;
  }

  // Okay, this is a definition of a type.  Compile the implementation now.
  bool InsertResult = RecordsBeingLaidOut.insert(Key).second;
  (void)InsertResult;
  assert(InsertResult && "Recursively compiling a struct?");

  // Force conversion of non-virtual base classes recursively.
  if (const CXXRecordDecl *CRD = dyn_cast<CXXRecordDecl>(RD)) {
    for (const auto &I : CRD->bases()) {
      if (I.isVirtual()) continue;
      ConvertRecordDeclType(I.getType()->castAs<RecordType>()->getDecl());
    }
  }

  // Layout fields.
  std::unique_ptr<CGRecordLayout> Layout = ComputeRecordLayout(RD, Ty);
  CGRecordLayouts[Key] = std::move(Layout);

  // We're done laying out this struct.
  bool EraseResult = RecordsBeingLaidOut.erase(Key); (void)EraseResult;
  assert(EraseResult && "struct not in RecordsBeingLaidOut set?");

  // If this struct blocked a FunctionType conversion, then recompute whatever
  // was derived from that.
  // FIXME: This is hugely overconservative.
  if (SkippedLayout)
    TypeCache.clear();

  // If we're done converting the outer-most record, then convert any deferred
  // structs as well.
  if (RecordsBeingLaidOut.empty())
    while (!DeferredRecords.empty())
      ConvertRecordDeclType(DeferredRecords.pop_back_val());

  return Ty;
}

/// getCGRecordLayout - Return record layout info for the given record decl.
const CGRecordLayout &
CodeGenTypes::getCGRecordLayout(const RecordDecl *RD) {
  const Type *Key = Context.getTagDeclType(RD).getTypePtr();

  auto I = CGRecordLayouts.find(Key);
  if (I != CGRecordLayouts.end())
    return *I->second;
  // Compute the type information.
  ConvertRecordDeclType(RD);

  // Now try again.
  I = CGRecordLayouts.find(Key);

  assert(I != CGRecordLayouts.end() &&
         "Unable to find record layout information for type");
  return *I->second;
}

bool CodeGenTypes::isPointerZeroInitializable(QualType T) {
  assert((T->isAnyPointerType() || T->isBlockPointerType()) && "Invalid type");
  return isZeroInitializable(T);
}

bool CodeGenTypes::isZeroInitializable(QualType T) {
  if (T->getAs<PointerType>())
    return Context.getTargetNullPointerValue(T) == 0;

  if (const auto *AT = Context.getAsArrayType(T)) {
    if (isa<IncompleteArrayType>(AT))
      return true;
    if (const auto *CAT = dyn_cast<ConstantArrayType>(AT))
      if (Context.getConstantArrayElementCount(CAT) == 0)
        return true;
    T = Context.getBaseElementType(T);
  }

  // Records are non-zero-initializable if they contain any
  // non-zero-initializable subobjects.
  if (const RecordType *RT = T->getAs<RecordType>()) {
    const RecordDecl *RD = RT->getDecl();
    return isZeroInitializable(RD);
  }

  // We have to ask the ABI about member pointers.
  if (const MemberPointerType *MPT = T->getAs<MemberPointerType>())
    return getCXXABI().isZeroInitializable(MPT);

  // Everything else is okay.
  return true;
}

bool CodeGenTypes::isZeroInitializable(const RecordDecl *RD) {
  return getCGRecordLayout(RD).isZeroInitializable();
}<|MERGE_RESOLUTION|>--- conflicted
+++ resolved
@@ -734,18 +734,16 @@
     ResultType = CGM.getOpenCLRuntime().getPipeType(cast<PipeType>(Ty));
     break;
   }
-<<<<<<< HEAD
 
   case Type::CppxKind:
   case Type::Template:
     llvm_unreachable("Unexpected kind");
-=======
+
   case Type::ExtInt: {
     const auto &EIT = cast<ExtIntType>(Ty);
     ResultType = llvm::Type::getIntNTy(getLLVMContext(), EIT->getNumBits());
     break;
   }
->>>>>>> 4465236a
   }
 
   assert(ResultType && "Didn't convert a type?");
