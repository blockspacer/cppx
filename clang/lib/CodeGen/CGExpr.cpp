--- conflicted
+++ resolved
@@ -1306,26 +1306,12 @@
     return EmitDeclRefLValue(cast<DeclRefExpr>(E));
   case Expr::ConstantExprClass: {
     const ConstantExpr *CE = cast<ConstantExpr>(E);
-<<<<<<< HEAD
-
-    if (CE->hasAPValueResult()) {
-      QualType T = getContext().getPointerType(CE->getType());
-      llvm::Constant *C = ConstantEmitter(*this).emitAbstract(
-          CE->getLocation(), CE->getAPValueResult(), T);
-      ConstantAddress Addr(C, getContext().getTypeAlignInChars(T));
-      LValueBaseInfo BI;
-      return LValue::MakeAddr(Addr, T, getContext(), BI, TBAAAccessInfo());
-    }
-
-    return EmitLValue(CE->getSubExpr());
-=======
     if (llvm::Value *Result = ConstantEmitter(*this).tryEmitConstantExpr(CE)) {
       QualType RetType = cast<CallExpr>(CE->getSubExpr()->IgnoreImplicit())
                              ->getCallReturnType(getContext());
       return MakeNaturalAlignAddrLValue(Result, RetType);
     }
     return EmitLValue(cast<ConstantExpr>(E)->getSubExpr());
->>>>>>> 968f58c6
   }
   case Expr::ParenExprClass:
     return EmitLValue(cast<ParenExpr>(E)->getSubExpr());
