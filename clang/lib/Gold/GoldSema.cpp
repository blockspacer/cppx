//===- GoldSema.cpp - Semantic Analysis of Gold ASTs ----------------------===//
//
// Part of the LLVM Project, under the Apache License v2.0 with LLVM Exceptions.
// See https://llvm.org/LICENSE.txt for license information.
// SPDX-License-Identifier: Apache-2.0 WITH LLVM-exception
// Copyright (c) Lock3 Software 2019, all rights reserved.
//
//===----------------------------------------------------------------------===//
//
//  This file implements the gold::Sema class, which performs semantic analysis
//  for the Gold language.
//
//===----------------------------------------------------------------------===//
#include "clang/Gold/GoldSema.h"

#include "clang/AST/ASTContext.h"
#include "clang/AST/CXXInheritance.h"
#include "clang/AST/Decl.h"
#include "clang/AST/DeclCXX.h"
#include "clang/AST/ExprCppx.h"
#include "clang/AST/Stmt.h"
#include "clang/Basic/Diagnostic.h"
#include "clang/Basic/DiagnosticSema.h"
#include "clang/Basic/SourceManager.h"
#include "clang/Sema/Lookup.h"
#include "clang/Sema/TypeLocUtil.h"
#include "llvm/Support/raw_ostream.h"

#include "clang/Gold/GoldElaborator.h"
#include "clang/Gold/GoldScope.h"
#include "clang/Gold/GoldSyntax.h"

namespace gold {

using namespace llvm;

static const llvm::StringMap<clang::QualType> createBuiltinTypeList(
    SyntaxContext &Context) {
  return {
    {"void", Context.CxxAST.VoidTy},
    {"bool", Context.CxxAST.BoolTy},
    {"null_t", Context.CxxAST.NullPtrTy},

    // character
    {"char", Context.CxxAST.CharTy},
    {"char8", Context.CxxAST.getIntTypeForBitwidth(8, true)},
    {"char16", Context.CxxAST.getIntTypeForBitwidth(16, true)},
    {"char32", Context.CxxAST.getIntTypeForBitwidth(32, true)},

    // Signed integers
    {"int", Context.CxxAST.IntTy},
    {"int8", Context.CxxAST.getIntTypeForBitwidth(8, true)},
    {"int16", Context.CxxAST.getIntTypeForBitwidth(16, true)},
    {"int32", Context.CxxAST.getIntTypeForBitwidth(32, true)},
    {"int64", Context.CxxAST.getIntTypeForBitwidth(64, true)},
    {"int128", Context.CxxAST.getIntTypeForBitwidth(128, true)},

    // unsigned integers.
    {"uint", Context.CxxAST.UnsignedIntTy},
    {"uint8", Context.CxxAST.getIntTypeForBitwidth(8, false)},
    {"uint16", Context.CxxAST.getIntTypeForBitwidth(16, false)},
    {"uint32", Context.CxxAST.getIntTypeForBitwidth(32, false)},
    {"uint64", Context.CxxAST.getIntTypeForBitwidth(64, false)},
    {"uint128", Context.CxxAST.getIntTypeForBitwidth(128, false)},

    // Floating point numbers
    {"float", Context.CxxAST.FloatTy},
    {"float16", Context.CxxAST.HalfTy},
    {"float32", Context.CxxAST.getRealTypeForBitwidth(32, /*IEEE=*/false)},
    {"float64", Context.CxxAST.getRealTypeForBitwidth(64, /*IEEE=*/false)},
    {"float128", Context.CxxAST.getRealTypeForBitwidth(128, /*IEEE=*/true)},
    {"double", Context.CxxAST.DoubleTy},

    // type of a type.
    { "type", Context.CxxAST.CppxKindTy },
    { "namespace", Context.CxxAST.CppxNamespaceTy }
  };
}

static Sema::StringToAttrHandlerMap buildAttributeMaping() {
#define ATTR_HANDLER_LAMBDA(METHOD_NAME)\
    [](Elaborator &E, Declaration *D, const Syntax *Attr,\
       AttrStatus &Status) {\
      E.METHOD_NAME(D, Attr, Status);\
    }
  return {
    { "constexpr", ATTR_HANDLER_LAMBDA(elaborateConstExprAttr) },

    { "inline", ATTR_HANDLER_LAMBDA(elaborateInlineAttr) },


    { "public", ATTR_HANDLER_LAMBDA(elaborateAccessSpecifierAttr) },
    { "private", ATTR_HANDLER_LAMBDA(elaborateAccessSpecifierAttr) },
    { "protected", ATTR_HANDLER_LAMBDA(elaborateAccessSpecifierAttr) },

    { "noexcept", ATTR_HANDLER_LAMBDA(elaborateExceptionSpecAttr) },
    { "throw", ATTR_HANDLER_LAMBDA(elaborateExceptionSpecAttr) },

    // Should auto be allowed here?
    { "static", ATTR_HANDLER_LAMBDA(elaborateStaticAttr) },

    { "thread_local", ATTR_HANDLER_LAMBDA(elaborateThreadLocalAttr) },

    { "extern", ATTR_HANDLER_LAMBDA(elaborateExternAttr) },

    { "explicit", ATTR_HANDLER_LAMBDA(elaborateExplicitAttr) },

    // Poylmorphic attributes.
    { "virtual", ATTR_HANDLER_LAMBDA(elaborateVirtualAttr) },
    { "override", ATTR_HANDLER_LAMBDA(elaborateOverrideAttr) },
    { "final", ATTR_HANDLER_LAMBDA(elaborateFinalAttr) },

    // This only apply to methods.
    { "const", ATTR_HANDLER_LAMBDA(elaborateConstAttr) },
    { "ref", ATTR_HANDLER_LAMBDA(elaborateRefQualifierAttr) },
    { "rref", ATTR_HANDLER_LAMBDA(elaborateRefQualifierAttr) },

    { "bits", ATTR_HANDLER_LAMBDA(elaborateBitsAttr)},
    { "alignas", ATTR_HANDLER_LAMBDA(elaborateAlignAsAttr)},

    // Error Attributes.
    { "mutable", ATTR_HANDLER_LAMBDA(elaborateAttributeError)},
    // NOTE: All other attributes are handled by elaborateSystemAttributes
  };
#undef ATTR_HANDLER_LAMBDA

}

Sema::Sema(SyntaxContext &Context, clang::Sema &CxxSema)
  : CxxSema(CxxSema), CurrentDecl(), Context(Context),
    Diags(Context.CxxAST.getSourceManager().getDiagnostics()),
    OperatorColonII(&Context.CxxAST.Idents.get("operator':'")),
    OperatorArrowII(&Context.CxxAST.Idents.get("operator'->'")),
    OperatorExclaimII(&Context.CxxAST.Idents.get("operator'!'")),
    OperatorEqualsII(&Context.CxxAST.Idents.get("operator'='")),
    OperatorIfII(&Context.CxxAST.Idents.get("operator'if'")),
    OperatorElseII(&Context.CxxAST.Idents.get("operator'else'")),
    OperatorReturnII(&Context.CxxAST.Idents.get("operator'return'")),
    OperatorReturnsII(&Context.CxxAST.Idents.get("operator'returns'")),
    OperatorDotII(&Context.CxxAST.Idents.get("operator'.'")),
    OperatorForII(&Context.CxxAST.Idents.get("operator'for'")),
    OperatorWhileII(&Context.CxxAST.Idents.get("operator'while'")),
    OperatorInII(&Context.CxxAST.Idents.get("operator'in'")),
    OperatorDotDotII(&Context.CxxAST.Idents.get("operator'..'")),
    OperatorConstII(&Context.CxxAST.Idents.get("operator'const'")),
    OperatorRefII(&Context.CxxAST.Idents.get("operator'ref'")),
    OperatorRRefII(&Context.CxxAST.Idents.get("operator'rref'")),
    OperatorBracketsII(&Context.CxxAST.Idents.get("operator'[]'")),
    OperatorParensII(&Context.CxxAST.Idents.get("operator'()'")),
    ConstructorII(&Context.CxxAST.Idents.get("constructor")),
    DestructorII(&Context.CxxAST.Idents.get("destructor")),
    BuiltinTypes(createBuiltinTypeList(Context)),
    OpInfo(Context.CxxAST),
    AttrHandlerMap(buildAttributeMaping())
{
  // FIXME: what is this? get rid of it.
  NullTTy = Context.CxxAST.NullPtrTy;
  CharTy = Context.CxxAST.CharTy;
  Char8Ty = Context.CxxAST.getIntTypeForBitwidth(8, true);
  Char16Ty = Context.CxxAST.getIntTypeForBitwidth(16, true);
  Char32Ty = Context.CxxAST.getIntTypeForBitwidth(32, true);

  IntTy = Context.CxxAST.IntTy;
  Int8Ty = Context.CxxAST.getIntTypeForBitwidth(8, true);
  Int16Ty = Context.CxxAST.getIntTypeForBitwidth(16, true);
  Int32Ty = Context.CxxAST.getIntTypeForBitwidth(32, true);
  Int64Ty = Context.CxxAST.getIntTypeForBitwidth(64, true);
  Int128Ty = Context.CxxAST.getIntTypeForBitwidth(128, true);

  UIntTy = Context.CxxAST.UnsignedIntTy;
  UInt8Ty = Context.CxxAST.getIntTypeForBitwidth(8, false);
  UInt16Ty = Context.CxxAST.getIntTypeForBitwidth(16, false);
  UInt32Ty = Context.CxxAST.getIntTypeForBitwidth(32, false);
  UInt64Ty = Context.CxxAST.getIntTypeForBitwidth(64, false);
  UInt128Ty = Context.CxxAST.getIntTypeForBitwidth(128, false);

  Float16Ty = Context.CxxAST.HalfTy;
  Float32Ty = Context.CxxAST.getRealTypeForBitwidth(32, false);
  Float64Ty = Context.CxxAST.getRealTypeForBitwidth(64, false);
  Float128Ty = Context.CxxAST.getRealTypeForBitwidth(128, true);

  CxxSema.CurScope = nullptr;

  // All of the names of operators that we use.

}

Sema::~Sema() {

  assert(ScopeStack.empty() && "Scope stack is not empty.");
  delete getCurClangScope();
  CxxSema.CurScope = nullptr;
}

bool Sema::accessSpecifierIsValidInScope() const {
  return ScopeStack.back() && ScopeStack.back()->getKind() == SK_Class;
}

Scope *Sema::getCurrentScope() {
  if (ScopeStack.empty())
    return nullptr;
  return ScopeStack.back();
}

void Sema::pushScope(Scope *S) {
  assert(S && "Invalid scope");
  // FIXME: The scope should self-describe itself. We can't rely on
  // the existence of Clang structures at the time we push a scope.
  // if (S->isDeclarationScope())
  //   CxxSema.PushFunctionScope();
  ScopeStack.push_back(S);
}

Scope *Sema::popScope() {
  Scope *R = ScopeStack.back();
  ScopeStack.pop_back();
  return R;
}

void Sema::enterScope(ScopeKind K, const Syntax *S, Declaration *D) {
  // FIXME: We're leaking scopes. We probably want to keep them bound to the
  // syntax for which they're created, especially for syntaxes that correspond
  // to declarations, so that we can easily find their associated lookup
  // tables. See the comments in leaveScope and saveScope.
  //
  // NOTE: Do not allocate this through the Context. It might be deleted.
  pushScope(new Scope(K, S, getCurrentScope(), D));
}

void Sema::leaveScope(const Syntax *S) {
  assert(getCurrentScope()->getConcreteTerm() == S);
  // FIXME: Delete the scope. Note that we don't delete the scope in saveScope.
  popScope();
}

Scope *Sema::saveScope(const Syntax *S) {
  if (getCurrentScope()->getConcreteTerm() != S) {
    llvm::outs() << "Actual Expected term = ";
    getCurrentScope()->getConcreteTerm()->dump();
    llvm::outs() << "Given Expected term = ";
    S->dump();
  }
  assert(getCurrentScope()->getConcreteTerm() == S);
  // FIXME: Queue the scope for subsequent deletion?
  Scope *Scope = getCurrentScope();
  popScope();
  return Scope;
}

clang::DeclContext *Sema::getCurrentCxxDeclContext() {
  return CurrentDecl->getCxxContext();
}

clang::DeclContext *Sema::getCurClangDeclContext() const {
  return CxxSema.CurContext;
}

void Sema::setClangDeclContext(clang::DeclContext *DC) {
  CxxSema.CurContext = DC;
}

void Sema::restoreDeclContext(Declaration *D) {
  CurrentDecl = D;
  getCxxSema().CurContext = clang::Decl::castToDeclContext(D->Cxx);
}

void Sema::pushDecl(Declaration *D) {
  assert(D->getOwner() == CurrentDecl);

  // FIXME: this might be an incorrect assertion.
  assert(D->Cxx && isa<clang::DeclContext>(D->Cxx)
         && "No Cxx declaration to push.");

  CurrentDecl = D;
  getCxxSema().CurContext = clang::Decl::castToDeclContext(D->Cxx);
}

void Sema::setCurrentDecl(Declaration *D) {
  CurrentDecl = D;
}

void Sema::popDecl() {
  CurrentDecl = CurrentDecl->getOwner();
  getCxxSema().CurContext = CurrentDecl ?
    clang::Decl::castToDeclContext(CurrentDecl->Cxx) : nullptr;
}

bool Sema::lookupUnqualifiedName(clang::LookupResult &R) {
  return lookupUnqualifiedName(R, getCurrentScope());
}



bool Sema::lookupQualifiedName(clang::LookupResult &R) {
  gold::Scope *LookupScope = nullptr;
  switch (CurNNSKind) {
  case NNSK_Empty:
    // TODO: This may need an assertion or an error message.
    llvm_unreachable("Cannot do qualified name lookup without a nested name "
                     "specifier.");
    break;
  case NNSK_Global:
    LookupScope = CurNNSLookupDecl.Global.Scope;
    break;
  case NNSK_Namespace:
    LookupScope = CurNNSLookupDecl.NNS->getScopeRep();
    break;
  case NNSK_NamespaceAlias: {
    if (auto *Ns = dyn_cast<clang::CppxNamespaceDecl>(
                                      CurNNSLookupDecl.Alias->getNamespace())) {
      LookupScope = Ns->getScopeRep();
    } else {
      Diags.Report(Ns->getLocation(), clang::diag::err_expected_namespace);
      return false;
    }
  }
  }
  return lookupUnqualifiedName(R, LookupScope);
}

static bool findOrdinaryMember(clang::RecordDecl *BaseRecord, clang::CXXBasePath &Path,
                               clang::DeclarationName Name) {
  const unsigned IDNS = clang::Decl::IDNS_Ordinary | clang::Decl::IDNS_Tag |
                        clang::Decl::IDNS_Member;
  for (Path.Decls = BaseRecord->lookup(Name);
       !Path.Decls.empty();
       Path.Decls = Path.Decls.slice(1)) {
    if (Path.Decls.front()->isInIdentifierNamespace(IDNS))
      return true;
  }

  return false;
}
// Taken from SemaLookup.cpp:2184
template<typename InputIterator>
static bool HasOnlyStaticMembers(InputIterator First, InputIterator Last) {
  using namespace clang;
  Decl *D = (*First)->getUnderlyingDecl();
  if (isa<VarDecl>(D) || isa<TypeDecl>(D) || isa<EnumConstantDecl>(D))
    return true;

  if (isa<CXXMethodDecl>(D)) {
    // Determine whether all of the methods are static.
    bool AllMethodsAreStatic = true;
    for(; First != Last; ++First) {
      D = (*First)->getUnderlyingDecl();

      if (!isa<CXXMethodDecl>(D)) {
        assert(isa<TagDecl>(D) && "Non-function must be a tag decl");
        break;
      }

      if (!cast<CXXMethodDecl>(D)->isStatic()) {
        AllMethodsAreStatic = false;
        break;
      }
    }

    if (AllMethodsAreStatic)
      return true;
  }

  return false;
}

static bool lookupInSideOfRecordBases(Sema &SemaRef, clang::ASTContext &Context,
    clang::LookupResult &R, clang::CXXRecordDecl *RD, clang::DeclarationName Name) {
  using namespace clang;
  CXXBasePaths Paths;
  if(!RD->lookupInBases(
      [=](const clang::CXXBaseSpecifier *Specifier, clang::CXXBasePath &P) ->bool {
        clang::RecordDecl *BaseRecord =
            Specifier->getType()->castAs<clang::RecordType>()->getDecl();
        return findOrdinaryMember(BaseRecord, P, Name);
      }, Paths, /*LookupInDependent=*/false)) {
    return false;
  }

  // This code taken almost directly from Sema::LookupQualifiedName in
  // SemaLookup.cpp:2236

  // Need to finish gathering all of the necessary decls?
  R.setNamingClass(RD);

  // C++ [class.member.lookup]p2:
  //   [...] If the resulting set of declarations are not all from
  //   sub-objects of the same type, or the set has a nonstatic member
  //   and includes members from distinct sub-objects, there is an
  //   ambiguity and the program is ill-formed. Otherwise that set is
  //   the result of the lookup.
  QualType SubobjectType;
  int SubobjectNumber = 0;
  AccessSpecifier SubobjectAccess = AS_none;

  for (CXXBasePaths::paths_iterator Path = Paths.begin(), PathEnd = Paths.end();
       Path != PathEnd; ++Path) {
    const CXXBasePathElement &PathElement = Path->back();

    // Pick the best (i.e. most permissive i.e. numerically lowest) access
    // across all paths.
    SubobjectAccess = std::min(SubobjectAccess, Path->Access);

    // Determine whether we're looking at a distinct sub-object or not.
    if (SubobjectType.isNull()) {
      // This is the first subobject we've looked at. Record its type.
      SubobjectType = SemaRef.getContext().CxxAST.getCanonicalType(PathElement.Base->getType());
      SubobjectNumber = PathElement.SubobjectNumber;
      continue;
    }

    if (SubobjectType
                 != Context.getCanonicalType(PathElement.Base->getType())) {
      // We found members of the given name in two subobjects of
      // different types. If the declaration sets aren't the same, this
      // lookup is ambiguous.
      if (HasOnlyStaticMembers(Path->Decls.begin(), Path->Decls.end())) {
        CXXBasePaths::paths_iterator FirstPath = Paths.begin();
        DeclContext::lookup_iterator FirstD = FirstPath->Decls.begin();
        DeclContext::lookup_iterator CurrentD = Path->Decls.begin();

        // Get the decl that we should use for deduplicating this lookup.
        auto GetRepresentativeDecl = [&](NamedDecl *D) -> Decl * {
          // C++ [temp.local]p3:
          //   A lookup that finds an injected-class-name (10.2) can result in
          //   an ambiguity in certain cases (for example, if it is found in
          //   more than one base class). If all of the injected-class-names
          //   that are found refer to specializations of the same class
          //   template, and if the name is used as a template-name, the
          //   reference refers to the class template itself and not a
          //   specialization thereof, and is not ambiguous.
          if (R.isTemplateNameLookup())
            if (auto *TD = SemaRef.getCxxSema().getAsTemplateNameDecl(D))
              D = TD;
          return D->getUnderlyingDecl()->getCanonicalDecl();
        };

        while (FirstD != FirstPath->Decls.end() &&
               CurrentD != Path->Decls.end()) {
          if (GetRepresentativeDecl(*FirstD) !=
              GetRepresentativeDecl(*CurrentD))
            break;

          ++FirstD;
          ++CurrentD;
        }

        if (FirstD == FirstPath->Decls.end() &&
            CurrentD == Path->Decls.end())
          continue;
      }

      R.setAmbiguousBaseSubobjectTypes(Paths);
      return true;
    }

    if (SubobjectNumber != PathElement.SubobjectNumber) {
      // We have a different subobject of the same type.

      // C++ [class.member.lookup]p5:
      //   A static member, a nested type or an enumerator defined in
      //   a base class T can unambiguously be found even if an object
      //   has more than one base class subobject of type T.
      if (HasOnlyStaticMembers(Path->Decls.begin(), Path->Decls.end()))
        continue;

      // We have found a nonstatic member name in multiple, distinct
      // subobjects. Name lookup is ambiguous.
      R.setAmbiguousBaseSubobjects(Paths);
      return true;
    }
  }

  // Lookup in a base class succeeded; return these results.
  for (auto *D : Paths.front().Decls) {
    AccessSpecifier AS = CXXRecordDecl::MergeAccess(SubobjectAccess,
                                                    D->getAccess());
    R.addDecl(D, AS);
  }
  R.resolveKind();
  return true;
}

static void addIfNotDuplicate(clang::LookupResult &R, clang::NamedDecl *ND) {
  for (clang::Decl *D : R) {
    if (D == ND) {
      return;
    }
  }
  R.addDecl(ND);
}

bool Sema::lookupUnqualifiedName(clang::LookupResult &R, Scope *S) {
  assert(S);

  clang::DeclarationName Name = R.getLookupName();
  clang::IdentifierInfo *Id = Name.getAsIdentifierInfo();
  assert(Id && "Invalid id");

  clang::Sema::LookupNameKind LookupKind = R.getLookupKind();

  // See if this is a builtin type, if we care about those.
  if (LookupKind == clang::Sema::LookupTagName ||
      LookupKind == clang::Sema::LookupAnyName) {
    auto BuiltinMapIter = BuiltinTypes.find(Id->getName());
    if (BuiltinMapIter != BuiltinTypes.end())
      return true;
  }

  // This is done based on how CppLookUpName is handled, with a few exceptions,
  // this will return uninstantiated template declarations, namespaces,
  // and other kinds of declarations. This also handles some early elaboration
  // of some types.
  bool FoundFirstClassScope = false;
  for(;S; S = S->getParent()) {
    std::set<Declaration *> Found = S->findDecl(Id);
    if (!Found.empty()) {
      for (auto *FoundDecl : Found) {
        // If we find a name that hasn't been elaborated,
        // then we actually need to elaborate it.

        // Attempting to add special processing of declarations being elaborated
        // during a constant expression, and require full elaboration before
        // use.
        if (CxxSema.isConstantEvaluated() || isInDeepElaborationMode()) {
          // If we aren't 100% completed then do complete elaboration.
          if (phaseOf(FoundDecl) < Phase::Initialization) {
            EnterDeepElabRAII DeepElab(*this);
            // change the elaboration context back to PotentiallyEvaluated.
            clang::EnterExpressionEvaluationContext ConstantEvaluated(CxxSema,
                clang::Sema::ExpressionEvaluationContext::PotentiallyEvaluated);
            Elaborator(Context, *this).elaborateDeclEarly(FoundDecl);
          }
        }


        if (!FoundDecl->Cxx)
          Elaborator(Context, *this).elaborateDeclEarly(FoundDecl);

        if (!FoundDecl->Cxx)
          return false;

        clang::NamedDecl *ND = cast<clang::NamedDecl>(FoundDecl->Cxx);

        // FIXME: check if this is a tag decl, not a type decl!
        if (LookupKind == clang::Sema::LookupTagName &&
            !isa<clang::TypeDecl>(ND)) {
          // FIXME: Give a proper diagnostic once we implement hiding.
          // unsigned DiagID = Diags.getCustomDiagID(clang::DiagnosticsEngine::Error,
          //                                         "Tag is hidden.");
          // Diags.Report(clang::SourceLocation(), DiagID);
          return false;
        }

        // If there is a described template, add that to the result instead
        // of the bare declaration.
        if (FoundDecl->declaresFunctionTemplate()) {
          if (auto *FD = dyn_cast<clang::FunctionDecl>(ND))
            ND = FD->isFunctionTemplateSpecialization() ?
              FD->getPrimaryTemplate() : FD->getDescribedFunctionTemplate();
          else if (auto *VD = dyn_cast<clang::VarDecl>(ND))
            ND = VD->getDescribedVarTemplate();
          else
            llvm_unreachable("Unknown template function type");
        } else if (FoundDecl->declaresTemplateType()) {
          // We want the canonical declaration of a template unless it is
          // a specialization.
          using Specialization = clang::ClassTemplateSpecializationDecl;
          using Record = clang::CXXRecordDecl;
          if (auto *CD = dyn_cast<Specialization>(FoundDecl->Cxx)) {
            ND = CD->getSpecializedTemplate();
          } else if (auto *RD = dyn_cast<Record>(FoundDecl->Cxx)) {
            ND = RD->getDescribedClassTemplate();
            // FIXME: if ND is null, this is not recoverable.
            if (ND)
              ND = cast<clang::NamedDecl>(ND->getCanonicalDecl());
<<<<<<< HEAD
            } else {
              ND = RD;
            }
=======
>>>>>>> c0eb2750
          }
        } else {
          // Getting the cannonical declaration so hopefully this will prevent
          // us from returning the same thing more then once.
          if (auto *RD = dyn_cast<clang::CXXRecordDecl>(FoundDecl->Cxx)) {
            ND = cast<clang::NamedDecl>(RD->getCanonicalDecl());
          }
        }

        addIfNotDuplicate(R, ND);
      }
      break;
    }

    // This only triggers one time because it's difficult to figure out what kind
    // of scope we are actually processing when we run into these issues.
    // There will be more problems like this. That's because scopes are confusing.
    if (S->getKind() == SK_Class && !FoundFirstClassScope) {
      FoundFirstClassScope = true;
      // Checking that if we are in side of a record and within that record has base classes.
      Declaration *DeclEntity = S->Entity;
      if (DeclEntity) {
        if (DeclEntity->declaresTag()) {
          if (DeclEntity->Cxx) {
            clang::CXXRecordDecl *RD = dyn_cast<clang::CXXRecordDecl>(DeclEntity->Cxx);
            // We do this because if for whatever reason if this hasn't been initially
            // elaborated yet but if we are some how in side of it then there is a
            // really big problem
            if (!RD)
              llvm_unreachable("Cyclic depdency detected unable to continue.");
            // Basically, if this is true we found something then exit the loop.
            if (lookupInSideOfRecordBases(*this, getCxxSema().getASTContext(),
                R, RD, Name)) {
              break;
            }
          }
        }
      }
    }
  }
  return !R.empty();
}

bool Sema::unqualifiedMemberAccessLookup(clang::LookupResult &R,
                                         const clang::Expr *LHSResultExpr) {
  // clang::QualType LHSTy= LHSResultExpr->getType();
  // if (LHSTy->isRecordDecl()) {

  // }
  llvm_unreachable("Working on it.");
}

bool Sema::checkUnqualifiedNameIsDecl(const clang::DeclarationNameInfo& DNI) {
  return checkUnqualifiedNameIsDecl(DNI, getCurrentScope());
}

bool Sema::checkUnqualifiedNameIsDecl(const clang::DeclarationNameInfo& DNI,
                                      Scope *S) {
  assert(S);

  clang::DeclarationName Name = DNI.getName();
  clang::IdentifierInfo *Id = Name.getAsIdentifierInfo();

  assert(Id && "Invalid id");

  auto BuiltinMapIter = BuiltinTypes.find(Id->getName());
  if (BuiltinMapIter != BuiltinTypes.end())
    return false;

  // This is done based on how CppLookUpName is handled, with a few exceptions,
  // this will return uninstantiated template declarations, namespaces,
  // and other kinds of declarations. This also handles some early elaboration
  // of some types.
  bool FoundFirstClassScope = false;
  for(;S; S = S->getParent()) {
    std::set<Declaration *> Found = S->findDecl(Id);
    if (!Found.empty()) {
      return false;
    }

    // This only triggers one time because it's difficult to figure out what kind
    // of scope we are actually processing when we run into these issues.
    // There will be more problems like this. That's because scopes are confusing.
    if (S->getKind() == SK_Class && !FoundFirstClassScope) {
      FoundFirstClassScope = true;
      // Checking that if we are in side of a record and within that record has base classes.
      Declaration *DeclEntity = S->Entity;
      if (DeclEntity) {
        if (DeclEntity->declaresTag()) {
          if (DeclEntity->Cxx) {
            clang::CXXRecordDecl *RD = dyn_cast<clang::CXXRecordDecl>(DeclEntity->Cxx);
            // We do this because if for whatever reason if this hasn't been initially
            // elaborated yet but if we are some how in side of it then there is a
            // really big problem
            if (!RD)
              llvm_unreachable("Cyclic depdency detected unable to continue.");
            clang::LookupResult R(CxxSema, DNI, clang::Sema::LookupOrdinaryName);
            // Basically, if this is true we found something then exit the loop.
            if (lookupInSideOfRecordBases(*this, getCxxSema().getASTContext(),
                                          R, RD, Name)) {
              return false;
            }
          }
        }
      }
    }
  }
  return true;
}

bool Sema::scopeIsWithinClass() {
  return getCurrentScope()->getKind() & SK_Class;
}

bool Sema::scopeIsWithinClass(Scope *S) {
  assert(S && "Invalid scope.");
  return S->getKind() & SK_Class;
}

clang::Decl *Sema::getDeclForScope() {
  return getDeclForScope(getCurrentScope());
}

clang::Decl *Sema::getDeclForScope(Scope *S) {
  assert(S && "Invalid scope given.");
  for(;S; S = S->getParent()) {
    if (!S->Entity)
      continue;
    if (!S->Entity->Cxx) {
      llvm_unreachable("Entity not elaborated correctly before getDeclForScope was called.");
    }
    return S->Entity->Cxx;
  }
  return nullptr;
}


clang::Scope *Sema::getCurClangScope() {
  return CxxSema.CurScope;
}

clang::Scope *Sema::enterClangScope(unsigned int ScopeFlags) {
  CxxSema.CurScope = new clang::Scope(getCurClangScope(), ScopeFlags, Diags);
  return CxxSema.CurScope;
}

clang::Scope *Sema::moveToParentScopeNoPop() {
  clang::Scope* S = CxxSema.CurScope;
  CxxSema.CurScope = CxxSema.CurScope->getParent();
  return S;
}

void Sema::reEnterClangScope(clang::Scope* Scope) {
  assert(Scope && "Invalid scope.");
  CxxSema.CurScope = Scope;
}

void Sema::leaveClangScope(clang::SourceLocation Loc) {
  assert(getCurClangScope() && "Clang scope imbalance!");

  // Inform the actions module that this scope is going away if there are any
  // decls in it.
  CxxSema.ActOnPopScope(Loc, getCurClangScope());

  clang::Scope *OldScope = getCurClangScope();
  CxxSema.CurScope = OldScope->getParent();

  delete OldScope;
}

clang::Scope* Sema::saveCurrentClangScope() {
  assert(getCurClangScope() && "Clang scope imbalance!");
  clang::Scope *OldScope = getCurClangScope();
  CxxSema.CurScope = OldScope->getParent();
  return OldScope;
}

static void VisitScope(Scope *S, llvm::raw_ostream &Out) {
  Out << "Scope Status = \n";
  S->dump(Out);
  Out << "=================================\n";
  if (S->getParent()) {
    VisitScope(S->Parent, Out);
  }
}

static void VisitClangScope(clang::Scope *S, llvm::raw_ostream &Out) {
  Out << "Clang Scope:\n";
  clang::DeclContext *DC = S->getEntity();
  if (DC) {
    if (clang::FunctionDecl *Fn = dyn_cast<clang::FunctionDecl>(DC)) {
      Out << "We have a function Decl\n";
      Fn->dump(Out);
    } else if (clang::RecordDecl *RD = dyn_cast<clang::RecordDecl>(DC)) {
      Out << "We have a Record Decl\n";
      RD->dump(Out);
    } else if (isa<clang::TranslationUnitDecl>(DC)) {
      Out << "We are a translation unit decl.\n";
    } else
      Out << "Unexpected DeclContext type\n";
  } else
    Out << "Current Scope has no entity.\n";
  S->dumpImpl(Out);
  Out << "==================================\n";
  if (S->getParent()) {
    VisitClangScope(S->getParent(), Out);
  }
}

static void VisitDeclContext(clang::DeclContext *DC, llvm::raw_ostream &Out) {
  Out << "DeclContext = \n";
  if (clang::FunctionDecl *Fn = dyn_cast<clang::FunctionDecl>(DC)) {
    Out << "We have a function Decl\n";
    Fn->dump(Out);
  } else if (clang::RecordDecl *RD = dyn_cast<clang::RecordDecl>(DC)) {
    Out << "We have a Record Decl\n";
    RD->dump(Out);
  } else if (isa<clang::TranslationUnitDecl>(DC)) {
    Out << "We are a translation unit decl.\n";
  } else
    Out << "Unexpected DeclContext type\n";
  DC->dumpDeclContext();
  Out << "=================================\n";
  // if (DC->getParent()) {
  //   VisitDeclContext(DC->getParent(), Out);
  // }
}

void Sema::dumpState(llvm::raw_ostream &Out) {
  Out << "Current Sema State\n";

  Out << "Current gold::Scope Status: \n";
  Out << "=================================\n";
  VisitScope(getCurrentScope(), Out);
  Out << "\n";
  Out << "clang scope and decl contexts\n";
  Out << "=================================\n";
  VisitClangScope(getCurClangScope(), Out);
  Out << "\n";
  Out << "=================================\n";
  Out << "Current DeclContext = \n";
  Out << "=================================\n";
  if (CxxSema.CurContext) {
    VisitDeclContext(CxxSema.CurContext, Out);
  } else
    Out << "Current Context invalid.\n";

  Out.flush();
}

bool Sema::isElaboratingClass() const {
  return !ClassStack.empty();
}

Sema::ClassElaborationState
Sema::pushElaboratingClass(Declaration *D, bool TopLevelClass) {
  assert((TopLevelClass || !ClassStack.empty())
      && "Nestd class without outer class.");
  ClassStack.push_back(new ElaboratingClass(D, TopLevelClass));
  return CxxSema.PushParsingClass();
}

void Sema::deallocateElaboratingClass(ElaboratingClass *D) {
  for (unsigned I = 0, N = D->LateElaborations.size(); I != N; ++I)
    delete D->LateElaborations[I];
  delete D;
}

void Sema::popElaboratingClass(ClassElaborationState State) {
  assert(!ClassStack.empty() && "Mismatched push/pop for class parsing");

  CxxSema.PopParsingClass(State);

  ElaboratingClass *Victim = ClassStack.back();
  ClassStack.pop_back();
  if (Victim->IsTopLevelClass) {
    // Deallocate all of the nested classes of this class,
    // recursively: we don't need to keep any of this information.
    deallocateElaboratingClass(Victim);
    return;
  }
  assert(!ClassStack.empty() && "Missing top-level class?");

  if (Victim->LateElaborations.empty()) {
    // The victim is a nested class, but we will not need to perform
    // any processing after the definition of this class since it has
    // no members whose handling was delayed. Therefore, we can just
    // remove this nested class.
    deallocateElaboratingClass(Victim);
    return;
  }

  // This nested class has some members that will need to be processed
  // after the top-level class is completely defined. Therefore, add
  // it to the list of nested classes within its parent.
  assert(CxxSema.getCurScope()->isClassScope()
      && "Nested class outside of class scope?");
  ClassStack.back()->LateElaborations.push_back(
      new LateElaboratedClass(*this, Context, Victim));
  Victim->TemplateScope
                   = CxxSema.getCurScope()->getParent()->isTemplateParamScope();
}

bool Sema::declNeedsDelayed(Declaration *D) {
  // This may need some special processing to see if it interacts with
  // itself at all.
  if (D->declaresTypeAlias())
    return false;

  if (D->declaresTemplateType() || D->declaresTag())
    return true;

  // I haven't found an reason that these would need to be delayed any more
  // then normal so long as they are done in the approriate order
  if (D->declaresFunctionTemplate() || D->declaresFunction())
    // TODO:/FIXME: Once we have default parameters implemented we
    // will need to change how this function works, because when we encounter
    // a type that uses something not elaborated yet like the type associated
    // with a class, then we need to make sure that we do late elaboration
    // of that when it's required.
    return false;

  if (D->declaresInitializedVariable())
    return true;
  return false;
}

unsigned Sema::computeTemplateDepth() const {
  unsigned Count = 0;
  for(auto Iter = ClassStack.rbegin(); Iter != ClassStack.rend(); ++Iter) {
    Count += (*Iter)->TagOrTemplate->declaresTemplateType();
  }
  return Count;
}

clang::CppxTypeLiteral *Sema::buildTypeExpr(clang::QualType Ty,
                                            clang::SourceLocation Loc) {
  return buildAnyTypeExpr(Context.CxxAST.CppxKindTy, Ty, Loc);
}

clang::CppxTypeLiteral *Sema::buildNsTypeExpr(clang::SourceLocation Loc) {
  return buildAnyTypeExpr(Context.CxxAST.CppxNamespaceTy,
                          Context.CxxAST.CppxNamespaceTy, Loc);
}

clang::CppxTypeLiteral *Sema::buildTypeExpr(clang::TypeSourceInfo *TInfo) {
  assert(TInfo && "Invalid type information.");
  return buildAnyTypeExpr(Context.CxxAST.CppxKindTy, TInfo);
}

clang::CppxTypeLiteral *Sema::buildAnyTypeExpr(clang::QualType KindTy,
    clang::TypeSourceInfo *TInfo) {
  assert(TInfo && "Invalid type information.");
  return clang::CppxTypeLiteral::create(Context.CxxAST, KindTy, TInfo);
}

clang::CppxTypeLiteral *Sema::buildAnyTypeExpr(clang::QualType KindTy,
    clang::QualType Ty, clang::SourceLocation Loc) {
  return buildAnyTypeExpr(KindTy, BuildAnyTypeLoc(Context.CxxAST, Ty, Loc));
}

clang::CppxTypeLiteral *
Sema::buildFunctionTypeExpr(clang::QualType FnTy, SourceLocation BeginLoc,
                            clang::SourceLocation LParenLoc,
                            clang::SourceLocation RParenLoc,
                            clang::SourceRange ExceptionSpecRange,
                            clang::SourceLocation EndLoc,
                          llvm::SmallVectorImpl<clang::ParmVarDecl *> &Params) {
  return buildTypeExpr(BuildFunctionTypeLoc(Context.CxxAST, FnTy,
                                            BeginLoc, LParenLoc, RParenLoc,
                                            ExceptionSpecRange, EndLoc,
                                            Params));
}

clang::CppxTypeLiteral *
Sema::buildTypeExprFromTypeDecl(const clang::TypeDecl *TyDecl,
                                clang::SourceLocation Loc) {
  // FIXME: May need to handle template types differently in the future.
  return buildTypeExpr(Context.CxxAST.getTypeDeclType(TyDecl), Loc);
}

clang::CppxDeclRefExpr *Sema::buildTemplateType(clang::TemplateDecl *TD,
                                                clang::SourceLocation Loc) {
  clang::QualType TT = Context.CxxAST.getTemplateType(TD);
  return buildAnyDeclRef(TT, TD, Loc);
}

clang::Expr *Sema::addConstToTypeExpr(const clang::Expr *TyExpr,
                                      clang::SourceLocation Loc) {
  llvm_unreachable("Working on it!");
  // EvaluatedTy.addConst();
}

clang::Expr *Sema::addRefToTypeExpr(const clang::Expr *TyExpr,
                                    clang::SourceLocation Loc) {
  llvm_unreachable("Working on it!");
  // CxxAST.getLValueReferenceType(Inner),

}

clang::Expr *Sema::addRRefToTypeExpr(const clang::Expr *TyExpr,
                                     clang::SourceLocation Loc) {
  llvm_unreachable("Working on it!");
  // CxxAST.getRValueReferenceType(Inner),
}

clang::QualType Sema::getQualTypeFromTypeExpr(const clang::Expr *TyExpr) {
  if (!TyExpr) {
    return clang::QualType();
  }
  if (!TyExpr->getType()->isTypeOfTypes()) {
    Diags.Report(TyExpr->getExprLoc(), clang::diag::err_not_a_type);
    return clang::QualType();
  }
  if (const clang::CppxTypeLiteral *Ty
                                   = dyn_cast<clang::CppxTypeLiteral>(TyExpr)) {

    return Ty->getValue()->getType();
  }
  llvm_unreachable("Invaild type expression evaluates to type of types.");

}

clang::TypeSourceInfo *
Sema::getTypeSourceInfoFromExpr(const clang::Expr *TyExpr,
                                clang::SourceLocation Loc) {
  if (!TyExpr) {
    return nullptr;
  }
  if (!TyExpr->getType()->isTypeOfTypes()) {
    Diags.Report(Loc, clang::diag::err_not_a_type);
    return nullptr;
  }
  if (const clang::CppxTypeLiteral *Ty
                                   = dyn_cast<clang::CppxTypeLiteral>(TyExpr)) {

    return Ty->getValue();
  }
  llvm_unreachable("Invaild type expression evaluates to type of types.");
}


clang::ParsedType Sema::getParsedTypeFromExpr(const clang::Expr *TyExpr,
                                              clang::SourceLocation Loc) {
  clang::TypeSourceInfo *TInfo = getTypeSourceInfoFromExpr(TyExpr, Loc);
  if(!TInfo)
    return nullptr;

  return CxxSema.CreateParsedType(TInfo->getType(), TInfo);
}

clang::CppxDeclRefExpr *Sema::buildNSDeclRef(clang::CppxNamespaceDecl *D,
                                             clang::SourceLocation Loc) {
  return buildAnyDeclRef(Context.CxxAST.CppxNamespaceTy, D, Loc);
}

clang::CppxDeclRefExpr *Sema::buildNSDeclRef(clang::NamespaceAliasDecl *D,
                                             clang::SourceLocation Loc) {
  return buildAnyDeclRef(Context.CxxAST.CppxNamespaceTy, D, Loc);
}

clang::CppxDeclRefExpr *
Sema::buildAnyDeclRef(clang::QualType KindTy, clang::Decl *D,
                      clang::SourceLocation Loc) {
  assert(D && "Invalid declaration to reference.");
  return clang::CppxDeclRefExpr::create(Context.CxxAST, KindTy, D, Loc);
}

clang::Decl *Sema::getDeclFromExpr(const clang::Expr *DeclExpr,
                                   clang::SourceLocation Loc) {
  assert(DeclExpr && "Invalid expression");

  if (const clang::CppxDeclRefExpr *DecRef
                          = dyn_cast<clang::CppxDeclRefExpr>(DeclExpr)) {
    return DecRef->getValue();
  }
  llvm_unreachable("Unable to get declaration from expression.");
  // TODO: Change this error message to say that the expression doesn't contain
  // a declaration or something like that.
}

clang::CppxNamespaceDecl *Sema::getNSDeclFromExpr(const clang::Expr *DeclExpr,
                                                  clang::SourceLocation Loc) {
  assert(DeclExpr && "Invalid expression");
  if (const clang::CppxDeclRefExpr *DecRef
                                 = dyn_cast<clang::CppxDeclRefExpr>(DeclExpr)) {
    if (clang::CppxNamespaceDecl *NsDecl
                     = dyn_cast<clang::CppxNamespaceDecl>(DecRef->getValue())) {
      return NsDecl;
    }
    Diags.Report(Loc, clang::diag::err_expected_namespace);
    return nullptr;
  }
  Diags.Report(Loc, clang::diag::err_expected_namespace);
  return nullptr;
}

bool Sema::isInDeepElaborationMode() const {
  return ForceDeepElaborationDuringLookup;
}

bool Sema::setDeepElaborationMode(bool EnableDisable) {
  bool Res = ForceDeepElaborationDuringLookup;
  ForceDeepElaborationDuringLookup = EnableDisable;
  return Res;
}

bool Sema::rebuildFunctionType(clang::FunctionDecl *FD,
                               clang::SourceLocation Loc,
                               const clang::FunctionProtoType *FPT,
                               const FunctionExtInfo &EI,
                               const FunctionExtProtoInfo &EPI,
                               const FunctionExceptionSpec &ESI) {
  assert(FD && "Invalid function declaration");
  assert(FPT && "Invalid function proto type");
  auto ParamTys = FPT->getParamTypes();
  llvm::SmallVector<clang::QualType, 10> ParamTypes(ParamTys.begin(),
                                                    ParamTys.end());
  clang::QualType NewFuncTy;
  if (clang::CXXMethodDecl *MD = dyn_cast<clang::CXXMethodDecl>(FD)) {
    NewFuncTy = CxxSema.BuildFunctionType(FPT->getReturnType(), ParamTypes, Loc,
                                          MD->getParent()->getDeclName(), EPI);
  } else {
    NewFuncTy = CxxSema.BuildFunctionType(FPT->getReturnType(), ParamTypes, Loc,
                                          clang::DeclarationName(), EPI);
  }
  if (NewFuncTy.isNull()) {
    Diags.Report(Loc, clang::diag::err_invalid_function_type);
    return true;
  }
  const clang::FunctionProtoType *NewFPT
                                 = NewFuncTy->getAs<clang::FunctionProtoType>();
  if (!NewFPT) {
    Diags.Report(Loc, clang::diag::err_invalid_function_type);
    return true;
  }
  clang::QualType ExtInfoAdjustedTy(
               Context.CxxAST.adjustFunctionType(NewFPT, EI), /*Qualifiers=*/0);
  if (ExtInfoAdjustedTy.isNull()) {
    Diags.Report(Loc, clang::diag::err_invalid_function_type);
    return true;
  }
  clang::QualType ExceptionAdjustedTy
      = Context.CxxAST.getFunctionTypeWithExceptionSpec(ExtInfoAdjustedTy, ESI);
  if (ExceptionAdjustedTy.isNull()) {
    Diags.Report(Loc, clang::diag::err_invalid_function_type);
    return true;
  }
  auto ParmVarDecls = FD->parameters();
  llvm::SmallVector<clang::ParmVarDecl *, 32> Parmeters(ParmVarDecls.begin(),
                                                         ParmVarDecls.end());
  clang::TypeSourceInfo *TInfo = BuildFunctionTypeLoc(Context.CxxAST,
                                                      ExceptionAdjustedTy,
                                                      FD->getBeginLoc(),
                                                      clang::SourceLocation(),
                                                      clang::SourceLocation(),
                                                      clang::SourceRange(),
                                                      FD->getEndLoc(),
                                                      Parmeters);
  if (!TInfo) {
    Diags.Report(Loc, clang::diag::err_invalid_function_type);
    return true;
  }
  FD->setType(ExceptionAdjustedTy);
  FD->setTypeSourceInfo(TInfo);
  return false;
}

clang::CppxNamespaceDecl *
Sema::ActOnStartNamespaceDef(clang::Scope *NamespcScope,
                             clang::SourceLocation InlineLoc,
                             clang::SourceLocation NamespaceLoc,
                             clang::SourceLocation IdentLoc,
                             clang::IdentifierInfo *II,
                             clang::SourceLocation LBrace,
                             const clang::ParsedAttributesView &AttrList,
                             clang::UsingDirectiveDecl *&UD) {
  using namespace clang;
  SourceLocation StartLoc = InlineLoc.isValid() ? InlineLoc : NamespaceLoc;

  // For anonymous namespace, take the location of the left brace.
  SourceLocation Loc = II ? IdentLoc : LBrace;
  bool IsInline = InlineLoc.isValid();
  bool IsInvalid = false;
  bool IsStd = false;
  bool AddToKnown = false;
  clang::Scope *DeclRegionScope = NamespcScope->getParent();

  NamespaceDecl *PrevNS = nullptr;
  CxxSema.CheckNamespaceDeclaration(II, StartLoc, Loc, IsInline, IsInvalid,
                                    IsStd, AddToKnown, PrevNS);
  gold::Scope *PrevScope = nullptr;
  if (CppxNamespaceDecl *PrevCppxNsDecl = dyn_cast_or_null<CppxNamespaceDecl>(PrevNS)) {
    PrevScope = PrevCppxNsDecl->Rep;
  }
  CppxNamespaceDecl *Namespc = CppxNamespaceDecl::Create(Context.CxxAST,
                                                         CxxSema.CurContext,
                                                         IsInline, StartLoc,
                                                         Loc, II, PrevNS,
                                                         PrevScope);
  if (IsInvalid)
    Namespc->setInvalidDecl();

  CxxSema.ProcessDeclAttributeList(DeclRegionScope, Namespc, AttrList);
  CxxSema.AddPragmaAttributes(DeclRegionScope, Namespc);

  // FIXME: Should we be merging attributes?
  if (const VisibilityAttr *Attr = Namespc->getAttr<VisibilityAttr>())
    CxxSema.PushNamespaceVisibilityAttr(Attr, Loc);

  if (IsStd)
    CxxSema.StdNamespace = Namespc;
  if (AddToKnown)
    CxxSema.KnownNamespaces[Namespc] = false;

  if (II) {
    CxxSema.PushOnScopeChains(Namespc, DeclRegionScope);
  } else {
    // Link the anonymous namespace into its parent.
    DeclContext *Parent = CxxSema.CurContext->getRedeclContext();
    if (TranslationUnitDecl *TU = dyn_cast<TranslationUnitDecl>(Parent)) {
      TU->setAnonymousNamespace(Namespc);
    } else if (NamespaceDecl *ND = dyn_cast<NamespaceDecl>(Parent)) {
      ND->setAnonymousNamespace(Namespc);
    } else {
      assert(isa<CXXFragmentDecl>(Parent));
    }

    CxxSema.CurContext->addDecl(Namespc);

    // C++ [namespace.unnamed]p1.  An unnamed-namespace-definition
    //   behaves as if it were replaced by
    //     namespace unique { /* empty body */ }
    //     using namespace unique;
    //     namespace unique { namespace-body }
    //   where all occurrences of 'unique' in a translation unit are
    //   replaced by the same identifier and this identifier differs
    //   from all other identifiers in the entire program.

    // We just create the namespace with an empty name and then add an
    // implicit using declaration, just like the standard suggests.
    //
    // CodeGen enforces the "universally unique" aspect by giving all
    // declarations semantically contained within an anonymous
    // namespace internal linkage.

    if (!PrevNS) {
      UD = UsingDirectiveDecl::Create(Context.CxxAST, Parent,
                                      /* 'using' */ LBrace,
                                      /* 'namespace' */ SourceLocation(),
                                      /* qualifier */ NestedNameSpecifierLoc(),
                                      /* identifier */ SourceLocation(),
                                      Namespc, /* Ancestor */ Parent);
      UD->setImplicit();
      Parent->addDecl(UD);
    }
  }

  CxxSema.ActOnDocumentableDecl(Namespc);

  // Although we could have an invalid decl (i.e. the namespace name is a
  // redefinition), push it as current DeclContext and try to continue parsing.
  // FIXME: We should be able to push Namespc here, so that the each DeclContext
  // for the namespace has the declarations that showed up in that particular
  // namespace definition.
  CxxSema.PushDeclContext(NamespcScope, Namespc);
  return Namespc;
}

} // namespace gold

<|MERGE_RESOLUTION|>--- conflicted
+++ resolved
@@ -573,12 +573,9 @@
             // FIXME: if ND is null, this is not recoverable.
             if (ND)
               ND = cast<clang::NamedDecl>(ND->getCanonicalDecl());
-<<<<<<< HEAD
             } else {
               ND = RD;
             }
-=======
->>>>>>> c0eb2750
           }
         } else {
           // Getting the cannonical declaration so hopefully this will prevent
