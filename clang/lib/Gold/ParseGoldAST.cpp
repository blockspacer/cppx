--- conflicted
+++ resolved
@@ -42,10 +42,7 @@
 
   Parser Parser(Context, SM, InputFile);
   Syntax *AST = Parser.parseFile();
-<<<<<<< HEAD
-  // AST->dump();
-=======
->>>>>>> dd547d8e
+
   // FIXME: There's a -fdump-syntax flag that we should tie this too.
 
   // FIXME: We should handle -fsyntax-only here -- or maybe make a separate
