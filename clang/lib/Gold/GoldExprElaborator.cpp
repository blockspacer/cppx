//=== GoldExprElaborator.cpp - Elaboration for Gold Expressions -----------===//
//
// Part of the LLVM Project, under the Apache License v2.0 with LLVM Exceptions.
// See https://llvm.org/LICENSE.txt for license information.
// SPDX-License-Identifier: Apache-2.0 WITH LLVM-exception
// Copyright (c) Lock3 Software 2019, all rights reserved.
//
//===----------------------------------------------------------------------===//
//
//  This file implements the ExprElaborator interface, which creates
//  clang::Expr nodes out of gold expressions.
//
//===----------------------------------------------------------------------===//

#include "clang/AST/ASTContext.h"
#include "clang/AST/Expr.h"
#include "clang/AST/OperationKinds.h"
#include "clang/AST/Type.h"
#include "clang/AST/ExprCppx.h"
#include "clang/Basic/DiagnosticParse.h"
#include "clang/Basic/DiagnosticSema.h"
#include "clang/Basic/SourceLocation.h"
#include "clang/Sema/Lookup.h"
#include "clang/Sema/Ownership.h"
#include "clang/Sema/Sema.h"
#include "clang/Sema/TypeLocUtil.h"
#include "llvm/ADT/APSInt.h"
#include "llvm/ADT/StringMap.h"

#include "clang/Gold/GoldElaborator.h"
#include "clang/Gold/GoldExprElaborator.h"
#include "clang/Gold/GoldScope.h"
#include "clang/Gold/GoldSema.h"
#include "clang/Gold/GoldSyntaxContext.h"
#include "clang/Gold/GoldTokens.h"


#include <cstring>

namespace gold {

using TypeInfo = ExprElaborator::TypeInfo;
using Expression = ExprElaborator::Expression;

ExprElaborator::ExprElaborator(SyntaxContext &Context, Sema &SemaRef)
  : Context(Context), CxxAST(Context.CxxAST), SemaRef(SemaRef)
{}

Expression ExprElaborator::elaborateExpr(const Syntax *S) {
  if (isa<AtomSyntax>(S))
    return elaborateAtom(cast<AtomSyntax>(S), clang::QualType());
  if (isa<CallSyntax>(S))
    return elaborateCall(cast<CallSyntax>(S));
  if(isa<MacroSyntax>(S))
    return elaborateMacroExpression(cast<MacroSyntax>(S));


  llvm::outs() << "Syntax not handled yet\n";
  S->dump();
  llvm::outs() << "\n";

  assert(false && "Unsupported expression.");
}

static clang::IntegerLiteral *
createIntegerLiteral(clang::ASTContext &CxxAST, Token T, clang::QualType IntType,
                     clang::SourceLocation Loc) {
  llvm::APInt Value;
  unsigned Width = 0;

  // If we don't have a specified type, just create a default int.
  if (IntType.isNull() || IntType == CxxAST.AutoDeductTy)
    IntType = CxxAST.IntTy;

  // TODO: support all kinds of integer types.
  if (IntType == CxxAST.IntTy) {
    Width = CxxAST.getTargetInfo().getIntWidth();

    int Literal = atoi(T.getSymbol().data());
    Value = llvm::APSInt::get(Literal);
  } else if (IntType == CxxAST.LongTy) {
    Width = CxxAST.getTargetInfo().getLongWidth();

    long int Literal = atoi(T.getSymbol().data());
    Value = llvm::APSInt::get(Literal);
  } else if (IntType == CxxAST.LongLongTy) {
    Width = CxxAST.getTargetInfo().getLongLongWidth();

    long long int Literal = atoi(T.getSymbol().data());
    Value = llvm::APSInt::get(Literal);
  } else if (IntType == CxxAST.ShortTy) {
    Width = CxxAST.getTargetInfo().getShortWidth();

    short int Literal = atoi(T.getSymbol().data());
    Value = llvm::APSInt::get(Literal);
  } else if (IntType == CxxAST.UnsignedShortTy) {
    Width = CxxAST.getTargetInfo().getShortWidth();

    unsigned short int Literal = atoi(T.getSymbol().data());
    Value = llvm::APSInt::getUnsigned(Literal);
  } else if (IntType == CxxAST.UnsignedIntTy) {
    Width = CxxAST.getTargetInfo().getIntWidth();

    unsigned int Literal = atoi(T.getSymbol().data());
    Value = llvm::APSInt::getUnsigned(Literal);
  } else if (IntType == CxxAST.UnsignedLongTy) {
    Width = CxxAST.getTargetInfo().getLongWidth();

    unsigned long Literal = atoi(T.getSymbol().data());
    Value = llvm::APSInt::getUnsigned(Literal);
  } else if (IntType == CxxAST.UnsignedLongLongTy) {
    Width = CxxAST.getTargetInfo().getLongLongWidth();

    unsigned long Literal = atoi(T.getSymbol().data());
    Value = llvm::APSInt::getUnsigned(Literal);
  } else {
    assert(false && "Unsupported integer type.");
  }

  if (Value.getBitWidth() != Width)
    Value = Value.trunc(Width);

  return clang::IntegerLiteral::Create(CxxAST, Value, IntType, Loc);
}

static clang::DeclRefExpr *
createDeclRefExpr(clang::ASTContext &CxxAST, Sema &SemaRef, Token T,
                  clang::QualType Ty, clang::SourceLocation Loc) {
  clang::DeclarationNameInfo DNI({&CxxAST.Idents.get(T.getSpelling())}, Loc);
  clang::LookupResult R(SemaRef.getCxxSema(), DNI, clang::Sema::LookupAnyName);
  SemaRef.lookupUnqualifiedName(R, SemaRef.getCurrentScope());
  if (!R.empty()) {
    if (!R.isSingleResult()) {
      SemaRef.Diags.Report(T.getLocation(), clang::diag::err_multiple_declarations);
      return nullptr;
    }

    clang::ValueDecl *VD = R.getAsSingle<clang::ValueDecl>();
    clang::QualType FoundTy = VD->getType();

    // If the user annotated the DeclRefExpr with an incorrect type.
    if (!Ty.isNull() && Ty != FoundTy) {
      SemaRef.Diags.Report(T.getLocation(), clang::diag::err_type_annotation_mismatch)
        << FoundTy << Ty;
      return nullptr;
    }

    // FIXME: discern whether this is an lvalue or rvalue properly
    clang::DeclRefExpr *DRE =
      clang::DeclRefExpr::Create(CxxAST, clang::NestedNameSpecifierLoc(),
                                 clang::SourceLocation(), VD, /*Capture=*/false,
                                 Loc, FoundTy, clang::VK_LValue);
    return DRE;
  }

  return nullptr;
}

Expression ExprElaborator::elaborateAtom(const AtomSyntax *S,
                                         clang::QualType ExplicitType) {
  Token T = S->Tok;

  switch (T.getKind()) {
  case tok::DecimalInteger:
    return createIntegerLiteral(CxxAST, T, ExplicitType, S->getTokenLoc());
  case tok::DecimalFloat:
    break;
  case tok::BinaryInteger:
    break;
  case tok::HexadecimalInteger:
    break;
  case tok::HexadecimalFloat:
    break;
  case tok::Identifier:
    return createDeclRefExpr(CxxAST, SemaRef, T, ExplicitType, S->getTokenLoc());
  case tok::Character:
    break;
  case tok::String:
    break;

  /// Keyword Literals

  case tok::IntKeyword:
    return BuildAnyTypeLoc(CxxAST, CxxAST.IntTy, S->getLoc());
  case tok::VoidKeyword:
    return BuildAnyTypeLoc(CxxAST, CxxAST.VoidTy, S->getLoc());
  case tok::BoolKeyword:
    return BuildAnyTypeLoc(CxxAST, CxxAST.BoolTy, S->getLoc());
  case tok::CharKeyword:
    return BuildAnyTypeLoc(CxxAST, CxxAST.CharTy, S->getLoc());
  case tok::Wchar_tKeyword:
    return BuildAnyTypeLoc(CxxAST, CxxAST.WCharTy, S->getLoc());
  case tok::Wint_tKeyword:
    return BuildAnyTypeLoc(CxxAST, CxxAST.WIntTy, S->getLoc());
  case tok::Char8_tKeyword:
    return BuildAnyTypeLoc(CxxAST, CxxAST.Char8Ty, S->getLoc());
  case tok::Char16_tKeyword:
    return BuildAnyTypeLoc(CxxAST, CxxAST.Char16Ty, S->getLoc());
  case tok::Char32_tKeyword:
    return BuildAnyTypeLoc(CxxAST, CxxAST.Char32Ty, S->getLoc());
  case tok::SignedCharKeyword:
    return BuildAnyTypeLoc(CxxAST, CxxAST.SignedCharTy, S->getLoc());
  case tok::ShortKeyword:
    return BuildAnyTypeLoc(CxxAST, CxxAST.ShortTy, S->getLoc());
  case tok::LongKeyword:
    return BuildAnyTypeLoc(CxxAST, CxxAST.LongTy, S->getLoc());
  case tok::LongLongKeyword:
    return BuildAnyTypeLoc(CxxAST, CxxAST.LongLongTy, S->getLoc());
  case tok::Int128_tKeyword:
    return BuildAnyTypeLoc(CxxAST, CxxAST.Int128Ty, S->getLoc());
  case tok::UnsignedCharKeyword:
    return BuildAnyTypeLoc(CxxAST, CxxAST.UnsignedCharTy, S->getLoc());
  case tok::UnsignedShortKeyword:
    return BuildAnyTypeLoc(CxxAST, CxxAST.UnsignedShortTy, S->getLoc());
  case tok::UnsignedKeyword:
    return BuildAnyTypeLoc(CxxAST, CxxAST.UnsignedIntTy, S->getLoc());
  case tok::UnsignedLongKeyword:
    return BuildAnyTypeLoc(CxxAST, CxxAST.UnsignedLongTy, S->getLoc());
  case tok::UnsignedLongLongKeyword:
    return BuildAnyTypeLoc(CxxAST, CxxAST.UnsignedLongLongTy, S->getLoc());
  case tok::Uint128_tKeyword:
    return BuildAnyTypeLoc(CxxAST, CxxAST.UnsignedInt128Ty, S->getLoc());
  case tok::FloatKeyword:
    return BuildAnyTypeLoc(CxxAST, CxxAST.FloatTy, S->getLoc());
  case tok::DoubleKeyword:
    return BuildAnyTypeLoc(CxxAST, CxxAST.DoubleTy, S->getLoc());
  case tok::LongDoubleKeyword:
    return BuildAnyTypeLoc(CxxAST, CxxAST.LongDoubleTy, S->getLoc());
  case tok::Float128_tKeyword:
    return BuildAnyTypeLoc(CxxAST, CxxAST.Float128Ty, S->getLoc());
  case tok::TypeKeyword:
    return BuildAnyTypeLoc(CxxAST, CxxAST.CppxKindTy, S->getLoc());

  default: break;
  }

  return nullptr;
}

// Mapping of Gold's fused operator strings to clang Opcodes.
static const llvm::StringMap<clang::BinaryOperatorKind> BinaryOperators = {
  {"operator'+'" , clang::BO_Add},
  {"operator'-'" , clang::BO_Sub},
  {"operator'*'" , clang::BO_Mul},
  {"operator'/'" , clang::BO_Div},
  {"operator'%'" , clang::BO_Rem},
  {"operator'&'" , clang::BO_And},
  {"operator'|'" , clang::BO_Or},
  {"operator'^'" , clang::BO_Xor},
  {"operator'&&'" , clang::BO_LAnd},
  {"operator'||'" , clang::BO_LOr},
  {"operator'=='" , clang::BO_EQ},
  {"operator'<>'", clang::BO_NE},
  {"operator'<'", clang::BO_LT},
  {"operator'>'", clang::BO_GT},
  {"operator'<='", clang::BO_LE},
  {"operator'>='", clang::BO_GE},
  {"operator'+='" , clang::BO_AddAssign},
  {"operator'-='" , clang::BO_SubAssign},
  {"operator'*='" , clang::BO_MulAssign},
  {"operator'/='" , clang::BO_DivAssign},
  {"operator'%='" , clang::BO_RemAssign},
  {"operator'&='" , clang::BO_AndAssign},
  {"operator'|='" , clang::BO_OrAssign},
  {"operator'^='" , clang::BO_XorAssign},
};

Expression ExprElaborator::elaborateCall(const CallSyntax *S) {
  if (isa<ElemSyntax>(S->getCallee()))
    return elaborateElemCall(S);

  const AtomSyntax *Callee = cast<AtomSyntax>(S->getCallee());
  FusedOpKind Op = getFusedOpKind(SemaRef, Callee->getSpelling());

  // a fused operator':' call
  if (Op == FOK_Colon) {
    Elaborator Elab(SemaRef.getContext(), SemaRef);

    // If the LHS of the operator':' call is just a name, we can try to
    // reference or create it.
    if (isa<AtomSyntax>(S->getArgument(0))) {
      // FIXME: replace this with a normal type elaboration
      clang::QualType T = Elab.getOperatorColonType(S);
      return elaborateAtom(cast<AtomSyntax>(S->getArgument(0)), T);
    }

    // Otherwise, we need to continue elaborating the LHS until it is an atom.
    elaborateExpr(S->getArgument(0));
    return nullptr;
  }

  llvm::StringRef Spelling = Callee->getSpelling();

  // Check if this is a binary operator.
  auto BinOpMapIter = BinaryOperators.find(Spelling);
  if (BinOpMapIter != BinaryOperators.end()) {
    return elaborateBinOp(S, BinOpMapIter->second);
  }

  // Try to construct a normal function-call expression.
  // First do unqualified lookup.
  clang::DeclarationNameInfo DNI({&CxxAST.Idents.get(Spelling)}, S->getLoc());
  clang::LookupResult R(SemaRef.getCxxSema(), DNI, clang::Sema::LookupAnyName);
  SemaRef.lookupUnqualifiedName(R, SemaRef.getCurrentScope());

  // If we found something, see if it is viable.
  if (!R.empty()) {
    clang::Expr *Fn = nullptr;

    R.resolveKind();
    if (R.isOverloadedResult()) {
      Fn =
        clang::UnresolvedLookupExpr::Create(CxxAST, R.getNamingClass(),
                                            clang::NestedNameSpecifierLoc(),
                                            R.getLookupNameInfo(), /*ADL=*/true,
                                            /*Overloaded=*/true, R.begin(),
                                            R.end());
    } else if (R.isSingleResult()) {
      clang::ValueDecl *VD = R.getAsSingle<clang::ValueDecl>();

      // This had better be a reference to a function.
      clang::FunctionDecl *FD = dyn_cast<clang::FunctionDecl>(VD);
      if (!FD) return nullptr;

      Fn =
        clang::DeclRefExpr::Create(CxxAST, clang::NestedNameSpecifierLoc(),
                                   clang::SourceLocation(), VD, /*Capture=*/false,
                                   S->getLoc(), VD->getType(), clang::VK_RValue);
    }

    if (!Fn)
      return nullptr;

    // Get the passed arguments.
    llvm::SmallVector<clang::Expr *, 8> Args;
    const ListSyntax *ArgList = dyn_cast<ListSyntax>(S->getArguments());
    assert(ArgList && "Unexpected argument format.");
    for (const Syntax *A : ArgList->children()) {
      ExprElaborator Elab(Context, SemaRef);
      Expression Argument = Elab.elaborateExpr(A);

      // FIXME: What kind of expression is the unary ':typename' expression?
      if (Argument.is<clang::TypeSourceInfo *>()) {
        SemaRef.Diags.Report(A->getLoc(), clang::diag::err_expected_expression);
        return nullptr;
      }

      Args.push_back(Argument.get<clang::Expr *>());
    }

    // Create the call.
    clang::MultiExprArg MultiArgs(Args);
    clang::ExprResult Call =
      SemaRef.getCxxSema().ActOnCallExpr(SemaRef.getCxxSema().getCurScope(),
                                         Fn, S->getCalleeLoc(),
                                         MultiArgs, S->getCalleeLoc());
    if (Call.isInvalid()) {
      SemaRef.Diags.Report(S->getLoc(),
                           clang::diag::err_failed_to_translate_expr);
      return nullptr;
    }

    return Call.get();
  }

  llvm::errs() << "Unsupported call.\n";
  return nullptr;
}

Expression ExprElaborator::elaborateElemCall(const CallSyntax *S) {
  const ElemSyntax *Callee = cast<ElemSyntax>(S->getCallee());

  // FIXME: this can be anything
  const AtomSyntax *Id = cast<AtomSyntax>(Callee->getObject());

  // Try to construct a normal function-call expression.
  // First do unqualified lookup.
  clang::DeclarationNameInfo DNI({&CxxAST.Idents.get(Id->getSpelling())}, S->getLoc());
  clang::LookupResult R(SemaRef.getCxxSema(), DNI, clang::Sema::LookupAnyName);
  R.setTemplateNameLookup(true);
  SemaRef.lookupUnqualifiedName(R, SemaRef.getCurrentScope());

  if (R.empty())
    return nullptr;

  // Build the template argument list.
  clang::TemplateArgumentListInfo TemplateArgs(Callee->getLoc(), Callee->getLoc());
  for (const Syntax *SS : Callee->getArguments()->children()) {
    ExprElaborator ParamElaborator(Context, SemaRef);
    Expression ParamExpression = ParamElaborator.elaborateExpr(SS);
    if (ParamExpression.isNull())
      return nullptr;

    if (ParamExpression.is<clang::TypeSourceInfo *>()) {
      auto *TypeParam = ParamExpression.get<clang::TypeSourceInfo *>();
      clang::TemplateArgument Arg(TypeParam->getType());
      TemplateArgs.addArgument({Arg, TypeParam});
    } else {
      clang::TemplateArgument Arg(ParamExpression.get<clang::Expr *>(),
                                  clang::TemplateArgument::Expression);
      TemplateArgs.addArgument({Arg, ParamExpression.get<clang::Expr *>()});
    }
  }

  // Build the ULE if we found something.
  clang::Expr *Fn = nullptr;
  R.resolveKind();
  if (R.isOverloadedResult()) {
    Fn =
      clang::UnresolvedLookupExpr::Create(CxxAST, R.getNamingClass(),
                                          clang::NestedNameSpecifierLoc(),
                                        Callee->getLoc(), R.getLookupNameInfo(),
                               /*ADL=*/true, &TemplateArgs, R.begin(), R.end());
  } else {
    llvm_unreachable("Non-overloaded template call?");
  }

  // Get the passed arguments.
  llvm::SmallVector<clang::Expr *, 8> Args;
  const ListSyntax *ArgList = dyn_cast<ListSyntax>(S->getArguments());
  assert(ArgList && "Unexpected argument format.");
  for (const Syntax *A : ArgList->children()) {
    ExprElaborator Elab(Context, SemaRef);
    Expression Argument = Elab.elaborateExpr(A);

    // FIXME: What kind of expression is the unary ':typename' expression?
    if (Argument.is<clang::TypeSourceInfo *>()) {
      SemaRef.Diags.Report(A->getLoc(), clang::diag::err_expected_expression);
      return nullptr;
    }

    Args.push_back(Argument.get<clang::Expr *>());
  }

  // Create the call.
  clang::MultiExprArg MultiArgs(Args);
  clang::ExprResult Call =
    SemaRef.getCxxSema().ActOnCallExpr(SemaRef.getCxxSema().getCurScope(),
                                       Fn, S->getCalleeLoc(),
                                       MultiArgs, S->getCalleeLoc());
  if (Call.isInvalid()) {
    SemaRef.Diags.Report(S->getLoc(),
                         clang::diag::err_failed_to_translate_expr);
    return nullptr;
  }

  return Call.get();
}

Expression ExprElaborator::elaborateBinOp(const CallSyntax *S,
                                          clang::BinaryOperatorKind Op) {
  const Syntax *LHSSyntax = S->getArgument(0);
  const Syntax *RHSSyntax = S->getArgument(1);

  Expression LHS = elaborateExpr(LHSSyntax);
  if (LHS.is<clang::TypeSourceInfo *>() || LHS.isNull()) {
    SemaRef.Diags.Report(LHSSyntax->getLoc(), clang::diag::err_expected_expression);
    return nullptr;
  }

  Expression RHS = elaborateExpr(RHSSyntax);
  if (RHS.is<clang::TypeSourceInfo *>() || RHS.isNull()) {
    SemaRef.Diags.Report(RHSSyntax->getLoc(), clang::diag::err_expected_expression);
    return nullptr;
  }

  clang::Sema &ClangSema = SemaRef.getCxxSema();

  // FIXME: Replace with ActOnBinOp so precedence issues get warnings.
  clang::ExprResult Res = ClangSema.BuildBinOp(/*Scope=*/nullptr,
                                               S->getLoc(), Op,
                                               LHS.get<clang::Expr *>(),
                                               RHS.get<clang::Expr *>());
  if (Res.isInvalid()) {
    SemaRef.Diags.Report(S->getLoc(), clang::diag::err_failed_to_translate_expr);
    return nullptr;
  }

  return Res.get();
}

/// Create an expression for a block condition. Ex:
///
/// \code
/// if:
///   expr_1
///   expr_2
///   ...
///   expr_n
/// \endcode
/// We just create a logical and expression with n terms: one for each
/// sub expression.
Expression
ExprElaborator::elaborateBlockCondition(const ArraySyntax *Conditions) {
  // If there's only one term, we don't need to do anything else.
  if (Conditions->getNumChildren() == 1)
    return elaborateExpr(Conditions->getChild(0));

  Expression LHS, RHS;

  {
    ExprElaborator ExEl(Context, SemaRef);
    LHS = ExEl.elaborateExpr(Conditions->getChild(0));

    if (LHS.is<clang::TypeSourceInfo *>()) {
      SemaRef.Diags.Report(Conditions->getChild(0)->getLoc(),
                           clang::diag::err_expected_expression);
      return nullptr;
    }
  }
  {
    ExprElaborator ExEl(Context, SemaRef);
    RHS = ExEl.elaborateExpr(Conditions->getChild(1));

    if (RHS.is<clang::TypeSourceInfo *>()) {
      SemaRef.Diags.Report(Conditions->getChild(1)->getLoc(),
                           clang::diag::err_expected_expression);
      return nullptr;
    }
  }

  clang::ExprResult BinOp =
    SemaRef.getCxxSema().ActOnBinOp(/*Scope=*/nullptr, clang::SourceLocation(),
                                    clang::tok::ampamp,
                                    LHS.get<clang::Expr *>(),
                                    RHS.get<clang::Expr *>());
  if (BinOp.isInvalid()) {
    SemaRef.Diags.Report(Conditions->getLoc(),
                         clang::diag::err_invalid_block_condition);
    return nullptr;
  }

  // For all remaining terms, append them to the back of the && expression.
  // Ex., if we had `1 && 2`, we would append `3` to get `1 && 2 && 3`.
  for (unsigned I = 2; I < Conditions->getNumChildren(); ++I) {
    ExprElaborator ExEl(Context, SemaRef);
    RHS = ExEl.elaborateExpr(Conditions->getChild(I));

    BinOp =
      SemaRef.getCxxSema().ActOnBinOp(/*Scope=*/nullptr, clang::SourceLocation(),
                                      clang::tok::ampamp, BinOp.get(),
                                      RHS.get<clang::Expr *>());
    if (BinOp.isInvalid()) {
      SemaRef.Diags.Report(Conditions->getLoc(),
                           clang::diag::err_invalid_block_condition);
      return nullptr;
    }
  }

  return BinOp.get();
}


Expression ExprElaborator::elaborateMacroExpression(const MacroSyntax *Macro) {
  const Syntax* FirstChild = *Macro->children().begin();
  if (const auto *Atom = dyn_cast<AtomSyntax>(FirstChild)) {
    if (Atom->getSpelling() == "if") {
      assert(false && "If expression processing not implemented yet."); 
    } else if (Atom->getSpelling() == "while") {
      assert(false && "while loop processing not implemented yet.");
    } else if(Atom->getSpelling() == "for") {
      assert(false && "For loop processing not implemented yet.");
    } else {
      // FIXME: Need to handle any other conditions here.
      assert(false && "Unexpected syntax tree format.");
    }
  } else {
    assert(false && "Unexpected atom within the syntax tree.");
  }
}




//===----------------------------------------------------------------------===//
//                        Type Expression Elaboration                         //
//===----------------------------------------------------------------------===//

// Get a vector of declarators.
static void getDeclarators(Declarator *D,
                           llvm::SmallVectorImpl<Declarator *> &Decls) {
  while (D) {
    Decls.push_back(D);
    D = D->Next;
  }
}

Expression ExprElaborator::elaborateTypeExpr(Declarator *D) {
  // The type of a declarator is constructed back-to-front.
  llvm::SmallVector<Declarator *, 4> Decls;
  getDeclarators(D, Decls);

  // The type is computed from back to front. Start by assuming the type
  // is auto. This will be replaced if an explicit type specifier is given.
  clang::QualType AutoType = CxxAST.getAutoDeductType();
  TypeInfo *TInfo = BuildAnyTypeLoc(CxxAST, AutoType, D->getLoc());
  // for (auto Iter = Decls.begin(); Iter != Decls.  end(); ++Iter) {
  //   llvm::outs() << "Sub declaration: " << (*Iter)->getString() << "\n";
  // }
  for (auto Iter = Decls.rbegin(); Iter != Decls.rend(); ++Iter) {
    D = *Iter;
    // llvm::outs() << "Processing declaration: " << D->getString() << "\n";
    switch (D->Kind) {
    case DK_Identifier:
      // The identifier is not part of the type.
      break;

    case DK_Pointer: {
      Expression TypeExpr = elaboratePointerType(D, TInfo);
      if (TypeExpr.isNull())
        return nullptr;

      TInfo = TypeExpr.get<TypeInfo *>();
      break;
    }

    case DK_Array: {
      Expression TypeExpr = elaborateArrayType(D, TInfo);
      if (TypeExpr.isNull())
        return nullptr;

      TInfo = TypeExpr.get<TypeInfo *>();
      break;
    }

    case DK_Function: {
      Expression TypeExpr = elaborateFunctionType(D, TInfo);
      if (TypeExpr.isNull())
        return nullptr;

      TInfo = TypeExpr.get<TypeInfo *>();
      break;
    }

    case DK_Type: {
      Expression TypeExpr = elaborateExplicitType(D, TInfo);
      if (TypeExpr.isNull())
        return nullptr;

      TInfo = TypeExpr.get<TypeInfo *>();
      break;
    }

    default:
      llvm_unreachable("Invalid declarator");
    }
  }

  return TInfo;
}

Expression ExprElaborator::elaboratePointerType(Declarator *D, TypeInfo *Ty) {
  Expression BaseTypeExpr = elaborateTypeExpr(D->Next);

  if (BaseTypeExpr.is<clang::Expr *>() || BaseTypeExpr.isNull()) {
    SemaRef.Diags.Report(D->getType()->getLoc(),
                         clang::diag::err_failed_to_translate_type);
    return nullptr;
  }

  clang::QualType BaseType = BaseTypeExpr.get<clang::TypeSourceInfo *>()->getType();
  clang::QualType PtrType = CxxAST.getPointerType(BaseType);

  return BuildAnyTypeLoc(CxxAST, PtrType, D->getType()->getLoc());
}

Expression ExprElaborator::elaborateArrayType(Declarator *D, TypeInfo *Ty) {
  llvm_unreachable("Arrays not supported");
}

// Elaborate the parameters and incorporate their types into  the one
// we're building. Note that T is the return type (if any).
Expression ExprElaborator::elaborateFunctionType(Declarator *D, TypeInfo *Ty) {
<<<<<<< HEAD

=======
>>>>>>> c33634fc
  const auto *Call = cast<CallSyntax>(D->Call);

  // FIXME: Handle array-based arguments.
  assert(isa<ListSyntax>(D->Data.ParamInfo.Params)
         && "Array parameters not supported");
  const Syntax *Args = D->Data.ParamInfo.Params;

  // If template parameters exist, deal with them before parameters.
  // if (const Syntax *TemplParams = D->Data.ParamInfo.TemplateParams) {
  //   llvm::SmallVector<clang::NamedDecl *, 4> TemplateParamDecls;
  //   for (const Syntax *P : TemplParams->children()) {
  //     Elaborator Elab(Context, SemaRef);
  //     clang::NamedDecl *ND =
  //       cast_or_null<clang::NamedDecl>(Elab.elaborateDeclSyntax(P));
  //     if (!ND)
  //       return nullptr;

  //     Declaration *D = SemaRef.getCurrentScope()->findDecl(P);
  //     assert(D && "Didn't find associated declaration");
  //     TemplateParamDecls.push_back(ND);
  //   }
  // }

  // Elaborate the parameter declarations in order to get their types, and save
  // the resulting scope with the declarator.
  llvm::SmallVector<clang::QualType, 4> Types;
  llvm::SmallVector<clang::ParmVarDecl *, 4> Params;
  SemaRef.enterScope(SK_Parameter, Call);
  for (const Syntax *P : Args->children()) {
    Elaborator Elab(Context, SemaRef);
    clang::ValueDecl *VD =
      cast_or_null<clang::ValueDecl>(Elab.elaborateDeclSyntax(P));
    if (!VD)
      return nullptr;

    Declaration *D = SemaRef.getCurrentScope()->findDecl(P);
    assert(D && "Didn't find associated declaration");

    assert(isa<clang::ParmVarDecl>(VD) && "Parameter is not a ParmVarDecl");

    Types.push_back(VD->getType());
    Params.push_back(cast<clang::ParmVarDecl>(VD));
  }
  D->Data.ParamInfo.ConstructedScope = SemaRef.saveScope(Call);

  // FIXME: We probably need to configure parts of the prototype (e.g.,
  // make this noexcept by default).
  clang::FunctionProtoType::ExtProtoInfo EPI;

  using clang::SourceLocation;
  using clang::SourceRange;

  clang::QualType FnTy = CxxAST.getFunctionType(Ty->getType(), Types, EPI);
  return BuildFunctionTypeLoc(CxxAST, FnTy,
    SourceLocation(), SourceLocation(), SourceLocation(),
    SourceRange(), SourceLocation(), Params);
}



Expression ExprElaborator::elaborateExplicitType(Declarator *D, TypeInfo *Ty) {
  assert(isa<clang::AutoType>(Ty->getType()));
  assert(D->Kind == DK_Type);
<<<<<<< HEAD
  // D->printSequence(llvm::outs());

  llvm::outs() << "Type received: \n";
  D->Data.Type->dump();
  // TODO: We need to make sure we do actual look up.
  // just cheating for now
  // BMB: Or Something like that.
  if (const auto *Literal = dyn_cast<LiteralSyntax>(D->Data.Type)) {
    auto TypeName = Literal->getSpelling();
    llvm::outs() << "Typename :" << TypeName << "\n";
    clang::IdentifierInfo *IdInfo = &Context.CxxAST.Idents.get(TypeName);
    clang::QualType Qt = SemaRef.lookUpType(IdInfo, SemaRef.getCurrentScope());
    if(Qt.isNull()) {
      llvm::outs() << "Returned QualType: ";
      Qt.dump();
      llvm::outs()<< "\n";
    }
    return BuildAnyTypeLoc(CxxAST, Qt, D->getType()->getLoc());
  } else if (const auto *Atom = dyn_cast<AtomSyntax>(D->Data.Type)) {
    auto TypeName = Atom->getSpelling();
    clang::IdentifierInfo *IdInfo = &Context.CxxAST.Idents.get(TypeName);
    clang::QualType Qt = SemaRef.lookUpType(IdInfo, SemaRef.getCurrentScope());
    if(Qt.isNull()) {
      llvm::outs() << "Returned QualType: ";
      Qt.dump();
      llvm::outs()<< "\n";
    }
    return BuildAnyTypeLoc(CxxAST, Qt, D->getType()->getLoc());
=======

  // FIXME: We should really elaborate the entire type expression. We're
  // just cheating for now.
  if (const auto *Atom = dyn_cast<AtomSyntax>(D->Data.Type)) {
    clang::SourceLocation Loc = Atom->getLoc();

    clang::DeclarationNameInfo DNI({&CxxAST.Idents.get(Atom->getSpelling())}, Loc);
    clang::LookupResult R(SemaRef.getCxxSema(), DNI, clang::Sema::LookupTagName);
    if (!SemaRef.lookupUnqualifiedName(R, SemaRef.getCurrentScope()))
      return nullptr;

    if (R.empty()) {
      auto BuiltinMapIter = BuiltinTypes.find(Atom->getSpelling());
      return BuildAnyTypeLoc(CxxAST, BuiltinMapIter->second, Loc);
    }

    clang::TypeDecl *TD = R.getAsSingle<clang::TypeDecl>();
    clang::QualType TDType(TD->getTypeForDecl(), 0);
    return BuildAnyTypeLoc(CxxAST, TDType, Loc);
>>>>>>> c33634fc
  }
  llvm_unreachable("Unknown type specification");
}

} // namespace gold<|MERGE_RESOLUTION|>--- conflicted
+++ resolved
@@ -671,10 +671,6 @@
 // Elaborate the parameters and incorporate their types into  the one
 // we're building. Note that T is the return type (if any).
 Expression ExprElaborator::elaborateFunctionType(Declarator *D, TypeInfo *Ty) {
-<<<<<<< HEAD
-
-=======
->>>>>>> c33634fc
   const auto *Call = cast<CallSyntax>(D->Call);
 
   // FIXME: Handle array-based arguments.
@@ -738,36 +734,6 @@
 Expression ExprElaborator::elaborateExplicitType(Declarator *D, TypeInfo *Ty) {
   assert(isa<clang::AutoType>(Ty->getType()));
   assert(D->Kind == DK_Type);
-<<<<<<< HEAD
-  // D->printSequence(llvm::outs());
-
-  llvm::outs() << "Type received: \n";
-  D->Data.Type->dump();
-  // TODO: We need to make sure we do actual look up.
-  // just cheating for now
-  // BMB: Or Something like that.
-  if (const auto *Literal = dyn_cast<LiteralSyntax>(D->Data.Type)) {
-    auto TypeName = Literal->getSpelling();
-    llvm::outs() << "Typename :" << TypeName << "\n";
-    clang::IdentifierInfo *IdInfo = &Context.CxxAST.Idents.get(TypeName);
-    clang::QualType Qt = SemaRef.lookUpType(IdInfo, SemaRef.getCurrentScope());
-    if(Qt.isNull()) {
-      llvm::outs() << "Returned QualType: ";
-      Qt.dump();
-      llvm::outs()<< "\n";
-    }
-    return BuildAnyTypeLoc(CxxAST, Qt, D->getType()->getLoc());
-  } else if (const auto *Atom = dyn_cast<AtomSyntax>(D->Data.Type)) {
-    auto TypeName = Atom->getSpelling();
-    clang::IdentifierInfo *IdInfo = &Context.CxxAST.Idents.get(TypeName);
-    clang::QualType Qt = SemaRef.lookUpType(IdInfo, SemaRef.getCurrentScope());
-    if(Qt.isNull()) {
-      llvm::outs() << "Returned QualType: ";
-      Qt.dump();
-      llvm::outs()<< "\n";
-    }
-    return BuildAnyTypeLoc(CxxAST, Qt, D->getType()->getLoc());
-=======
 
   // FIXME: We should really elaborate the entire type expression. We're
   // just cheating for now.
@@ -780,14 +746,16 @@
       return nullptr;
 
     if (R.empty()) {
-      auto BuiltinMapIter = BuiltinTypes.find(Atom->getSpelling());
+      auto BuiltinMapIter = SemaRef.BuiltinTypes.find(Atom->getSpelling());
+      if (BuiltinMapIter == SemaRef.BuiltinTypes.end())
+        return nullptr;
+
       return BuildAnyTypeLoc(CxxAST, BuiltinMapIter->second, Loc);
     }
 
     clang::TypeDecl *TD = R.getAsSingle<clang::TypeDecl>();
     clang::QualType TDType(TD->getTypeForDecl(), 0);
     return BuildAnyTypeLoc(CxxAST, TDType, Loc);
->>>>>>> c33634fc
   }
   llvm_unreachable("Unknown type specification");
 }
