//=== GoldExprElaborator.cpp - Elaboration for Gold Expressions -----------===//
//
// Part of the LLVM Project, under the Apache License v2.0 with LLVM Exceptions.
// See https://llvm.org/LICENSE.txt for license information.
// SPDX-License-Identifier: Apache-2.0 WITH LLVM-exception
// Copyright (c) Lock3 Software 2019, all rights reserved.
//
//===----------------------------------------------------------------------===//
//
//  This file implements the ExprElaborator interface, which creates
//  clang::Expr nodes out of gold expressions.
//
//===----------------------------------------------------------------------===//

#include "clang/AST/ASTContext.h"
#include "clang/AST/Expr.h"
#include "clang/AST/OperationKinds.h"
#include "clang/AST/Type.h"
#include "clang/AST/ExprCppx.h"
#include "clang/Basic/CharInfo.h"
#include "clang/Basic/DiagnosticParse.h"
#include "clang/Basic/DiagnosticSema.h"
#include "clang/Basic/SourceLocation.h"
#include "clang/Basic/TargetInfo.h"
#include "clang/Lex/LexDiagnostic.h"
#include "clang/Sema/Lookup.h"
#include "clang/Sema/Ownership.h"
#include "clang/Sema/ParsedTemplate.h"
#include "clang/Sema/Sema.h"
#include "clang/Sema/Template.h"
#include "clang/Sema/TypeLocUtil.h"
#include "llvm/ADT/APSInt.h"
#include "llvm/ADT/StringExtras.h"
#include "llvm/ADT/StringMap.h"
#include "llvm/Support/Error.h"


#include "clang/Gold/GoldElaborator.h"
#include "clang/Gold/GoldExprElaborator.h"
#include "clang/Gold/GoldExprMarker.h"
#include "clang/Gold/GoldScope.h"
#include "clang/Gold/GoldSema.h"
#include "clang/Gold/GoldSyntaxContext.h"
#include "clang/Gold/GoldTokens.h"


#include <cstring>

namespace gold {

using TypeInfo = ExprElaborator::TypeInfo;
using Expression = ExprElaborator::Expression;

ExprElaborator::ExprElaborator(SyntaxContext &Context, Sema &SemaRef,
      clang::DeclContext *DC, gold::Scope *GoldScope)
  : Context(Context), CxxAST(Context.CxxAST), SemaRef(SemaRef),
  CurrentLookUpContext(DC), OwningScope(GoldScope)
{ }

Expression ExprElaborator::elaborateExpr(const Syntax *S) {
  if (isa<AtomSyntax>(S))
    return elaborateAtom(cast<AtomSyntax>(S), clang::QualType());
  if (isa<CallSyntax>(S))
    return elaborateCall(cast<CallSyntax>(S));
  if (isa<MacroSyntax>(S))
    return elaborateMacro(cast<MacroSyntax>(S));
  if (isa<ElemSyntax>(S))
    return elaborateElementExpr(cast<ElemSyntax>(S));
  return nullptr;
}

static clang::IntegerLiteral *
createIntegerLiteral(clang::ASTContext &CxxAST, Token T,
                     clang::QualType IntType, clang::SourceLocation Loc,
                     std::size_t Base = 10) {
  llvm::APInt Value;
  unsigned Width = 0;

  // If we don't have a specified type, just create a default int.
  if (IntType.isNull() || IntType == CxxAST.AutoDeductTy)
    IntType = CxxAST.IntTy;

  // TODO: support all kinds of integer types.
  if (IntType == CxxAST.IntTy) {
    Width = CxxAST.getTargetInfo().getIntWidth();

    int Literal = std::stoi(T.getSymbol().data(), 0, Base);
    Value = llvm::APSInt::get(Literal);
  } else if (IntType == CxxAST.LongTy) {
    Width = CxxAST.getTargetInfo().getLongWidth();

    long int Literal = std::stoi(T.getSymbol().data(), 0, Base);
    Value = llvm::APSInt::get(Literal);
  } else if (IntType == CxxAST.LongLongTy) {
    Width = CxxAST.getTargetInfo().getLongLongWidth();

    long long int Literal = std::stoi(T.getSymbol().data(), 0, Base);
    Value = llvm::APSInt::get(Literal);
  } else if (IntType == CxxAST.ShortTy) {
    Width = CxxAST.getTargetInfo().getShortWidth();

    short int Literal = std::stoi(T.getSymbol().data(), 0, Base);
    Value = llvm::APSInt::get(Literal);
  } else if (IntType == CxxAST.UnsignedShortTy) {
    Width = CxxAST.getTargetInfo().getShortWidth();

    unsigned short int Literal = std::stoi(T.getSymbol().data(), 0, Base);
    Value = llvm::APSInt::getUnsigned(Literal);
  } else if (IntType == CxxAST.UnsignedIntTy) {
    Width = CxxAST.getTargetInfo().getIntWidth();

    unsigned int Literal = std::stoi(T.getSymbol().data(), 0, Base);
    Value = llvm::APSInt::getUnsigned(Literal);
  } else if (IntType == CxxAST.UnsignedLongTy) {
    Width = CxxAST.getTargetInfo().getLongWidth();

    unsigned long Literal = std::stoi(T.getSymbol().data(), 0, Base);
    Value = llvm::APSInt::getUnsigned(Literal);
  } else if (IntType == CxxAST.UnsignedLongLongTy) {
    Width = CxxAST.getTargetInfo().getLongLongWidth();

    unsigned long Literal = std::stoi(T.getSymbol().data(), 0, Base);
    Value = llvm::APSInt::getUnsigned(Literal);
  } else {
    assert(false && "Unsupported integer type.");
  }

  if (Value.getBitWidth() != Width)
    Value = Value.trunc(Width);
  return clang::IntegerLiteral::Create(CxxAST, Value, IntType, Loc);
}

static clang::FloatingLiteral *
createFloatLiteral(clang::ASTContext &CxxAST, Token T,
                   clang::QualType FloatType, clang::SourceLocation Loc) {
  // If we don't have a specified type, just create a default float.
  if (FloatType.isNull() || FloatType == CxxAST.AutoDeductTy)
    FloatType = CxxAST.FloatTy;

  if (FloatType == CxxAST.FloatTy) {
    float Literal = (float)atof(T.getSymbol().data());
    auto Value = llvm::APFloat(Literal);
    return clang::FloatingLiteral::Create(CxxAST, Value, /*Exact=*/true,
                                          FloatType, Loc);
  } else if (FloatType == CxxAST.DoubleTy) {
    double Literal = atof(T.getSymbol().data());
    auto Value = llvm::APFloat(Literal);
    return clang::FloatingLiteral::Create(CxxAST, Value, /*Exact=*/true,
                                          FloatType, Loc);
  }

  llvm_unreachable("unsupported float type");
}

static clang::FloatingLiteral *
createExponentLiteral(clang::ASTContext &CxxAST, Sema &SemaRef,
                      Token T, clang::SourceLocation Loc) {
  std::string Spelling = T.getSpelling().str();
  assert((Spelling.find_first_of("E") != std::string::npos ||
         Spelling.find_first_of("e") != std::string::npos) &&
         "non-exponent");

  const llvm::fltSemantics &Format =
    CxxAST.getFloatTypeSemantics(CxxAST.DoubleTy);
  llvm::APFloat Val(Format);
  auto StatusOrErr =
    Val.convertFromString(Spelling, llvm::APFloat::rmNearestTiesToEven);
  assert(StatusOrErr && "invalid floating point representation");
  if (llvm::errorToBool(StatusOrErr.takeError()))
    return nullptr;

  llvm::APFloat::opStatus Result = *StatusOrErr;
  if ((Result & llvm::APFloat::opOverflow) ||
      ((Result & llvm::APFloat::opUnderflow) && Val.isZero())) {
    unsigned Diagnostic;
    llvm::SmallString<20> Buffer;
    if (Result & llvm::APFloat::opOverflow) {
      Diagnostic = clang::diag::warn_float_overflow;
      llvm::APFloat::getLargest(Format).toString(Buffer);
    } else {
      Diagnostic = clang::diag::warn_float_underflow;
      llvm::APFloat::getSmallest(Format).toString(Buffer);
    }

    SemaRef.Diags.Report(Loc, Diagnostic)
      << CxxAST.DoubleTy
      << llvm::StringRef(Buffer.data(), Buffer.size());
  }

  bool isExact = (Result == llvm::APFloat::opOK);
  return clang::FloatingLiteral::Create(CxxAST, Val, isExact, CxxAST.DoubleTy, Loc);
}

static clang::CharacterLiteral *
createCharLiteral(clang::ASTContext &CxxAST, Sema &SemaRef,
                  Token T, clang::SourceLocation Loc) {
  std::string Spelling = T.getSpelling().str();
  assert(Spelling[0] == '\'' && "atom is not a character");

  Spelling = Spelling.substr(1, Spelling.size());
  Spelling = Spelling.substr(0, Spelling.find_last_of('\''));

  const static llvm::StringMap<char> Escapes = {
    {"\\n", '\n'},
    {"\\t", '\t'},
    {"\\r", '\r'},
    {"\\'", '\''},
    {"\\\"", '\"'},
    {"\\?", '\?'},
    {"\\a", '\a'},
    {"\\b", '\b'},
    {"\\f", '\f'},
    {"\\v", '\v'},
    {"\\\\", '\\'},
    {"\\0", '\0'},
  };

  auto It = Escapes.find(Spelling);
  char Character = (It == Escapes.end()) ? Spelling.c_str()[0] : It->second;

  // A multi-character character constant is actually valid, so we'll just
  // warn and move on.
  if (It == Escapes.end() && Spelling.size() > 1) {
    unsigned DiagID =
      SemaRef.Diags.getCustomDiagID(clang::DiagnosticsEngine::Warning,
                                    "multi-character character constant");
    SemaRef.Diags.Report(Loc, DiagID);
  }

  return new (CxxAST) clang::CharacterLiteral((unsigned)Character,
                                              clang::CharacterLiteral::Ascii,
                                              CxxAST.CharTy, Loc);
}

static clang::CharacterLiteral *
createUTF8Literal(clang::ASTContext &CxxAST, Sema &SemaRef,
                  Token T, clang::SourceLocation Loc) {
  std::string Spelling = T.getSpelling().str();
  Spelling = Spelling.substr(Spelling.find_first_not_of("0c"), Spelling.size());
  unsigned Value = (unsigned)std::stoi(Spelling, 0, 16);

  // FIXME: warn on overflow?

  return new (CxxAST)
    clang::CharacterLiteral(Value, clang::CharacterLiteral::UTF8,
                            CxxAST.Char8Ty, Loc);
}

static clang::CharacterLiteral *
createUnicodeLiteral(clang::ASTContext &CxxAST, Sema &SemaRef,
                     Token T, clang::SourceLocation Loc) {
  std::string Spelling = T.getSpelling().str();
  Spelling = Spelling.substr(Spelling.find_first_not_of("0u"), Spelling.size());
  unsigned Value = (unsigned)std::stoi(Spelling, 0, 16);

  // FIXME: warn on overflow?

  clang::CharacterLiteral::CharacterKind CharKind;
  clang::QualType CharType;
  if (Value <= 0xFF) {
    CharKind = clang::CharacterLiteral::UTF8;
    CharType = CxxAST.Char8Ty;
  } else if (Value <= 0xFFFF) {
    CharKind = clang::CharacterLiteral::UTF16;
    CharType = CxxAST.Char16Ty;
  } else if (Value <= 0xFFFFFFFF) {
    CharKind = clang::CharacterLiteral::UTF32;
    CharType = CxxAST.Char32Ty;
  } else {
    return nullptr;
  }

  return new (CxxAST) clang::CharacterLiteral(Value, CharKind, CharType, Loc);
}

static clang::IntegerLiteral *
createBoolLiteral(clang::ASTContext &CxxAST, Token T,
                  clang::SourceLocation Loc) {
  llvm::APInt Value = llvm::APSInt::get(T.hasKind(tok::TrueKeyword));

  unsigned Width = CxxAST.getIntWidth(CxxAST.BoolTy);
  if (Value.getBitWidth() != Width)
    Value = Value.trunc(Width);

  return clang::IntegerLiteral::Create(CxxAST, Value, CxxAST.BoolTy, Loc);
}

static clang::CXXNullPtrLiteralExpr *
createNullLiteral(clang::ASTContext &CxxAST, clang::SourceLocation Loc) {
  return new (CxxAST) clang::CXXNullPtrLiteralExpr(CxxAST.NullPtrTy, Loc);
}

static clang::TypeSourceInfo*
HandleClassTemplateSelection(ExprElaborator& Elab, Sema &SemaRef,
    SyntaxContext& Context, clang::TypeSourceInfo* IdExpr, const ElemSyntax *Elem) {
  clang::CXXScopeSpec SS;
  clang::Sema::TemplateTy Template;
  clang::UnqualifiedId TemplateName;
  clang::ParsedType ObjectType;
  // FIXME: Handling non-nested elements.
  if (!isa<AtomSyntax>(Elem->getObject()))
    llvm_unreachable("Nested/qualified name access to template syntax "
        "not implemented yet.");
  const AtomSyntax *Atom = dyn_cast<AtomSyntax>(Elem->getObject());
  clang::IdentifierInfo &II = Context.CxxAST.Idents.get(Atom->getSpelling());
  TemplateName.setIdentifier(&II, Atom->getLoc());
  bool MemberOfUnknownSpecialization = false;
  
  if (clang::TemplateNameKind TNK = SemaRef.getCxxSema().isTemplateName(
      SemaRef.getCurClangScope(), SS, /*hasTemplateKeyword=*/false,
      TemplateName, ObjectType, /*EnteringContext*/false, Template,
      MemberOfUnknownSpecialization)) {

    llvm::SmallVector<clang::ParsedTemplateArgument, 16> ParsedArguments;

    const ListSyntax *ElemArgs = cast<ListSyntax>(Elem->getArguments());
    for(const Syntax *SyntaxArg : ElemArgs->children()) {
      clang::EnterExpressionEvaluationContext EnterConstantEvaluated(
        SemaRef.getCxxSema(),
        clang::Sema::ExpressionEvaluationContext::ConstantEvaluated,
        /*LambdaContextDecl=*/nullptr,
        /*ExprContext=*/
        clang::Sema::ExpressionEvaluationContextRecord::EK_TemplateArgument);

      // TODO: Attempt to process this initially as a template template
      // parameter and see if it fails or not, if it fails then it's not a
      // template template parameter.
      Expression ArgExpr = Elab.elaborateExpr(SyntaxArg);
      if (ArgExpr.isNull()) 
        return nullptr;
      
      if (ArgExpr.is<clang::NamespaceDecl *>()) {
        // FIXME: Figure out the correct error message to display here.
        // Basically we need to say that a namespace is not a type.
        llvm::errs() << "Unable to a namespace name for a template argument\n";
        return nullptr;
      }

      if (ArgExpr.is<clang::TypeSourceInfo *>()) {
        // TODO: Figure out how to handle template template parameters here?
        // Because currently that's impossible.
        auto *SrcInfo = ArgExpr.get<clang::TypeSourceInfo *>();
        ParsedArguments.emplace_back(
          SemaRef.getCxxSema().ActOnTemplateTypeArgument(
            SemaRef.getCxxSema().CreateParsedType(SrcInfo->getType(), SrcInfo)));
      }
      
      if (ArgExpr.is<clang::Expr *>()) {
        // Leveraging constant expression evaluation from clang's sema class.
        clang::ExprResult ConstExpr(ArgExpr.get<clang::Expr*>());
        ConstExpr = SemaRef.getCxxSema().ActOnConstantExpression(ConstExpr);
        ParsedArguments.emplace_back(clang::ParsedTemplateArgument::NonType,
            ConstExpr.get(), SyntaxArg->getLoc());
      }
    }
    switch(TNK) {
    case clang::TemplateNameKind::TNK_Concept_template:{
      llvm_unreachable("TNK_Concept_template has not been implemented yet.");
      break;
    }
    case clang::TemplateNameKind::TNK_Dependent_template_name:{
      llvm_unreachable("TNK_Dependent_template_name has not been implemented yet.");
      break;
    }
    case clang::TemplateNameKind::TNK_Function_template:{
      llvm_unreachable("TNK_Function_template has not been implemented yet.");
      break;
    }
    case clang::TemplateNameKind::TNK_Non_template:{
      // TODO: It might be best to emit something here indicating that we
      // found something that wasn't a templat that is being used as a template
      // But within the function that I got this from clang doesn't emit an error
      // they simply return false instead.
      //
      // This was taken from the function Parser::ParseUnqualifiedIdTemplateId
      // in ParseExprCXX.cpp line:2281
      return nullptr;
    }
    case clang::TemplateNameKind::TNK_Type_template:{
      clang::ASTTemplateArgsPtr InArgs(ParsedArguments);
      clang::TypeResult Result = SemaRef.getCxxSema().ActOnTemplateIdType(
        SemaRef.getCurClangScope(), SS,
        /*TemplateKWLoc*/ clang::SourceLocation(), Template, &II, Atom->getLoc(),
        /*LAngleLoc*/ clang::SourceLocation(), InArgs,
        /*RAngleLoc*/ clang::SourceLocation(), false, false);
      if (Result.isInvalid()) {
        // TODO: Figure out correct error message this.
        llvm::errs() << "We hae an invalid result ?!\n";
        llvm_unreachable("We have an invlaid result for ActOnTemplateIdType.");
      }
      clang::QualType Ty(Result.get().get());
      const clang::LocInfoType *TL = cast<clang::LocInfoType>(Ty.getTypePtr());
      clang::TypeSourceInfo *TInfo = BuildAnyTypeLoc(Context.CxxAST,
          TL->getType(), Atom->getLoc());
      return TInfo;
    }
    case clang::TemplateNameKind::TNK_Undeclared_template:{
      llvm_unreachable("TNK_Undeclared_template has not been implemented yet.");
      break;
    }
    case clang::TemplateNameKind::TNK_Var_template:{
      llvm_unreachable("TNK_Var_template has not been implemented yet.");
      break;
    }
    }
  }
  return nullptr;
}

static Expression handleElementExpression(ExprElaborator &Elab,
    Sema &SemaRef, SyntaxContext &Context, const ElemSyntax * Elem, clang::Expr *E) {


  // Attempting to correctly handle the result of an Id expression.
  clang::OverloadExpr *OverloadExpr = dyn_cast<clang::OverloadExpr>(E);
  if (!OverloadExpr) {
    // TODO: When we to add array indexing, we need to add it here.
    llvm_unreachable("Processing of array indices isn't implemented yet.");
    return nullptr;
  }

  // At this point we are an overload set which means we must be some kind of
  // template or lookup failure.
  clang::TemplateArgumentListInfo TemplateArgs(Elem->getLoc(), Elem->getLoc());
  llvm::SmallVector<clang::TemplateArgument, 16> ActualArgs;
  for (const Syntax *SS : Elem->getArguments()->children()) {
    ExprElaborator ParamElaborator(Context, SemaRef);
    Expression ParamExpression = ParamElaborator.elaborateExpr(SS);
    if (ParamExpression.isNull())
      return nullptr;

    if (ParamExpression.is<clang::TypeSourceInfo *>()) {
      auto *TypeParam = ParamExpression.get<clang::TypeSourceInfo *>();
      clang::TemplateArgument Arg(TypeParam->getType());
      TemplateArgs.addArgument({Arg, TypeParam});
      ActualArgs.emplace_back(Arg);
    } else {
      clang::TemplateArgument Arg(ParamExpression.get<clang::Expr *>(),
                                  clang::TemplateArgument::Expression);
      TemplateArgs.addArgument({Arg, ParamExpression.get<clang::Expr *>()});
      ActualArgs.emplace_back(Arg);
    }
  }
  clang::TemplateArgumentList TemplateArgList(
      clang::TemplateArgumentList::OnStack, ActualArgs);
  if (OverloadExpr->getNumDecls() == 1) {
    clang::NamedDecl *ND = *OverloadExpr->decls_begin();
    if (isa<clang::TemplateDecl>(ND)) {
      
      // We need to instantiate the template with parameters.
      if (clang::UnresolvedMemberExpr *MemAccess
              = dyn_cast<clang::UnresolvedMemberExpr>(OverloadExpr)) {
        clang::FunctionTemplateDecl *FTD
                                = dyn_cast<clang::FunctionTemplateDecl>(ND);
        clang::FunctionDecl *FD
            = SemaRef.getCxxSema().InstantiateFunctionDeclaration(FTD,
              &TemplateArgList, Elem->getLoc());
        if (!FD) {
          // TODO: Create error message for this.
          llvm_unreachable("Function template instantiation failure.");
        }
        SemaRef.getCxxSema().InstantiateFunctionDefinition(
            Elem->getLoc(), FD, true, true, false);
        return clang::MemberExpr::Create(Context.CxxAST,
            MemAccess->getBase(), MemAccess->isArrow(),
            MemAccess->getOperatorLoc(), MemAccess->getQualifierLoc(),
            clang::SourceLocation(), FD,
            clang::DeclAccessPair::make(FD, ND->getAccess()),
            MemAccess->getMemberNameInfo(), &TemplateArgs, E->getType(),
            MemAccess->getValueKind(), MemAccess->getObjectKind(),
            clang::NonOdrUseReason::NOUR_None);
      } else {
        llvm_unreachable("We don't have code for processing of non-member "
            "lookup expressions.");
      }
    } else if (clang::FunctionDecl *FD = dyn_cast<clang::FunctionDecl>(ND)) {
      if (FD->getTemplatedKind() == clang::FunctionDecl::TK_NonTemplate) {
        // TODO: Create error message for here.
        llvm_unreachable("Function is not a template unable to continue.");
      }
      clang::FunctionTemplateDecl *FTD = FD->getDescribedFunctionTemplate();
      if (!FTD) {
        // TODO: Create an error message for here.
        llvm_unreachable("Function doesn't have any template parameters.");
      }
      clang::FunctionDecl *InstantiatedFunc
          = SemaRef.getCxxSema().InstantiateFunctionDeclaration(FTD,
            &TemplateArgList, Elem->getLoc());
      SemaRef.getCxxSema().InstantiateFunctionDefinition(
          Elem->getLoc(), InstantiatedFunc, true, true, false);
      clang::LookupResult ResultTemp(SemaRef.getCxxSema(),
                                      OverloadExpr->getNameInfo(),
                                      clang::Sema::LookupAnyName);
      ResultTemp.addDecl(InstantiatedFunc);
      return clang::UnresolvedLookupExpr::Create(Context.CxxAST, 
                                                 OverloadExpr->getNamingClass(),
                                                OverloadExpr->getQualifierLoc(),
                                                 // OverloadExpr->getNameLoc(),
                                                 OverloadExpr->getNameInfo(),
                                                 /*ADL=*/true, false,
                                                 ResultTemp.begin(),
                                                 ResultTemp.end());
    }
    llvm_unreachable("Unknown unresolved lookup type located. Unable to "
        "continue.");
  } else {
    


    if (isa<clang::UnresolvedLookupExpr>(OverloadExpr)) {
      clang::LookupResult ResultTemp(SemaRef.getCxxSema(),
                                      OverloadExpr->getNameInfo(),
                                      clang::Sema::LookupAnyName);
      ResultTemp.setTemplateNameLookup(true);
      for (clang::NamedDecl *ND : OverloadExpr->decls()) {
        if(clang::FunctionDecl *FD = ND->getAsFunction())
          if(clang::FunctionTemplateDecl *FTD = FD->getDescribedFunctionTemplate()) {
            ResultTemp.addDecl(FTD);
          }
      }
      ResultTemp.resolveKind();
      if (ResultTemp.empty()) {
        // TODO: Create an error message for here. This should indicate that we
        // don't have a valid template to instantiate.
        llvm_unreachable("None of the given names were a template.");
      }
      return clang::UnresolvedLookupExpr::Create(Context.CxxAST, 
                                                 OverloadExpr->getNamingClass(),
                                                OverloadExpr->getQualifierLoc(),
                                                 OverloadExpr->getNameLoc(),
                                                 OverloadExpr->getNameInfo(),
                                                 /*ADL=*/true, &TemplateArgs,
                                                 ResultTemp.begin(),
                                                 ResultTemp.end());
      
    }
    if(clang::UnresolvedMemberExpr *UME = 
                          dyn_cast<clang::UnresolvedMemberExpr>(OverloadExpr)) {
      clang::LookupResult ResultTemp(SemaRef.getCxxSema(),
                                      OverloadExpr->getNameInfo(),
                                      clang::Sema::LookupAnyName);
      ResultTemp.setTemplateNameLookup(true);
      for (clang::NamedDecl *ND : OverloadExpr->decls()) {
        ND = SemaRef.getCxxSema().getAsTemplateNameDecl(ND, true, true);
        if(ND)
          if(clang::FunctionDecl *FD = ND->getAsFunction())
            if(clang::FunctionTemplateDecl *FTD = FD->getDescribedFunctionTemplate()) {
              // clang::FunctionDecl *InstantiatedFunc
              //     = SemaRef.getCxxSema().InstantiateFunctionDeclaration(FTD,
              //       &TemplateArgList, Elem->getLoc());
              // if (InstantiatedFunc) {
              //   SemaRef.getCxxSema().InstantiateFunctionDefinition(
              //       Elem->getLoc(), InstantiatedFunc, true, true, false);
              //   ResultTemp.addDecl(InstantiatedFunc);
              // }
              ResultTemp.addDecl(FTD);
            }
      }
      ResultTemp.resolveKind();
      if (ResultTemp.empty()) {
        // TODO: Create an error message for here. This should indicate that we
        // don't have a valid template to instantiate.
        llvm_unreachable("None of the given names were a template.");
      }
      return clang::UnresolvedMemberExpr::Create(Context.CxxAST,
                                                 UME->hasUnresolvedUsing(),
                                                 UME->getBase(),
                                                 UME->getBaseType(),
                                                 UME->isArrow(),
                                                 UME->getOperatorLoc(),
                                                 UME->getQualifierLoc(),
                                                 UME->getTemplateKeywordLoc(),
                                                 UME->getNameInfo(),
                                                 &TemplateArgs,
                                                 ResultTemp.begin(),
                                                 ResultTemp.end());
    }
    llvm_unreachable("Unhandled type of overload.");
  }
  llvm_unreachable("This should never occur all other paths lead to return "
      "or abort.");
}

Expression ExprElaborator::elaborateElementExpr(const ElemSyntax *Elem) {
  Expression IdExpr = elaborateExpr(Elem->getObject());
  if (IdExpr.is<clang::NamespaceDecl *>()) {
    llvm_unreachable("Nested Templated namespace don't exist.");
    return nullptr;
  }
  if (IdExpr.is<clang::TypeSourceInfo *>()) {
    return HandleClassTemplateSelection(*this, SemaRef, Context,
      IdExpr.get<clang::TypeSourceInfo*>(), Elem);
  }

  if (clang::Expr *E = IdExpr.dyn_cast<clang::Expr *>()) {
    return handleElementExpression(*this, SemaRef, Context, Elem, E);
  }

  llvm_unreachable("Unable to handle indexing into given expression within the AST.");
}

static ExprElaborator::Expression
createIdentAccess(SyntaxContext &Context, Sema &SemaRef, const AtomSyntax *S,
                  clang::QualType Ty, clang::SourceLocation Loc) {


  clang::ASTContext &CxxAST = Context.CxxAST;
  clang::IdentifierInfo &Id = CxxAST.Idents.get(S->getSpelling());
  clang::DeclarationNameInfo DNI({&Id}, Loc);
  clang::LookupResult R(SemaRef.getCxxSema(), DNI, clang::Sema::LookupAnyName);
  R.setTemplateNameLookup(true);

  if (SemaRef.isQualifiedLookupContext())
    SemaRef.lookupQualifiedName(R);
  else
    SemaRef.lookupUnqualifiedName(R, SemaRef.getCurrentScope());

  if (!R.empty()) {
    R.resolveKind();
    if (!R.isSingleResult()) {
      if (R.isAmbiguous()) {
        SemaRef.Diags.Report(S->getLoc(), clang::diag::err_multiple_declarations);
        return nullptr;
      }
      if (R.isOverloadedResult()) {
        // Need to figure out if the potential overload is a member function
        // or not.
        return clang::UnresolvedLookupExpr::Create(Context.CxxAST,
            R.getNamingClass(), clang::NestedNameSpecifierLoc(),
            R.getLookupNameInfo(), /*ADL=*/true, true,
            R.begin(), R.end());
      }

      // TODO: FIXME: Create error message for here.
      llvm_unreachable("We are not currently handling multiple declarations "
          "returned. This needs to be fixed in order to correctly create proper "
          "results that can be returned to the caller.");
      // This needs to be changed because we are literally looking up a
      // multitude of things, and this is only an error in some of the cases,
      // for example if we a set of function overloads then this isn't going to
      // work correctly and we may need to simply return access to a function
      // address rather then something else?

      return nullptr;
    }

    if(clang::ValueDecl *VD = R.getAsSingle<clang::ValueDecl>()) {
      clang::QualType FoundTy = VD->getType();
      // If the user annotated the DeclRefExpr with an incorrect type.
      if (!Ty.isNull() && Ty != FoundTy) {
        SemaRef.Diags.Report(Loc, clang::diag::err_type_annotation_mismatch)
          << FoundTy << Ty;
        return nullptr;
      }

      if (isa<clang::FieldDecl>(VD)) {
        // Building this access.
        clang::FieldDecl* Field = cast<clang::FieldDecl>(VD);
        clang::RecordDecl* RD = Field->getParent();
        // FIXME: Add CV qualifiers here if needed
        clang::QualType ThisTy(RD->getTypeForDecl(), 0);
        clang::QualType ThisPtrTy = SemaRef.getContext().CxxAST.getPointerType(ThisTy);
        clang::Expr* This = SemaRef.getCxxSema().BuildCXXThisExpr(Loc,
            ThisPtrTy, true);
        // FIXME: I may need to change the access specifier look up in this case.
        // Because otherwise we are skirting access to the AccessSpecifier.
        clang::DeclAccessPair FoundDecl = clang::DeclAccessPair::make(Field,
              clang::AccessSpecifier::AS_public);
        clang::CXXScopeSpec SS;
        clang::ExprResult MemberExpr
            = SemaRef.getCxxSema().BuildFieldReferenceExpr(
              This, true, clang::SourceLocation(), SS, Field, FoundDecl, DNI
            );
        clang::Expr *Ret = MemberExpr.get();
        if (!Ret) {
          SemaRef.Diags.Report(Loc, clang::diag::err_no_member)
              << Field << ThisTy;
        }
        ExprMarker(Context.CxxAST, SemaRef).Visit(Ret);
        return Ret;
      }
      // Need to check if the result is a CXXMethodDecl because that's a
      // ValueDecl.
      if(isa<clang::CXXMethodDecl>(VD)) {
        clang::CXXScopeSpec SS;
        clang::SourceLocation Loc;
        // This may need to change into a different type of function call
        // base on given arguments, because this could be an issue.
        return SemaRef.getCxxSema().BuildPossibleImplicitMemberExpr(
            SS, Loc, R, nullptr, SemaRef.getCurClangScope()).get();
      }

      if(isa<clang::FunctionDecl>(VD)) {
        return clang::UnresolvedLookupExpr::Create(Context.CxxAST,
            R.getNamingClass(), clang::NestedNameSpecifierLoc(),
            R.getLookupNameInfo(), /*ADL=*/true, true,
            R.begin(), R.end());
      }

      // Checking if the current declaration is a variable.
      // FIXME: discern whether this is an lvalue or rvalue properly
      clang::DeclRefExpr *DRE =
        clang::DeclRefExpr::Create(CxxAST, clang::NestedNameSpecifierLoc(),
                                  clang::SourceLocation(), VD, /*Capture=*/false,
                                  Loc, FoundTy, clang::VK_LValue, VD);
      return DRE;
    }

    // Processing the case when the returned result is a type.
    if (const clang::TagDecl *TD = R.getAsSingle<clang::TagDecl>())
      return BuildAnyTypeLoc(CxxAST, CxxAST.getTypeDeclType(TD), Loc);

    if (const clang::NamespaceDecl *NS = R.getAsSingle<clang::NamespaceDecl>())
      return const_cast<clang::NamespaceDecl *>(NS);
    if (const auto *NS = R.getAsSingle<clang::CppxNamespaceDecl>())
      return const_cast<clang::CppxNamespaceDecl *>(NS);
  }

  // TODO: FIXME: Create error reporting here for lookup failure.
  return nullptr;
}

/// This was copied from clang/lib/lex/LiteralSupport.cpp:91, and modified.
static unsigned processCharEscape(Sema &SemaRef, const AtomSyntax *S,
    const char *&ThisTokBuf, const char *ThisTokEnd,
    bool &HadError, unsigned CharWidth) {

  // Skip the '\' char.
  ++ThisTokBuf;
  
  // We know that this character can't be off the end of the buffer, because
  // that would have been \", which would not have been the end of string.
  unsigned ResultChar = *ThisTokBuf++;

  switch (ResultChar) {
  // These map to themselves.
  case '\\': case '\'': case '"': case '?': break;

    // These have fixed mappings.
  case 'a':
    // TODO: K&R: the meaning of '\\a' is different in traditional C
    ResultChar = 7;
    break;
  case 'b':
    ResultChar = 8;
    break;
  case 'e':
    SemaRef.Diags.Report(S->getLoc(), clang::diag::ext_nonstandard_escape)
        << "e";
    ResultChar = 27;
    break;
  case 'E':
    SemaRef.Diags.Report(S->getLoc(), clang::diag::ext_nonstandard_escape)
        << "E";
    ResultChar = 27;
    break;
  case 'f':
    ResultChar = 12;
    break;
  case 'n':
    ResultChar = 10;
    break;
  case 'r':
    ResultChar = 13;
    break;
  case 't':
    ResultChar = 9;
    break;
  case 'v':
    ResultChar = 11;
    break;
  case 'x': { // Hex escape.
    ResultChar = 0;
    if (ThisTokBuf == ThisTokEnd || !clang::isHexDigit(*ThisTokBuf)) {
      SemaRef.Diags.Report(S->getLoc(), clang::diag::err_hex_escape_no_digits)
          << "x";
      HadError = true;
      break;
    }

    // Hex escapes are a maximal series of hex digits.
    bool Overflow = false;
    for (; ThisTokBuf != ThisTokEnd; ++ThisTokBuf) {
      int CharVal = llvm::hexDigitValue(ThisTokBuf[0]);
      if (CharVal == -1) break;
      // About to shift out a digit?
      if (ResultChar & 0xF0000000)
        Overflow = true;
      ResultChar <<= 4;
      ResultChar |= CharVal;
    }

    // See if any bits will be truncated when evaluated as a character.
    if (CharWidth != 32 && (ResultChar >> CharWidth) != 0) {
      Overflow = true;
      ResultChar &= ~0U >> (32-CharWidth);
    }

    // Check for overflow.
    if (Overflow)   // Too many digits to fit in
      SemaRef.Diags.Report(S->getLoc(), clang::diag::err_escape_too_large)
          << 0;
    break;
  }
  case '0': case '1': case '2': case '3':
  case '4': case '5': case '6': case '7': {
    // Octal escapes.
    --ThisTokBuf;
    ResultChar = 0;

    // Octal escapes are a series of octal digits with maximum length 3.
    // "\0123" is a two digit sequence equal to "\012" "3".
    unsigned NumDigits = 0;
    do {
      ResultChar <<= 3;
      ResultChar |= *ThisTokBuf++ - '0';
      ++NumDigits;
    } while (ThisTokBuf != ThisTokEnd && NumDigits < 3 &&
             ThisTokBuf[0] >= '0' && ThisTokBuf[0] <= '7');

    // Check for overflow.  Reject '\777', but not L'\777'.
    if (CharWidth != 32 && (ResultChar >> CharWidth) != 0) {
      SemaRef.Diags.Report(S->getLoc(), clang::diag::err_escape_too_large)
          << 1;
      ResultChar &= ~0U >> (32-CharWidth);
    }
    break;
  }

    // Otherwise, these are not valid escapes.
  case '(': case '{': case '[': case '%':
    // GCC accepts these as extensions.  We warn about them as such though.
    // TODO: We need to determine if we need to suppor this or not.
    SemaRef.Diags.Report(S->getLoc(), clang::diag::ext_nonstandard_escape)
        << std::string(1, ResultChar);
    break;
  default:

    if (clang::isPrintable(ResultChar))
      SemaRef.Diags.Report(S->getLoc(), clang::diag::ext_unknown_escape)
          << std::string(1, ResultChar);
    else
      SemaRef.Diags.Report(S->getLoc(), clang::diag::ext_unknown_escape)
          <<  "x" + llvm::utohexstr(ResultChar);
    break;
  }

  return ResultChar;
}

/// readCharacter attempts to read the next character in a literal value
/// if there's an error true is returned, and otherwise the result is false.
/// 
/// The Iter will be advanced to the position of the next character in the
/// string.
///
/// This function will indicate an error when Iter == End. It's important to
/// set test that value before the next call to this function.
static bool readCharacter(Sema &SemaRef, const AtomSyntax *S,
    const char *&Iter, const char *End, unsigned &Value) {
  if (Iter == End) {
    llvm::outs() << "Start equals end?!\n";
    return true;
  }

  if (*Iter == '\\') {
    bool DidError = false;
    Value = processCharEscape(SemaRef, S, Iter, End, DidError, 8u);
    return DidError;
  } else {
    // Simple read character.
    Value = *Iter;
    ++Iter;
  }
  return false;
}

static clang::CharacterLiteral *createCharLiteral(SyntaxContext &Context,
    Sema &SemaRef, const AtomSyntax *S, clang::QualType ExplicitType) {
  llvm::StringRef Value = S->getSpelling();
  if (Value.size() <= 2) {
    SemaRef.Diags.Report(S->getLoc(), clang::diag::ext_empty_character);
    return nullptr;
  }
  llvm::SmallString<16> CharBuffer;
  auto nonQuoteIter = std::find_if(Value.begin(), Value.end(),
      [](char c) { return c != '\''; });
  auto endOfCharLiteral = Value.end() - 1;

  // Taking value from character and appending it to buffer, this is to help
  // with special characters and other things.
  CharBuffer.append(nonQuoteIter, endOfCharLiteral);
  if (CharBuffer.size() == 0) {
    SemaRef.Diags.Report(S->getLoc(), clang::diag::ext_empty_character);
    return nullptr;
  }

  // TODO: We need to determine the correct character type here.
  // Currently we don't have syntax for a multibyte character implemented.
  const char *CharIter = nonQuoteIter;
  const char *CharIterEnd = CharBuffer.data() + CharBuffer.size();
  unsigned NumericValue = 0;
  if (readCharacter(SemaRef, S, CharIter, CharIterEnd, NumericValue)) {
    llvm::outs() << "Didn't receive a valid hex value..\n";
    return nullptr;
  }
  // StringRef ThisTok = PP.getSpelling(Tok, CharBuffer, &Invalid);
  // if (Invalid)
  //   return ExprError();
  //   CharLiteralParser Literal(ThisTok.begin(), ThisTok.end(), Tok.getLocation(),
  //                            PP, Tok.getKind());
  // if (Literal.hadError())
  //   return ExprError();
 
  // QualType Ty;
  // if (Literal.isWide())
  //   Ty = Context.WideCharTy; // L'x' -> wchar_t in C and C++.
  // else if (Literal.isUTF8() && getLangOpts().Char8)
  //   Ty = Context.Char8Ty; // u8'x' -> char8_t when it exists.
  // else if (Literal.isUTF16())
  //   Ty = Context.Char16Ty; // u'x' -> char16_t in C11 and C++11.
  // else if (Literal.isUTF32())
  //   Ty = Context.Char32Ty; // U'x' -> char32_t in C11 and C++11.
  // else if (!getLangOpts().CPlusPlus || Literal.isMultiChar())
  //   Ty = Context.IntTy;   // 'x' -> int in C, 'wxyz' -> int in C++.
  // else
  ExplicitType = Context.CxxAST.CharTy;
 
  clang::CharacterLiteral::CharacterKind Kind = clang::CharacterLiteral::Ascii;
  // if (Literal.isWide())
  //   Kind = CharacterLiteral::Wide;
  // else if (Literal.isUTF16())
  //   Kind = CharacterLiteral::UTF16;
  // else if (Literal.isUTF32())
  //   Kind = CharacterLiteral::UTF32;
  // else if (Literal.isUTF8())
  //   Kind = CharacterLiteral::UTF8;
 
  return new (Context.CxxAST) clang::CharacterLiteral(NumericValue, Kind,
      ExplicitType, S->getLoc());
}

Expression ExprElaborator::elaborateAtom(const AtomSyntax *S,
                                         clang::QualType ExplicitType) {
  Token T = S->Tok;

  switch (T.getKind()) {
  case tok::DecimalInteger:
    return createIntegerLiteral(CxxAST, T, ExplicitType,
                                S->getLoc());
  case tok::DecimalFloat:
<<<<<<< HEAD
    llvm::errs() << "elaborateAtom::DecimalFloat not implemented.\n";
    break;
  case tok::BinaryInteger:
    llvm::errs() << "elaborateAtom::BinaryInteger not implemented.\n";
    break;
  case tok::HexadecimalInteger:
    llvm::errs() << "elaborateAtom::HexadecimalInteger not implemented.\n";
    break;
=======
    return createFloatLiteral(CxxAST, T, ExplicitType,
                              S->getLoc());
    break;
  case tok::BinaryInteger: {
    std::string TData = std::string(T.getSymbol().data());
    TData =  TData.substr(TData.find_first_not_of("0b"), TData.size());
    Token RawBin = Token(tok::BinaryInteger, T.getLocation(), Symbol(&TData));
    return createIntegerLiteral(CxxAST, RawBin, ExplicitType,
                                S->getLoc(), /*Base=*/2);
  }

  case tok::HexadecimalInteger:
    return createIntegerLiteral(CxxAST, T, ExplicitType,
                                S->getLoc(), /*Base=*/16);
>>>>>>> 52c0dbc4
  case tok::HexadecimalFloat:
    llvm::errs() << "elaborateAtom::HexadecimalFloat not implemented.\n";
    break;
  case tok::Identifier:
    return createIdentAccess(Context, SemaRef, S, ExplicitType, S->getLoc());
  case tok::Character:
<<<<<<< HEAD
    // llvm::errs() << "elaborateAtom::Character not implemented.\n";
    return createCharLiteral(Context, SemaRef, S, ExplicitType);
=======
    return createCharLiteral(CxxAST, SemaRef, T, S->getLoc());
>>>>>>> 52c0dbc4
    break;
  case tok::HexadecimalCharacter:
    return createUTF8Literal(CxxAST, SemaRef, T, S->getLoc());
  case tok::UnicodeCharacter:
    return createUnicodeLiteral(CxxAST, SemaRef, T, S->getLoc());
  case tok::String:
    llvm::errs() << "elaborateAtom::String not implemented.\n";
    break;
  case tok::DecimalExponent:
    return createExponentLiteral(CxxAST, SemaRef, T, S->getLoc());

  /// Keyword Literals
  case tok::TrueKeyword:
  case tok::FalseKeyword:
    return createBoolLiteral(CxxAST, T, S->getLoc());

  case tok::NullKeyword:
    return createNullLiteral(CxxAST, S->getLoc());

  case tok::IntKeyword:
    return BuildAnyTypeLoc(CxxAST, CxxAST.IntTy, S->getLoc());
  case tok::VoidKeyword:
    return BuildAnyTypeLoc(CxxAST, CxxAST.VoidTy, S->getLoc());
  case tok::BoolKeyword:
    return BuildAnyTypeLoc(CxxAST, CxxAST.BoolTy, S->getLoc());
  case tok::CharKeyword:
    return BuildAnyTypeLoc(CxxAST, CxxAST.CharTy, S->getLoc());
  case tok::Wchar_tKeyword:
    return BuildAnyTypeLoc(CxxAST, CxxAST.WCharTy, S->getLoc());
  case tok::Wint_tKeyword:
    return BuildAnyTypeLoc(CxxAST, CxxAST.WIntTy, S->getLoc());
  case tok::Char8_tKeyword:
    return BuildAnyTypeLoc(CxxAST, CxxAST.Char8Ty, S->getLoc());
  case tok::Char16_tKeyword:
    return BuildAnyTypeLoc(CxxAST, CxxAST.Char16Ty, S->getLoc());
  case tok::Char32_tKeyword:
    return BuildAnyTypeLoc(CxxAST, CxxAST.Char32Ty, S->getLoc());
  case tok::SignedCharKeyword:
    return BuildAnyTypeLoc(CxxAST, CxxAST.SignedCharTy, S->getLoc());
  case tok::ShortKeyword:
    return BuildAnyTypeLoc(CxxAST, CxxAST.ShortTy, S->getLoc());
  case tok::LongKeyword:
    return BuildAnyTypeLoc(CxxAST, CxxAST.LongTy, S->getLoc());
  case tok::LongLongKeyword:
    return BuildAnyTypeLoc(CxxAST, CxxAST.LongLongTy, S->getLoc());
  case tok::Int128_tKeyword:
    return BuildAnyTypeLoc(CxxAST, CxxAST.Int128Ty, S->getLoc());
  case tok::UnsignedCharKeyword:
    return BuildAnyTypeLoc(CxxAST, CxxAST.UnsignedCharTy, S->getLoc());
  case tok::UnsignedShortKeyword:
    return BuildAnyTypeLoc(CxxAST, CxxAST.UnsignedShortTy, S->getLoc());
  case tok::UnsignedKeyword:
    return BuildAnyTypeLoc(CxxAST, CxxAST.UnsignedIntTy, S->getLoc());
  case tok::UnsignedLongKeyword:
    return BuildAnyTypeLoc(CxxAST, CxxAST.UnsignedLongTy, S->getLoc());
  case tok::UnsignedLongLongKeyword:
    return BuildAnyTypeLoc(CxxAST, CxxAST.UnsignedLongLongTy, S->getLoc());
  case tok::Uint128_tKeyword:
    return BuildAnyTypeLoc(CxxAST, CxxAST.UnsignedInt128Ty, S->getLoc());
  case tok::FloatKeyword:
    return BuildAnyTypeLoc(CxxAST, CxxAST.FloatTy, S->getLoc());
  case tok::DoubleKeyword:
    return BuildAnyTypeLoc(CxxAST, CxxAST.DoubleTy, S->getLoc());
  case tok::LongDoubleKeyword:
    return BuildAnyTypeLoc(CxxAST, CxxAST.LongDoubleTy, S->getLoc());
  case tok::Float128_tKeyword:
    return BuildAnyTypeLoc(CxxAST, CxxAST.Float128Ty, S->getLoc());
  case tok::TypeKeyword:
    return BuildAnyTypeLoc(CxxAST, CxxAST.CppxKindTy, S->getLoc());

  default: break;
  }

  return nullptr;
}

// Mapping of Gold's fused operator strings to clang Opcodes.
static const llvm::StringMap<clang::BinaryOperatorKind> BinaryOperators = {
  {"operator'+'" , clang::BO_Add},
  {"operator'-'" , clang::BO_Sub},
  {"operator'*'" , clang::BO_Mul},
  {"operator'/'" , clang::BO_Div},
  {"operator'%'" , clang::BO_Rem},
  {"operator'&'" , clang::BO_And},
  {"operator'|'" , clang::BO_Or},
  {"operator'^'" , clang::BO_Xor},
  {"operator'&&'" , clang::BO_LAnd},
  {"operator'||'" , clang::BO_LOr},
  {"operator'=='" , clang::BO_EQ},
  {"operator'<>'", clang::BO_NE},
  {"operator'<'", clang::BO_LT},
  {"operator'>'", clang::BO_GT},
  {"operator'<='", clang::BO_LE},
  {"operator'>='", clang::BO_GE},
  {"operator'+='" , clang::BO_AddAssign},
  {"operator'-='" , clang::BO_SubAssign},
  {"operator'*='" , clang::BO_MulAssign},
  {"operator'/='" , clang::BO_DivAssign},
  {"operator'%='" , clang::BO_RemAssign},
  {"operator'&='" , clang::BO_AndAssign},
  {"operator'|='" , clang::BO_OrAssign},
  {"operator'^='" , clang::BO_XorAssign}
};

static bool buildFunctionCallAruments(Sema &SemaRef, SyntaxContext &Context,
    const ListSyntax *ArgList, 
    llvm::SmallVector<clang::Expr *, 8> &Args) {
  for (const Syntax *A : ArgList->children()) {
    ExprElaborator Elab(Context, SemaRef);
    Expression Argument = Elab.elaborateExpr(A);

    // FIXME: What kind of expression is the unary ':typename' expression?
    if (Argument.is<clang::TypeSourceInfo *>()) {
      SemaRef.Diags.Report(A->getLoc(), clang::diag::err_expected_expression);
      return true;
    }

    Args.push_back(Argument.get<clang::Expr *>());
  }
  return false;
}

/// This function's job is to create the correct call based upon the result
/// type of the CalleeExpr, which could be any of the types within the
/// Expression union type.
static Expression handleExpressionResultCall(Sema &SemaRef,
    const CallSyntax *S, Expression CalleeExpr,
    llvm::SmallVector<clang::Expr *, 8> &Args) {
  if (CalleeExpr.isNull()) {
    // TODO: Create error message for this.
    return nullptr;
  }
  if (clang::Expr *E = CalleeExpr.dyn_cast<clang::Expr *>()) {
    clang::ExprResult Call =
      SemaRef.getCxxSema().ActOnCallExpr(SemaRef.getCxxSema().getCurScope(),
                                        E, S->getCalleeLoc(),
                                        Args, S->getCalleeLoc());
    return Call.get();
  }

  if (clang::TypeSourceInfo *TInfo
                             = CalleeExpr.dyn_cast<clang::TypeSourceInfo *>()) {
    // llvm_unreachable("Constructor calls have not been implemented yet.");
    clang::ExprResult ConstructorExpr =
        SemaRef.getCxxSema().BuildCXXTypeConstructExpr(TInfo, S->getLoc(),
                                                      Args, S->getLoc(), false);
    if (!ConstructorExpr.get()) {
      SemaRef.Diags.Report(S->getLoc(),
                            clang::diag::err_coroutine_invalid_func_context)
                            << TInfo->getType() << "a constructor";
      return nullptr;
    }
    return ConstructorExpr.get();
  }
  if (CalleeExpr.is<clang::NamespaceDecl *>()) {
    // TODO: Create a more appropriate error messaage for here.
    llvm_unreachable("Cannot call a namespace.");
    
  }
  llvm_unreachable("Invalid expression result type.");
}

static Expression handleColonExprElaboration(ExprElaborator &ExprElab,
    Sema& SemaRef, const CallSyntax *S) {
  Elaborator Elab(SemaRef.getContext(), SemaRef);

  // If the LHS of the operator':' call is just a name, we can try to
  // reference or create it.
  if (isa<AtomSyntax>(S->getArgument(0))) {
    // FIXME: replace this with a normal type elaboration
    clang::QualType T = Elab.getOperatorColonType(S);
    return ExprElab.elaborateAtom(cast<AtomSyntax>(S->getArgument(0)), T);
  }

  // Otherwise, we need to continue elaborating the LHS until it is an atom.
  ExprElab.elaborateExpr(S->getArgument(0));

  // FIXME: ? I don't understand what's going on here. Why don't we return
  // anything
  return nullptr;
}
Expression ExprElaborator::elaborateCall(const CallSyntax *S) {
  // Determining the type of call associated with the given syntax.
  // There are multiple kinds of atoms for multiple types of calls
  // but in the event that the callee object is not an Atom, it means
  // that we have to process the sub expression as normal.
  Expression CalleeExpr;
  if (!isa<AtomSyntax>(S->getCallee())) {
    CalleeExpr = elaborateExpr(S->getCallee());
    llvm::SmallVector<clang::Expr *, 8> Args;
    const ListSyntax *ArgList = dyn_cast<ListSyntax>(S->getArguments());
    if (buildFunctionCallAruments(SemaRef, Context, ArgList, Args)) {
      // TODO: Determine the correct message to output here.
      return nullptr;
    }
    return handleExpressionResultCall(SemaRef, S, CalleeExpr, Args);
  }

  // In the event that we do have an atom for the call name we need to do
  // something slightly different before we can fully elaborate the entire call.
  const AtomSyntax *Callee = cast<AtomSyntax>(S->getCallee());
  FusedOpKind Op = getFusedOpKind(SemaRef, Callee->getSpelling());

  switch (Op) {
  case FOK_Colon:
    return handleColonExprElaboration(*this, SemaRef, S);

  case FOK_MemberAccess: {
    const ListSyntax *Args = cast<ListSyntax>(S->getArguments());

    if (Args->getNumChildren() == 1)
      return elaborateGlobalNNS(S, Args->getChild(0));
    return elaborateMemberAccess(Args->getChild(0), S, Args->getChild(1));
  }

  case FOK_DotDot:
    return handleOperatorDotDot(S);

  case FOK_Const:
    return handleOperatorConst(S);

  default:
    break;
  }

  llvm::StringRef Spelling = Callee->getSpelling();

  // Check if this is a binary operator.
  auto BinOpMapIter = BinaryOperators.find(Spelling);
  if (BinOpMapIter != BinaryOperators.end()) {
    return elaborateBinOp(S, BinOpMapIter->second);
  }

  // Elaborating callee name expression.
  CalleeExpr = elaborateExpr(S->getCallee());
  llvm::SmallVector<clang::Expr *, 8> Args;
  const ListSyntax *ArgList = dyn_cast<ListSyntax>(S->getArguments());
  if (buildFunctionCallAruments(SemaRef, Context, ArgList, Args)) {
    // TODO: Determine the correct message to output here.
    return nullptr;
  }
  return handleExpressionResultCall(SemaRef, S, CalleeExpr, Args);
}

Expression ExprElaborator::elaborateMemberAccess(const Syntax *LHS,
    const CallSyntax *Op, const Syntax *RHS) {
  Expression ElaboratedLHS = elaborateExpr(LHS);

  if (ElaboratedLHS.isNull()) {
    SemaRef.Diags.Report(LHS->getLoc(), clang::diag::err_expected_expression);
    return nullptr;
  }

  if (ElaboratedLHS.is<clang::Expr *>()) {
    if (isa<AtomSyntax>(RHS)) {
      // TODO: I need an example where this isn't an atom but I'm not sure
      // one exists yet.
      const AtomSyntax *RHSAtom = cast<AtomSyntax>(RHS);
      // TODO: figure out how to make the pointer work correctly?

      clang::UnqualifiedId Id;
      clang::IdentifierInfo *IdInfo = &Context.CxxAST.Idents.get(
        RHSAtom->getSpelling());
      Id.setIdentifier(IdInfo, RHSAtom->getLoc());
      clang::CXXScopeSpec SS;
      clang::SourceLocation Loc;
      clang::ExprResult RHSExpr = SemaRef.getCxxSema().ActOnMemberAccessExpr(
        SemaRef.getCurClangScope(), ElaboratedLHS.get<clang::Expr*>(), Op->getLoc(),
        clang::tok::TokenKind::period, SS, Loc, Id, nullptr);
      if (RHSExpr.get()) {
        ExprMarker(Context.CxxAST, SemaRef).Visit(RHSExpr.get());
      } else {
        // TODO: Need to create error message for here.
        llvm_unreachable("We were not able to elaborate the member access "
            "expression.\n");
      }
      return RHSExpr.get();
    }

    llvm_unreachable("Member access from non-variables unimplemented.");
  } else if (ElaboratedLHS.is<clang::TypeSourceInfo *>()) {
    return elaborateNestedLookUpAccess(ElaboratedLHS, Op, RHS);
  } else if (ElaboratedLHS.is<clang::CppxNamespaceDecl *>()) {
    auto *NS = ElaboratedLHS.get<clang::CppxNamespaceDecl *>();
    return elaborateNNS(NS, Op, RHS);
  }

  llvm_unreachable("Unimplemented access expression");
}

Expression ExprElaborator::elaborateNNS(clang::CppxNamespaceDecl *NS,
                                        const CallSyntax *Op,
                                        const Syntax *RHS) {
  const clang::CppxNamespaceType *NSTy =
    NS->getTypeForDecl()->getAs<clang::CppxNamespaceType>();
  clang::NamespaceDecl *CxxNS = NSTy->getDecl();

  // FIXME: create the correct ObjectType (last param) that is used when this
  // NNS appears as after an operator'.' of an object.
  clang::Sema::NestedNameSpecInfo IdInfo(CxxNS->getIdentifier(),
                                         CxxNS->getBeginLoc(),
                                         Op->getLoc(), clang::QualType());

  // Look this up as an NNS.
  bool EnteringContext = SemaRef.isQualifiedLookupContext();
  bool Failure = SemaRef.getCxxSema().
    ActOnCXXNestedNameSpecifier(SemaRef.getCurClangScope(), IdInfo,
                                EnteringContext, SemaRef.CurNNSContext,
                                /*RecoveryLookup=*/false,
                                /*IsCorrected=*/nullptr,
                                /*OnlyNamespace=*/false);
  if (Failure) {
    llvm::outs() << "failed to create nns\n";
    return nullptr;
  }

  // FIXME: handle templated types

  Sema::QualifiedLookupRAII Qual(SemaRef, SemaRef.QualifiedLookupContext, &NS);
  Expression RHSExpr = ExprElaborator(Context, SemaRef).elaborateExpr(RHS);

  if (RHSExpr.isNull())
    return nullptr;

  if (RHSExpr.is<clang::Expr *>()) {
    SemaRef.CurNNSContext.clear();
    clang::Expr *Ret = RHSExpr.get<clang::Expr *>();
    ExprMarker(Context.CxxAST, SemaRef).Visit(Ret);
    return Ret;
  }

  if (RHSExpr.is<clang::CppxNamespaceDecl *>())
    return RHSExpr.get<clang::CppxNamespaceDecl *>(); 

  SemaRef.Diags.Report(RHS->getLoc(), clang::diag::err_failed_to_translate_expr);
  return nullptr;
}

Expression ExprElaborator::elaborateGlobalNNS(const CallSyntax *Op,
                                              const Syntax *RHS) {
  bool Failure = SemaRef.getCxxSema().
    ActOnCXXGlobalScopeSpecifier(Op->getLoc(), SemaRef.CurNNSContext);

  if (Failure) {
    llvm::outs() << "failed to create nns\n";
    return nullptr;
  }

  gold::Scope *GlobalScope = SemaRef.getCurrentScope();
  while (GlobalScope->getParent())
    GlobalScope = GlobalScope->getParent();
  auto *NS = clang::CppxNamespaceDecl::Create(
    Context.CxxAST, Context.CxxAST.getTranslationUnitDecl(),
    clang::SourceLocation(), nullptr, nullptr, GlobalScope);

  Sema::QualifiedLookupRAII Qual(SemaRef, SemaRef.QualifiedLookupContext, &NS);
  Expression RHSExpr = ExprElaborator(Context, SemaRef).elaborateExpr(RHS);

  if (RHSExpr.is<clang::Expr *>()) {
    SemaRef.CurNNSContext.clear();
    clang::Expr *Ret = RHSExpr.get<clang::Expr *>();
    ExprMarker(Context.CxxAST, SemaRef).Visit(Ret);
    return Ret;
  }

  if (RHSExpr.is<clang::CppxNamespaceDecl *>())
    return RHSExpr.get<clang::CppxNamespaceDecl *>(); 

  SemaRef.Diags.Report(RHS->getLoc(), clang::diag::err_failed_to_translate_expr);
  return nullptr;
}

static ExprElaborator::Expression handleLookUpInsideType(Sema &SemaRef,
    clang::ASTContext &CxxAST, Expression Previous,
    const CallSyntax *Op, const Syntax *RHS) {
  clang::TypeSourceInfo *TInfo = Previous.get<clang::TypeSourceInfo*>();
  clang::QualType QT = TInfo->getType();
  const clang::Type *T = QT.getTypePtrOrNull();
  clang::TagDecl *TD = T->getAsTagDecl();
  if (!TD) {
    // TODO: Figure out the appropriate diagnostic message to output here.
    // SemaRef.Diags.Report(LHS->getLoc(), clang::diag::err_no_member)
    //     << TD << Op.Loc;
    llvm::errs() << "Type " << TD->getNameAsString()
                 << " doesn't have any members.";
    return nullptr;
  }

  // Processing if is a single name.
  if (const AtomSyntax *Atom = dyn_cast<AtomSyntax>(RHS)) {
    // clang::DeclarationName 
    clang::DeclarationNameInfo DNI({&CxxAST.Idents.get(Atom->getSpelling())},
      Atom->getLoc());
    auto R = TD->lookup(DNI.getName());
    if (R.size() != 1u) {
      SemaRef.Diags.Report(RHS->getLoc(), clang::diag::err_no_member)
        << Atom->getSpelling() << TD;
      return nullptr;
    }
    // R.front();
    clang::NamedDecl *ND = R.front();
    if (clang::TypeDecl *TD = dyn_cast<clang::TypeDecl>(ND)) {
      TD->setIsUsed();
      clang::QualType Ty = CxxAST.getTypeDeclType(TD);
      return BuildAnyTypeLoc(CxxAST, Ty, RHS->getLoc());
    }
    if (clang::NamespaceDecl *NsDecl = dyn_cast<clang::NamespaceDecl>(ND)) {
      return NsDecl;
    }
    if (clang::VarDecl *VDecl = dyn_cast<clang::VarDecl>(ND)) {
      // This is how we access static member variables.
      return clang::DeclRefExpr::Create(CxxAST, clang::NestedNameSpecifierLoc(),
                                        clang::SourceLocation(),VDecl,
                                        /*Capture=*/false, RHS->getLoc(),
                                        VDecl->getType(), clang::VK_LValue);
    }

    // FIXME: This needs to support referencing base members by qualified name.
    llvm_unreachable("Direct referencing of member variables it not "
        "permitted yet.");
  }

  llvm_unreachable("Unknown syntax encountered during nested member lookup.");
}

Expression ExprElaborator::elaborateNestedLookUpAccess(Expression Previous,
                                                       const CallSyntax *Op,
                                                       const Syntax *RHS) {
  assert(!Previous.isNull() && "Expression scoping.");
  if (Previous.is<clang::TypeSourceInfo*>()) {
    return handleLookUpInsideType(SemaRef, Context.CxxAST, Previous, Op, RHS);
  }

  if (Previous.is<clang::NamespaceDecl*>()) {
    llvm_unreachable("Nested namespace declarations not implemented");
  }

  if (Previous.is<clang::Expr *>()) {
    // assert(!"Nested access to static variables it no implemented yet.");
    llvm_unreachable("Nested access to static variables not implemented");
  }

  llvm_unreachable("Expression type not an expression, type, or namespace");
}


Expression ExprElaborator::elaborateBinOp(const CallSyntax *S,
                                          clang::BinaryOperatorKind Op) {
  const Syntax *LHSSyntax = S->getArgument(0);
  const Syntax *RHSSyntax = S->getArgument(1);

  Expression LHS = elaborateExpr(LHSSyntax);
  if (LHS.is<clang::TypeSourceInfo *>() || LHS.isNull()) {
    SemaRef.Diags.Report(LHSSyntax->getLoc(), clang::diag::err_expected_expression);
    return nullptr;
  }

  Expression RHS = elaborateExpr(RHSSyntax);
  if (RHS.is<clang::TypeSourceInfo *>() || RHS.isNull()) {
    SemaRef.Diags.Report(RHSSyntax->getLoc(), clang::diag::err_expected_expression);
    return nullptr;
  }

  clang::Sema &ClangSema = SemaRef.getCxxSema();

  // FIXME: Replace with ActOnBinOp so precedence issues get warnings.
  clang::ExprResult Res = ClangSema.BuildBinOp(/*Scope=*/nullptr,
                                               S->getLoc(), Op,
                                               LHS.get<clang::Expr *>(),
                                               RHS.get<clang::Expr *>());
  if (Res.isInvalid()) {
    SemaRef.Diags.Report(S->getLoc(), clang::diag::err_failed_to_translate_expr);
    return nullptr;
  }

  ExprMarker(Context.CxxAST, SemaRef).Visit(LHS.get<clang::Expr *>());
  ExprMarker(Context.CxxAST, SemaRef).Visit(RHS.get<clang::Expr *>());

  return Res.get();
}

/// Create an expression for a block condition. Ex:
///
/// \code
/// if:
///   expr_1
///   expr_2
///   ...
///   expr_n
/// \endcode
/// We just create a logical and expression with n terms: one for each
/// sub expression.
Expression
ExprElaborator::elaborateBlockCondition(const ArraySyntax *Conditions) {
  // If there's only one term, we don't need to do anything else.
  if (Conditions->getNumChildren() == 1)
    return elaborateExpr(Conditions->getChild(0));

  Expression LHS, RHS;

  {
    ExprElaborator ExEl(Context, SemaRef);
    LHS = ExEl.elaborateExpr(Conditions->getChild(0));

    if (LHS.is<clang::TypeSourceInfo *>()) {
      SemaRef.Diags.Report(Conditions->getChild(0)->getLoc(),
                           clang::diag::err_expected_expression);
      return nullptr;
    }
  }
  {
    ExprElaborator ExEl(Context, SemaRef);
    RHS = ExEl.elaborateExpr(Conditions->getChild(1));

    if (RHS.is<clang::TypeSourceInfo *>()) {
      SemaRef.Diags.Report(Conditions->getChild(1)->getLoc(),
                           clang::diag::err_expected_expression);
      return nullptr;
    }
  }

  clang::ExprResult BinOp =
    SemaRef.getCxxSema().ActOnBinOp(/*Scope=*/nullptr, clang::SourceLocation(),
                                    clang::tok::ampamp,
                                    LHS.get<clang::Expr *>(),
                                    RHS.get<clang::Expr *>());
  if (BinOp.isInvalid()) {
    SemaRef.Diags.Report(Conditions->getLoc(),
                         clang::diag::err_invalid_block_condition);
    return nullptr;
  }

  // For all remaining terms, append them to the back of the && expression.
  // Ex., if we had `1 && 2`, we would append `3` to get `1 && 2 && 3`.
  for (unsigned I = 2; I < Conditions->getNumChildren(); ++I) {
    ExprElaborator ExEl(Context, SemaRef);
    RHS = ExEl.elaborateExpr(Conditions->getChild(I));

    BinOp =
      SemaRef.getCxxSema().ActOnBinOp(/*Scope=*/nullptr, clang::SourceLocation(),
                                      clang::tok::ampamp, BinOp.get(),
                                      RHS.get<clang::Expr *>());
    if (BinOp.isInvalid()) {
      SemaRef.Diags.Report(Conditions->getLoc(),
                           clang::diag::err_invalid_block_condition);
      return nullptr;
    }
  }

  return BinOp.get();
}

static clang::Expr *handleArrayMacro(SyntaxContext &Context, Sema &SemaRef,
                                     const MacroSyntax *S) {
  const ArraySyntax *ArrayInit = cast<ArraySyntax>(S->getBlock());
  const ListSyntax *Init = cast<ListSyntax>(ArrayInit->getChild(0));

  llvm::SmallVector<clang::Expr *, 8> Elements;
  for (const Syntax *SI :  Init->children()) {
    Expression Element = ExprElaborator(Context, SemaRef).elaborateExpr(SI);

    if (Element.is<clang::TypeSourceInfo *>() || Element.isNull())
      return nullptr;

    Elements.push_back(Element.get<clang::Expr *>());
  }

  clang::ExprResult InitList =
    SemaRef.getCxxSema().ActOnInitList(S->getLoc(), Elements,
                                       S->getLoc());
  if (InitList.isInvalid())
    return nullptr;

  return InitList.get();
}

Expression ExprElaborator::elaborateMacro(const MacroSyntax *S) {
  assert (isa<AtomSyntax>(S->getCall()) && "Unexpected macro call");

  const AtomSyntax *Call = cast<AtomSyntax>(S->getCall());

  if (Call->getSpelling() == "if")
    assert(false && "If expression processing not implemented yet.");
  else if (Call->getSpelling() == "while")
    assert(false && "while loop processing not implemented yet.");
  else if(Call->getSpelling() == "for")
    assert(false && "For loop processing not implemented yet.");
  else if (Call->getSpelling() == "array")
    return handleArrayMacro(Context, SemaRef, S);
  else{
    // FIXME: Need to handle any other conditions here.
    S->dump();
    assert(false && "Unsupported macro");
  }
}




//===----------------------------------------------------------------------===//
//                        Type Expression Elaboration                         //
//===----------------------------------------------------------------------===//

// Get a vector of declarators.
static void getDeclarators(Declarator *D,
                           llvm::SmallVectorImpl<Declarator *> &Decls) {
  while (D) {
    Decls.push_back(D);
    D = D->Next;
  }
}

Expression ExprElaborator::elaborateTypeExpr(Declarator *D) {
  // The type of a declarator is constructed back-to-front.
  llvm::SmallVector<Declarator *, 4> Decls;
  getDeclarators(D, Decls);

  // The type is computed from back to front. Start by assuming the type
  // is auto. This will be replaced if an explicit type specifier is given.
  clang::QualType AutoType = CxxAST.getAutoDeductType();
  TypeInfo *TInfo = BuildAnyTypeLoc(CxxAST, AutoType, D->getLoc());
  for (auto Iter = Decls.rbegin(); Iter != Decls.rend(); ++Iter) {
    D = *Iter;
    switch (D->Kind) {
    case DK_Identifier:
      // The identifier is not part of the type.
      break;

    case DK_Pointer: {
      Expression TypeExpr = elaboratePointerType(D, TInfo);
      if (TypeExpr.isNull())
        return nullptr;

      TInfo = TypeExpr.get<TypeInfo *>();
      break;
    }

    case DK_Const: {
      Expression TypeExpr = elaborateConstType(D, TInfo);
      if (TypeExpr.isNull())
        return nullptr;

      TInfo = TypeExpr.get<TypeInfo *>();
      break;
    }

    case DK_Array: {
      Expression TypeExpr = elaborateArrayType(D, TInfo);
      if (TypeExpr.isNull())
        return nullptr;

      TInfo = TypeExpr.get<TypeInfo *>();
      break;
    }

    case DK_Function: {
      Expression TypeExpr = elaborateFunctionType(D, TInfo);
      if (TypeExpr.isNull())
        return nullptr;

      TInfo = TypeExpr.get<TypeInfo *>();
      break;
    }

    case DK_Type: {
      Expression TypeExpr = elaborateExplicitType(D, TInfo);
      if (TypeExpr.isNull())
        return nullptr;

      TInfo = TypeExpr.get<TypeInfo *>();
      break;
    }
    case DK_TemplateType:{
      llvm_unreachable("I'm not sure exactly how this works but I'll figure it "
                       "out!");
      break;
    }
    default:
      llvm_unreachable("Invalid declarator");
    }
  }
  return TInfo;
}

Expression ExprElaborator::elaboratePointerType(Declarator *D, TypeInfo *Ty) {
  Expression BaseTypeExpr = elaborateTypeExpr(D->Next);

  if (BaseTypeExpr.is<clang::Expr *>() || BaseTypeExpr.isNull()) {
    SemaRef.Diags.Report(D->getType()->getLoc(),
                         clang::diag::err_failed_to_translate_type);
    return nullptr;
  }

  clang::QualType BaseType =
    BaseTypeExpr.get<clang::TypeSourceInfo *>()->getType();
  clang::QualType PtrType = CxxAST.getPointerType(BaseType);

  return BuildAnyTypeLoc(CxxAST, PtrType, D->getType()->getLoc());
}

Expression ExprElaborator::elaborateConstType(Declarator *D, TypeInfo *Ty) {
  Expression BaseTypeExpr = elaborateTypeExpr(D->Next);

  if (!BaseTypeExpr.is<clang::TypeSourceInfo *>() || BaseTypeExpr.isNull()) {
    SemaRef.Diags.Report(D->getType()->getLoc(),
                         clang::diag::err_failed_to_translate_type);
    return nullptr;
  }

  clang::QualType BaseType =
    BaseTypeExpr.get<clang::TypeSourceInfo *>()->getType();
  BaseType.addConst();
  clang::TypeSourceInfo *TInfo =
    BuildAnyTypeLoc(CxxAST, BaseType, D->getType()->getLoc());

  return TInfo;
}

Expression ExprElaborator::elaborateArrayType(Declarator *D, TypeInfo *Ty) {
  Expression BaseTypeExpr = elaborateTypeExpr(D->Next);

  if (!BaseTypeExpr.is<clang::TypeSourceInfo *>() || BaseTypeExpr.isNull()) {
    SemaRef.Diags.Report(D->getType()->getLoc(),
                         clang::diag::err_failed_to_translate_type);
    return nullptr;
  }

  Expression IndexExpr =
    ExprElaborator(Context, SemaRef).elaborateExpr(D->Data.Index);

  // FIXME: what do we do for an empty array index, such as []int = {...}
  if (IndexExpr.is<clang::TypeSourceInfo *>() || IndexExpr.isNull()) {
    SemaRef.Diags.Report(D->Data.Index->getLoc(),
                         clang::diag::err_failed_to_translate_type);
    return nullptr;
  }

  clang::QualType BaseType =
    BaseTypeExpr.get<clang::TypeSourceInfo *>()->getType();
  clang::Expr *Index = IndexExpr.get<clang::Expr *>();

  clang::Expr::EvalResult IdxResult;
  clang::Expr::EvalContext
    EvalCtx(Context.CxxAST, SemaRef.getCxxSema().GetReflectionCallbackObj());

  if (!Index->EvaluateAsConstantExpr(IdxResult, clang::Expr::EvaluateForCodeGen,
                                     EvalCtx))
    return nullptr;

  clang::QualType ArrayType =
    Context.CxxAST.getConstantArrayType(BaseType, IdxResult.Val.getInt(), Index,
                                        clang::ArrayType::Normal, 0);
  return BuildAnyTypeLoc(CxxAST, ArrayType, D->getType()->getLoc());
}

// Elaborate the parameters and incorporate their types into  the one
// we're building. Note that T is the return type (if any).
Expression ExprElaborator::elaborateFunctionType(Declarator *D, TypeInfo *Ty) {
  const auto *Call = cast<CallSyntax>(D->Call);

  // FIXME: Handle array-based arguments.
  assert(isa<ListSyntax>(D->Data.ParamInfo.Params)
         && "Array parameters not supported");
  const ListSyntax *Args = cast<ListSyntax>(D->Data.ParamInfo.Params);

  bool IsVariadic = D->Data.ParamInfo.VariadicParam;

  // Elaborate the parameter declarations in order to get their types, and save
  // the resulting scope with the declarator.
  llvm::SmallVector<clang::QualType, 4> Types;
  llvm::SmallVector<clang::ParmVarDecl *, 4> Params;
  SemaRef.enterScope(SK_Parameter, Call);
  for (unsigned I = 0; I < Args->getNumChildren(); ++I) {
    // There isn't really anything to translate here.
    if (IsVariadic && I == Args->getNumChildren() - 1)
      break;
    const Syntax *P = Args->getChild(I);

    Elaborator Elab(Context, SemaRef);
    clang::ValueDecl *VD =
      cast_or_null<clang::ValueDecl>(Elab.elaborateDeclSyntax(P));
    if (!VD) {
      SemaRef.leaveScope(Call);
      return nullptr;
    }

    Declaration *D = SemaRef.getCurrentScope()->findDecl(P);
    assert(D && "Didn't find associated declaration");
    assert(isa<clang::ParmVarDecl>(VD) && "Parameter is not a ParmVarDecl");

    Types.push_back(VD->getType());
    Params.push_back(cast<clang::ParmVarDecl>(VD));
  }
  D->Data.ParamInfo.ConstructedScope = SemaRef.saveScope(Call);


  // FIXME: We need to configure parts of the prototype (e.g., noexcept).
  clang::FunctionProtoType::ExtProtoInfo EPI;
  if (IsVariadic) {
    EPI.ExtInfo = Context.CxxAST.getDefaultCallingConvention(true, false);
    EPI.Variadic = true;
  }


  using clang::SourceLocation;
  using clang::SourceRange;

  clang::QualType FnTy = CxxAST.getFunctionType(Ty->getType(), Types, EPI);
  return BuildFunctionTypeLoc(CxxAST, FnTy,
    SourceLocation(), SourceLocation(), SourceLocation(),
    SourceRange(), SourceLocation(), Params);
}



Expression ExprElaborator::elaborateExplicitType(Declarator *D, TypeInfo *Ty) {
  assert(D->Kind == DK_Type);
  if (const auto *Atom = dyn_cast<AtomSyntax>(D->Data.Type)) {
    clang::SourceLocation Loc = Atom->getLoc();
    clang::IdentifierInfo *II = &CxxAST.Idents.get(Atom->getSpelling());
    clang::DeclarationNameInfo DNI(II, Loc);
    clang::LookupResult R(SemaRef.getCxxSema(), DNI, clang::Sema::LookupAnyName);
    if (!SemaRef.lookupUnqualifiedName(R, SemaRef.getCurrentScope())) {
      return nullptr;
    }
    if (R.empty()) {
      auto BuiltinMapIter = SemaRef.BuiltinTypes.find(Atom->getSpelling());
      if (BuiltinMapIter == SemaRef.BuiltinTypes.end())
        return nullptr;

      return BuildAnyTypeLoc(CxxAST, BuiltinMapIter->second, Loc);
    }

    clang::TypeDecl *TD = R.getAsSingle<clang::TypeDecl>();
    TD->setIsUsed();
    return BuildAnyTypeLoc(CxxAST, Context.CxxAST.getTypeDeclType(TD), Loc);
  }

  return elaborateExpr(D->Data.Type);
}

void dumpExpression(ExprElaborator::Expression Expr, llvm::raw_ostream& Out) {
  if (Expr.isNull()) {
    Out << "[Null Expr]\n";
    return;
  }

  if (Expr.is<clang::Expr *>()) {
    Out << "Type = clang::Expr *\n";
    Expr.get<clang::Expr *>()->dump(Out);
    Out << "\n";
    return;
  }

  if (Expr.is<clang::TypeSourceInfo *>()) {
    Out << "Type = clang::TypeSourceInfo *\n";
    Expr.get<clang::TypeSourceInfo *>()->getType().dump(Out);
    Out << "\n";
    return;
  }

  if (Expr.is<clang::NamespaceDecl *>()) {
    Out << "Type = clang::NamespaceDecl *\n";
    Expr.get<clang::NamespaceDecl *>()->dump(Out);
    Out << "\n";
    return;
  }
  Out << "[Unknown Expression type]\n";
}

clang::Expr *ExprElaborator::handleOperatorDotDot(const CallSyntax *S) {
  assert(isa<AtomSyntax>(S->getCallee()));
  assert(cast<AtomSyntax>(S->getCallee())->getSpelling() == "operator'..'"
         && "invalid .. call");

  llvm_unreachable("unimplemented");
}

clang::TypeSourceInfo *
ExprElaborator::handleOperatorConst(const CallSyntax *S) {
  llvm_unreachable("should not be here");
}

} // namespace gold<|MERGE_RESOLUTION|>--- conflicted
+++ resolved
@@ -949,16 +949,6 @@
     return createIntegerLiteral(CxxAST, T, ExplicitType,
                                 S->getLoc());
   case tok::DecimalFloat:
-<<<<<<< HEAD
-    llvm::errs() << "elaborateAtom::DecimalFloat not implemented.\n";
-    break;
-  case tok::BinaryInteger:
-    llvm::errs() << "elaborateAtom::BinaryInteger not implemented.\n";
-    break;
-  case tok::HexadecimalInteger:
-    llvm::errs() << "elaborateAtom::HexadecimalInteger not implemented.\n";
-    break;
-=======
     return createFloatLiteral(CxxAST, T, ExplicitType,
                               S->getLoc());
     break;
@@ -973,20 +963,13 @@
   case tok::HexadecimalInteger:
     return createIntegerLiteral(CxxAST, T, ExplicitType,
                                 S->getLoc(), /*Base=*/16);
->>>>>>> 52c0dbc4
   case tok::HexadecimalFloat:
     llvm::errs() << "elaborateAtom::HexadecimalFloat not implemented.\n";
     break;
   case tok::Identifier:
     return createIdentAccess(Context, SemaRef, S, ExplicitType, S->getLoc());
   case tok::Character:
-<<<<<<< HEAD
-    // llvm::errs() << "elaborateAtom::Character not implemented.\n";
-    return createCharLiteral(Context, SemaRef, S, ExplicitType);
-=======
     return createCharLiteral(CxxAST, SemaRef, T, S->getLoc());
->>>>>>> 52c0dbc4
-    break;
   case tok::HexadecimalCharacter:
     return createUTF8Literal(CxxAST, SemaRef, T, S->getLoc());
   case tok::UnicodeCharacter:
