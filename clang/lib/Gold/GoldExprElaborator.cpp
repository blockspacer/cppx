--- conflicted
+++ resolved
@@ -450,11 +450,6 @@
 }
 
 Expression ExprElaborator::elaborateTypeExpr(Declarator *D) {
-<<<<<<< HEAD
-
-=======
-  // llvm::outs() << "Received Type expr: " << D->getString() << "\n";
->>>>>>> 0eafb977
   // The type of a declarator is constructed back-to-front.
   llvm::SmallVector<Declarator *, 4> Decls;
   getDeclarators(D, Decls);
@@ -590,8 +585,7 @@
 
   llvm::outs() << "Type received: \n";
   D->Data.Type->dump();
-  // FIXME: We should really elaborate the entire type expression. We're
-<<<<<<< HEAD
+  // TODO: We need to make sure we do actual look up.
   // just cheating for now
   // BMB: Or Something like that.
   if (const auto *Literal = dyn_cast<LiteralSyntax>(D->Data.Type)) {
@@ -615,27 +609,6 @@
       llvm::outs()<< "\n";
     }
     return BuildAnyTypeLoc(CxxAST, Qt, D->getType()->getLoc());
-=======
-  // just cheating for now.
-  if (const auto *Atom = dyn_cast<AtomSyntax>(D->Data.Type)) {
-    auto BuiltinMapIter = BuiltinTypes.find(Atom->getSpelling());
-    if (BuiltinMapIter == BuiltinTypes.end()) {
-      auto TypeIter = SemaRef.getCurrentScope()->Types.find(Atom->getSpelling());
-      if(TypeIter == SemaRef.getCurrentScope()->Types.end()) {
-        llvm::outs() << "Kist of types from ASTContext\n";
-        for(auto const* T : Context.CxxAST.getTypes()) {
-          llvm::outs() << "Type: ";
-          T->dump();
-          llvm::outs() << "\n";
-        }
-        assert(false && "Type not found.");
-      }
-    }
-    // if
-    auto TypeLoc = BuildAnyTypeLoc(CxxAST, BuiltinMapIter->second,
-                                  D->getType()->getLoc());
-    return TypeLoc;
->>>>>>> 0eafb977
   }
   llvm_unreachable("Unknown type specification");
 }
