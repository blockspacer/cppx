--- conflicted
+++ resolved
@@ -63,11 +63,9 @@
   }
   
   finishFile(S);
-<<<<<<< HEAD
   SemaRef.getCxxSema().ActOnEndOfTranslationUnit();
   SemaRef.leaveClangScope(S->getLoc());
-=======
->>>>>>> dd547d8e
+
 
   return Context.CxxAST.getTranslationUnitDecl();
 }
@@ -1137,16 +1135,12 @@
     return FOK_Return;
   if (Tokenization == SemaRef.OperatorReturnsII)
     return FOK_Return;
-<<<<<<< HEAD
   if (Tokenization == SemaRef.OperatorDotII)
     return FOK_MemberAccess;
-=======
   if (Tokenization == SemaRef.OperatorForII)
     return FOK_For;
   if (Tokenization == SemaRef.OperatorInII)
     return FOK_In;
->>>>>>> dd547d8e
-
   return FOK_Unknown;
 }
 
