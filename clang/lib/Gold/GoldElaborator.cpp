//=== GoldElaborator.cpp - Elaboration for Gold Nodes ----------------------==//
//
// Part of the LLVM Project, under the Apache License v2.0 with LLVM Exceptions.
// See https://llvm.org/LICENSE.txt for license information.
// SPDX-License-Identifier: Apache-2.0 WITH LLVM-exception
// Copyright (c) Lock3 Software 2019, all rights reserved.
//
//===----------------------------------------------------------------------===//
//
//  This file implements the Elaborator interface, which creates clang::Decl*
//  nodes out of Gold Syntax nodes.
//
//===----------------------------------------------------------------------===//

#include "clang/AST/DeclarationName.h"
#include "clang/AST/Stmt.h"
#include "clang/Basic/DiagnosticSema.h"
#include "clang/Sema/DeclSpec.h"
#include "clang/Sema/Lookup.h"
#include "clang/Sema/Sema.h"
#include "clang/Sema/ParsedAttr.h"
#include "clang/AST/CXXInheritance.h"
#include "clang/Sema/TypeLocUtil.h"
#include "clang/Sema/CXXFieldCollector.h"

#include "clang/Gold/GoldSema.h"
#include "clang/Gold/GoldElaborator.h"
#include "clang/Gold/GoldExprElaborator.h"
#include "clang/Gold/GoldStmtElaborator.h"
#include "clang/Gold/GoldSyntaxContext.h"
#include "clang/AST/DeclCXX.h"

namespace gold {

Elaborator::Elaborator(SyntaxContext &Context, Sema &SemaRef)
  : Context(Context), SemaRef(SemaRef) {}

clang::Decl *Elaborator::elaborateFile(const Syntax *S) {

  SemaRef.getCxxSema().FieldCollector.reset(new clang::CXXFieldCollector());
  assert(isa<FileSyntax>(S) && "S is not a file");
  clang::Scope *Scope = SemaRef.enterClangScope(clang::Scope::DeclScope);
  SemaRef.getCxxSema().ActOnTranslationUnitScope(Scope);
  SemaRef.getCxxSema().Initialize();
  SemaRef.getCxxSema().ActOnStartOfTranslationUnit();
  startFile(S);

  const FileSyntax *File = cast<FileSyntax>(S);

  // Pass 1. identify declarations in scope.
  for (const Syntax *SS : File->children()) {
    identifyDecl(SS);
  }

  // Pass 2: elaborate the types.
  for (const Syntax *SS : File->children()) {
    elaborateDeclType(SS);
  }

  // Pass 3: elaborate definitions.
  for (const Syntax *SS : File->children()) {
    elaborateDeclInit(SS);
  }
  
  finishFile(S);
  SemaRef.getCxxSema().ActOnEndOfTranslationUnit();
  SemaRef.leaveClangScope(S->getLoc());


  return Context.CxxAST.getTranslationUnitDecl();
}

void Elaborator::startFile(const Syntax *S) {
  // Enter the global scope.
  SemaRef.enterScope(SK_Namespace, S);

  /// Build the declaration for the global namespace.
  Declaration *D = new Declaration(S);
  D->SavedScope = SemaRef.getCurrentScope();
  D->Cxx = Context.CxxAST.getTranslationUnitDecl();
  SemaRef.pushDecl(D);
}

void Elaborator::finishFile(const Syntax *S) {
  SemaRef.getCxxSema().ActOnEndOfTranslationUnit();

  SemaRef.popDecl();
  SemaRef.leaveScope(S);

  // TODO: Any pending semantic analysis to do here?
}

clang::Decl *Elaborator::elaborateDeclType(const Syntax *S) {
  // TODO: Can we elaborate top-level statements? What would they do?
  // Would these equivalent to directives?
  //
  // TODO: Look for module-related declarations.
  //
  // TODO: What should we find for a list of declarators?
  Declaration *D = SemaRef.getCurrentScope()->findDecl(S);
  if (!D) {
    return nullptr;
  }
  return elaborateDecl(D);
}

static void BuildTemplateParams(SyntaxContext &Ctx, Sema &SemaRef,
                                const Syntax *Params,
                                llvm::SmallVectorImpl<clang::NamedDecl *> &Res);

static clang::Decl*
processCXXRecordDecl(Elaborator& Elab, SyntaxContext& Context, Sema& SemaRef,
                    Declaration *D) {
  using namespace clang;
  bool Template = D->declaresTemplateType();
  const Syntax *TemplParams;
  llvm::SmallVector<clang::NamedDecl *, 4> TemplateParamDecls;
  llvm::SmallVector<clang::TemplateParameterList *, 4> TPLStorage;
  MultiTemplateParamsArg MTP;
  Declarator *TemplateDeclarator = nullptr;
  if (Template) {
    // TODO: In the future change this so we can enter multiple template scopes
    // and track their depth
    TemplateDeclarator = D->getFirstTemplateDeclarator();
    TemplParams = TemplateDeclarator->Data.TemplateInfo.Params;
    SemaRef.enterScope(SK_Template, TemplParams);
    BuildTemplateParams(Context, SemaRef, TemplParams, TemplateParamDecls);
    clang::SourceLocation Loc = TemplParams->getLoc();
    TemplateDeclarator->Data.TemplateInfo.ClangScope
      = SemaRef.enterClangScope(clang::Scope::TemplateParamScope);
    clang::TemplateParameterList *TPL
      = SemaRef.getCxxSema().ActOnTemplateParameterList(
      /*unsigned Depth*/0u, /*ExportLoc*/Loc, /*TemplateLoc*/Loc,
      /*LAngleLoc*/Loc, TemplateParamDecls, /*RAngleLoc*/Loc,
      /*RequiresClause*/nullptr);
    TPLStorage.push_back(TPL);
    MTP = TPLStorage;
  }

  bool IsOwned = false;
  bool IsDependent = false;
  CXXScopeSpec SS;
  TypeResult UnderlyingType;
  Decl *Declaration = SemaRef.getCxxSema().ActOnTag(SemaRef.getCurClangScope(),
      clang::DeclSpec::TST_struct, /*Metafunction=*/nullptr, clang::Sema::TUK_Definition,
      D->Init->getLoc(), SS, D->getId(), D->Decl->getLoc(), clang::ParsedAttributesView(),
      /*AccessSpecifier=*/AS_none, /*ModulePrivateLoc=*/SourceLocation(),
      MTP, IsOwned, IsDependent, /*ScopedEnumKWLoc=*/SourceLocation(),
      /*ScopeEnumUsesClassTag=*/false, UnderlyingType, /*IsTypeSpecifier=*/false,
      /*IsTemplateParamOrArg=*/false, /*SkipBody=*/nullptr);
  CXXRecordDecl *ClsDecl = nullptr;
  if(isa<CXXRecordDecl>(Declaration)) {
    ClsDecl = cast<CXXRecordDecl>(Declaration);
  } else if (isa<ClassTemplateDecl>(Declaration)) {
    ClassTemplateDecl *TempTemplateDecl = cast<ClassTemplateDecl>(Declaration);
    ClsDecl = cast<CXXRecordDecl>(TempTemplateDecl->getTemplatedDecl());
  }
  D->Cxx = ClsDecl;
  SemaRef.getCurrentScope()->addUserDefinedType(D->Id,
                                      Context.CxxAST.getTypeDeclType(ClsDecl));
  SemaRef.enterScope(ClsDecl, D->Init);
  SemaRef.pushDecl(D);
  Elab.elaborateTypeBody(D, ClsDecl);
  SemaRef.popDecl();
  D->SavedScope = SemaRef.saveScope(D->Init);
  if (Template) {
    TemplateDeclarator->Data.TemplateInfo.DeclScope = SemaRef.saveScope(
      TemplateDeclarator->Data.TemplateInfo.Params);
    // This may not work ver well because the scope may need to be re-entered
    // at a later time and in order to do that correctly we may need to 
    // adjust the scope stack in order to correctly reproduce the
    // correct scope in order to elaborate this type fully. I'm currently
    // not sure how we are going to handle this properly. NOTE:
    // This issue may only occur when we are doing out of order elaborations.
    TemplateDeclarator->Data.TemplateInfo.ClangScope
      = SemaRef.moveToParentScopeNoPop();
  }
  return ClsDecl;
}

clang::Decl *Elaborator::elaborateDecl(Declaration *D) {
  // FIXME: This almost certainly needs its own elaboration context
  // because we can end up with recursive elaborations of declarations,
  // possibly having cyclic dependencies.
  if (D->declaresRecord()) 
    return processCXXRecordDecl(*this, Context, SemaRef, D);
  if (D->declaresFunction())
    return elaborateFunctionDecl(D);
  return elaborateVariableDecl(D);

  // TODO: We should be able to elaborate definitions at this point too.
  // We've already loaded salient identifier tables, so it shouldn't any
  // forward references should be resolvable.
}

// The parameter scope of a function declaration is always found in the
// second declarator.
static Declarator *getFunctionDeclarator(Declarator *D) {
  assert(D->isIdentifier());
  assert(D->Next->isFunction());
  return D->Next;
}

// Returns the function declarator part of D.
static Declarator *getFunctionDeclarator(Declaration *D) {
  assert(D->Decl);
  return getFunctionDeclarator(D->Decl);
}

// Get the Clang parameter declarations for D
static void getFunctionParameters(Declaration *D,
                          llvm::SmallVectorImpl<clang::ParmVarDecl *> &Params) {
  Declarator *FnDecl = getFunctionDeclarator(D);
  const ListSyntax *ParamList = cast<ListSyntax>(FnDecl->Data.ParamInfo.Params);
  Scope *ParamScope = FnDecl->Data.ParamInfo.ConstructedScope;
  bool Variadic = FnDecl->Data.ParamInfo.VariadicParam;

  unsigned N = ParamList->getNumChildren();
  for (unsigned I = 0; I < N; ++I) {
    if (I == N - 1 && Variadic)
      break;
    const Syntax *P = ParamList->getChild(I);
    Declaration *PD = ParamScope->findDecl(P);
    assert(PD->Cxx && "No corresponding declaration");
    Params.push_back(cast<clang::ParmVarDecl>(PD->Cxx));
  }
}

void BuildTemplateParams(SyntaxContext &Ctx, Sema &SemaRef,
                         const Syntax *Params,
                         llvm::SmallVectorImpl<clang::NamedDecl *> &Res)
{
  std::size_t I = 0;
  for (const Syntax *P : Params->children()) {
    Elaborator Elab(Ctx, SemaRef);
    clang::NamedDecl *ND =
      cast_or_null<clang::NamedDecl>(Elab.elaborateDeclSyntax(P));
    // Just skip this on error.
    if (!ND)
      continue;

    // FIXME: set the depth too.
    if (auto *TP = dyn_cast<clang::NonTypeTemplateParmDecl>(ND)) {
      TP->setPosition(I);
    } else if (auto *TP = dyn_cast<clang::TemplateTypeParmDecl>(ND)) {
      // FIXME: Make this a friend of TTPD so we can set this :/
      // TP->setPosition(I);
    }

    Declaration *D = SemaRef.getCurrentScope()->findDecl(P);
    assert(D && "Didn't find associated declaration");
    Res.push_back(ND);

    ++I;
  }
}

clang::Decl *Elaborator::elaborateFunctionDecl(Declaration *D) {
  // Get the type of the entity.
  clang::DeclContext *Owner = SemaRef.getCurrentCxxDeclContext();
  Declarator *FnDclrtr = getFunctionDeclarator(D);

  // Create the template parameters if they exist.
  const Syntax *TemplParams = D->getTemplateParams();
  bool Template = TemplParams;
  llvm::SmallVector<clang::NamedDecl *, 4> TemplateParamDecls;
  if (Template) {
    SemaRef.enterScope(SK_Template, TemplParams);
    BuildTemplateParams(Context, SemaRef, TemplParams, TemplateParamDecls);
  }

  // Elaborate the return type.
  ExprElaborator TypeElab(Context, SemaRef);
  ExprElaborator::Expression TypeExpr = TypeElab.elaborateTypeExpr(D->Decl);
  if (TypeExpr.isNull()) {
    SemaRef.Diags.Report(D->Op->getLoc(),
                         clang::diag::err_failed_to_translate_type);
    return nullptr;
  }

  clang::TypeSourceInfo *TInfo = TypeExpr.get<clang::TypeSourceInfo *>();
  clang::DeclarationName Name = D->getId();
  clang::SourceLocation Loc = D->Op->getLoc();
  clang::FunctionDecl *FD = nullptr;
  if(SemaRef.getCurrentScope()->getKind() == SK_Class) {
    
    clang::CXXRecordDecl *RD = cast<clang::CXXRecordDecl>(
                                            SemaRef.getCurrentScope()->Record);
    const clang::FunctionType *FT = cast<clang::FunctionType>(TInfo->getType());
    clang::DeclarationNameInfo DNI(Name, D->Op->getLoc());
    if (D->getId()->isStr("constructor")) {
      if (FT->getReturnType() != Context.CxxAST.VoidTy) {
        // TODO: Emit correct diagonstic message here.
        llvm_unreachable("Constructor has incorrect return type.");
      }
      clang::QualType RecordTy = Context.CxxAST.getTypeDeclType(RD);
      clang::CanQualType Ty = Context.CxxAST.getCanonicalType(RecordTy);
      Name = Context.CxxAST.DeclarationNames.getCXXConstructorName(Ty);
      clang::DeclarationNameInfo DNI2(Name, D->Decl->getLoc());
      clang::CXXConstructorDecl* CtorDecl = nullptr;
      clang::ExplicitSpecifier ES(nullptr, clang::ExplicitSpecKind::ResolvedFalse);
      FD = CtorDecl = clang::CXXConstructorDecl::Create(Context.CxxAST, RD, Loc, DNI2,
          clang::QualType(), nullptr, ES, false, false,
          clang::ConstexprSpecKind::CSK_unspecified);
      CtorDecl->setImplicit(false);
      CtorDecl->setDefaulted(false);
      CtorDecl->setBody(nullptr);
      CtorDecl->setAccess(clang::AS_public);
      clang::FunctionProtoType::ExtProtoInfo EPI;

      // Build an exception specification pointing back at this member.
      EPI.ExceptionSpec.Type = clang::EST_None;
      EPI.ExceptionSpec.SourceDecl = CtorDecl;

      // Set the calling convention to the default for C++ instance methods.
      EPI.ExtInfo = EPI.ExtInfo.withCallingConv(
          Context.CxxAST.getDefaultCallingConvention(/*IsVariadic=*/false,
                                                /*IsCXXMethod=*/true));
      clang::LangAS AS = SemaRef.getCxxSema().getDefaultCXXMethodAddrSpace();
      if (AS != clang::LangAS::Default) {
        EPI.TypeQuals.addAddressSpace(AS);
      }
      const clang::FunctionProtoType *FPT = cast<clang::FunctionProtoType>(
        TInfo->getType().getTypePtr());
      auto QT = Context.CxxAST.getFunctionType(Context.CxxAST.VoidTy,
        FPT->getParamTypes(), EPI);
      CtorDecl->setType(QT);

    } else if(D->getId()->isStr("destructor")) {
      if (FT->getReturnType() != Context.CxxAST.VoidTy) {
        // TODO: Emit correct diagonstic message here.
        assert(false && "Constructor has incorrect return type");
      }
      clang::QualType RecordTy = Context.CxxAST.getTypeDeclType(RD);
      clang::CanQualType Ty = Context.CxxAST.getCanonicalType(RecordTy);
      Name = Context.CxxAST.DeclarationNames.getCXXDestructorName(Ty);
      clang::DeclarationNameInfo DNI2(Name, D->Decl->getLoc());
      clang::CXXDestructorDecl* DtorDecl = nullptr;
      clang::ExplicitSpecifier ES(nullptr, clang::ExplicitSpecKind::ResolvedFalse);
      FD = DtorDecl = clang::CXXDestructorDecl::Create(Context.CxxAST, RD, Loc,
          DNI2, clang::QualType(), nullptr, false, false,
          clang::ConstexprSpecKind::CSK_unspecified);
      DtorDecl->setImplicit(false);
      DtorDecl->setDefaulted(false);
      DtorDecl->setBody(nullptr);
      DtorDecl->setAccess(clang::AS_public);
      clang::FunctionProtoType::ExtProtoInfo EPI;

      // Build an exception specification pointing back at this member.
      EPI.ExceptionSpec.Type = clang::EST_None;
      EPI.ExceptionSpec.SourceDecl = DtorDecl;

      // Set the calling convention to the default for C++ instance methods.
      EPI.ExtInfo = EPI.ExtInfo.withCallingConv(
          Context.CxxAST.getDefaultCallingConvention(/*IsVariadic=*/false,
                                                /*IsCXXMethod=*/true));
      clang::LangAS AS = SemaRef.getCxxSema().getDefaultCXXMethodAddrSpace();
      if (AS != clang::LangAS::Default) {
        EPI.TypeQuals.addAddressSpace(AS);
      }
      const clang::FunctionProtoType *FPT = cast<clang::FunctionProtoType>(
        TInfo->getType().getTypePtr());
      if (FPT->getNumParams() != 0) {
        // TODO: Figure out how to correctly emit diagnostics here.
        assert(false && "Destructors cannot have any parameters.");
      }
      auto QT = Context.CxxAST.getFunctionType(Context.CxxAST.VoidTy,
        clang::None, EPI);
      DtorDecl->setType(QT);

    } else {
      FD = clang::CXXMethodDecl::Create(Context.CxxAST, RD, Loc, DNI,
                                        TInfo->getType(), TInfo,
                                        clang::StorageClass::SC_None,
                                        /*isInline*/true,
                                      clang::ConstexprSpecKind::CSK_unspecified,
                                        Loc);
    }
    FD->setAccess(clang::AccessSpecifier::AS_public);
  } else {
    FD = clang::FunctionDecl::Create(Context.CxxAST, Owner, Loc, Loc, Name,
                                     TInfo->getType(), TInfo, clang::SC_None);
    if (FD->isMain()) {
      clang::AttributeFactory Attrs;
      clang::DeclSpec DS(Attrs);
      SemaRef.getCxxSema().CheckMain(FD, DS);
    }
  }

  // Create a template out for FD, if we have to.
  if (Template) {
    clang::SourceLocation Loc = TemplParams->getLoc();
    auto *TPL =
      clang::TemplateParameterList::Create(Context.CxxAST, Loc, Loc,
                                           TemplateParamDecls, Loc,
                                           /*RequiresClause=*/nullptr);
    auto *FTD = clang::FunctionTemplateDecl::Create(Context.CxxAST, Owner, Loc,
                                                    FD->getDeclName(), TPL, FD);
    FTD->setLexicalDeclContext(Owner);
    FD->setDescribedFunctionTemplate(FTD);
    Owner->addDecl(FTD);
    FnDclrtr->Data.ParamInfo.TemplateScope = SemaRef.saveScope(TemplParams);
  }

  // Update the function parameters.
  llvm::SmallVector<clang::ParmVarDecl *, 4> Params;
  getFunctionParameters(D, Params);
  FD->setParams(Params);

  D->Cxx = FD;
  // Add the declaration and update bindings.
  if (!Template && !D->declaresConstructor()) {
    Owner->addDecl(FD);
  }
  if(D->declaresConstructor()) {
    clang::CXXConstructorDecl* CtorDecl = cast<clang::CXXConstructorDecl>(D->Cxx);    
    clang::DeclarationNameInfo DNI2(Name, D->Decl->getLoc());
    SemaRef.getCxxSema().PushOnScopeChains(CtorDecl, SemaRef.getCurClangScope());
    SemaRef.getCxxSema().CheckConstructor(CtorDecl);
    SemaRef.getCxxSema().CheckOverrideControl(CtorDecl);
    // Need to add 
    clang::LookupResult R(SemaRef.getCxxSema(), DNI2, clang::Sema::LookupOrdinaryName);
    if(SemaRef.getCxxSema().CheckFunctionDeclaration(SemaRef.getCurClangScope(),
        CtorDecl, R, true)) {
    }
  }
  return FD;
}

static clang::StorageClass getStorageClass(Elaborator &Elab) {
  // FIXME: What is the storage class for a variable? Computed from scope
  // and specifiers probably. We don't have specifiers yet.
  return Elab.SemaRef.getCurrentScope()->isBlockScope() ||
    Elab.SemaRef.getCurrentScope()->isControlScope()
    ? clang::SC_Auto
    : clang::SC_Static;
}

clang::Decl *Elaborator::elaborateVariableDecl(Declaration *D) {
  if (SemaRef.getCurrentScope()->isParameterScope())
    return elaborateParameterDecl(D);
  if (SemaRef.getCurrentScope()->isTemplateScope())
    return elaborateTemplateParamDecl(D);
  if (SemaRef.getCurrentScope()->isClassScope())
    return elaborateField(D);

  // Get the type of the entity.
  clang::DeclContext *Owner = SemaRef.getCurrentCxxDeclContext();
  ExprElaborator TypeElab(Context, SemaRef);
  ExprElaborator::Expression TypeExpr = TypeElab.elaborateTypeExpr(D->Decl);
  if (TypeExpr.isNull()) {
    SemaRef.Diags.Report(D->Op->getLoc(),
                         clang::diag::err_failed_to_translate_type);
    return nullptr;
  }
  clang::TypeSourceInfo *TInfo = TypeExpr.get<clang::TypeSourceInfo *>();
  clang::IdentifierInfo *Id = D->getId();
  clang::SourceLocation Loc = D->Op->getLoc();
  clang::StorageClass SC = getStorageClass(*this);


  // Create the variable and add it to it's owning context.
  clang::VarDecl *VD = clang::VarDecl::Create(Context.CxxAST, Owner, Loc, Loc,
                                              Id, TInfo->getType(), TInfo, SC);
  Owner->addDecl(VD);
  D->Cxx = VD;
  return VD;
}

clang::Decl *Elaborator::elaborateParameterDecl(Declaration *D) {
  // Get type information.
  clang::DeclContext *Owner = SemaRef.getCurrentCxxDeclContext();

  ExprElaborator TypeElab(Context, SemaRef);
  ExprElaborator::Expression TypeExpr = TypeElab.elaborateTypeExpr(D->Decl);
  if (TypeExpr.isNull()) {
    SemaRef.Diags.Report(D->Op->getLoc(),
                         clang::diag::err_failed_to_translate_type);
    return nullptr;
  }
  clang::TypeSourceInfo *TInfo = TypeExpr.get<clang::TypeSourceInfo *>();

  clang::IdentifierInfo *Id = D->getId();
  clang::SourceLocation Loc = D->Op->getLoc();

  // Just return the parameter. We add it to it's function later.
  clang::ParmVarDecl *P = clang::ParmVarDecl::Create(Context.CxxAST, Owner, Loc,
                                                     Loc, Id, TInfo->getType(),
                                                     TInfo, clang::SC_None,
                                                     /*DefaultArg=*/nullptr);
  D->Cxx = P;
  return P;
}

clang::Decl *Elaborator::elaborateTemplateParamDecl(Declaration *D) {
  clang::DeclContext *Owner = SemaRef.getCurrentCxxDeclContext();

  ExprElaborator TypeElab(Context, SemaRef);
  ExprElaborator::Expression TypeExpr = TypeElab.elaborateTypeExpr(D->Decl);
  if (TypeExpr.isNull()) {
    SemaRef.Diags.Report(D->Op->getLoc(),
                         clang::diag::err_failed_to_translate_type);
    return nullptr;
  }
  clang::TypeSourceInfo *TInfo = TypeExpr.get<clang::TypeSourceInfo *>();

  clang::IdentifierInfo *Id = D->getId();
  clang::SourceLocation Loc = D->Op->getLoc();

  // This is a template type parameter decl.
  if (TInfo->getType()->getAs<clang::CppxKindType>()) {
    auto *TTPD =
      clang::TemplateTypeParmDecl::Create(Context.CxxAST, Owner, Loc, Loc, 0, 0,
                              Id, /*TypenameKW=*/true, /*ParameterPack=*/false);
    D->Cxx = TTPD;
    return TTPD;
  }

  // The depth and position of the parameter will be set later.
  auto *NTTP =
    clang::NonTypeTemplateParmDecl::Create(Context.CxxAST, Owner, Loc, Loc,
                                           0, 0, Id, TInfo->getType(),
                                           /*Pack=*/false, TInfo);
  D->Cxx = NTTP;
  return NTTP;
}

clang::Decl *Elaborator::elaborateDeclSyntax(const Syntax *S) {
  // Identify this as a declaration first.
  identifyDecl(S);

  // Elaborate the declaration.
  Declaration *D = SemaRef.getCurrentScope()->findDecl(S); 
  if (D) {
    elaborateDecl(D);
    elaborateDef(D);
    return D->Cxx;
  }

  return nullptr;
}

clang::Decl *Elaborator::elaborateDeclEarly(Declaration *D) {
  assert(D && D->getId() && "Early elaboration of unidentified declaration");

  elaborateDecl(D);
  elaborateDef(D);
  return D->Cxx;
}

void Elaborator::elaborateDeclInit(const Syntax *S) {
  // TODO: See elaborateDeclType. We have the same kinds of concerns.
  Declaration *D = SemaRef.getCurrentScope()->findDecl(S);
  if (!D)
    return;
  elaborateDef(D);
}

void Elaborator::elaborateDef(Declaration *D) {
  if (D->declaresRecord())
    return elaborateTypeDefinition(D);
  if (D->declaresFunction())
    return elaborateFunctionDef(D);
  if (SemaRef.getCurrentScope()->isTemplateScope())
    return elaborateTemplateParamInit(D);
  if(D->declaresMemberVariable())
    return elaborateFieldInit(D);  
  return elaborateVariableInit(D);
}

void Elaborator::elaborateFunctionDef(Declaration *D) {
  if (D->declaresConstructor()) {
    llvm::SmallVector<clang::CXXCtorInitializer*, 32> Initializers;
    SemaRef.getCxxSema().ActOnMemInitializers(D->Cxx, clang::SourceLocation(),
        Initializers, false);
  }
  if (!D->Cxx)
    return;

  assert(isa<clang::FunctionDecl>(D->Cxx) && "Bad function declaration.");
  clang::FunctionDecl *FD = cast<clang::FunctionDecl>(D->Cxx);

  if (!D->Init)
    return;

  if (SemaRef.checkForRedefinition<clang::FunctionDecl>(D))
    return;

  SemaRef.pushDecl(D);

  // We saved the parameter scope while elaborating this function's type,
  // so push it on before we enter the function scope.
  Declarator *FnDecl = getFunctionDeclarator(D);
  bool IsTemplate = D->declaresTemplate();

  Scope *TemplateScope = nullptr;
  if (IsTemplate) {
    SemaRef.pushScope(FnDecl->Data.ParamInfo.TemplateScope);
    TemplateScope = SemaRef.getCurrentScope();
  }
  SemaRef.pushScope(FnDecl->Data.ParamInfo.ConstructedScope);
  // The parameter scope is owned by the template scope, but they were
  // constructed out of order.
  if (TemplateScope) {
    SemaRef.getCurrentScope()->setParent(TemplateScope);
  }
  SemaRef.getCxxSema().PushFunctionScope();
  SemaRef.enterScope(SK_Function, D->Init);
  // FIXME: is this necessary for Gold? It enables some more semantic
  // checking, but not all of it is necessarily meaningful to us.
  
  // Elaborate the function body.
  StmtElaborator BodyElaborator(Context, SemaRef);
  clang::Stmt *Body = BodyElaborator.elaborateBlock(D->Init);
  FD->setBody(Body);

  // Leave the function scope.
  SemaRef.leaveScope(D->Init);
  // Leave the parameter scope.
  SemaRef.popScope();
  SemaRef.getCxxSema().PopFunctionScopeInfo();

  // Leave the template scope
  if (IsTemplate)
    SemaRef.popScope();

  SemaRef.popDecl();
}

/// In the case of an automatically deduced array macro, <initalizer_list>
/// needs to be included to perform deduction. In that case, just construct
/// the necessary array type manually.
/// ex:
///
/// \code
///   xs = array{0, 1, 2};
/// \endcode
///
/// Here, we construct array type [sizeof(list)]typeof(list[0])
static clang::QualType buildImplicitArrayType(clang::ASTContext &Ctx,
                                              clang::Sema &SemaRef,
                                              clang::InitListExpr *List) {
  if (!List->getNumInits()) {
    unsigned DiagID =
      SemaRef.Diags.getCustomDiagID(clang::DiagnosticsEngine::Error,
                                    "Cannot create an empty array");
    SemaRef.Diags.Report(List->getBeginLoc(), DiagID);
    return clang::QualType();
  }

  clang::QualType EltTy = List->getInit(0)->getType();
  llvm::APSInt Size = llvm::APSInt::get(List->getNumInits());

  return Ctx.getConstantArrayType(EltTy, Size, /*SizeExpr=*/nullptr,
                                  clang::ArrayType::Normal, 0);
}

void Elaborator::elaborateVariableInit(Declaration *D) {
  if (!D->Cxx){
    return;
  }
  clang::VarDecl *VD = cast<clang::VarDecl>(D->Cxx);

  if (!D->Init) {
    // FIXME: We probably want to synthesize some kind of initializer here.
    // Not quite sure how we want to do this.
    //
    // FIXME: What if D has type auto? Surely this is an error. For example:
    //
    //    x : auto
    //
    // declares an undeduced-type variable with no initializer. Presumably
    // this should be an error.

    // Handle special case of default construction of complex types?
    if(VD->getType().getTypePtr()->isRecordType()) {
      llvm::SmallVector<clang::Expr *, 1> Args;
      clang::TypeSourceInfo *TInfo = BuildAnyTypeLoc(Context.CxxAST,
          VD->getType(), D->Decl->getLoc());
      clang::ExprResult ConstructorExpr =
        SemaRef.getCxxSema().BuildCXXTypeConstructExpr(TInfo, D->Op->getLoc(),
                                                        Args, D->Op->getLoc(),
                                                        false);
      if (ConstructorExpr.get()) {
        SemaRef.getCxxSema().AddInitializerToDecl(VD, ConstructorExpr.get(),
            true);
        return;
      }
    }
    SemaRef.getCxxSema().ActOnUninitializedDecl(VD);
    return;
  }

  // FIXME: If we synthesize initializers, this might need to happen before that
  if (SemaRef.checkForRedefinition<clang::VarDecl>(D))
    return;

  // Elaborate the initializer.
  ExprElaborator ExprElab(Context, SemaRef);
  ExprElaborator::Expression Init = ExprElab.elaborateExpr(D->Init);

  // Make sure the initializer was elaborated as a type. 
  // FIXME: This will need to change in order to properly address how identifiers
  // are being processed. Because we will need to change things so that we can
  // properly identify member types, and member templates, template template
  // parameters etc.
  if (Init.is<clang::TypeSourceInfo *>()) {
    llvm::errs() << "Expected expression.\n";
    return;
  }

  clang::Expr *InitExpr = Init.get<clang::Expr *>();
  // Perform auto deduction.
  if (VD->getType()->isUndeducedType()) {
    clang::QualType Ty;

    // Certain macros must be deduced manually.
    if (const MacroSyntax *InitM = dyn_cast<MacroSyntax>(D->Init)) {
        assert (isa<AtomSyntax>(InitM->getCall()) && "Unexpected macro call");
        assert (isa<clang::InitListExpr>(InitExpr) &&
                "Invalid array macro init");

        const AtomSyntax *Call = cast<AtomSyntax>(InitM->getCall());
        if (Call->getSpelling() == "array") {
          Ty = buildImplicitArrayType(Context.CxxAST, SemaRef.getCxxSema(),
                                      cast<clang::InitListExpr>(InitExpr));

          if (Ty.isNull()) {
            VD->setInvalidDecl();
            return;
          }
        }
    } else {
      clang::Sema &CxxSema = SemaRef.getCxxSema();
      auto Result = CxxSema.DeduceAutoType(VD->getTypeSourceInfo(), InitExpr, Ty);
      if (Result == clang::Sema::DAR_Failed) {
        // FIXME: Make this a real diagnostic.
        llvm::errs() << "Failed to deduce type of expression.\n";
        return;
      }
    }

    VD->setType(Ty);
  }

  // Update the initializer.
  SemaRef.getCxxSema().AddInitializerToDecl(VD, InitExpr, /*DirectInit=*/true);
}

void Elaborator::elaborateTemplateParamInit(Declaration *D) {
  if (!D->Init)
    return;

  assert((isa<clang::NonTypeTemplateParmDecl>(D->Cxx) ||
          isa<clang::TemplateTemplateParmDecl>(D->Cxx) ||
          isa<clang::TemplateTypeParmDecl>(D->Cxx)) &&
         "Initializing non-template parameter.");

  // FIXME: isADeclarationOrDefinition isn't implemented
  //        for template parameters, so we can't check for
  //        redefinition using the template.

  // TODO: these might have default arguments.
}

void Elaborator::elaborateTypeDefinition(Declaration *D) {
  bool Template = D->declaresTemplateType();
  if (Template) {
    // Pushing template scopes onto stack again.
    Declarator *templateArgs = D->getFirstTemplateDeclarator();
    assert(templateArgs && "Failed to get template arguments.\n");
    SemaRef.ReEnterScope(templateArgs->Data.TemplateInfo.ClangScope);
    SemaRef.pushScope(templateArgs->Data.TemplateInfo.DeclScope);
  }

  auto const* MacroRoot = dyn_cast<MacroSyntax>(D->Init);
  auto const* BodyArray = dyn_cast<ArraySyntax>(MacroRoot->getBlock());

  SemaRef.pushScope(D->SavedScope);
  // SemaRef.pushDecl(D);
  // Simply getting the current scope.

  
  clang::CXXRecordDecl *R = dyn_cast<clang::CXXRecordDecl>(D->Cxx);
  clang::Scope *Scope = SemaRef.enterClangScope(clang::Scope::ClassScope
                                                | clang::Scope::DeclScope);
  SemaRef.getCxxSema().ActOnTagStartDefinition(Scope, R);
  SemaRef.getCxxSema().ActOnStartCXXMemberDeclarations(Scope, R,
    clang::SourceLocation(), true, clang::SourceLocation());
  SemaRef.setCurrentDecl(D);
  // Since all declarations have already been added, we don't need to do another
  // Reordering scan. Maybe?

  // TODO:/FIXME: Need to create a means for building member functions/initializers
  for (const Syntax *SS : BodyArray->children()) {
    elaborateDeclType(SS);
  }
  
  // Elaborating types first.
  for (const Syntax *SS : BodyArray->children()) {
    Declaration *LocalDecl = SemaRef.getCurrentScope()->findDecl(SS);
    if (!LocalDecl)
      continue;
    if(LocalDecl->declaresRecord() || LocalDecl->declaresType())
      elaborateDef(LocalDecl);
  }

  // Elaborating members second. TODO: Once we have static methods we need
  // to handle those before we handle the variables.
  for (const Syntax *SS : BodyArray->children()) {
    Declaration *LocalDecl = SemaRef.getCurrentScope()->findDecl(SS);
    if (!LocalDecl)
      continue;
    if (LocalDecl->declaresMemberVariable()){
      elaborateDef(LocalDecl);
    }
  }

  // Elaborating everything else.
  for (const Syntax *SS : BodyArray->children()) {
    Declaration *LocalDecl = SemaRef.getCurrentScope()->findDecl(SS);
    if (!LocalDecl)
      continue;
    if (LocalDecl->declaresMemberFunction() || LocalDecl->declaresConstructor()) 
      elaborateDef(LocalDecl);
    
  }
  SemaRef.getCxxSema().ActOnFinishCXXMemberSpecification(Scope,
    clang::SourceLocation(), R, clang::SourceLocation(), clang::SourceLocation(),
    clang::ParsedAttributesView());
  SemaRef.getCxxSema().ActOnFinishCXXMemberDecls();
  clang::Decl *TempDeclPtr = R;
  SemaRef.getCxxSema().ActOnTagFinishDefinition(Scope, TempDeclPtr,
                                                clang::SourceRange());
  SemaRef.setCurrentDecl(D->getOwner());
  SemaRef.leaveClangScope(D->Op->getLoc());
  SemaRef.popScope();
  if (Template) {
    // Leaving template scopes again.
    SemaRef.popScope();
    SemaRef.leaveClangScope(D->Op->getLoc());
  }

}


clang::Decl *Elaborator::elaborateTypeBody(Declaration* D, clang::CXXRecordDecl* R) {
  if(!D->Init) {
    // FIXME: Handle forward declarations here? I think.
    assert(false && "No implementation for type body not implemented yet.");
    return nullptr;
  }
  auto const* MacroRoot = dyn_cast<MacroSyntax>(D->Init);
  assert(MacroRoot && "Invalid AST structure.");
  auto const* BodyArray = dyn_cast<ArraySyntax>(MacroRoot->getBlock());
  assert(BodyArray && "Invalid AST structure Expected array structure.");

  for (auto const* ChildDecl : BodyArray->children()) {
    identifyDecl(ChildDecl);
  }
  return D->Cxx;
}


clang::Decl *Elaborator::elaborateField(Declaration *D) {
  // Get the type of the entity.
  clang::CXXRecordDecl *Owner = SemaRef.getCurrentScope()->Record;
  if(!Owner) {
    assert(false && "Failed to get owner data from scope.");
  }
  ExprElaborator TypeElab(Context, SemaRef);
  ExprElaborator::Expression TypeExpr = TypeElab.elaborateTypeExpr(D->Decl);

  if (TypeExpr.isNull()) {
    SemaRef.Diags.Report(D->Op->getLoc(),
                         clang::diag::err_failed_to_translate_type);
    return nullptr;
  }
  clang::TypeSourceInfo *TInfo = TypeExpr.get<clang::TypeSourceInfo *>();
  clang::SourceLocation Loc = D->Op->getLoc();
  clang::DeclarationName DN = D->getId();
  clang::InClassInitStyle InitStyle = clang::InClassInitStyle::ICIS_NoInit;
  if (D->Init) {
    InitStyle = clang::InClassInitStyle::ICIS_ListInit;
  } 
  clang::FieldDecl *FD = SemaRef.getCxxSema().CheckFieldDecl(DN, TInfo->getType(),
                                          TInfo, /*RecordDecl=*/Owner,
                                          Loc, /*Mutable=*/false,
                                          /*BitWidth=*/nullptr,
                                          InitStyle, Loc,
                                          clang::AccessSpecifier::AS_public,
                                          nullptr);
  Owner->addDecl(FD);
  D->Cxx = FD;
  return nullptr;
}

void Elaborator::elaborateFieldInit(Declaration *D) {
  if (!D->Init)
    return;
  assert(D && "Missing Declaration.");
  ExprElaborator ExprElab(Context, SemaRef);
  ExprElaborator::Expression Init = ExprElab.elaborateExpr(D->Init);

  // Make sure the initializer was not elaborated as a type.
  if (Init.is<clang::TypeSourceInfo*>()) {
    // TODO: Insert diagnostics here?
    llvm::errs() << "Expected expression, not a type.\n";
    return;
  }
  clang::FieldDecl *Field = cast<clang::FieldDecl>(D->Cxx);
  // Checking if the field declaration needs an implicit conversion or not.
  clang::Expr *InitExpr = Init.get<clang::Expr*>();
  if (Field->getType() == InitExpr->getType())
    return Field->setInClassInitializer(InitExpr);
  // Trying an implicit conversion.
  clang::ExprResult ConvertedResult
      = SemaRef.getCxxSema().PerformImplicitConversion(InitExpr,
      Field->getType(), clang::Sema::AssignmentAction::AA_Initializing, false);
  Field->setInClassInitializer(ConvertedResult.get());
}

// Get the clang::QualType described by an operator':' call.
clang::QualType Elaborator::getOperatorColonType(const CallSyntax *S) const {
  // Get the argument list of an operator':' call. This should have
  // two arguments, the entity (argument 1) and its type (argument 2).

  // Right now this has to be an explicitly named type.
  // if (const AtomSyntax *Typename = dyn_cast<AtomSyntax>(S->getArgument(1))) {
  //   auto BuiltinMapIter = BuiltinTypes.find(Typename->Tok.getSpelling());
  //   if (BuiltinMapIter == BuiltinTypes.end())
  //     assert(false && "Only builtin types are supported right now.");

  //   return BuiltinMapIter->second;
  // }

  assert(false && "Working on fixing this.");
}
static Declarator *makeDeclarator(Sema &SemaRef, const Syntax *S);

static Declarator *buildIdDeclarator(const Syntax *S, Declarator *Next) {
  Declarator *D = new Declarator(DK_Identifier, Next);
  D->Data.Id = S;
  return D;
}

static Declarator *buildTypeDeclarator(const Syntax *S, Declarator *Next) {
  assert((isa<AtomSyntax>(S) || isa<CallSyntax>(S)) &&
         "cannot build type-declarator out of given syntax");
  Declarator *D = new Declarator(DK_Type, Next);

  if (const CallSyntax *Call = dyn_cast<CallSyntax>(S)) {
    D->Call = Call;
    D->Data.Type = Next ? Next->getType() : Call->getArgument(1);
  } else if (isa<AtomSyntax>(S)) {
    D->Data.Type = S;
  }

  return D;
}

<<<<<<< HEAD
static Declarator *buildTypeExpression(const Syntax *S, Declarator *Next) {
  assert((isa<AtomSyntax>(S) || isa<CallSyntax>(S)) &&
         "cannot build type-declarator out of given syntax");
  Declarator *D = new Declarator(DK_Type, Next);

  if (const CallSyntax *Call = dyn_cast<CallSyntax>(S))
    D->Call = Call;
  D->Data.Type = S;

  return D;
}

static Declarator *buildFunctionDeclarator(const CallSyntax *S, Declarator *Next) {
=======
// Check if the last parameter in a function is of type 'args'.
  static bool lastParamIsVarArgs(Sema &SemaRef, const CallSyntax *S) {
    if (!S->getNumArguments())
      return false;
  std::size_t N = S->getNumArguments() - 1;
  const CallSyntax *LastParam = dyn_cast_or_null<CallSyntax>(S->getArgument(N));
  if (!LastParam)
    return false;

  FusedOpKind Op = getFusedOpKind(SemaRef, LastParam);
  if (Op != FOK_Colon)
    return false;

  // We might have something like `varargs : args` or just `:args`
  N = LastParam->getNumArguments() - 1;
  if (N > 1)
    return false;

  if (const AtomSyntax *Ty = dyn_cast<AtomSyntax>(LastParam->getArgument(N)))
    return Ty->Tok.hasKind(tok::ArgsKeyword);

  return false;
}

static Declarator *buildFunctionDeclarator(Sema &SemaRef, const CallSyntax *S,
                                           Declarator *Next) {
>>>>>>> 76a75aa4
  // FIXME: Store the parameter list.
  Declarator *D = new Declarator(DK_Function, Next);
  D->Call = S;
  D->Data.ParamInfo.Params = S->getArguments();
  D->Data.ParamInfo.TemplateParams = nullptr;
  D->Data.ParamInfo.TemplateScope = nullptr;
  D->Data.ParamInfo.ConstructedScope = nullptr;
  D->Data.ParamInfo.VariadicParam = lastParamIsVarArgs(SemaRef, S);
  return D;
}

static Declarator *buildFunctionDeclarator(Sema &SemaRef,
                                           const CallSyntax *S,
                                           const ElemSyntax *T,
                                           Declarator *Next) {
  Declarator *D = new Declarator(DK_Function, Next);
  D->Call = S;
  D->Data.ParamInfo.Params = S->getArguments();
  D->Data.ParamInfo.TemplateParams = T->getArguments();
  D->Data.ParamInfo.TemplateScope = nullptr;
  D->Data.ParamInfo.ConstructedScope = nullptr;
  D->Data.ParamInfo.VariadicParam = lastParamIsVarArgs(SemaRef, S);
  return D;
}

static Declarator *buildTemplatedName(const ElemSyntax *Call,
                                      Declarator *Next) {
  Declarator *D = new Declarator(DK_TemplateType, Next);
  D->Call = Call;
  D->Data.TemplateInfo.Params = Call->getArguments();
  D->Data.TemplateInfo.DeclScope = nullptr;
  return D;
}

static Declarator *buildPointerDeclarator(const CallSyntax *S, 
                                          Declarator *Next) {
  Declarator *D = new Declarator(DK_Pointer, Next);
  D->Call = S;
  return D;
}

static Declarator *buildArrayDeclarator(const CallSyntax *S,
                                        Declarator *Next) {
  Declarator *D = new Declarator(DK_Array, Next);
  D->Call = S;
  D->Data.Index = S->getArgument(0);
  return D;
}

/// FIXME: Convert this back to an iterative function, if possible (see
///        disabled iterative version below).
///
/// Analyze and decompose the declarator.
///
/// This is a recursive walk through a series of call nodes. In each step,
/// we build a declarator fragment.
Declarator *makeDeclarator(Sema &SemaRef, const Syntax *S, Declarator *Next) {
  // If we find an atom, then we're done.
  if (const AtomSyntax *Atom = dyn_cast<AtomSyntax>(S)) {

    // This might be a typename, in which case, build a type-declarator.
    clang::DeclarationNameInfo DNI(
      {&SemaRef.Context.CxxAST.Idents.get(Atom->getSpelling()), S->getLoc()});
    clang::LookupResult R(SemaRef.getCxxSema(), DNI, clang::Sema::LookupTagName);
    if (SemaRef.lookupUnqualifiedName(R, SemaRef.getCurrentScope()))
      return buildTypeDeclarator(Atom, Next);

    // Otherwise just build an identifier-declarator.
    return buildIdDeclarator(Atom, Next);

  } else if(const CallSyntax *Call = dyn_cast<CallSyntax>(S)) {
    if (const AtomSyntax *Callee = dyn_cast<AtomSyntax>(Call->getCallee())) {

      // Check for "builtin" operators in the declarator.
      if (Callee->getSpelling() == "operator':'") {

        // If the rhs is something complicated, we need to
        // elaborate it recursively.
        if (isa<CallSyntax>(Call->getArgument(1))) {
          // Elaborate rhs, and then elaborate lhs using the completed
          // type-declarator from rhs as the type.
          Next = makeDeclarator(SemaRef, Call->getArgument(1), Next);
          return makeDeclarator(SemaRef, Call->getArgument(0), Next);
        }

        // Otherwise, rhs is just a literal type.
        return makeDeclarator(SemaRef, Call->getArgument(0),
                              buildTypeDeclarator(Call, Next));

      } else if (Callee->getSpelling() == "operator'^'") {
        // We have a pointer operator, so first create a declarator
        // out of its inner type and use that as `Next`.
        Next = makeDeclarator(SemaRef, Call->getArgument(0), Next);

        // Now build a pointer-declarator that owns its inner type and
        // we're done.
        return buildPointerDeclarator(Call, Next);

      } else if (Callee->getSpelling() == "operator'[]'") {
        // This is a prefix operator'[]', meaning we are creating an array type.
        Next = makeDeclarator(SemaRef, Call->getArgument(1), Next);
        return makeDeclarator(SemaRef, Call->getArgument(0),
                              buildArrayDeclarator(Call, Next));
      } else if (Callee->getSpelling() == "operator'.'") {
        // This is also a possible type declaration because it's a nested type
        // declaration.
        return buildTypeExpression(Call, Next);
      } else if (Callee->getSpelling() == "operator'in'") {
        return makeDeclarator(SemaRef, Call->getArgument(0), Next);
      }
      // Otherwise, this appears to be a function declarator.
<<<<<<< HEAD
      return makeDeclarator(SemaRef, Callee, buildFunctionDeclarator(Call, Next));
=======
      return makeDeclarator(SemaRef, Callee,
                            buildFunctionDeclarator(SemaRef, Call, Next));
    } else if (const ElemSyntax *Callee = dyn_cast<ElemSyntax>(Call->getCallee())) {
      assert(SemaRef.getCurrentScope()->getKind() != SK_Class &&
             "templated member functions not implemented");
>>>>>>> 76a75aa4


    } else if (const ElemSyntax *Callee = dyn_cast<ElemSyntax>(Call->getCallee())) {
      // We have a template parameter list here, so build the
      // function declarator accordingly.
      return makeDeclarator(SemaRef, Callee->getObject(),
                          buildFunctionDeclarator(SemaRef, Call, Callee, Next));
    }
  } else if (const ElemSyntax *TemplateType = dyn_cast<ElemSyntax>(S)) {
    // Building type parameters for each element within the list and chaining
    // them together.
    if (const AtomSyntax *TemplateName
        = dyn_cast<AtomSyntax>(TemplateType->getObject())) {
      return buildIdDeclarator(TemplateName,
          buildTemplatedName(TemplateType, Next));
    }
    llvm_unreachable("Invalid templated declarator.");
    // assert(!"Working on implementing templated classes.");
  }
  return nullptr;
}

Declarator *makeDeclarator(Sema &SemaRef, const Syntax *S) {
  Declarator *D = nullptr;
  return makeDeclarator(SemaRef, S, D);
}

static clang::IdentifierInfo *getIdentifier(Elaborator &Elab,
                                            const Declarator *D) {
  if (const auto *Atom = dyn_cast_or_null<AtomSyntax>(D->getId()))
    return &Elab.Context.CxxAST.Idents.get(Atom->getSpelling());
  return nullptr;
}

Declaration *Elaborator::identifyDecl(const Syntax *S) {
  // Keep track of whether or not this is an operator'=' call.
  bool OperatorEquals = false;

  // Declarations only appear in calls.
  if (const auto *Call = dyn_cast<CallSyntax>(S)) {
    if (const auto *Callee = dyn_cast<AtomSyntax>(Call->getCallee())) {
      llvm::StringRef Op = Callee->getToken().getSpelling();
      // Need to figure out if this is a declaration or expression?
      // Unpack the declarator.
      const Syntax *Decl;
      const Syntax *Init;
      if (Op == "operator'='") {
        // This is to reject t.x as a declaration.
        // Also also reject the delcaration
        const auto *Args = cast<ListSyntax>(Call->getArguments());
        Decl = Args->getChild(0);

        // This is for checking if a declaration already exists in a parent scope
        // for example if this is in a member function and we are accessing a
        // member variable.
        if(const AtomSyntax *LHS = dyn_cast<AtomSyntax>(Decl)) {
          clang::DeclarationNameInfo DNI({
              &Context.CxxAST.Idents.get(LHS->getSpelling())
            }, S->getLoc());
          clang::LookupResult R(SemaRef.getCxxSema(), DNI, clang::Sema::LookupAnyName);
          if (SemaRef.lookupUnqualifiedName(R, SemaRef.getCurrentScope())) 
            return nullptr;
        }

        if (isa<CallSyntax>(Decl))
          if (const CallSyntax *InnerCallOp = cast<CallSyntax>(Decl))
            if (isa<AtomSyntax>(InnerCallOp->getCallee()))
              if (const AtomSyntax *Atom = cast<AtomSyntax>(
                                                      InnerCallOp->getCallee()))
                if (Atom->getSpelling() == "operator'.'")
                  return nullptr;
        Init = Args->getChild(1);
        OperatorEquals = true;
      } else if (Op == "operator'!'") {
        const auto *Args = cast<ListSyntax>(Call->getArguments());

        // Disallow definitions here.
        //
        // FIXME: This should be an error, not an assertion.
        if (SemaRef.getCurrentScope()->isParameterScope())
          assert(false && "Function definition");

        Decl = Args->getChild(0);
        Init = Args->getChild(1);
      } else if (Op == "operator':'") {
        Decl = S;
        Init = nullptr;
      } else if (Op == "operator'in'") {
        Decl = S;
        Init = nullptr;
      } else {
        // Syntactically, this is not a declaration.
        return nullptr;
      }


      // FIXME: I think we can filter out some syntactic forms as
      // non-declarations. For example, the following look like definitions
      // but are actually assignments.
      //
      //    f(x) = 4
      //    a[3] = 5
      //
      // The array case might be tricky to disambiguate, and requires
      // a lookup. If it's the first initialization of the variable, then
      // it must be a declaration. See below.

      // Try to build a declarator for the declaration.
      Declarator *Dcl = makeDeclarator(SemaRef, Decl);
<<<<<<< HEAD
      if (!Dcl) {
        return;
      }
=======
      if (!Dcl)
        return nullptr;
>>>>>>> 76a75aa4

      // Parameters can only be declared as x, x:T, or :T. The full range
      // of declarator syntax is not supported.
      //
      // FIXME: Emit an error instead of a diagnostic.
      if (SemaRef.getCurrentScope()->isParameterScope() && !Dcl->isIdentifier()){
        assert(false && "Invalid parameter declaration");
      }

      clang::IdentifierInfo* Id = getIdentifier(*this, Dcl);

      Scope *CurScope = SemaRef.getCurrentScope();
      if (CurScope->isBlockScope()) {
        // If we're assigning to a name that already exist in the current block,
        // then we're not declaring anything. For example:
        // \code
        //    x = 3
        //    x = 4
        // \endcode
        // The first statement is a declaration. The second is an assignment.
        // FIXME: is this the right way to handle the lookup set?
<<<<<<< HEAD
        if (!CurScope->findDecl(Id).empty() && OperatorEquals) 
          return;
=======
        if (!CurScope->findDecl(Id).empty() && OperatorEquals)
          return nullptr;
>>>>>>> 76a75aa4
      }

      // Create a declaration for this node.
      //
      // FIXME: Do a better job managing memory.
      Declaration *ParentDecl = SemaRef.getCurrentDecl();
      Declaration *TheDecl = new Declaration(ParentDecl, S, Dcl, Init);
      TheDecl->Id = Id;

      // If we're in namespace or parameter scope and this identifier already
      // exists, consider it a redeclaration.
      // TODO: distinguish between redefinition, redeclaration, and redeclaration
      // with different type.
      if ((CurScope->isNamespaceScope() || CurScope->isParameterScope()) &&
          !TheDecl->declaresFunction()) {
        // FIXME: rewrite this!!
        auto DeclSet = CurScope->findDecl(Id);

        if (!DeclSet.empty()) {
          assert((DeclSet.size() == 1) && "elaborated redefinition.");
          TheDecl->setPreviousDecl(*DeclSet.begin());
        }
      }

      SemaRef.getCurrentScope()->addDecl(TheDecl);
      return TheDecl;
    }
  }

  // FIXME: What other kinds of things are declarations?
  //
  // TODO: If S is a list, then we might be looking at one of these
  //
  //    x, y : int
  //    x, y = foo()
  //
  // We need to elaborate each declarator in the list, and then propagate
  // type information backwards.

  return nullptr;
}

FusedOpKind getFusedOpKind(Sema &SemaRef, llvm::StringRef Spelling) {
  const clang::IdentifierInfo *Tokenization =
    &SemaRef.Context.CxxAST.Idents.get(Spelling);

  if (Tokenization == SemaRef.OperatorColonII)
    return FOK_Colon;
  if (Tokenization == SemaRef.OperatorExclaimII)
    return FOK_Exclaim;
  if (Tokenization == SemaRef.OperatorEqualsII)
    return FOK_Equals;
  if (Tokenization == SemaRef.OperatorIfII)
    return FOK_If;
  if (Tokenization == SemaRef.OperatorElseII)
    return FOK_Else;
  if (Tokenization == SemaRef.OperatorReturnII)
    return FOK_Return;
  if (Tokenization == SemaRef.OperatorReturnsII)
    return FOK_Return;
  if (Tokenization == SemaRef.OperatorDotII)
    return FOK_MemberAccess;
  if (Tokenization == SemaRef.OperatorForII)
    return FOK_For;
  if (Tokenization == SemaRef.OperatorInII)
    return FOK_In;
  if (Tokenization == SemaRef.OperatorDotDotII)
    return FOK_DotDot;
  return FOK_Unknown;
}

FusedOpKind getFusedOpKind(Sema &SemaRef, const CallSyntax *S) {
  assert(isa<AtomSyntax>(S->getCallee()));
  return getFusedOpKind(SemaRef, cast<AtomSyntax>(S->getCallee())->getSpelling());
}

} // namespace gold<|MERGE_RESOLUTION|>--- conflicted
+++ resolved
@@ -959,7 +959,6 @@
   return D;
 }
 
-<<<<<<< HEAD
 static Declarator *buildTypeExpression(const Syntax *S, Declarator *Next) {
   assert((isa<AtomSyntax>(S) || isa<CallSyntax>(S)) &&
          "cannot build type-declarator out of given syntax");
@@ -972,8 +971,6 @@
   return D;
 }
 
-static Declarator *buildFunctionDeclarator(const CallSyntax *S, Declarator *Next) {
-=======
 // Check if the last parameter in a function is of type 'args'.
   static bool lastParamIsVarArgs(Sema &SemaRef, const CallSyntax *S) {
     if (!S->getNumArguments())
@@ -1000,7 +997,6 @@
 
 static Declarator *buildFunctionDeclarator(Sema &SemaRef, const CallSyntax *S,
                                            Declarator *Next) {
->>>>>>> 76a75aa4
   // FIXME: Store the parameter list.
   Declarator *D = new Declarator(DK_Function, Next);
   D->Call = S;
@@ -1112,18 +1108,12 @@
         return makeDeclarator(SemaRef, Call->getArgument(0), Next);
       }
       // Otherwise, this appears to be a function declarator.
-<<<<<<< HEAD
-      return makeDeclarator(SemaRef, Callee, buildFunctionDeclarator(Call, Next));
-=======
+
       return makeDeclarator(SemaRef, Callee,
                             buildFunctionDeclarator(SemaRef, Call, Next));
     } else if (const ElemSyntax *Callee = dyn_cast<ElemSyntax>(Call->getCallee())) {
       assert(SemaRef.getCurrentScope()->getKind() != SK_Class &&
              "templated member functions not implemented");
->>>>>>> 76a75aa4
-
-
-    } else if (const ElemSyntax *Callee = dyn_cast<ElemSyntax>(Call->getCallee())) {
       // We have a template parameter list here, so build the
       // function declarator accordingly.
       return makeDeclarator(SemaRef, Callee->getObject(),
@@ -1230,14 +1220,8 @@
 
       // Try to build a declarator for the declaration.
       Declarator *Dcl = makeDeclarator(SemaRef, Decl);
-<<<<<<< HEAD
-      if (!Dcl) {
-        return;
-      }
-=======
       if (!Dcl)
         return nullptr;
->>>>>>> 76a75aa4
 
       // Parameters can only be declared as x, x:T, or :T. The full range
       // of declarator syntax is not supported.
@@ -1259,13 +1243,9 @@
         // \endcode
         // The first statement is a declaration. The second is an assignment.
         // FIXME: is this the right way to handle the lookup set?
-<<<<<<< HEAD
-        if (!CurScope->findDecl(Id).empty() && OperatorEquals) 
-          return;
-=======
+
         if (!CurScope->findDecl(Id).empty() && OperatorEquals)
           return nullptr;
->>>>>>> 76a75aa4
       }
 
       // Create a declaration for this node.
