--- conflicted
+++ resolved
@@ -3120,118 +3120,6 @@
                                     SourceLocation(), nullptr, nullptr);
 }
 
-<<<<<<< HEAD
-bool CXXInjectorDecl::hasBody() const {
-  if (!hasRepresentation())
-    return false;
-  return getFunctionDecl()->hasBody();
-}
-
-Stmt *CXXInjectorDecl::getBody() const {
-  if (!hasRepresentation())
-    return nullptr;
-  return getFunctionDecl()->getBody();
-}
-
-void CXXMetaprogramDecl::anchor() {}
-
-CXXMetaprogramDecl *CXXMetaprogramDecl::Create(ASTContext &Cxt, DeclContext *DC,
-                                     SourceLocation CXXMetaprogramLoc,
-                                     FunctionDecl *Fn) {
-  return new (Cxt, DC) CXXMetaprogramDecl(DC, CXXMetaprogramLoc, Fn);
-}
-
-CXXMetaprogramDecl *CXXMetaprogramDecl::CreateDeserialized(ASTContext &C, unsigned ID) {
-  return new (C, ID) CXXMetaprogramDecl(nullptr, SourceLocation());
-}
-
-SourceRange CXXMetaprogramDecl::getSourceRange() const {
-  SourceLocation RangeEnd = getLocation();
-  if (Stmt *Body = getBody())
-    RangeEnd = Body->getEndLoc();
-  return SourceRange(getLocation(), RangeEnd);
-}
-
-void CXXInjectionDecl::anchor() {}
-
-CXXInjectionDecl *CXXInjectionDecl::Create(ASTContext &Cxt, DeclContext *DC,
-                                     SourceLocation CXXInjectionLoc,
-                                     FunctionDecl *Fn) {
-  return new (Cxt, DC) CXXInjectionDecl(DC, CXXInjectionLoc, Fn);
-}
-
-CXXInjectionDecl *CXXInjectionDecl::CreateDeserialized(ASTContext &C, unsigned ID) {
-  return new (C, ID) CXXInjectionDecl(nullptr, SourceLocation());
-}
-
-Stmt *CXXInjectionDecl::getInjectionStmt() const {
-  auto *BodyPtr = cast<CompoundStmt>(getBody());
-  assert(BodyPtr->size() == 1);
-  return *(BodyPtr->body_begin());
-}
-
-void CXXFragmentDecl::anchor() {}
-
-CXXFragmentDecl *CXXFragmentDecl::Create(ASTContext &Cxt, DeclContext *DC,
-                                         SourceLocation IntroLoc) {
-  return new (Cxt, DC) CXXFragmentDecl(DC, IntroLoc);
-}
-
-CXXFragmentDecl *CXXFragmentDecl::CreateDeserialized(ASTContext &C,
-                                                     unsigned ID) {
-  return new (C, ID) CXXFragmentDecl(nullptr, SourceLocation());
-}
-
-CXXStmtFragmentDecl *CXXStmtFragmentDecl::Create(
-    ASTContext &Cxt, DeclContext *DC,
-    SourceLocation IntroLoc, bool HasThisPtr) {
-  return new (Cxt, DC) CXXStmtFragmentDecl(DC, IntroLoc, HasThisPtr);
-}
-
-CXXRequiredTypeDecl::CXXRequiredTypeDecl(DeclContext *DC, SourceLocation RL,
-                                         SourceLocation SL, IdentifierInfo *Id,
-                                         bool Typename)
-  : TypeDecl(CXXRequiredType, DC, RL, Id, RL), RequiresLoc(RL), SpecLoc(SL),
-    WasDeclaredWithTypename(Typename)
-{
-}
-
-CXXRequiredTypeDecl *
-CXXRequiredTypeDecl::Create(ASTContext &Ctx, DeclContext *DC, SourceLocation RL,
-                            SourceLocation SL, IdentifierInfo *Id, bool Typename) {
-  return new (Ctx, DC) CXXRequiredTypeDecl(DC, RL, SL, Id, Typename);
-}
-
-CXXRequiredTypeDecl *
-CXXRequiredTypeDecl::CreateDeserialized(ASTContext &Ctx, unsigned ID) {
-  IdentifierInfo *II = &Ctx.Idents.get("");
-  return new (Ctx, ID) CXXRequiredTypeDecl(nullptr, SourceLocation(),
-                                           SourceLocation(), II, true);
-}
-
-CXXRequiredDeclaratorDecl::CXXRequiredDeclaratorDecl(ASTContext &Context,
-                                                     DeclContext *DC,
-                                                     DeclaratorDecl *DD,
-                                                     SourceLocation RL)
-  : DeclaratorDecl(CXXRequiredDeclarator, DC, RL, DD->getDeclName(),
-                   QualType(Context.DependentTy),
-                   Context.CreateTypeSourceInfo(QualType(Context.DependentTy)),
-                   RL), RequiresLoc(RL), RequiredDeclarator(DD) {
-}
-
-CXXRequiredDeclaratorDecl *
-CXXRequiredDeclaratorDecl::Create(ASTContext &Ctx, DeclContext *DC,
-                                  DeclaratorDecl *RequiredDecl,
-                                  SourceLocation RequiresLoc) {
-  return new (Ctx, DC) CXXRequiredDeclaratorDecl(Ctx, DC, RequiredDecl,
-                                                 RequiresLoc);
-}
-
-CXXRequiredDeclaratorDecl *
-CXXRequiredDeclaratorDecl::CreateDeserialized(ASTContext &Context,
-                                              unsigned ID) {
-  llvm_unreachable("unimplemented.");
-=======
 void MSGuidDecl::anchor() {}
 
 MSGuidDecl::MSGuidDecl(DeclContext *DC, QualType T, Parts P)
@@ -3326,7 +3214,118 @@
   }
 
   return APVal;
->>>>>>> 43647391
+}
+
+bool CXXInjectorDecl::hasBody() const {
+  if (!hasRepresentation())
+    return false;
+  return getFunctionDecl()->hasBody();
+}
+
+Stmt *CXXInjectorDecl::getBody() const {
+  if (!hasRepresentation())
+    return nullptr;
+  return getFunctionDecl()->getBody();
+}
+
+void CXXMetaprogramDecl::anchor() {}
+
+CXXMetaprogramDecl *CXXMetaprogramDecl::Create(ASTContext &Cxt, DeclContext *DC,
+                                     SourceLocation CXXMetaprogramLoc,
+                                     FunctionDecl *Fn) {
+  return new (Cxt, DC) CXXMetaprogramDecl(DC, CXXMetaprogramLoc, Fn);
+}
+
+CXXMetaprogramDecl *CXXMetaprogramDecl::CreateDeserialized(ASTContext &C, unsigned ID) {
+  return new (C, ID) CXXMetaprogramDecl(nullptr, SourceLocation());
+}
+
+SourceRange CXXMetaprogramDecl::getSourceRange() const {
+  SourceLocation RangeEnd = getLocation();
+  if (Stmt *Body = getBody())
+    RangeEnd = Body->getEndLoc();
+  return SourceRange(getLocation(), RangeEnd);
+}
+
+void CXXInjectionDecl::anchor() {}
+
+CXXInjectionDecl *CXXInjectionDecl::Create(ASTContext &Cxt, DeclContext *DC,
+                                     SourceLocation CXXInjectionLoc,
+                                     FunctionDecl *Fn) {
+  return new (Cxt, DC) CXXInjectionDecl(DC, CXXInjectionLoc, Fn);
+}
+
+CXXInjectionDecl *CXXInjectionDecl::CreateDeserialized(ASTContext &C, unsigned ID) {
+  return new (C, ID) CXXInjectionDecl(nullptr, SourceLocation());
+}
+
+Stmt *CXXInjectionDecl::getInjectionStmt() const {
+  auto *BodyPtr = cast<CompoundStmt>(getBody());
+  assert(BodyPtr->size() == 1);
+  return *(BodyPtr->body_begin());
+}
+
+void CXXFragmentDecl::anchor() {}
+
+CXXFragmentDecl *CXXFragmentDecl::Create(ASTContext &Cxt, DeclContext *DC,
+                                         SourceLocation IntroLoc) {
+  return new (Cxt, DC) CXXFragmentDecl(DC, IntroLoc);
+}
+
+CXXFragmentDecl *CXXFragmentDecl::CreateDeserialized(ASTContext &C,
+                                                     unsigned ID) {
+  return new (C, ID) CXXFragmentDecl(nullptr, SourceLocation());
+}
+
+CXXStmtFragmentDecl *CXXStmtFragmentDecl::Create(
+    ASTContext &Cxt, DeclContext *DC,
+    SourceLocation IntroLoc, bool HasThisPtr) {
+  return new (Cxt, DC) CXXStmtFragmentDecl(DC, IntroLoc, HasThisPtr);
+}
+
+CXXRequiredTypeDecl::CXXRequiredTypeDecl(DeclContext *DC, SourceLocation RL,
+                                         SourceLocation SL, IdentifierInfo *Id,
+                                         bool Typename)
+  : TypeDecl(CXXRequiredType, DC, RL, Id, RL), RequiresLoc(RL), SpecLoc(SL),
+    WasDeclaredWithTypename(Typename)
+{
+}
+
+CXXRequiredTypeDecl *
+CXXRequiredTypeDecl::Create(ASTContext &Ctx, DeclContext *DC, SourceLocation RL,
+                            SourceLocation SL, IdentifierInfo *Id, bool Typename) {
+  return new (Ctx, DC) CXXRequiredTypeDecl(DC, RL, SL, Id, Typename);
+}
+
+CXXRequiredTypeDecl *
+CXXRequiredTypeDecl::CreateDeserialized(ASTContext &Ctx, unsigned ID) {
+  IdentifierInfo *II = &Ctx.Idents.get("");
+  return new (Ctx, ID) CXXRequiredTypeDecl(nullptr, SourceLocation(),
+                                           SourceLocation(), II, true);
+}
+
+CXXRequiredDeclaratorDecl::CXXRequiredDeclaratorDecl(ASTContext &Context,
+                                                     DeclContext *DC,
+                                                     DeclaratorDecl *DD,
+                                                     SourceLocation RL)
+  : DeclaratorDecl(CXXRequiredDeclarator, DC, RL, DD->getDeclName(),
+                   QualType(Context.DependentTy),
+                   Context.CreateTypeSourceInfo(QualType(Context.DependentTy)),
+                   RL), RequiresLoc(RL), RequiredDeclarator(DD) {
+}
+
+CXXRequiredDeclaratorDecl *
+CXXRequiredDeclaratorDecl::Create(ASTContext &Ctx, DeclContext *DC,
+                                  DeclaratorDecl *RequiredDecl,
+                                  SourceLocation RequiresLoc) {
+  return new (Ctx, DC) CXXRequiredDeclaratorDecl(Ctx, DC, RequiredDecl,
+                                                 RequiresLoc);
+}
+
+CXXRequiredDeclaratorDecl *
+CXXRequiredDeclaratorDecl::CreateDeserialized(ASTContext &Context,
+                                              unsigned ID) {
+  llvm_unreachable("unimplemented.");
 }
 
 static const char *getAccessName(AccessSpecifier AS) {
