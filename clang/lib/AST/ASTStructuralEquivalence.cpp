//===- ASTStructuralEquivalence.cpp ---------------------------------------===//
//
// Part of the LLVM Project, under the Apache License v2.0 with LLVM Exceptions.
// See https://llvm.org/LICENSE.txt for license information.
// SPDX-License-Identifier: Apache-2.0 WITH LLVM-exception
//
//===----------------------------------------------------------------------===//
//
//  This file implement StructuralEquivalenceContext class and helper functions
//  for layout matching.
//
// The structural equivalence check could have been implemented as a parallel
// BFS on a pair of graphs.  That must have been the original approach at the
// beginning.
// Let's consider this simple BFS algorithm from the `s` source:
// ```
// void bfs(Graph G, int s)
// {
//   Queue<Integer> queue = new Queue<Integer>();
//   marked[s] = true; // Mark the source
//   queue.enqueue(s); // and put it on the queue.
//   while (!q.isEmpty()) {
//     int v = queue.dequeue(); // Remove next vertex from the queue.
//     for (int w : G.adj(v))
//       if (!marked[w]) // For every unmarked adjacent vertex,
//       {
//         marked[w] = true;
//         queue.enqueue(w);
//       }
//   }
// }
// ```
// Indeed, it has it's queue, which holds pairs of nodes, one from each graph,
// this is the `DeclsToCheck` and it's pair is in `TentativeEquivalences`.
// `TentativeEquivalences` also plays the role of the marking (`marked`)
// functionality above, we use it to check whether we've already seen a pair of
// nodes.
//
// We put in the elements into the queue only in the toplevel decl check
// function:
// ```
// static bool IsStructurallyEquivalent(StructuralEquivalenceContext &Context,
//                                      Decl *D1, Decl *D2);
// ```
// The `while` loop where we iterate over the children is implemented in
// `Finish()`.  And `Finish` is called only from the two **member** functions
// which check the equivalency of two Decls or two Types. ASTImporter (and
// other clients) call only these functions.
//
// The `static` implementation functions are called from `Finish`, these push
// the children nodes to the queue via `static bool
// IsStructurallyEquivalent(StructuralEquivalenceContext &Context, Decl *D1,
// Decl *D2)`.  So far so good, this is almost like the BFS.  However, if we
// let a static implementation function to call `Finish` via another **member**
// function that means we end up with two nested while loops each of them
// working on the same queue. This is wrong and nobody can reason about it's
// doing. Thus, static implementation functions must not call the **member**
// functions.
//
// So, now `TentativeEquivalences` plays two roles. It is used to store the
// second half of the decls which we want to compare, plus it plays a role in
// closing the recursion. On a long term, we could refactor structural
// equivalency to be more alike to the traditional BFS.
//
//===----------------------------------------------------------------------===//

#include "clang/AST/ASTStructuralEquivalence.h"
#include "clang/AST/ASTContext.h"
#include "clang/AST/ASTDiagnostic.h"
#include "clang/AST/Decl.h"
#include "clang/AST/DeclBase.h"
#include "clang/AST/DeclCXX.h"
#include "clang/AST/DeclFriend.h"
#include "clang/AST/DeclObjC.h"
#include "clang/AST/DeclTemplate.h"
#include "clang/AST/ExprCXX.h"
#include "clang/AST/NestedNameSpecifier.h"
#include "clang/AST/TemplateBase.h"
#include "clang/AST/TemplateName.h"
#include "clang/AST/Type.h"
#include "clang/Basic/ExceptionSpecificationType.h"
#include "clang/Basic/IdentifierTable.h"
#include "clang/Basic/LLVM.h"
#include "clang/Basic/SourceLocation.h"
#include "llvm/ADT/APInt.h"
#include "llvm/ADT/APSInt.h"
#include "llvm/ADT/None.h"
#include "llvm/ADT/Optional.h"
#include "llvm/Support/Casting.h"
#include "llvm/Support/Compiler.h"
#include "llvm/Support/ErrorHandling.h"
#include <cassert>
#include <utility>

using namespace clang;

static bool IsStructurallyEquivalent(StructuralEquivalenceContext &Context,
                                     QualType T1, QualType T2);
static bool IsStructurallyEquivalent(StructuralEquivalenceContext &Context,
                                     Decl *D1, Decl *D2);
static bool IsStructurallyEquivalent(StructuralEquivalenceContext &Context,
                                     const TemplateArgument &Arg1,
                                     const TemplateArgument &Arg2);
static bool IsStructurallyEquivalent(StructuralEquivalenceContext &Context,
                                     NestedNameSpecifier *NNS1,
                                     NestedNameSpecifier *NNS2);
static bool IsStructurallyEquivalent(const IdentifierInfo *Name1,
                                     const IdentifierInfo *Name2);
static bool IsStructurallyEquivalent(StructuralEquivalenceContext &Context,
                                     const Expr *E1, const Expr *E2);

template<typename T>
static bool IsStructurallyEquivalent(StructuralEquivalenceContext &Context,
                                     llvm::ArrayRef<T> Arg1,
                                     llvm::ArrayRef<T> Arg2) {
  if (Arg1.size() != Arg2.size())
    return false;

  for (unsigned I = 0; I < Arg1.size(); ++I) {
    if (!IsStructurallyEquivalent(Context, Arg1[I], Arg2[I]))
      return false;
  }

  return true;
}

static bool IsStructurallyEquivalent(StructuralEquivalenceContext &Context,
                                     const DeclarationName Name1,
                                     const DeclarationName Name2) {
  if (Name1.getNameKind() != Name2.getNameKind())
    return false;

  switch (Name1.getNameKind()) {

  case DeclarationName::Identifier:
    return IsStructurallyEquivalent(Name1.getAsIdentifierInfo(),
                                    Name2.getAsIdentifierInfo());

  case DeclarationName::CXXConstructorName:
  case DeclarationName::CXXDestructorName:
  case DeclarationName::CXXConversionFunctionName:
    return IsStructurallyEquivalent(Context, Name1.getCXXNameType(),
                                    Name2.getCXXNameType());

  case DeclarationName::CXXDeductionGuideName: {
    if (!IsStructurallyEquivalent(
            Context, Name1.getCXXDeductionGuideTemplate()->getDeclName(),
            Name2.getCXXDeductionGuideTemplate()->getDeclName()))
      return false;
    return IsStructurallyEquivalent(Context,
                                    Name1.getCXXDeductionGuideTemplate(),
                                    Name2.getCXXDeductionGuideTemplate());
  }

  case DeclarationName::CXXOperatorName:
    return Name1.getCXXOverloadedOperator() == Name2.getCXXOverloadedOperator();

  case DeclarationName::CXXLiteralOperatorName:
    return IsStructurallyEquivalent(Name1.getCXXLiteralIdentifier(),
                                    Name2.getCXXLiteralIdentifier());

  case DeclarationName::CXXReflectedIdName:
    return IsStructurallyEquivalent(Context,
                                    Name1.getCXXReflectedIdArguments(),
                                    Name2.getCXXReflectedIdArguments());

  case DeclarationName::CXXUsingDirective:
    return true; // FIXME When do we consider two using directives equal?

  case DeclarationName::ObjCZeroArgSelector:
  case DeclarationName::ObjCOneArgSelector:
  case DeclarationName::ObjCMultiArgSelector:
    return true; // FIXME
  }

  llvm_unreachable("Unhandled kind of DeclarationName");
  return true;
}

/// Determine structural equivalence of two expressions.
static bool IsStructurallyEquivalent(StructuralEquivalenceContext &Context,
                                     const Expr *E1, const Expr *E2) {
  if (!E1 || !E2)
    return E1 == E2;

  if (auto *DE1 = dyn_cast<DependentScopeDeclRefExpr>(E1)) {
    auto *DE2 = dyn_cast<DependentScopeDeclRefExpr>(E2);
    if (!DE2)
      return false;
    if (!IsStructurallyEquivalent(Context, DE1->getDeclName(),
                                  DE2->getDeclName()))
      return false;
    return IsStructurallyEquivalent(Context, DE1->getQualifier(),
                                    DE2->getQualifier());
  } else if (auto CastE1 = dyn_cast<ImplicitCastExpr>(E1)) {
    auto *CastE2 = dyn_cast<ImplicitCastExpr>(E2);
    if (!CastE2)
      return false;
    if (!IsStructurallyEquivalent(Context, CastE1->getType(),
                                  CastE2->getType()))
      return false;
    return IsStructurallyEquivalent(Context, CastE1->getSubExpr(),
                                    CastE2->getSubExpr());
  }
  // FIXME: Handle other kind of expressions!
  return true;
}

/// Determine whether two identifiers are equivalent.
static bool IsStructurallyEquivalent(const IdentifierInfo *Name1,
                                     const IdentifierInfo *Name2) {
  if (!Name1 || !Name2)
    return Name1 == Name2;

  return Name1->getName() == Name2->getName();
}

/// Determine whether two nested-name-specifiers are equivalent.
static bool IsStructurallyEquivalent(StructuralEquivalenceContext &Context,
                                     NestedNameSpecifier *NNS1,
                                     NestedNameSpecifier *NNS2) {
  if (NNS1->getKind() != NNS2->getKind())
    return false;

  NestedNameSpecifier *Prefix1 = NNS1->getPrefix(),
                      *Prefix2 = NNS2->getPrefix();
  if ((bool)Prefix1 != (bool)Prefix2)
    return false;

  if (Prefix1)
    if (!IsStructurallyEquivalent(Context, Prefix1, Prefix2))
      return false;

  switch (NNS1->getKind()) {
  case NestedNameSpecifier::Identifier:
    return IsStructurallyEquivalent(NNS1->getAsIdentifier(),
                                    NNS2->getAsIdentifier());
  case NestedNameSpecifier::Namespace:
    return IsStructurallyEquivalent(Context, NNS1->getAsNamespace(),
                                    NNS2->getAsNamespace());
  case NestedNameSpecifier::NamespaceAlias:
    return IsStructurallyEquivalent(Context, NNS1->getAsNamespaceAlias(),
                                    NNS2->getAsNamespaceAlias());
  case NestedNameSpecifier::TypeSpec:
  case NestedNameSpecifier::TypeSpecWithTemplate:
    return IsStructurallyEquivalent(Context, QualType(NNS1->getAsType(), 0),
                                    QualType(NNS2->getAsType(), 0));
  case NestedNameSpecifier::Global:
    return true;
  case NestedNameSpecifier::Super:
    return IsStructurallyEquivalent(Context, NNS1->getAsRecordDecl(),
                                    NNS2->getAsRecordDecl());
  }
  return false;
}

static bool IsStructurallyEquivalent(StructuralEquivalenceContext &Context,
                                     const TemplateName &N1,
                                     const TemplateName &N2) {
  TemplateDecl *TemplateDeclN1 = N1.getAsTemplateDecl();
  TemplateDecl *TemplateDeclN2 = N2.getAsTemplateDecl();
  if (TemplateDeclN1 && TemplateDeclN2) {
    if (!IsStructurallyEquivalent(Context, TemplateDeclN1, TemplateDeclN2))
      return false;
    // If the kind is different we compare only the template decl.
    if (N1.getKind() != N2.getKind())
      return true;
  } else if (TemplateDeclN1 || TemplateDeclN2)
    return false;
  else if (N1.getKind() != N2.getKind())
    return false;

  // Check for special case incompatibilities.
  switch (N1.getKind()) {

  case TemplateName::OverloadedTemplate: {
    OverloadedTemplateStorage *OS1 = N1.getAsOverloadedTemplate(),
                              *OS2 = N2.getAsOverloadedTemplate();
    OverloadedTemplateStorage::iterator I1 = OS1->begin(), I2 = OS2->begin(),
                                        E1 = OS1->end(), E2 = OS2->end();
    for (; I1 != E1 && I2 != E2; ++I1, ++I2)
      if (!IsStructurallyEquivalent(Context, *I1, *I2))
        return false;
    return I1 == E1 && I2 == E2;
  }

  case TemplateName::AssumedTemplate: {
    AssumedTemplateStorage *TN1 = N1.getAsAssumedTemplateName(),
                           *TN2 = N1.getAsAssumedTemplateName();
    return TN1->getDeclName() == TN2->getDeclName();
  }

  case TemplateName::DependentTemplate: {
    DependentTemplateName *DN1 = N1.getAsDependentTemplateName(),
                          *DN2 = N2.getAsDependentTemplateName();
    if (!IsStructurallyEquivalent(Context, DN1->getQualifier(),
                                  DN2->getQualifier()))
      return false;
    if (DN1->isIdentifier() && DN2->isIdentifier())
      return IsStructurallyEquivalent(DN1->getIdentifier(),
                                      DN2->getIdentifier());
    else if (DN1->isOverloadedOperator() && DN2->isOverloadedOperator())
      return DN1->getOperator() == DN2->getOperator();
    return false;
  }

  case TemplateName::SubstTemplateTemplateParmPack: {
    SubstTemplateTemplateParmPackStorage
        *P1 = N1.getAsSubstTemplateTemplateParmPack(),
        *P2 = N2.getAsSubstTemplateTemplateParmPack();
    return IsStructurallyEquivalent(Context, P1->getArgumentPack(),
                                    P2->getArgumentPack()) &&
           IsStructurallyEquivalent(Context, P1->getParameterPack(),
                                    P2->getParameterPack());
  }

   case TemplateName::Template:
   case TemplateName::QualifiedTemplate:
   case TemplateName::SubstTemplateTemplateParm:
     // It is sufficient to check value of getAsTemplateDecl.
     break;

  }

  return true;
}

/// Determine whether two template arguments are equivalent.
static bool IsStructurallyEquivalent(StructuralEquivalenceContext &Context,
                                     const TemplateArgument &Arg1,
                                     const TemplateArgument &Arg2) {
  if (Arg1.getKind() != Arg2.getKind())
    return false;

  switch (Arg1.getKind()) {
  case TemplateArgument::Null:
    return true;

  case TemplateArgument::Type:
    return IsStructurallyEquivalent(Context, Arg1.getAsType(), Arg2.getAsType());

  case TemplateArgument::Integral:
    if (!IsStructurallyEquivalent(Context, Arg1.getIntegralType(),
                                          Arg2.getIntegralType()))
      return false;

    return llvm::APSInt::isSameValue(Arg1.getAsIntegral(),
                                     Arg2.getAsIntegral());

  case TemplateArgument::Declaration:
    return IsStructurallyEquivalent(Context, Arg1.getAsDecl(), Arg2.getAsDecl());

  case TemplateArgument::NullPtr:
    return true; // FIXME: Is this correct?

  case TemplateArgument::Template:
    return IsStructurallyEquivalent(Context, Arg1.getAsTemplate(),
                                    Arg2.getAsTemplate());

  case TemplateArgument::TemplateExpansion:
    return IsStructurallyEquivalent(Context,
                                    Arg1.getAsTemplateOrTemplatePattern(),
                                    Arg2.getAsTemplateOrTemplatePattern());

  case TemplateArgument::Reflected:
  case TemplateArgument::Expression:
    return IsStructurallyEquivalent(Context, Arg1.getAsExpr(),
                                    Arg2.getAsExpr());

  case TemplateArgument::Pack:
    if (Arg1.pack_size() != Arg2.pack_size())
      return false;

    for (unsigned I = 0, N = Arg1.pack_size(); I != N; ++I)
      if (!IsStructurallyEquivalent(Context, Arg1.pack_begin()[I],
                                    Arg2.pack_begin()[I]))
        return false;

    return true;
  }

  llvm_unreachable("Invalid template argument kind");
}

/// Determine structural equivalence for the common part of array
/// types.
static bool IsArrayStructurallyEquivalent(StructuralEquivalenceContext &Context,
                                          const ArrayType *Array1,
                                          const ArrayType *Array2) {
  if (!IsStructurallyEquivalent(Context, Array1->getElementType(),
                                Array2->getElementType()))
    return false;
  if (Array1->getSizeModifier() != Array2->getSizeModifier())
    return false;
  if (Array1->getIndexTypeQualifiers() != Array2->getIndexTypeQualifiers())
    return false;

  return true;
}

/// Determine structural equivalence based on the ExtInfo of functions. This
/// is inspired by ASTContext::mergeFunctionTypes(), we compare calling
/// conventions bits but must not compare some other bits.
static bool IsStructurallyEquivalent(StructuralEquivalenceContext &Context,
                                     FunctionType::ExtInfo EI1,
                                     FunctionType::ExtInfo EI2) {
  // Compatible functions must have compatible calling conventions.
  if (EI1.getCC() != EI2.getCC())
    return false;

  // Regparm is part of the calling convention.
  if (EI1.getHasRegParm() != EI2.getHasRegParm())
    return false;
  if (EI1.getRegParm() != EI2.getRegParm())
    return false;

  if (EI1.getProducesResult() != EI2.getProducesResult())
    return false;
  if (EI1.getNoCallerSavedRegs() != EI2.getNoCallerSavedRegs())
    return false;
  if (EI1.getNoCfCheck() != EI2.getNoCfCheck())
    return false;

  return true;
}

/// Check the equivalence of exception specifications.
static bool IsEquivalentExceptionSpec(StructuralEquivalenceContext &Context,
                                      const FunctionProtoType *Proto1,
                                      const FunctionProtoType *Proto2) {

  auto Spec1 = Proto1->getExceptionSpecType();
  auto Spec2 = Proto2->getExceptionSpecType();

  if (isUnresolvedExceptionSpec(Spec1) || isUnresolvedExceptionSpec(Spec2))
    return true;

  if (Spec1 != Spec2)
    return false;
  if (Spec1 == EST_Dynamic) {
    if (Proto1->getNumExceptions() != Proto2->getNumExceptions())
      return false;
    for (unsigned I = 0, N = Proto1->getNumExceptions(); I != N; ++I) {
      if (!IsStructurallyEquivalent(Context, Proto1->getExceptionType(I),
                                    Proto2->getExceptionType(I)))
        return false;
    }
  } else if (isComputedNoexcept(Spec1)) {
    if (!IsStructurallyEquivalent(Context, Proto1->getNoexceptExpr(),
                                  Proto2->getNoexceptExpr()))
      return false;
  }

  return true;
}

/// Determine structural equivalence of two types.
static bool IsStructurallyEquivalent(StructuralEquivalenceContext &Context,
                                     QualType T1, QualType T2) {
  if (T1.isNull() || T2.isNull())
    return T1.isNull() && T2.isNull();

  QualType OrigT1 = T1;
  QualType OrigT2 = T2;

  if (!Context.StrictTypeSpelling) {
    // We aren't being strict about token-to-token equivalence of types,
    // so map down to the canonical type.
    T1 = Context.FromCtx.getCanonicalType(T1);
    T2 = Context.ToCtx.getCanonicalType(T2);
  }

  if (T1.getQualifiers() != T2.getQualifiers())
    return false;

  Type::TypeClass TC = T1->getTypeClass();

  if (T1->getTypeClass() != T2->getTypeClass()) {
    // Compare function types with prototypes vs. without prototypes as if
    // both did not have prototypes.
    if (T1->getTypeClass() == Type::FunctionProto &&
        T2->getTypeClass() == Type::FunctionNoProto)
      TC = Type::FunctionNoProto;
    else if (T1->getTypeClass() == Type::FunctionNoProto &&
             T2->getTypeClass() == Type::FunctionProto)
      TC = Type::FunctionNoProto;
    else
      return false;
  }

  switch (TC) {
  case Type::Builtin:
    // FIXME: Deal with Char_S/Char_U.
    if (cast<BuiltinType>(T1)->getKind() != cast<BuiltinType>(T2)->getKind())
      return false;
    break;

  case Type::Complex:
    if (!IsStructurallyEquivalent(Context,
                                  cast<ComplexType>(T1)->getElementType(),
                                  cast<ComplexType>(T2)->getElementType()))
      return false;
    break;

  case Type::Adjusted:
  case Type::Decayed:
    if (!IsStructurallyEquivalent(Context,
                                  cast<AdjustedType>(T1)->getOriginalType(),
                                  cast<AdjustedType>(T2)->getOriginalType()))
      return false;
    break;

  case Type::Pointer:
    if (!IsStructurallyEquivalent(Context,
                                  cast<PointerType>(T1)->getPointeeType(),
                                  cast<PointerType>(T2)->getPointeeType()))
      return false;
    break;

  case Type::BlockPointer:
    if (!IsStructurallyEquivalent(Context,
                                  cast<BlockPointerType>(T1)->getPointeeType(),
                                  cast<BlockPointerType>(T2)->getPointeeType()))
      return false;
    break;

  case Type::LValueReference:
  case Type::RValueReference: {
    const auto *Ref1 = cast<ReferenceType>(T1);
    const auto *Ref2 = cast<ReferenceType>(T2);
    if (Ref1->isSpelledAsLValue() != Ref2->isSpelledAsLValue())
      return false;
    if (Ref1->isInnerRef() != Ref2->isInnerRef())
      return false;
    if (!IsStructurallyEquivalent(Context, Ref1->getPointeeTypeAsWritten(),
                                  Ref2->getPointeeTypeAsWritten()))
      return false;
    break;
  }

  case Type::MemberPointer: {
    const auto *MemPtr1 = cast<MemberPointerType>(T1);
    const auto *MemPtr2 = cast<MemberPointerType>(T2);
    if (!IsStructurallyEquivalent(Context, MemPtr1->getPointeeType(),
                                  MemPtr2->getPointeeType()))
      return false;
    if (!IsStructurallyEquivalent(Context, QualType(MemPtr1->getClass(), 0),
                                  QualType(MemPtr2->getClass(), 0)))
      return false;
    break;
  }

  case Type::ConstantArray: {
    const auto *Array1 = cast<ConstantArrayType>(T1);
    const auto *Array2 = cast<ConstantArrayType>(T2);
    if (!llvm::APInt::isSameValue(Array1->getSize(), Array2->getSize()))
      return false;

    if (!IsArrayStructurallyEquivalent(Context, Array1, Array2))
      return false;
    break;
  }

  case Type::IncompleteArray:
    if (!IsArrayStructurallyEquivalent(Context, cast<ArrayType>(T1),
                                       cast<ArrayType>(T2)))
      return false;
    break;

  case Type::VariableArray: {
    const auto *Array1 = cast<VariableArrayType>(T1);
    const auto *Array2 = cast<VariableArrayType>(T2);
    if (!IsStructurallyEquivalent(Context, Array1->getSizeExpr(),
                                  Array2->getSizeExpr()))
      return false;

    if (!IsArrayStructurallyEquivalent(Context, Array1, Array2))
      return false;

    break;
  }

  case Type::DependentSizedArray: {
    const auto *Array1 = cast<DependentSizedArrayType>(T1);
    const auto *Array2 = cast<DependentSizedArrayType>(T2);
    if (!IsStructurallyEquivalent(Context, Array1->getSizeExpr(),
                                  Array2->getSizeExpr()))
      return false;

    if (!IsArrayStructurallyEquivalent(Context, Array1, Array2))
      return false;

    break;
  }

  case Type::DependentAddressSpace: {
    const auto *DepAddressSpace1 = cast<DependentAddressSpaceType>(T1);
    const auto *DepAddressSpace2 = cast<DependentAddressSpaceType>(T2);
    if (!IsStructurallyEquivalent(Context, DepAddressSpace1->getAddrSpaceExpr(),
                                  DepAddressSpace2->getAddrSpaceExpr()))
      return false;
    if (!IsStructurallyEquivalent(Context, DepAddressSpace1->getPointeeType(),
                                  DepAddressSpace2->getPointeeType()))
      return false;

    break;
  }

  case Type::DependentSizedExtVector: {
    const auto *Vec1 = cast<DependentSizedExtVectorType>(T1);
    const auto *Vec2 = cast<DependentSizedExtVectorType>(T2);
    if (!IsStructurallyEquivalent(Context, Vec1->getSizeExpr(),
                                  Vec2->getSizeExpr()))
      return false;
    if (!IsStructurallyEquivalent(Context, Vec1->getElementType(),
                                  Vec2->getElementType()))
      return false;
    break;
  }

  case Type::DependentVector: {
    const auto *Vec1 = cast<DependentVectorType>(T1);
    const auto *Vec2 = cast<DependentVectorType>(T2);
    if (Vec1->getVectorKind() != Vec2->getVectorKind())
      return false;
    if (!IsStructurallyEquivalent(Context, Vec1->getSizeExpr(),
                                  Vec2->getSizeExpr()))
      return false;
    if (!IsStructurallyEquivalent(Context, Vec1->getElementType(),
                                  Vec2->getElementType()))
      return false;
    break;
  }

  case Type::Vector:
  case Type::ExtVector: {
    const auto *Vec1 = cast<VectorType>(T1);
    const auto *Vec2 = cast<VectorType>(T2);
    if (!IsStructurallyEquivalent(Context, Vec1->getElementType(),
                                  Vec2->getElementType()))
      return false;
    if (Vec1->getNumElements() != Vec2->getNumElements())
      return false;
    if (Vec1->getVectorKind() != Vec2->getVectorKind())
      return false;
    break;
  }

  case Type::FunctionProto: {
    const auto *Proto1 = cast<FunctionProtoType>(T1);
    const auto *Proto2 = cast<FunctionProtoType>(T2);

    if (Proto1->getNumParams() != Proto2->getNumParams())
      return false;
    for (unsigned I = 0, N = Proto1->getNumParams(); I != N; ++I) {
      if (!IsStructurallyEquivalent(Context, Proto1->getParamType(I),
                                    Proto2->getParamType(I)))
        return false;
    }
    if (Proto1->isVariadic() != Proto2->isVariadic())
      return false;

    if (Proto1->getMethodQuals() != Proto2->getMethodQuals())
      return false;

    // Check exceptions, this information is lost in canonical type.
    const auto *OrigProto1 =
        cast<FunctionProtoType>(OrigT1.getDesugaredType(Context.FromCtx));
    const auto *OrigProto2 =
        cast<FunctionProtoType>(OrigT2.getDesugaredType(Context.ToCtx));
    if (!IsEquivalentExceptionSpec(Context, OrigProto1, OrigProto2))
      return false;

    // Fall through to check the bits common with FunctionNoProtoType.
    LLVM_FALLTHROUGH;
  }

  case Type::FunctionNoProto: {
    const auto *Function1 = cast<FunctionType>(T1);
    const auto *Function2 = cast<FunctionType>(T2);
    if (!IsStructurallyEquivalent(Context, Function1->getReturnType(),
                                  Function2->getReturnType()))
      return false;
    if (!IsStructurallyEquivalent(Context, Function1->getExtInfo(),
                                  Function2->getExtInfo()))
      return false;
    break;
  }

  case Type::UnresolvedUsing:
    if (!IsStructurallyEquivalent(Context,
                                  cast<UnresolvedUsingType>(T1)->getDecl(),
                                  cast<UnresolvedUsingType>(T2)->getDecl()))
      return false;
    break;

  case Type::Attributed:
    if (!IsStructurallyEquivalent(Context,
                                  cast<AttributedType>(T1)->getModifiedType(),
                                  cast<AttributedType>(T2)->getModifiedType()))
      return false;
    if (!IsStructurallyEquivalent(
            Context, cast<AttributedType>(T1)->getEquivalentType(),
            cast<AttributedType>(T2)->getEquivalentType()))
      return false;
    break;

  case Type::Paren:
    if (!IsStructurallyEquivalent(Context, cast<ParenType>(T1)->getInnerType(),
                                  cast<ParenType>(T2)->getInnerType()))
      return false;
    break;

  case Type::MacroQualified:
    if (!IsStructurallyEquivalent(
            Context, cast<MacroQualifiedType>(T1)->getUnderlyingType(),
            cast<MacroQualifiedType>(T2)->getUnderlyingType()))
      return false;
    break;

  case Type::Typedef:
    if (!IsStructurallyEquivalent(Context, cast<TypedefType>(T1)->getDecl(),
                                  cast<TypedefType>(T2)->getDecl()))
      return false;
    break;

  case Type::TypeOfExpr:
    if (!IsStructurallyEquivalent(
            Context, cast<TypeOfExprType>(T1)->getUnderlyingExpr(),
            cast<TypeOfExprType>(T2)->getUnderlyingExpr()))
      return false;
    break;

  case Type::TypeOf:
    if (!IsStructurallyEquivalent(Context,
                                  cast<TypeOfType>(T1)->getUnderlyingType(),
                                  cast<TypeOfType>(T2)->getUnderlyingType()))
      return false;
    break;

  case Type::UnaryTransform:
    if (!IsStructurallyEquivalent(
            Context, cast<UnaryTransformType>(T1)->getUnderlyingType(),
            cast<UnaryTransformType>(T2)->getUnderlyingType()))
      return false;
    break;

  case Type::Decltype:
    if (!IsStructurallyEquivalent(Context,
                                  cast<DecltypeType>(T1)->getUnderlyingExpr(),
                                  cast<DecltypeType>(T2)->getUnderlyingExpr()))
      return false;
    break;

<<<<<<< HEAD
  case Type::Reflected:
    if (!IsStructurallyEquivalent(Context,
                                  cast<ReflectedType>(T1)->getReflection(),
                                  cast<ReflectedType>(T2)->getReflection()))
      return false;
    break;

  case Type::Auto:
    if (!IsStructurallyEquivalent(Context, cast<AutoType>(T1)->getDeducedType(),
                                  cast<AutoType>(T2)->getDeducedType()))
=======
  case Type::Auto: {
    auto *Auto1 = cast<AutoType>(T1);
    auto *Auto2 = cast<AutoType>(T2);
    if (!IsStructurallyEquivalent(Context, Auto1->getDeducedType(),
                                  Auto2->getDeducedType()))
>>>>>>> fa7d04a0
      return false;
    if (Auto1->isConstrained() != Auto2->isConstrained())
      return false;
    if (Auto1->isConstrained()) {
      if (Auto1->getTypeConstraintConcept() !=
          Auto2->getTypeConstraintConcept())
        return false;
      ArrayRef<TemplateArgument> Auto1Args =
          Auto1->getTypeConstraintArguments();
      ArrayRef<TemplateArgument> Auto2Args =
          Auto2->getTypeConstraintArguments();
      if (Auto1Args.size() != Auto2Args.size())
        return false;
      for (unsigned I = 0, N = Auto1Args.size(); I != N; ++I) {
        if (!IsStructurallyEquivalent(Context, Auto1Args[I], Auto2Args[I]))
          return false;
      }
    }
    break;
  }

  case Type::DeducedTemplateSpecialization: {
    const auto *DT1 = cast<DeducedTemplateSpecializationType>(T1);
    const auto *DT2 = cast<DeducedTemplateSpecializationType>(T2);
    if (!IsStructurallyEquivalent(Context, DT1->getTemplateName(),
                                  DT2->getTemplateName()))
      return false;
    if (!IsStructurallyEquivalent(Context, DT1->getDeducedType(),
                                  DT2->getDeducedType()))
      return false;
    break;
  }

  case Type::Record:
  case Type::Enum:
    if (!IsStructurallyEquivalent(Context, cast<TagType>(T1)->getDecl(),
                                  cast<TagType>(T2)->getDecl()))
      return false;
    break;

  case Type::TemplateTypeParm: {
    const auto *Parm1 = cast<TemplateTypeParmType>(T1);
    const auto *Parm2 = cast<TemplateTypeParmType>(T2);
    if (Parm1->getDepth() != Parm2->getDepth())
      return false;
    if (Parm1->getIndex() != Parm2->getIndex())
      return false;
    if (Parm1->isParameterPack() != Parm2->isParameterPack())
      return false;

    // Names of template type parameters are never significant.
    break;
  }

  case Type::SubstTemplateTypeParm: {
    const auto *Subst1 = cast<SubstTemplateTypeParmType>(T1);
    const auto *Subst2 = cast<SubstTemplateTypeParmType>(T2);
    if (!IsStructurallyEquivalent(Context,
                                  QualType(Subst1->getReplacedParameter(), 0),
                                  QualType(Subst2->getReplacedParameter(), 0)))
      return false;
    if (!IsStructurallyEquivalent(Context, Subst1->getReplacementType(),
                                  Subst2->getReplacementType()))
      return false;
    break;
  }

  case Type::SubstTemplateTypeParmPack: {
    const auto *Subst1 = cast<SubstTemplateTypeParmPackType>(T1);
    const auto *Subst2 = cast<SubstTemplateTypeParmPackType>(T2);
    if (!IsStructurallyEquivalent(Context,
                                  QualType(Subst1->getReplacedParameter(), 0),
                                  QualType(Subst2->getReplacedParameter(), 0)))
      return false;
    if (!IsStructurallyEquivalent(Context, Subst1->getArgumentPack(),
                                  Subst2->getArgumentPack()))
      return false;
    break;
  }

  case Type::TemplateSpecialization: {
    const auto *Spec1 = cast<TemplateSpecializationType>(T1);
    const auto *Spec2 = cast<TemplateSpecializationType>(T2);
    if (!IsStructurallyEquivalent(Context, Spec1->getTemplateName(),
                                  Spec2->getTemplateName()))
      return false;
    if (Spec1->getNumArgs() != Spec2->getNumArgs())
      return false;
    for (unsigned I = 0, N = Spec1->getNumArgs(); I != N; ++I) {
      if (!IsStructurallyEquivalent(Context, Spec1->getArg(I),
                                    Spec2->getArg(I)))
        return false;
    }
    break;
  }

  case Type::Elaborated: {
    const auto *Elab1 = cast<ElaboratedType>(T1);
    const auto *Elab2 = cast<ElaboratedType>(T2);
    // CHECKME: what if a keyword is ETK_None or ETK_typename ?
    if (Elab1->getKeyword() != Elab2->getKeyword())
      return false;
    if (!IsStructurallyEquivalent(Context, Elab1->getQualifier(),
                                  Elab2->getQualifier()))
      return false;
    if (!IsStructurallyEquivalent(Context, Elab1->getNamedType(),
                                  Elab2->getNamedType()))
      return false;
    break;
  }

  case Type::InjectedClassName: {
    const auto *Inj1 = cast<InjectedClassNameType>(T1);
    const auto *Inj2 = cast<InjectedClassNameType>(T2);
    if (!IsStructurallyEquivalent(Context,
                                  Inj1->getInjectedSpecializationType(),
                                  Inj2->getInjectedSpecializationType()))
      return false;
    break;
  }

  case Type::DependentName: {
    const auto *Typename1 = cast<DependentNameType>(T1);
    const auto *Typename2 = cast<DependentNameType>(T2);
    if (!IsStructurallyEquivalent(Context, Typename1->getQualifier(),
                                  Typename2->getQualifier()))
      return false;
    if (!IsStructurallyEquivalent(Typename1->getIdentifier(),
                                  Typename2->getIdentifier()))
      return false;

    break;
  }

  case Type::DependentTemplateSpecialization: {
    const auto *Spec1 = cast<DependentTemplateSpecializationType>(T1);
    const auto *Spec2 = cast<DependentTemplateSpecializationType>(T2);
    if (!IsStructurallyEquivalent(Context, Spec1->getQualifier(),
                                  Spec2->getQualifier()))
      return false;
    if (!IsStructurallyEquivalent(Spec1->getIdentifier(),
                                  Spec2->getIdentifier()))
      return false;
    if (Spec1->getNumArgs() != Spec2->getNumArgs())
      return false;
    for (unsigned I = 0, N = Spec1->getNumArgs(); I != N; ++I) {
      if (!IsStructurallyEquivalent(Context, Spec1->getArg(I),
                                    Spec2->getArg(I)))
        return false;
    }
    break;
  }

  case Type::PackExpansion:
    if (!IsStructurallyEquivalent(Context,
                                  cast<PackExpansionType>(T1)->getPattern(),
                                  cast<PackExpansionType>(T2)->getPattern()))
      return false;
    break;

  case Type::CXXDependentVariadicReifier:
    if (!IsStructurallyEquivalent
        (Context,
         cast<CXXDependentVariadicReifierType>(T1)->getRange()->getType(),
         cast<CXXDependentVariadicReifierType>(T1)->getRange()->getType()))
      return false;
    break;

  case Type::ObjCInterface: {
    const auto *Iface1 = cast<ObjCInterfaceType>(T1);
    const auto *Iface2 = cast<ObjCInterfaceType>(T2);
    if (!IsStructurallyEquivalent(Context, Iface1->getDecl(),
                                  Iface2->getDecl()))
      return false;
    break;
  }

  case Type::ObjCTypeParam: {
    const auto *Obj1 = cast<ObjCTypeParamType>(T1);
    const auto *Obj2 = cast<ObjCTypeParamType>(T2);
    if (!IsStructurallyEquivalent(Context, Obj1->getDecl(), Obj2->getDecl()))
      return false;

    if (Obj1->getNumProtocols() != Obj2->getNumProtocols())
      return false;
    for (unsigned I = 0, N = Obj1->getNumProtocols(); I != N; ++I) {
      if (!IsStructurallyEquivalent(Context, Obj1->getProtocol(I),
                                    Obj2->getProtocol(I)))
        return false;
    }
    break;
  }

  case Type::ObjCObject: {
    const auto *Obj1 = cast<ObjCObjectType>(T1);
    const auto *Obj2 = cast<ObjCObjectType>(T2);
    if (!IsStructurallyEquivalent(Context, Obj1->getBaseType(),
                                  Obj2->getBaseType()))
      return false;
    if (Obj1->getNumProtocols() != Obj2->getNumProtocols())
      return false;
    for (unsigned I = 0, N = Obj1->getNumProtocols(); I != N; ++I) {
      if (!IsStructurallyEquivalent(Context, Obj1->getProtocol(I),
                                    Obj2->getProtocol(I)))
        return false;
    }
    break;
  }

  case Type::ObjCObjectPointer: {
    const auto *Ptr1 = cast<ObjCObjectPointerType>(T1);
    const auto *Ptr2 = cast<ObjCObjectPointerType>(T2);
    if (!IsStructurallyEquivalent(Context, Ptr1->getPointeeType(),
                                  Ptr2->getPointeeType()))
      return false;
    break;
  }

  case Type::Atomic:
    if (!IsStructurallyEquivalent(Context, cast<AtomicType>(T1)->getValueType(),
                                  cast<AtomicType>(T2)->getValueType()))
      return false;
    break;

  case Type::Pipe:
    if (!IsStructurallyEquivalent(Context, cast<PipeType>(T1)->getElementType(),
                                  cast<PipeType>(T2)->getElementType()))
      return false;
    break;
  } // end switch

  return true;
}

/// Determine structural equivalence of two fields.
static bool IsStructurallyEquivalent(StructuralEquivalenceContext &Context,
                                     FieldDecl *Field1, FieldDecl *Field2) {
  const auto *Owner2 = cast<RecordDecl>(Field2->getDeclContext());

  // For anonymous structs/unions, match up the anonymous struct/union type
  // declarations directly, so that we don't go off searching for anonymous
  // types
  if (Field1->isAnonymousStructOrUnion() &&
      Field2->isAnonymousStructOrUnion()) {
    RecordDecl *D1 = Field1->getType()->castAs<RecordType>()->getDecl();
    RecordDecl *D2 = Field2->getType()->castAs<RecordType>()->getDecl();
    return IsStructurallyEquivalent(Context, D1, D2);
  }

  // Check for equivalent field names.
  IdentifierInfo *Name1 = Field1->getIdentifier();
  IdentifierInfo *Name2 = Field2->getIdentifier();
  if (!::IsStructurallyEquivalent(Name1, Name2)) {
    if (Context.Complain) {
      Context.Diag2(
          Owner2->getLocation(),
          Context.getApplicableDiagnostic(diag::err_odr_tag_type_inconsistent))
          << Context.ToCtx.getTypeDeclType(Owner2);
      Context.Diag2(Field2->getLocation(), diag::note_odr_field_name)
          << Field2->getDeclName();
      Context.Diag1(Field1->getLocation(), diag::note_odr_field_name)
          << Field1->getDeclName();
    }
    return false;
  }

  if (!IsStructurallyEquivalent(Context, Field1->getType(),
                                Field2->getType())) {
    if (Context.Complain) {
      Context.Diag2(
          Owner2->getLocation(),
          Context.getApplicableDiagnostic(diag::err_odr_tag_type_inconsistent))
          << Context.ToCtx.getTypeDeclType(Owner2);
      Context.Diag2(Field2->getLocation(), diag::note_odr_field)
          << Field2->getDeclName() << Field2->getType();
      Context.Diag1(Field1->getLocation(), diag::note_odr_field)
          << Field1->getDeclName() << Field1->getType();
    }
    return false;
  }

  if (Field1->isBitField() != Field2->isBitField()) {
    if (Context.Complain) {
      Context.Diag2(
          Owner2->getLocation(),
          Context.getApplicableDiagnostic(diag::err_odr_tag_type_inconsistent))
          << Context.ToCtx.getTypeDeclType(Owner2);
      if (Field1->isBitField()) {
        Context.Diag1(Field1->getLocation(), diag::note_odr_bit_field)
            << Field1->getDeclName() << Field1->getType()
            << Field1->getBitWidthValue(Context.FromCtx);
        Context.Diag2(Field2->getLocation(), diag::note_odr_not_bit_field)
            << Field2->getDeclName();
      } else {
        Context.Diag2(Field2->getLocation(), diag::note_odr_bit_field)
            << Field2->getDeclName() << Field2->getType()
            << Field2->getBitWidthValue(Context.ToCtx);
        Context.Diag1(Field1->getLocation(), diag::note_odr_not_bit_field)
            << Field1->getDeclName();
      }
    }
    return false;
  }

  if (Field1->isBitField()) {
    // Make sure that the bit-fields are the same length.
    unsigned Bits1 = Field1->getBitWidthValue(Context.FromCtx);
    unsigned Bits2 = Field2->getBitWidthValue(Context.ToCtx);

    if (Bits1 != Bits2) {
      if (Context.Complain) {
        Context.Diag2(Owner2->getLocation(),
                      Context.getApplicableDiagnostic(
                          diag::err_odr_tag_type_inconsistent))
            << Context.ToCtx.getTypeDeclType(Owner2);
        Context.Diag2(Field2->getLocation(), diag::note_odr_bit_field)
            << Field2->getDeclName() << Field2->getType() << Bits2;
        Context.Diag1(Field1->getLocation(), diag::note_odr_bit_field)
            << Field1->getDeclName() << Field1->getType() << Bits1;
      }
      return false;
    }
  }

  return true;
}

/// Determine structural equivalence of two methods.
static bool IsStructurallyEquivalent(StructuralEquivalenceContext &Context,
                                     CXXMethodDecl *Method1,
                                     CXXMethodDecl *Method2) {
  bool PropertiesEqual =
      Method1->getDeclKind() == Method2->getDeclKind() &&
      Method1->getRefQualifier() == Method2->getRefQualifier() &&
      Method1->getAccess() == Method2->getAccess() &&
      Method1->getOverloadedOperator() == Method2->getOverloadedOperator() &&
      Method1->isStatic() == Method2->isStatic() &&
      Method1->isConst() == Method2->isConst() &&
      Method1->isVolatile() == Method2->isVolatile() &&
      Method1->isVirtual() == Method2->isVirtual() &&
      Method1->isPure() == Method2->isPure() &&
      Method1->isDefaulted() == Method2->isDefaulted() &&
      Method1->isDeleted() == Method2->isDeleted();
  if (!PropertiesEqual)
    return false;
  // FIXME: Check for 'final'.

  if (auto *Constructor1 = dyn_cast<CXXConstructorDecl>(Method1)) {
    auto *Constructor2 = cast<CXXConstructorDecl>(Method2);
    if (!Constructor1->getExplicitSpecifier().isEquivalent(
            Constructor2->getExplicitSpecifier()))
      return false;
  }

  if (auto *Conversion1 = dyn_cast<CXXConversionDecl>(Method1)) {
    auto *Conversion2 = cast<CXXConversionDecl>(Method2);
    if (!Conversion1->getExplicitSpecifier().isEquivalent(
            Conversion2->getExplicitSpecifier()))
      return false;
    if (!IsStructurallyEquivalent(Context, Conversion1->getConversionType(),
                                  Conversion2->getConversionType()))
      return false;
  }

  const IdentifierInfo *Name1 = Method1->getIdentifier();
  const IdentifierInfo *Name2 = Method2->getIdentifier();
  if (!::IsStructurallyEquivalent(Name1, Name2)) {
    return false;
    // TODO: Names do not match, add warning like at check for FieldDecl.
  }

  // Check the prototypes.
  if (!::IsStructurallyEquivalent(Context,
                                  Method1->getType(), Method2->getType()))
    return false;

  return true;
}

/// Determine structural equivalence of two lambda classes.
static bool
IsStructurallyEquivalentLambdas(StructuralEquivalenceContext &Context,
                                CXXRecordDecl *D1, CXXRecordDecl *D2) {
  assert(D1->isLambda() && D2->isLambda() &&
         "Must be called on lambda classes");
  if (!IsStructurallyEquivalent(Context, D1->getLambdaCallOperator(),
                                D2->getLambdaCallOperator()))
    return false;

  return true;
}

/// Determine structural equivalence of two records.
static bool IsStructurallyEquivalent(StructuralEquivalenceContext &Context,
                                     RecordDecl *D1, RecordDecl *D2) {
  if (D1->isUnion() != D2->isUnion()) {
    if (Context.Complain) {
      Context.Diag2(D2->getLocation(), Context.getApplicableDiagnostic(
                                           diag::err_odr_tag_type_inconsistent))
          << Context.ToCtx.getTypeDeclType(D2);
      Context.Diag1(D1->getLocation(), diag::note_odr_tag_kind_here)
          << D1->getDeclName() << (unsigned)D1->getTagKind();
    }
    return false;
  }

  if (!D1->getDeclName() && !D2->getDeclName()) {
    // If both anonymous structs/unions are in a record context, make sure
    // they occur in the same location in the context records.
    if (Optional<unsigned> Index1 =
            StructuralEquivalenceContext::findUntaggedStructOrUnionIndex(D1)) {
      if (Optional<unsigned> Index2 =
              StructuralEquivalenceContext::findUntaggedStructOrUnionIndex(
                  D2)) {
        if (*Index1 != *Index2)
          return false;
      }
    }
  }

  // If both declarations are class template specializations, we know
  // the ODR applies, so check the template and template arguments.
  const auto *Spec1 = dyn_cast<ClassTemplateSpecializationDecl>(D1);
  const auto *Spec2 = dyn_cast<ClassTemplateSpecializationDecl>(D2);
  if (Spec1 && Spec2) {
    // Check that the specialized templates are the same.
    if (!IsStructurallyEquivalent(Context, Spec1->getSpecializedTemplate(),
                                  Spec2->getSpecializedTemplate()))
      return false;

    // Check that the template arguments are the same.
    if (Spec1->getTemplateArgs().size() != Spec2->getTemplateArgs().size())
      return false;

    for (unsigned I = 0, N = Spec1->getTemplateArgs().size(); I != N; ++I)
      if (!IsStructurallyEquivalent(Context, Spec1->getTemplateArgs().get(I),
                                    Spec2->getTemplateArgs().get(I)))
        return false;
  }
  // If one is a class template specialization and the other is not, these
  // structures are different.
  else if (Spec1 || Spec2)
    return false;

  // Compare the definitions of these two records. If either or both are
  // incomplete (i.e. it is a forward decl), we assume that they are
  // equivalent.
  D1 = D1->getDefinition();
  D2 = D2->getDefinition();
  if (!D1 || !D2)
    return true;

  // If any of the records has external storage and we do a minimal check (or
  // AST import) we assume they are equivalent. (If we didn't have this
  // assumption then `RecordDecl::LoadFieldsFromExternalStorage` could trigger
  // another AST import which in turn would call the structural equivalency
  // check again and finally we'd have an improper result.)
  if (Context.EqKind == StructuralEquivalenceKind::Minimal)
    if (D1->hasExternalLexicalStorage() || D2->hasExternalLexicalStorage())
      return true;

  // If one definition is currently being defined, we do not compare for
  // equality and we assume that the decls are equal.
  if (D1->isBeingDefined() || D2->isBeingDefined())
    return true;

  if (auto *D1CXX = dyn_cast<CXXRecordDecl>(D1)) {
    if (auto *D2CXX = dyn_cast<CXXRecordDecl>(D2)) {
      if (D1CXX->hasExternalLexicalStorage() &&
          !D1CXX->isCompleteDefinition()) {
        D1CXX->getASTContext().getExternalSource()->CompleteType(D1CXX);
      }

      if (D1CXX->isLambda() != D2CXX->isLambda())
        return false;
      if (D1CXX->isLambda()) {
        if (!IsStructurallyEquivalentLambdas(Context, D1CXX, D2CXX))
          return false;
      }

      if (D1CXX->getNumBases() != D2CXX->getNumBases()) {
        if (Context.Complain) {
          Context.Diag2(D2->getLocation(),
                        Context.getApplicableDiagnostic(
                            diag::err_odr_tag_type_inconsistent))
              << Context.ToCtx.getTypeDeclType(D2);
          Context.Diag2(D2->getLocation(), diag::note_odr_number_of_bases)
              << D2CXX->getNumBases();
          Context.Diag1(D1->getLocation(), diag::note_odr_number_of_bases)
              << D1CXX->getNumBases();
        }
        return false;
      }

      // Check the base classes.
      for (CXXRecordDecl::base_class_iterator Base1 = D1CXX->bases_begin(),
                                              BaseEnd1 = D1CXX->bases_end(),
                                              Base2 = D2CXX->bases_begin();
           Base1 != BaseEnd1; ++Base1, ++Base2) {
        if (!IsStructurallyEquivalent(Context, Base1->getType(),
                                      Base2->getType())) {
          if (Context.Complain) {
            Context.Diag2(D2->getLocation(),
                          Context.getApplicableDiagnostic(
                              diag::err_odr_tag_type_inconsistent))
                << Context.ToCtx.getTypeDeclType(D2);
            Context.Diag2(Base2->getBeginLoc(), diag::note_odr_base)
                << Base2->getType() << Base2->getSourceRange();
            Context.Diag1(Base1->getBeginLoc(), diag::note_odr_base)
                << Base1->getType() << Base1->getSourceRange();
          }
          return false;
        }

        // Check virtual vs. non-virtual inheritance mismatch.
        if (Base1->isVirtual() != Base2->isVirtual()) {
          if (Context.Complain) {
            Context.Diag2(D2->getLocation(),
                          Context.getApplicableDiagnostic(
                              diag::err_odr_tag_type_inconsistent))
                << Context.ToCtx.getTypeDeclType(D2);
            Context.Diag2(Base2->getBeginLoc(), diag::note_odr_virtual_base)
                << Base2->isVirtual() << Base2->getSourceRange();
            Context.Diag1(Base1->getBeginLoc(), diag::note_odr_base)
                << Base1->isVirtual() << Base1->getSourceRange();
          }
          return false;
        }
      }

      // Check the friends for consistency.
      CXXRecordDecl::friend_iterator Friend2 = D2CXX->friend_begin(),
                                     Friend2End = D2CXX->friend_end();
      for (CXXRecordDecl::friend_iterator Friend1 = D1CXX->friend_begin(),
                                          Friend1End = D1CXX->friend_end();
           Friend1 != Friend1End; ++Friend1, ++Friend2) {
        if (Friend2 == Friend2End) {
          if (Context.Complain) {
            Context.Diag2(D2->getLocation(),
                          Context.getApplicableDiagnostic(
                              diag::err_odr_tag_type_inconsistent))
                << Context.ToCtx.getTypeDeclType(D2CXX);
            Context.Diag1((*Friend1)->getFriendLoc(), diag::note_odr_friend);
            Context.Diag2(D2->getLocation(), diag::note_odr_missing_friend);
          }
          return false;
        }

        if (!IsStructurallyEquivalent(Context, *Friend1, *Friend2)) {
          if (Context.Complain) {
            Context.Diag2(D2->getLocation(),
                          Context.getApplicableDiagnostic(
                              diag::err_odr_tag_type_inconsistent))
                << Context.ToCtx.getTypeDeclType(D2CXX);
            Context.Diag1((*Friend1)->getFriendLoc(), diag::note_odr_friend);
            Context.Diag2((*Friend2)->getFriendLoc(), diag::note_odr_friend);
          }
          return false;
        }
      }

      if (Friend2 != Friend2End) {
        if (Context.Complain) {
          Context.Diag2(D2->getLocation(),
                        Context.getApplicableDiagnostic(
                            diag::err_odr_tag_type_inconsistent))
              << Context.ToCtx.getTypeDeclType(D2);
          Context.Diag2((*Friend2)->getFriendLoc(), diag::note_odr_friend);
          Context.Diag1(D1->getLocation(), diag::note_odr_missing_friend);
        }
        return false;
      }
    } else if (D1CXX->getNumBases() > 0) {
      if (Context.Complain) {
        Context.Diag2(D2->getLocation(),
                      Context.getApplicableDiagnostic(
                          diag::err_odr_tag_type_inconsistent))
            << Context.ToCtx.getTypeDeclType(D2);
        const CXXBaseSpecifier *Base1 = D1CXX->bases_begin();
        Context.Diag1(Base1->getBeginLoc(), diag::note_odr_base)
            << Base1->getType() << Base1->getSourceRange();
        Context.Diag2(D2->getLocation(), diag::note_odr_missing_base);
      }
      return false;
    }
  }

  // Check the fields for consistency.
  RecordDecl::field_iterator Field2 = D2->field_begin(),
                             Field2End = D2->field_end();
  for (RecordDecl::field_iterator Field1 = D1->field_begin(),
                                  Field1End = D1->field_end();
       Field1 != Field1End; ++Field1, ++Field2) {
    if (Field2 == Field2End) {
      if (Context.Complain) {
        Context.Diag2(D2->getLocation(),
                      Context.getApplicableDiagnostic(
                          diag::err_odr_tag_type_inconsistent))
            << Context.ToCtx.getTypeDeclType(D2);
        Context.Diag1(Field1->getLocation(), diag::note_odr_field)
            << Field1->getDeclName() << Field1->getType();
        Context.Diag2(D2->getLocation(), diag::note_odr_missing_field);
      }
      return false;
    }

    if (!IsStructurallyEquivalent(Context, *Field1, *Field2))
      return false;
  }

  if (Field2 != Field2End) {
    if (Context.Complain) {
      Context.Diag2(D2->getLocation(), Context.getApplicableDiagnostic(
                                           diag::err_odr_tag_type_inconsistent))
          << Context.ToCtx.getTypeDeclType(D2);
      Context.Diag2(Field2->getLocation(), diag::note_odr_field)
          << Field2->getDeclName() << Field2->getType();
      Context.Diag1(D1->getLocation(), diag::note_odr_missing_field);
    }
    return false;
  }

  return true;
}

/// Determine structural equivalence of two enums.
static bool IsStructurallyEquivalent(StructuralEquivalenceContext &Context,
                                     EnumDecl *D1, EnumDecl *D2) {

  // Compare the definitions of these two enums. If either or both are
  // incomplete (i.e. forward declared), we assume that they are equivalent.
  D1 = D1->getDefinition();
  D2 = D2->getDefinition();
  if (!D1 || !D2)
    return true;

  EnumDecl::enumerator_iterator EC2 = D2->enumerator_begin(),
                                EC2End = D2->enumerator_end();
  for (EnumDecl::enumerator_iterator EC1 = D1->enumerator_begin(),
                                     EC1End = D1->enumerator_end();
       EC1 != EC1End; ++EC1, ++EC2) {
    if (EC2 == EC2End) {
      if (Context.Complain) {
        Context.Diag2(D2->getLocation(),
                      Context.getApplicableDiagnostic(
                          diag::err_odr_tag_type_inconsistent))
            << Context.ToCtx.getTypeDeclType(D2);
        Context.Diag1(EC1->getLocation(), diag::note_odr_enumerator)
            << EC1->getDeclName() << EC1->getInitVal().toString(10);
        Context.Diag2(D2->getLocation(), diag::note_odr_missing_enumerator);
      }
      return false;
    }

    llvm::APSInt Val1 = EC1->getInitVal();
    llvm::APSInt Val2 = EC2->getInitVal();
    if (!llvm::APSInt::isSameValue(Val1, Val2) ||
        !IsStructurallyEquivalent(EC1->getIdentifier(), EC2->getIdentifier())) {
      if (Context.Complain) {
        Context.Diag2(D2->getLocation(),
                      Context.getApplicableDiagnostic(
                          diag::err_odr_tag_type_inconsistent))
            << Context.ToCtx.getTypeDeclType(D2);
        Context.Diag2(EC2->getLocation(), diag::note_odr_enumerator)
            << EC2->getDeclName() << EC2->getInitVal().toString(10);
        Context.Diag1(EC1->getLocation(), diag::note_odr_enumerator)
            << EC1->getDeclName() << EC1->getInitVal().toString(10);
      }
      return false;
    }
  }

  if (EC2 != EC2End) {
    if (Context.Complain) {
      Context.Diag2(D2->getLocation(), Context.getApplicableDiagnostic(
                                           diag::err_odr_tag_type_inconsistent))
          << Context.ToCtx.getTypeDeclType(D2);
      Context.Diag2(EC2->getLocation(), diag::note_odr_enumerator)
          << EC2->getDeclName() << EC2->getInitVal().toString(10);
      Context.Diag1(D1->getLocation(), diag::note_odr_missing_enumerator);
    }
    return false;
  }

  return true;
}

static bool IsStructurallyEquivalent(StructuralEquivalenceContext &Context,
                                     TemplateParameterList *Params1,
                                     TemplateParameterList *Params2) {
  if (Params1->size() != Params2->size()) {
    if (Context.Complain) {
      Context.Diag2(Params2->getTemplateLoc(),
                    Context.getApplicableDiagnostic(
                        diag::err_odr_different_num_template_parameters))
          << Params1->size() << Params2->size();
      Context.Diag1(Params1->getTemplateLoc(),
                    diag::note_odr_template_parameter_list);
    }
    return false;
  }

  for (unsigned I = 0, N = Params1->size(); I != N; ++I) {
    if (Params1->getParam(I)->getKind() != Params2->getParam(I)->getKind()) {
      if (Context.Complain) {
        Context.Diag2(Params2->getParam(I)->getLocation(),
                      Context.getApplicableDiagnostic(
                          diag::err_odr_different_template_parameter_kind));
        Context.Diag1(Params1->getParam(I)->getLocation(),
                      diag::note_odr_template_parameter_here);
      }
      return false;
    }

    if (!IsStructurallyEquivalent(Context, Params1->getParam(I),
                                  Params2->getParam(I)))
      return false;
  }

  return true;
}

static bool IsStructurallyEquivalent(StructuralEquivalenceContext &Context,
                                     TemplateTypeParmDecl *D1,
                                     TemplateTypeParmDecl *D2) {
  if (D1->isParameterPack() != D2->isParameterPack()) {
    if (Context.Complain) {
      Context.Diag2(D2->getLocation(),
                    Context.getApplicableDiagnostic(
                        diag::err_odr_parameter_pack_non_pack))
          << D2->isParameterPack();
      Context.Diag1(D1->getLocation(), diag::note_odr_parameter_pack_non_pack)
          << D1->isParameterPack();
    }
    return false;
  }

  return true;
}

static bool IsStructurallyEquivalent(StructuralEquivalenceContext &Context,
                                     NonTypeTemplateParmDecl *D1,
                                     NonTypeTemplateParmDecl *D2) {
  if (D1->isParameterPack() != D2->isParameterPack()) {
    if (Context.Complain) {
      Context.Diag2(D2->getLocation(),
                    Context.getApplicableDiagnostic(
                        diag::err_odr_parameter_pack_non_pack))
          << D2->isParameterPack();
      Context.Diag1(D1->getLocation(), diag::note_odr_parameter_pack_non_pack)
          << D1->isParameterPack();
    }
    return false;
  }

  // Check types.
  if (!IsStructurallyEquivalent(Context, D1->getType(), D2->getType())) {
    if (Context.Complain) {
      Context.Diag2(D2->getLocation(),
                    Context.getApplicableDiagnostic(
                        diag::err_odr_non_type_parameter_type_inconsistent))
          << D2->getType() << D1->getType();
      Context.Diag1(D1->getLocation(), diag::note_odr_value_here)
          << D1->getType();
    }
    return false;
  }

  return true;
}

static bool IsStructurallyEquivalent(StructuralEquivalenceContext &Context,
                                     TemplateTemplateParmDecl *D1,
                                     TemplateTemplateParmDecl *D2) {
  if (D1->isParameterPack() != D2->isParameterPack()) {
    if (Context.Complain) {
      Context.Diag2(D2->getLocation(),
                    Context.getApplicableDiagnostic(
                        diag::err_odr_parameter_pack_non_pack))
          << D2->isParameterPack();
      Context.Diag1(D1->getLocation(), diag::note_odr_parameter_pack_non_pack)
          << D1->isParameterPack();
    }
    return false;
  }

  // Check template parameter lists.
  return IsStructurallyEquivalent(Context, D1->getTemplateParameters(),
                                  D2->getTemplateParameters());
}

static bool IsTemplateDeclCommonStructurallyEquivalent(
    StructuralEquivalenceContext &Ctx, TemplateDecl *D1, TemplateDecl *D2) {
  if (!IsStructurallyEquivalent(D1->getIdentifier(), D2->getIdentifier()))
    return false;
  if (!D1->getIdentifier()) // Special name
    if (D1->getNameAsString() != D2->getNameAsString())
      return false;
  return IsStructurallyEquivalent(Ctx, D1->getTemplateParameters(),
                                  D2->getTemplateParameters());
}

static bool IsStructurallyEquivalent(StructuralEquivalenceContext &Context,
                                     ClassTemplateDecl *D1,
                                     ClassTemplateDecl *D2) {
  // Check template parameters.
  if (!IsTemplateDeclCommonStructurallyEquivalent(Context, D1, D2))
    return false;

  // Check the templated declaration.
  return IsStructurallyEquivalent(Context, D1->getTemplatedDecl(),
                                  D2->getTemplatedDecl());
}

static bool IsStructurallyEquivalent(StructuralEquivalenceContext &Context,
                                     FunctionTemplateDecl *D1,
                                     FunctionTemplateDecl *D2) {
  // Check template parameters.
  if (!IsTemplateDeclCommonStructurallyEquivalent(Context, D1, D2))
    return false;

  // Check the templated declaration.
  return IsStructurallyEquivalent(Context, D1->getTemplatedDecl()->getType(),
                                  D2->getTemplatedDecl()->getType());
}

static bool IsStructurallyEquivalent(StructuralEquivalenceContext &Context,
                                     ConceptDecl *D1,
                                     ConceptDecl *D2) {
  // Check template parameters.
  if (!IsTemplateDeclCommonStructurallyEquivalent(Context, D1, D2))
    return false;

  // Check the constraint expression.
  return IsStructurallyEquivalent(Context, D1->getConstraintExpr(),
                                  D2->getConstraintExpr());
}

static bool IsStructurallyEquivalent(StructuralEquivalenceContext &Context,
                                     FriendDecl *D1, FriendDecl *D2) {
  if ((D1->getFriendType() && D2->getFriendDecl()) ||
      (D1->getFriendDecl() && D2->getFriendType())) {
      return false;
  }
  if (D1->getFriendType() && D2->getFriendType())
    return IsStructurallyEquivalent(Context,
                                    D1->getFriendType()->getType(),
                                    D2->getFriendType()->getType());
  if (D1->getFriendDecl() && D2->getFriendDecl())
    return IsStructurallyEquivalent(Context, D1->getFriendDecl(),
                                    D2->getFriendDecl());
  return false;
}

static bool IsStructurallyEquivalent(StructuralEquivalenceContext &Context,
                                     FunctionDecl *D1, FunctionDecl *D2) {
  // FIXME: Consider checking for function attributes as well.
  if (!IsStructurallyEquivalent(Context, D1->getType(), D2->getType()))
    return false;

  return true;
}

/// Determine structural equivalence of two declarations.
static bool IsStructurallyEquivalent(StructuralEquivalenceContext &Context,
                                     Decl *D1, Decl *D2) {
  // FIXME: Check for known structural equivalences via a callback of some sort.

  D1 = D1->getCanonicalDecl();
  D2 = D2->getCanonicalDecl();
  std::pair<Decl *, Decl *> P{D1, D2};

  // Check whether we already know that these two declarations are not
  // structurally equivalent.
  if (Context.NonEquivalentDecls.count(P))
    return false;

  // Check if a check for these declarations is already pending.
  // If yes D1 and D2 will be checked later (from DeclsToCheck),
  // or these are already checked (and equivalent).
  bool Inserted = Context.VisitedDecls.insert(P).second;
  if (!Inserted)
    return true;

  Context.DeclsToCheck.push(P);

  return true;
}

DiagnosticBuilder StructuralEquivalenceContext::Diag1(SourceLocation Loc,
                                                      unsigned DiagID) {
  assert(Complain && "Not allowed to complain");
  if (LastDiagFromC2)
    FromCtx.getDiagnostics().notePriorDiagnosticFrom(ToCtx.getDiagnostics());
  LastDiagFromC2 = false;
  return FromCtx.getDiagnostics().Report(Loc, DiagID);
}

DiagnosticBuilder StructuralEquivalenceContext::Diag2(SourceLocation Loc,
                                                      unsigned DiagID) {
  assert(Complain && "Not allowed to complain");
  if (!LastDiagFromC2)
    ToCtx.getDiagnostics().notePriorDiagnosticFrom(FromCtx.getDiagnostics());
  LastDiagFromC2 = true;
  return ToCtx.getDiagnostics().Report(Loc, DiagID);
}

Optional<unsigned>
StructuralEquivalenceContext::findUntaggedStructOrUnionIndex(RecordDecl *Anon) {
  ASTContext &Context = Anon->getASTContext();
  QualType AnonTy = Context.getRecordType(Anon);

  const auto *Owner = dyn_cast<RecordDecl>(Anon->getDeclContext());
  if (!Owner)
    return None;

  unsigned Index = 0;
  for (const auto *D : Owner->noload_decls()) {
    const auto *F = dyn_cast<FieldDecl>(D);
    if (!F)
      continue;

    if (F->isAnonymousStructOrUnion()) {
      if (Context.hasSameType(F->getType(), AnonTy))
        break;
      ++Index;
      continue;
    }

    // If the field looks like this:
    // struct { ... } A;
    QualType FieldType = F->getType();
    // In case of nested structs.
    while (const auto *ElabType = dyn_cast<ElaboratedType>(FieldType))
      FieldType = ElabType->getNamedType();

    if (const auto *RecType = dyn_cast<RecordType>(FieldType)) {
      const RecordDecl *RecDecl = RecType->getDecl();
      if (RecDecl->getDeclContext() == Owner && !RecDecl->getIdentifier()) {
        if (Context.hasSameType(FieldType, AnonTy))
          break;
        ++Index;
        continue;
      }
    }
  }

  return Index;
}

unsigned StructuralEquivalenceContext::getApplicableDiagnostic(
    unsigned ErrorDiagnostic) {
  if (ErrorOnTagTypeMismatch)
    return ErrorDiagnostic;

  switch (ErrorDiagnostic) {
  case diag::err_odr_variable_type_inconsistent:
    return diag::warn_odr_variable_type_inconsistent;
  case diag::err_odr_variable_multiple_def:
    return diag::warn_odr_variable_multiple_def;
  case diag::err_odr_function_type_inconsistent:
    return diag::warn_odr_function_type_inconsistent;
  case diag::err_odr_tag_type_inconsistent:
    return diag::warn_odr_tag_type_inconsistent;
  case diag::err_odr_field_type_inconsistent:
    return diag::warn_odr_field_type_inconsistent;
  case diag::err_odr_ivar_type_inconsistent:
    return diag::warn_odr_ivar_type_inconsistent;
  case diag::err_odr_objc_superclass_inconsistent:
    return diag::warn_odr_objc_superclass_inconsistent;
  case diag::err_odr_objc_method_result_type_inconsistent:
    return diag::warn_odr_objc_method_result_type_inconsistent;
  case diag::err_odr_objc_method_num_params_inconsistent:
    return diag::warn_odr_objc_method_num_params_inconsistent;
  case diag::err_odr_objc_method_param_type_inconsistent:
    return diag::warn_odr_objc_method_param_type_inconsistent;
  case diag::err_odr_objc_method_variadic_inconsistent:
    return diag::warn_odr_objc_method_variadic_inconsistent;
  case diag::err_odr_objc_property_type_inconsistent:
    return diag::warn_odr_objc_property_type_inconsistent;
  case diag::err_odr_objc_property_impl_kind_inconsistent:
    return diag::warn_odr_objc_property_impl_kind_inconsistent;
  case diag::err_odr_objc_synthesize_ivar_inconsistent:
    return diag::warn_odr_objc_synthesize_ivar_inconsistent;
  case diag::err_odr_different_num_template_parameters:
    return diag::warn_odr_different_num_template_parameters;
  case diag::err_odr_different_template_parameter_kind:
    return diag::warn_odr_different_template_parameter_kind;
  case diag::err_odr_parameter_pack_non_pack:
    return diag::warn_odr_parameter_pack_non_pack;
  case diag::err_odr_non_type_parameter_type_inconsistent:
    return diag::warn_odr_non_type_parameter_type_inconsistent;
  }
  llvm_unreachable("Diagnostic kind not handled in preceding switch");
}

bool StructuralEquivalenceContext::IsEquivalent(Decl *D1, Decl *D2) {

  // Ensure that the implementation functions (all static functions in this TU)
  // never call the public ASTStructuralEquivalence::IsEquivalent() functions,
  // because that will wreak havoc the internal state (DeclsToCheck and
  // VisitedDecls members) and can cause faulty behaviour.
  // In other words: Do not start a graph search from a new node with the
  // internal data of another search in progress.
  // FIXME: Better encapsulation and separation of internal and public
  // functionality.
  assert(DeclsToCheck.empty());
  assert(VisitedDecls.empty());

  if (!::IsStructurallyEquivalent(*this, D1, D2))
    return false;

  return !Finish();
}

bool StructuralEquivalenceContext::IsEquivalent(QualType T1, QualType T2) {
  assert(DeclsToCheck.empty());
  assert(VisitedDecls.empty());
  if (!::IsStructurallyEquivalent(*this, T1, T2))
    return false;

  return !Finish();
}

bool StructuralEquivalenceContext::CheckCommonEquivalence(Decl *D1, Decl *D2) {
  // Check for equivalent described template.
  TemplateDecl *Template1 = D1->getDescribedTemplate();
  TemplateDecl *Template2 = D2->getDescribedTemplate();
  if ((Template1 != nullptr) != (Template2 != nullptr))
    return false;
  if (Template1 && !IsStructurallyEquivalent(*this, Template1, Template2))
    return false;

  // FIXME: Move check for identifier names into this function.

  return true;
}

bool StructuralEquivalenceContext::CheckKindSpecificEquivalence(
    Decl *D1, Decl *D2) {
  // FIXME: Switch on all declaration kinds. For now, we're just going to
  // check the obvious ones.
  if (auto *Record1 = dyn_cast<RecordDecl>(D1)) {
    if (auto *Record2 = dyn_cast<RecordDecl>(D2)) {
      // Check for equivalent structure names.
      IdentifierInfo *Name1 = Record1->getIdentifier();
      if (!Name1 && Record1->getTypedefNameForAnonDecl())
        Name1 = Record1->getTypedefNameForAnonDecl()->getIdentifier();
      IdentifierInfo *Name2 = Record2->getIdentifier();
      if (!Name2 && Record2->getTypedefNameForAnonDecl())
        Name2 = Record2->getTypedefNameForAnonDecl()->getIdentifier();
      if (!::IsStructurallyEquivalent(Name1, Name2) ||
          !::IsStructurallyEquivalent(*this, Record1, Record2))
        return false;
    } else {
      // Record/non-record mismatch.
      return false;
    }
  } else if (auto *Enum1 = dyn_cast<EnumDecl>(D1)) {
    if (auto *Enum2 = dyn_cast<EnumDecl>(D2)) {
      // Check for equivalent enum names.
      IdentifierInfo *Name1 = Enum1->getIdentifier();
      if (!Name1 && Enum1->getTypedefNameForAnonDecl())
        Name1 = Enum1->getTypedefNameForAnonDecl()->getIdentifier();
      IdentifierInfo *Name2 = Enum2->getIdentifier();
      if (!Name2 && Enum2->getTypedefNameForAnonDecl())
        Name2 = Enum2->getTypedefNameForAnonDecl()->getIdentifier();
      if (!::IsStructurallyEquivalent(Name1, Name2) ||
          !::IsStructurallyEquivalent(*this, Enum1, Enum2))
        return false;
    } else {
      // Enum/non-enum mismatch
      return false;
    }
  } else if (const auto *Typedef1 = dyn_cast<TypedefNameDecl>(D1)) {
    if (const auto *Typedef2 = dyn_cast<TypedefNameDecl>(D2)) {
      if (!::IsStructurallyEquivalent(Typedef1->getIdentifier(),
                                      Typedef2->getIdentifier()) ||
          !::IsStructurallyEquivalent(*this, Typedef1->getUnderlyingType(),
                                      Typedef2->getUnderlyingType()))
        return false;
    } else {
      // Typedef/non-typedef mismatch.
      return false;
    }
  } else if (auto *ClassTemplate1 = dyn_cast<ClassTemplateDecl>(D1)) {
    if (auto *ClassTemplate2 = dyn_cast<ClassTemplateDecl>(D2)) {
      if (!::IsStructurallyEquivalent(*this, ClassTemplate1,
                                      ClassTemplate2))
        return false;
    } else {
      // Class template/non-class-template mismatch.
      return false;
    }
  } else if (auto *FunctionTemplate1 = dyn_cast<FunctionTemplateDecl>(D1)) {
    if (auto *FunctionTemplate2 = dyn_cast<FunctionTemplateDecl>(D2)) {
      if (!::IsStructurallyEquivalent(*this, FunctionTemplate1,
                                      FunctionTemplate2))
        return false;
    } else {
      // Class template/non-class-template mismatch.
      return false;
    }
  } else if (auto *ConceptDecl1 = dyn_cast<ConceptDecl>(D1)) {
    if (auto *ConceptDecl2 = dyn_cast<ConceptDecl>(D2)) {
      if (!::IsStructurallyEquivalent(*this, ConceptDecl1, ConceptDecl2))
        return false;
    } else {
      // Concept/non-concept mismatch.
      return false;
    }
  } else if (auto *TTP1 = dyn_cast<TemplateTypeParmDecl>(D1)) {
    if (auto *TTP2 = dyn_cast<TemplateTypeParmDecl>(D2)) {
      if (!::IsStructurallyEquivalent(*this, TTP1, TTP2))
        return false;
    } else {
      // Kind mismatch.
      return false;
    }
  } else if (auto *NTTP1 = dyn_cast<NonTypeTemplateParmDecl>(D1)) {
    if (auto *NTTP2 = dyn_cast<NonTypeTemplateParmDecl>(D2)) {
      if (!::IsStructurallyEquivalent(*this, NTTP1, NTTP2))
        return false;
    } else {
      // Kind mismatch.
      return false;
    }
  } else if (auto *TTP1 = dyn_cast<TemplateTemplateParmDecl>(D1)) {
    if (auto *TTP2 = dyn_cast<TemplateTemplateParmDecl>(D2)) {
      if (!::IsStructurallyEquivalent(*this, TTP1, TTP2))
        return false;
    } else {
      // Kind mismatch.
      return false;
    }
  } else if (auto *MD1 = dyn_cast<CXXMethodDecl>(D1)) {
    if (auto *MD2 = dyn_cast<CXXMethodDecl>(D2)) {
      if (!::IsStructurallyEquivalent(*this, MD1, MD2))
        return false;
    } else {
      // Kind mismatch.
      return false;
    }
  } else if (FunctionDecl *FD1 = dyn_cast<FunctionDecl>(D1)) {
    if (FunctionDecl *FD2 = dyn_cast<FunctionDecl>(D2)) {
      if (FD1->isOverloadedOperator()) {
        if (!FD2->isOverloadedOperator())
          return false;
        if (FD1->getOverloadedOperator() != FD2->getOverloadedOperator())
          return false;
      }
      if (!::IsStructurallyEquivalent(FD1->getIdentifier(),
                                      FD2->getIdentifier()))
        return false;
      if (!::IsStructurallyEquivalent(*this, FD1, FD2))
        return false;
    } else {
      // Kind mismatch.
      return false;
    }
  } else if (FriendDecl *FrD1 = dyn_cast<FriendDecl>(D1)) {
    if (FriendDecl *FrD2 = dyn_cast<FriendDecl>(D2)) {
        if (!::IsStructurallyEquivalent(*this, FrD1, FrD2))
          return false;
    } else {
      // Kind mismatch.
      return false;
    }
  }

  return true;
}

bool StructuralEquivalenceContext::Finish() {
  while (!DeclsToCheck.empty()) {
    // Check the next declaration.
    std::pair<Decl *, Decl *> P = DeclsToCheck.front();
    DeclsToCheck.pop();

    Decl *D1 = P.first;
    Decl *D2 = P.second;

    bool Equivalent =
        CheckCommonEquivalence(D1, D2) && CheckKindSpecificEquivalence(D1, D2);

    if (!Equivalent) {
      // Note that these two declarations are not equivalent (and we already
      // know about it).
      NonEquivalentDecls.insert(P);

      return true;
    }
  }

  return false;
}<|MERGE_RESOLUTION|>--- conflicted
+++ resolved
@@ -752,7 +752,6 @@
       return false;
     break;
 
-<<<<<<< HEAD
   case Type::Reflected:
     if (!IsStructurallyEquivalent(Context,
                                   cast<ReflectedType>(T1)->getReflection(),
@@ -760,16 +759,11 @@
       return false;
     break;
 
-  case Type::Auto:
-    if (!IsStructurallyEquivalent(Context, cast<AutoType>(T1)->getDeducedType(),
-                                  cast<AutoType>(T2)->getDeducedType()))
-=======
   case Type::Auto: {
     auto *Auto1 = cast<AutoType>(T1);
     auto *Auto2 = cast<AutoType>(T2);
     if (!IsStructurallyEquivalent(Context, Auto1->getDeducedType(),
                                   Auto2->getDeducedType()))
->>>>>>> fa7d04a0
       return false;
     if (Auto1->isConstrained() != Auto2->isConstrained())
       return false;
