//===- ASTContext.cpp - Context to hold long-lived AST nodes --------------===//
//
// Part of the LLVM Project, under the Apache License v2.0 with LLVM Exceptions.
// See https://llvm.org/LICENSE.txt for license information.
// SPDX-License-Identifier: Apache-2.0 WITH LLVM-exception
//
//===----------------------------------------------------------------------===//
//
//  This file implements the ASTContext interface.
//
//===----------------------------------------------------------------------===//

#include "clang/AST/ASTContext.h"
#include "CXXABI.h"
#include "Interp/Context.h"
#include "clang/AST/APValue.h"
#include "clang/AST/ASTConcept.h"
#include "clang/AST/ASTMutationListener.h"
#include "clang/AST/ASTTypeTraits.h"
#include "clang/AST/Attr.h"
#include "clang/AST/AttrIterator.h"
#include "clang/AST/CharUnits.h"
#include "clang/AST/Comment.h"
#include "clang/AST/Decl.h"
#include "clang/AST/DeclBase.h"
#include "clang/AST/DeclCXX.h"
#include "clang/AST/DeclContextInternals.h"
#include "clang/AST/DeclObjC.h"
#include "clang/AST/DeclOpenMP.h"
#include "clang/AST/DeclTemplate.h"
#include "clang/AST/DeclarationName.h"
#include "clang/AST/Expr.h"
#include "clang/AST/ExprCXX.h"
#include "clang/AST/ExternalASTSource.h"
#include "clang/AST/LocInfoType.h"
#include "clang/AST/Mangle.h"
#include "clang/AST/MangleNumberingContext.h"
#include "clang/AST/NestedNameSpecifier.h"
#include "clang/AST/RawCommentList.h"
#include "clang/AST/RecordLayout.h"
#include "clang/AST/RecursiveASTVisitor.h"
#include "clang/AST/Stmt.h"
#include "clang/AST/TemplateBase.h"
#include "clang/AST/TemplateName.h"
#include "clang/AST/Type.h"
#include "clang/AST/TypeLoc.h"
#include "clang/AST/UnresolvedSet.h"
#include "clang/AST/VTableBuilder.h"
#include "clang/Basic/AddressSpaces.h"
#include "clang/Basic/Builtins.h"
#include "clang/Basic/CommentOptions.h"
#include "clang/Basic/ExceptionSpecificationType.h"
#include "clang/Basic/FixedPoint.h"
#include "clang/Basic/IdentifierTable.h"
#include "clang/Basic/LLVM.h"
#include "clang/Basic/LangOptions.h"
#include "clang/Basic/Linkage.h"
#include "clang/Basic/ObjCRuntime.h"
#include "clang/Basic/SanitizerBlacklist.h"
#include "clang/Basic/SourceLocation.h"
#include "clang/Basic/SourceManager.h"
#include "clang/Basic/Specifiers.h"
#include "clang/Basic/TargetCXXABI.h"
#include "clang/Basic/TargetInfo.h"
#include "clang/Basic/XRayLists.h"
#include "llvm/ADT/APInt.h"
#include "llvm/ADT/APSInt.h"
#include "llvm/ADT/ArrayRef.h"
#include "llvm/ADT/DenseMap.h"
#include "llvm/ADT/DenseSet.h"
#include "llvm/ADT/FoldingSet.h"
#include "llvm/ADT/None.h"
#include "llvm/ADT/Optional.h"
#include "llvm/ADT/PointerUnion.h"
#include "llvm/ADT/STLExtras.h"
#include "llvm/ADT/SmallPtrSet.h"
#include "llvm/ADT/SmallVector.h"
#include "llvm/ADT/StringExtras.h"
#include "llvm/ADT/StringRef.h"
#include "llvm/ADT/Triple.h"
#include "llvm/Support/Capacity.h"
#include "llvm/Support/Casting.h"
#include "llvm/Support/Compiler.h"
#include "llvm/Support/ErrorHandling.h"
#include "llvm/Support/MathExtras.h"
#include "llvm/Support/raw_ostream.h"
#include <algorithm>
#include <cassert>
#include <cstddef>
#include <cstdint>
#include <cstdlib>
#include <map>
#include <memory>
#include <string>
#include <tuple>
#include <utility>

using namespace clang;

enum FloatingRank {
  Float16Rank, HalfRank, FloatRank, DoubleRank, LongDoubleRank, Float128Rank
};
const Expr *ASTContext::traverseIgnored(const Expr *E) const {
  return traverseIgnored(const_cast<Expr *>(E));
}

Expr *ASTContext::traverseIgnored(Expr *E) const {
  if (!E)
    return nullptr;

  switch (Traversal) {
  case ast_type_traits::TK_AsIs:
    return E;
  case ast_type_traits::TK_IgnoreImplicitCastsAndParentheses:
    return E->IgnoreParenImpCasts();
  case ast_type_traits::TK_IgnoreUnlessSpelledInSource:
    return E->IgnoreUnlessSpelledInSource();
  }
  llvm_unreachable("Invalid Traversal type!");
}

ast_type_traits::DynTypedNode
ASTContext::traverseIgnored(const ast_type_traits::DynTypedNode &N) const {
  if (const auto *E = N.get<Expr>()) {
    return ast_type_traits::DynTypedNode::create(*traverseIgnored(E));
  }
  return N;
}

/// \returns location that is relevant when searching for Doc comments related
/// to \p D.
static SourceLocation getDeclLocForCommentSearch(const Decl *D,
                                                 SourceManager &SourceMgr) {
  assert(D);

  // User can not attach documentation to implicit declarations.
  if (D->isImplicit())
    return {};

  // User can not attach documentation to implicit instantiations.
  if (const auto *FD = dyn_cast<FunctionDecl>(D)) {
    if (FD->getTemplateSpecializationKind() == TSK_ImplicitInstantiation)
      return {};
  }

  if (const auto *VD = dyn_cast<VarDecl>(D)) {
    if (VD->isStaticDataMember() &&
        VD->getTemplateSpecializationKind() == TSK_ImplicitInstantiation)
      return {};
  }

  if (const auto *CRD = dyn_cast<CXXRecordDecl>(D)) {
    if (CRD->getTemplateSpecializationKind() == TSK_ImplicitInstantiation)
      return {};
  }

  if (const auto *CTSD = dyn_cast<ClassTemplateSpecializationDecl>(D)) {
    TemplateSpecializationKind TSK = CTSD->getSpecializationKind();
    if (TSK == TSK_ImplicitInstantiation ||
        TSK == TSK_Undeclared)
      return {};
  }

  if (const auto *ED = dyn_cast<EnumDecl>(D)) {
    if (ED->getTemplateSpecializationKind() == TSK_ImplicitInstantiation)
      return {};
  }
  if (const auto *TD = dyn_cast<TagDecl>(D)) {
    // When tag declaration (but not definition!) is part of the
    // decl-specifier-seq of some other declaration, it doesn't get comment
    if (TD->isEmbeddedInDeclarator() && !TD->isCompleteDefinition())
      return {};
  }
  // TODO: handle comments for function parameters properly.
  if (isa<ParmVarDecl>(D))
    return {};

  // TODO: we could look up template parameter documentation in the template
  // documentation.
  if (isa<TemplateTypeParmDecl>(D) ||
      isa<NonTypeTemplateParmDecl>(D) ||
      isa<TemplateTemplateParmDecl>(D))
    return {};

  // Find declaration location.
  // For Objective-C declarations we generally don't expect to have multiple
  // declarators, thus use declaration starting location as the "declaration
  // location".
  // For all other declarations multiple declarators are used quite frequently,
  // so we use the location of the identifier as the "declaration location".
  if (isa<ObjCMethodDecl>(D) || isa<ObjCContainerDecl>(D) ||
      isa<ObjCPropertyDecl>(D) ||
      isa<RedeclarableTemplateDecl>(D) ||
      isa<ClassTemplateSpecializationDecl>(D) ||
      // Allow association with Y across {} in `typedef struct X {} Y`.
      isa<TypedefDecl>(D))
    return D->getBeginLoc();
  else {
    const SourceLocation DeclLoc = D->getLocation();
    if (DeclLoc.isMacroID()) {
      if (isa<TypedefDecl>(D)) {
        // If location of the typedef name is in a macro, it is because being
        // declared via a macro. Try using declaration's starting location as
        // the "declaration location".
        return D->getBeginLoc();
      } else if (const auto *TD = dyn_cast<TagDecl>(D)) {
        // If location of the tag decl is inside a macro, but the spelling of
        // the tag name comes from a macro argument, it looks like a special
        // macro like NS_ENUM is being used to define the tag decl.  In that
        // case, adjust the source location to the expansion loc so that we can
        // attach the comment to the tag decl.
        if (SourceMgr.isMacroArgExpansion(DeclLoc) &&
            TD->isCompleteDefinition())
          return SourceMgr.getExpansionLoc(DeclLoc);
      }
    }
    return DeclLoc;
  }

  return {};
}

RawComment *ASTContext::getRawCommentForDeclNoCacheImpl(
    const Decl *D, const SourceLocation RepresentativeLocForDecl,
    const std::map<unsigned, RawComment *> &CommentsInTheFile) const {
  // If the declaration doesn't map directly to a location in a file, we
  // can't find the comment.
  if (RepresentativeLocForDecl.isInvalid() ||
      !RepresentativeLocForDecl.isFileID())
    return nullptr;

  // If there are no comments anywhere, we won't find anything.
  if (CommentsInTheFile.empty())
    return nullptr;

  // Decompose the location for the declaration and find the beginning of the
  // file buffer.
  const std::pair<FileID, unsigned> DeclLocDecomp =
      SourceMgr.getDecomposedLoc(RepresentativeLocForDecl);

  // Slow path.
  auto OffsetCommentBehindDecl =
      CommentsInTheFile.lower_bound(DeclLocDecomp.second);

  // First check whether we have a trailing comment.
  if (OffsetCommentBehindDecl != CommentsInTheFile.end()) {
    RawComment *CommentBehindDecl = OffsetCommentBehindDecl->second;
    if ((CommentBehindDecl->isDocumentation() ||
         LangOpts.CommentOpts.ParseAllComments) &&
        CommentBehindDecl->isTrailingComment() &&
        (isa<FieldDecl>(D) || isa<EnumConstantDecl>(D) || isa<VarDecl>(D) ||
         isa<ObjCMethodDecl>(D) || isa<ObjCPropertyDecl>(D))) {

      // Check that Doxygen trailing comment comes after the declaration, starts
      // on the same line and in the same file as the declaration.
      if (SourceMgr.getLineNumber(DeclLocDecomp.first, DeclLocDecomp.second) ==
          Comments.getCommentBeginLine(CommentBehindDecl, DeclLocDecomp.first,
                                       OffsetCommentBehindDecl->first)) {
        return CommentBehindDecl;
      }
    }
  }

  // The comment just after the declaration was not a trailing comment.
  // Let's look at the previous comment.
  if (OffsetCommentBehindDecl == CommentsInTheFile.begin())
    return nullptr;

  auto OffsetCommentBeforeDecl = --OffsetCommentBehindDecl;
  RawComment *CommentBeforeDecl = OffsetCommentBeforeDecl->second;

  // Check that we actually have a non-member Doxygen comment.
  if (!(CommentBeforeDecl->isDocumentation() ||
        LangOpts.CommentOpts.ParseAllComments) ||
      CommentBeforeDecl->isTrailingComment())
    return nullptr;

  // Decompose the end of the comment.
  const unsigned CommentEndOffset =
      Comments.getCommentEndOffset(CommentBeforeDecl);

  // Get the corresponding buffer.
  bool Invalid = false;
  const char *Buffer = SourceMgr.getBufferData(DeclLocDecomp.first,
                                               &Invalid).data();
  if (Invalid)
    return nullptr;

  // Extract text between the comment and declaration.
  StringRef Text(Buffer + CommentEndOffset,
                 DeclLocDecomp.second - CommentEndOffset);

  // There should be no other declarations or preprocessor directives between
  // comment and declaration.
  if (Text.find_first_of(";{}#@") != StringRef::npos)
    return nullptr;

  return CommentBeforeDecl;
}

RawComment *ASTContext::getRawCommentForDeclNoCache(const Decl *D) const {
  const SourceLocation DeclLoc = getDeclLocForCommentSearch(D, SourceMgr);

  // If the declaration doesn't map directly to a location in a file, we
  // can't find the comment.
  if (DeclLoc.isInvalid() || !DeclLoc.isFileID())
    return nullptr;

  if (ExternalSource && !CommentsLoaded) {
    ExternalSource->ReadComments();
    CommentsLoaded = true;
  }

  if (Comments.empty())
    return nullptr;

  const FileID File = SourceMgr.getDecomposedLoc(DeclLoc).first;
  const auto CommentsInThisFile = Comments.getCommentsInFile(File);
  if (!CommentsInThisFile || CommentsInThisFile->empty())
    return nullptr;

  return getRawCommentForDeclNoCacheImpl(D, DeclLoc, *CommentsInThisFile);
}

/// If we have a 'templated' declaration for a template, adjust 'D' to
/// refer to the actual template.
/// If we have an implicit instantiation, adjust 'D' to refer to template.
static const Decl &adjustDeclToTemplate(const Decl &D) {
  if (const auto *FD = dyn_cast<FunctionDecl>(&D)) {
    // Is this function declaration part of a function template?
    if (const FunctionTemplateDecl *FTD = FD->getDescribedFunctionTemplate())
      return *FTD;

    // Nothing to do if function is not an implicit instantiation.
    if (FD->getTemplateSpecializationKind() != TSK_ImplicitInstantiation)
      return D;

    // Function is an implicit instantiation of a function template?
    if (const FunctionTemplateDecl *FTD = FD->getPrimaryTemplate())
      return *FTD;

    // Function is instantiated from a member definition of a class template?
    if (const FunctionDecl *MemberDecl =
            FD->getInstantiatedFromMemberFunction())
      return *MemberDecl;

    return D;
  }
  if (const auto *VD = dyn_cast<VarDecl>(&D)) {
    // Static data member is instantiated from a member definition of a class
    // template?
    if (VD->isStaticDataMember())
      if (const VarDecl *MemberDecl = VD->getInstantiatedFromStaticDataMember())
        return *MemberDecl;

    return D;
  }
  if (const auto *CRD = dyn_cast<CXXRecordDecl>(&D)) {
    // Is this class declaration part of a class template?
    if (const ClassTemplateDecl *CTD = CRD->getDescribedClassTemplate())
      return *CTD;

    // Class is an implicit instantiation of a class template or partial
    // specialization?
    if (const auto *CTSD = dyn_cast<ClassTemplateSpecializationDecl>(CRD)) {
      if (CTSD->getSpecializationKind() != TSK_ImplicitInstantiation)
        return D;
      llvm::PointerUnion<ClassTemplateDecl *,
                         ClassTemplatePartialSpecializationDecl *>
          PU = CTSD->getSpecializedTemplateOrPartial();
      return PU.is<ClassTemplateDecl *>()
                 ? *static_cast<const Decl *>(PU.get<ClassTemplateDecl *>())
                 : *static_cast<const Decl *>(
                       PU.get<ClassTemplatePartialSpecializationDecl *>());
    }

    // Class is instantiated from a member definition of a class template?
    if (const MemberSpecializationInfo *Info =
            CRD->getMemberSpecializationInfo())
      return *Info->getInstantiatedFrom();

    return D;
  }
  if (const auto *ED = dyn_cast<EnumDecl>(&D)) {
    // Enum is instantiated from a member definition of a class template?
    if (const EnumDecl *MemberDecl = ED->getInstantiatedFromMemberEnum())
      return *MemberDecl;

    return D;
  }
  // FIXME: Adjust alias templates?
  return D;
}

const RawComment *ASTContext::getRawCommentForAnyRedecl(
                                                const Decl *D,
                                                const Decl **OriginalDecl) const {
  if (!D) {
    if (OriginalDecl)
      OriginalDecl = nullptr;
    return nullptr;
  }

  D = &adjustDeclToTemplate(*D);

  // Any comment directly attached to D?
  {
    auto DeclComment = DeclRawComments.find(D);
    if (DeclComment != DeclRawComments.end()) {
      if (OriginalDecl)
        *OriginalDecl = D;
      return DeclComment->second;
    }
  }

  // Any comment attached to any redeclaration of D?
  const Decl *CanonicalD = D->getCanonicalDecl();
  if (!CanonicalD)
    return nullptr;

  {
    auto RedeclComment = RedeclChainComments.find(CanonicalD);
    if (RedeclComment != RedeclChainComments.end()) {
      if (OriginalDecl)
        *OriginalDecl = RedeclComment->second;
      auto CommentAtRedecl = DeclRawComments.find(RedeclComment->second);
      assert(CommentAtRedecl != DeclRawComments.end() &&
             "This decl is supposed to have comment attached.");
      return CommentAtRedecl->second;
    }
  }

  // Any redeclarations of D that we haven't checked for comments yet?
  // We can't use DenseMap::iterator directly since it'd get invalid.
  auto LastCheckedRedecl = [this, CanonicalD]() -> const Decl * {
    auto LookupRes = CommentlessRedeclChains.find(CanonicalD);
    if (LookupRes != CommentlessRedeclChains.end())
      return LookupRes->second;
    return nullptr;
  }();

  for (const auto Redecl : D->redecls()) {
    assert(Redecl);
    // Skip all redeclarations that have been checked previously.
    if (LastCheckedRedecl) {
      if (LastCheckedRedecl == Redecl) {
        LastCheckedRedecl = nullptr;
      }
      continue;
    }
    const RawComment *RedeclComment = getRawCommentForDeclNoCache(Redecl);
    if (RedeclComment) {
      cacheRawCommentForDecl(*Redecl, *RedeclComment);
      if (OriginalDecl)
        *OriginalDecl = Redecl;
      return RedeclComment;
    }
    CommentlessRedeclChains[CanonicalD] = Redecl;
  }

  if (OriginalDecl)
    *OriginalDecl = nullptr;
  return nullptr;
}

void ASTContext::cacheRawCommentForDecl(const Decl &OriginalD,
                                        const RawComment &Comment) const {
  assert(Comment.isDocumentation() || LangOpts.CommentOpts.ParseAllComments);
  DeclRawComments.try_emplace(&OriginalD, &Comment);
  const Decl *const CanonicalDecl = OriginalD.getCanonicalDecl();
  RedeclChainComments.try_emplace(CanonicalDecl, &OriginalD);
  CommentlessRedeclChains.erase(CanonicalDecl);
}

static void addRedeclaredMethods(const ObjCMethodDecl *ObjCMethod,
                   SmallVectorImpl<const NamedDecl *> &Redeclared) {
  const DeclContext *DC = ObjCMethod->getDeclContext();
  if (const auto *IMD = dyn_cast<ObjCImplDecl>(DC)) {
    const ObjCInterfaceDecl *ID = IMD->getClassInterface();
    if (!ID)
      return;
    // Add redeclared method here.
    for (const auto *Ext : ID->known_extensions()) {
      if (ObjCMethodDecl *RedeclaredMethod =
            Ext->getMethod(ObjCMethod->getSelector(),
                                  ObjCMethod->isInstanceMethod()))
        Redeclared.push_back(RedeclaredMethod);
    }
  }
}

void ASTContext::attachCommentsToJustParsedDecls(ArrayRef<Decl *> Decls,
                                                 const Preprocessor *PP) {
  if (Comments.empty() || Decls.empty())
    return;

  // See if there are any new comments that are not attached to a decl.
  // The location doesn't have to be precise - we care only about the file.
  const FileID File =
      SourceMgr.getDecomposedLoc((*Decls.begin())->getLocation()).first;
  auto CommentsInThisFile = Comments.getCommentsInFile(File);
  if (!CommentsInThisFile || CommentsInThisFile->empty() ||
      CommentsInThisFile->rbegin()->second->isAttached())
    return;

  // There is at least one comment not attached to a decl.
  // Maybe it should be attached to one of Decls?
  //
  // Note that this way we pick up not only comments that precede the
  // declaration, but also comments that *follow* the declaration -- thanks to
  // the lookahead in the lexer: we've consumed the semicolon and looked
  // ahead through comments.

  for (const Decl *D : Decls) {
    assert(D);
    if (D->isInvalidDecl())
      continue;

    D = &adjustDeclToTemplate(*D);

    const SourceLocation DeclLoc = getDeclLocForCommentSearch(D, SourceMgr);

    if (DeclLoc.isInvalid() || !DeclLoc.isFileID())
      continue;

    if (DeclRawComments.count(D) > 0)
      continue;

    if (RawComment *const DocComment =
            getRawCommentForDeclNoCacheImpl(D, DeclLoc, *CommentsInThisFile)) {
      cacheRawCommentForDecl(*D, *DocComment);
      comments::FullComment *FC = DocComment->parse(*this, PP, D);
      ParsedComments[D->getCanonicalDecl()] = FC;
    }
  }
}

comments::FullComment *ASTContext::cloneFullComment(comments::FullComment *FC,
                                                    const Decl *D) const {
  auto *ThisDeclInfo = new (*this) comments::DeclInfo;
  ThisDeclInfo->CommentDecl = D;
  ThisDeclInfo->IsFilled = false;
  ThisDeclInfo->fill();
  ThisDeclInfo->CommentDecl = FC->getDecl();
  if (!ThisDeclInfo->TemplateParameters)
    ThisDeclInfo->TemplateParameters = FC->getDeclInfo()->TemplateParameters;
  comments::FullComment *CFC =
    new (*this) comments::FullComment(FC->getBlocks(),
                                      ThisDeclInfo);
  return CFC;
}

comments::FullComment *ASTContext::getLocalCommentForDeclUncached(const Decl *D) const {
  const RawComment *RC = getRawCommentForDeclNoCache(D);
  return RC ? RC->parse(*this, nullptr, D) : nullptr;
}

comments::FullComment *ASTContext::getCommentForDecl(
                                              const Decl *D,
                                              const Preprocessor *PP) const {
  if (!D || D->isInvalidDecl())
    return nullptr;
  D = &adjustDeclToTemplate(*D);

  const Decl *Canonical = D->getCanonicalDecl();
  llvm::DenseMap<const Decl *, comments::FullComment *>::iterator Pos =
      ParsedComments.find(Canonical);

  if (Pos != ParsedComments.end()) {
    if (Canonical != D) {
      comments::FullComment *FC = Pos->second;
      comments::FullComment *CFC = cloneFullComment(FC, D);
      return CFC;
    }
    return Pos->second;
  }

  const Decl *OriginalDecl = nullptr;

  const RawComment *RC = getRawCommentForAnyRedecl(D, &OriginalDecl);
  if (!RC) {
    if (isa<ObjCMethodDecl>(D) || isa<FunctionDecl>(D)) {
      SmallVector<const NamedDecl*, 8> Overridden;
      const auto *OMD = dyn_cast<ObjCMethodDecl>(D);
      if (OMD && OMD->isPropertyAccessor())
        if (const ObjCPropertyDecl *PDecl = OMD->findPropertyDecl())
          if (comments::FullComment *FC = getCommentForDecl(PDecl, PP))
            return cloneFullComment(FC, D);
      if (OMD)
        addRedeclaredMethods(OMD, Overridden);
      getOverriddenMethods(dyn_cast<NamedDecl>(D), Overridden);
      for (unsigned i = 0, e = Overridden.size(); i < e; i++)
        if (comments::FullComment *FC = getCommentForDecl(Overridden[i], PP))
          return cloneFullComment(FC, D);
    }
    else if (const auto *TD = dyn_cast<TypedefNameDecl>(D)) {
      // Attach any tag type's documentation to its typedef if latter
      // does not have one of its own.
      QualType QT = TD->getUnderlyingType();
      if (const auto *TT = QT->getAs<TagType>())
        if (const Decl *TD = TT->getDecl())
          if (comments::FullComment *FC = getCommentForDecl(TD, PP))
            return cloneFullComment(FC, D);
    }
    else if (const auto *IC = dyn_cast<ObjCInterfaceDecl>(D)) {
      while (IC->getSuperClass()) {
        IC = IC->getSuperClass();
        if (comments::FullComment *FC = getCommentForDecl(IC, PP))
          return cloneFullComment(FC, D);
      }
    }
    else if (const auto *CD = dyn_cast<ObjCCategoryDecl>(D)) {
      if (const ObjCInterfaceDecl *IC = CD->getClassInterface())
        if (comments::FullComment *FC = getCommentForDecl(IC, PP))
          return cloneFullComment(FC, D);
    }
    else if (const auto *RD = dyn_cast<CXXRecordDecl>(D)) {
      if (!(RD = RD->getDefinition()))
        return nullptr;
      // Check non-virtual bases.
      for (const auto &I : RD->bases()) {
        if (I.isVirtual() || (I.getAccessSpecifier() != AS_public))
          continue;
        QualType Ty = I.getType();
        if (Ty.isNull())
          continue;
        if (const CXXRecordDecl *NonVirtualBase = Ty->getAsCXXRecordDecl()) {
          if (!(NonVirtualBase= NonVirtualBase->getDefinition()))
            continue;

          if (comments::FullComment *FC = getCommentForDecl((NonVirtualBase), PP))
            return cloneFullComment(FC, D);
        }
      }
      // Check virtual bases.
      for (const auto &I : RD->vbases()) {
        if (I.getAccessSpecifier() != AS_public)
          continue;
        QualType Ty = I.getType();
        if (Ty.isNull())
          continue;
        if (const CXXRecordDecl *VirtualBase = Ty->getAsCXXRecordDecl()) {
          if (!(VirtualBase= VirtualBase->getDefinition()))
            continue;
          if (comments::FullComment *FC = getCommentForDecl((VirtualBase), PP))
            return cloneFullComment(FC, D);
        }
      }
    }
    return nullptr;
  }

  // If the RawComment was attached to other redeclaration of this Decl, we
  // should parse the comment in context of that other Decl.  This is important
  // because comments can contain references to parameter names which can be
  // different across redeclarations.
  if (D != OriginalDecl && OriginalDecl)
    return getCommentForDecl(OriginalDecl, PP);

  comments::FullComment *FC = RC->parse(*this, PP, D);
  ParsedComments[Canonical] = FC;
  return FC;
}

void
ASTContext::CanonicalTemplateTemplateParm::Profile(llvm::FoldingSetNodeID &ID,
                                               TemplateTemplateParmDecl *Parm) {
  ID.AddInteger(Parm->getDepth());
  ID.AddInteger(Parm->getPosition());
  ID.AddBoolean(Parm->isParameterPack());

  TemplateParameterList *Params = Parm->getTemplateParameters();
  ID.AddInteger(Params->size());
  for (TemplateParameterList::const_iterator P = Params->begin(),
                                          PEnd = Params->end();
       P != PEnd; ++P) {
    if (const auto *TTP = dyn_cast<TemplateTypeParmDecl>(*P)) {
      ID.AddInteger(0);
      ID.AddBoolean(TTP->isParameterPack());
      continue;
    }

    if (const auto *NTTP = dyn_cast<NonTypeTemplateParmDecl>(*P)) {
      ID.AddInteger(1);
      ID.AddBoolean(NTTP->isParameterPack());
      ID.AddPointer(NTTP->getType().getCanonicalType().getAsOpaquePtr());
      if (NTTP->isExpandedParameterPack()) {
        ID.AddBoolean(true);
        ID.AddInteger(NTTP->getNumExpansionTypes());
        for (unsigned I = 0, N = NTTP->getNumExpansionTypes(); I != N; ++I) {
          QualType T = NTTP->getExpansionType(I);
          ID.AddPointer(T.getCanonicalType().getAsOpaquePtr());
        }
      } else
        ID.AddBoolean(false);
      continue;
    }

    auto *TTP = cast<TemplateTemplateParmDecl>(*P);
    ID.AddInteger(2);
    Profile(ID, TTP);
  }
}

TemplateTemplateParmDecl *
ASTContext::getCanonicalTemplateTemplateParmDecl(
                                          TemplateTemplateParmDecl *TTP) const {
  // Check if we already have a canonical template template parameter.
  llvm::FoldingSetNodeID ID;
  CanonicalTemplateTemplateParm::Profile(ID, TTP);
  void *InsertPos = nullptr;
  CanonicalTemplateTemplateParm *Canonical
    = CanonTemplateTemplateParms.FindNodeOrInsertPos(ID, InsertPos);
  if (Canonical)
    return Canonical->getParam();

  // Build a canonical template parameter list.
  TemplateParameterList *Params = TTP->getTemplateParameters();
  SmallVector<NamedDecl *, 4> CanonParams;
  CanonParams.reserve(Params->size());
  for (TemplateParameterList::const_iterator P = Params->begin(),
                                          PEnd = Params->end();
       P != PEnd; ++P) {
    if (const auto *TTP = dyn_cast<TemplateTypeParmDecl>(*P))
      CanonParams.push_back(
                  TemplateTypeParmDecl::Create(*this, getTranslationUnitDecl(),
                                               SourceLocation(),
                                               SourceLocation(),
                                               TTP->getDepth(),
                                               TTP->getIndex(), nullptr, false,
                                               TTP->isParameterPack()));
    else if (const auto *NTTP = dyn_cast<NonTypeTemplateParmDecl>(*P)) {
      QualType T = getCanonicalType(NTTP->getType());
      TypeSourceInfo *TInfo = getTrivialTypeSourceInfo(T);
      NonTypeTemplateParmDecl *Param;
      if (NTTP->isExpandedParameterPack()) {
        SmallVector<QualType, 2> ExpandedTypes;
        SmallVector<TypeSourceInfo *, 2> ExpandedTInfos;
        for (unsigned I = 0, N = NTTP->getNumExpansionTypes(); I != N; ++I) {
          ExpandedTypes.push_back(getCanonicalType(NTTP->getExpansionType(I)));
          ExpandedTInfos.push_back(
                                getTrivialTypeSourceInfo(ExpandedTypes.back()));
        }

        Param = NonTypeTemplateParmDecl::Create(*this, getTranslationUnitDecl(),
                                                SourceLocation(),
                                                SourceLocation(),
                                                NTTP->getDepth(),
                                                NTTP->getPosition(), nullptr,
                                                T,
                                                TInfo,
                                                ExpandedTypes,
                                                ExpandedTInfos);
      } else {
        Param = NonTypeTemplateParmDecl::Create(*this, getTranslationUnitDecl(),
                                                SourceLocation(),
                                                SourceLocation(),
                                                NTTP->getDepth(),
                                                NTTP->getPosition(), nullptr,
                                                T,
                                                NTTP->isParameterPack(),
                                                TInfo);
      }
      CanonParams.push_back(Param);

    } else
      CanonParams.push_back(getCanonicalTemplateTemplateParmDecl(
                                           cast<TemplateTemplateParmDecl>(*P)));
  }

  assert(!TTP->getTemplateParameters()->getRequiresClause() &&
         "Unexpected requires-clause on template template-parameter");
  Expr *const CanonRequiresClause = nullptr;

  TemplateTemplateParmDecl *CanonTTP
    = TemplateTemplateParmDecl::Create(*this, getTranslationUnitDecl(),
                                       SourceLocation(), TTP->getDepth(),
                                       TTP->getPosition(),
                                       TTP->isParameterPack(),
                                       nullptr,
                         TemplateParameterList::Create(*this, SourceLocation(),
                                                       SourceLocation(),
                                                       CanonParams,
                                                       SourceLocation(),
                                                       CanonRequiresClause));

  // Get the new insert position for the node we care about.
  Canonical = CanonTemplateTemplateParms.FindNodeOrInsertPos(ID, InsertPos);
  assert(!Canonical && "Shouldn't be in the map!");
  (void)Canonical;

  // Create the canonical template template parameter entry.
  Canonical = new (*this) CanonicalTemplateTemplateParm(CanonTTP);
  CanonTemplateTemplateParms.InsertNode(Canonical, InsertPos);
  return CanonTTP;
}

CXXABI *ASTContext::createCXXABI(const TargetInfo &T) {
  if (!LangOpts.CPlusPlus) return nullptr;

  switch (T.getCXXABI().getKind()) {
  case TargetCXXABI::Fuchsia:
  case TargetCXXABI::GenericARM: // Same as Itanium at this level
  case TargetCXXABI::iOS:
  case TargetCXXABI::iOS64:
  case TargetCXXABI::WatchOS:
  case TargetCXXABI::GenericAArch64:
  case TargetCXXABI::GenericMIPS:
  case TargetCXXABI::GenericItanium:
  case TargetCXXABI::WebAssembly:
    return CreateItaniumCXXABI(*this);
  case TargetCXXABI::Microsoft:
    return CreateMicrosoftCXXABI(*this);
  }
  llvm_unreachable("Invalid CXXABI type!");
}

interp::Context &ASTContext::getInterpContext() {
  if (!InterpContext) {
    InterpContext.reset(new interp::Context(*this));
  }
  return *InterpContext.get();
}

static const LangASMap *getAddressSpaceMap(const TargetInfo &T,
                                           const LangOptions &LOpts) {
  if (LOpts.FakeAddressSpaceMap) {
    // The fake address space map must have a distinct entry for each
    // language-specific address space.
    static const unsigned FakeAddrSpaceMap[] = {
        0, // Default
        1, // opencl_global
        3, // opencl_local
        2, // opencl_constant
        0, // opencl_private
        4, // opencl_generic
        5, // cuda_device
        6, // cuda_constant
        7, // cuda_shared
        8, // ptr32_sptr
        9, // ptr32_uptr
        10 // ptr64
    };
    return &FakeAddrSpaceMap;
  } else {
    return &T.getAddressSpaceMap();
  }
}

static bool isAddrSpaceMapManglingEnabled(const TargetInfo &TI,
                                          const LangOptions &LangOpts) {
  switch (LangOpts.getAddressSpaceMapMangling()) {
  case LangOptions::ASMM_Target:
    return TI.useAddressSpaceMapMangling();
  case LangOptions::ASMM_On:
    return true;
  case LangOptions::ASMM_Off:
    return false;
  }
  llvm_unreachable("getAddressSpaceMapMangling() doesn't cover anything.");
}

ASTContext::ASTContext(LangOptions &LOpts, SourceManager &SM,
                       IdentifierTable &idents, SelectorTable &sels,
                       Builtin::Context &builtins)
    : ConstantArrayTypes(this_()), FunctionProtoTypes(this_()),
      TemplateSpecializationTypes(this_()),
      DependentTemplateSpecializationTypes(this_()),
      SubstTemplateTemplateParmPacks(this_()), SourceMgr(SM), LangOpts(LOpts),
      SanitizerBL(new SanitizerBlacklist(LangOpts.SanitizerBlacklistFiles, SM)),
      XRayFilter(new XRayFunctionFilter(LangOpts.XRayAlwaysInstrumentFiles,
                                        LangOpts.XRayNeverInstrumentFiles,
                                        LangOpts.XRayAttrListFiles, SM)),
      PrintingPolicy(LOpts), Idents(idents), Selectors(sels),
      BuiltinInfo(builtins), DeclarationNames(*this), Comments(SM),
      CommentCommandTraits(BumpAlloc, LOpts.CommentOpts),
      CompCategories(this_()), LastSDM(nullptr, 0) {
  TUDecl = TranslationUnitDecl::Create(*this);
  TraversalScope = {TUDecl};
}

ASTContext::~ASTContext() {
  // Release the DenseMaps associated with DeclContext objects.
  // FIXME: Is this the ideal solution?
  ReleaseDeclContextMaps();

  // Call all of the deallocation functions on all of their targets.
  for (auto &Pair : Deallocations)
    (Pair.first)(Pair.second);

  // ASTRecordLayout objects in ASTRecordLayouts must always be destroyed
  // because they can contain DenseMaps.
  for (llvm::DenseMap<const ObjCContainerDecl*,
       const ASTRecordLayout*>::iterator
       I = ObjCLayouts.begin(), E = ObjCLayouts.end(); I != E; )
    // Increment in loop to prevent using deallocated memory.
    if (auto *R = const_cast<ASTRecordLayout *>((I++)->second))
      R->Destroy(*this);

  for (llvm::DenseMap<const RecordDecl*, const ASTRecordLayout*>::iterator
       I = ASTRecordLayouts.begin(), E = ASTRecordLayouts.end(); I != E; ) {
    // Increment in loop to prevent using deallocated memory.
    if (auto *R = const_cast<ASTRecordLayout *>((I++)->second))
      R->Destroy(*this);
  }

  for (llvm::DenseMap<const Decl*, AttrVec*>::iterator A = DeclAttrs.begin(),
                                                    AEnd = DeclAttrs.end();
       A != AEnd; ++A)
    A->second->~AttrVec();

  for (const auto &Value : ModuleInitializers)
    Value.second->~PerModuleInitializers();

  for (APValue *Value : APValueCleanups)
    Value->~APValue();
}

class ASTContext::ParentMap {
  /// Contains parents of a node.
  using ParentVector = llvm::SmallVector<ast_type_traits::DynTypedNode, 2>;

  /// Maps from a node to its parents. This is used for nodes that have
  /// pointer identity only, which are more common and we can save space by
  /// only storing a unique pointer to them.
  using ParentMapPointers = llvm::DenseMap<
      const void *,
      llvm::PointerUnion4<const Decl *, const Stmt *,
                          ast_type_traits::DynTypedNode *, ParentVector *>>;

  /// Parent map for nodes without pointer identity. We store a full
  /// DynTypedNode for all keys.
  using ParentMapOtherNodes = llvm::DenseMap<
      ast_type_traits::DynTypedNode,
      llvm::PointerUnion4<const Decl *, const Stmt *,
                          ast_type_traits::DynTypedNode *, ParentVector *>>;

  ParentMapPointers PointerParents;
  ParentMapOtherNodes OtherParents;
  class ASTVisitor;

  static ast_type_traits::DynTypedNode
  getSingleDynTypedNodeFromParentMap(ParentMapPointers::mapped_type U) {
    if (const auto *D = U.dyn_cast<const Decl *>())
      return ast_type_traits::DynTypedNode::create(*D);
    if (const auto *S = U.dyn_cast<const Stmt *>())
      return ast_type_traits::DynTypedNode::create(*S);
    return *U.get<ast_type_traits::DynTypedNode *>();
  }

  template <typename NodeTy, typename MapTy>
  static ASTContext::DynTypedNodeList getDynNodeFromMap(const NodeTy &Node,
                                                        const MapTy &Map) {
    auto I = Map.find(Node);
    if (I == Map.end()) {
      return llvm::ArrayRef<ast_type_traits::DynTypedNode>();
    }
    if (const auto *V = I->second.template dyn_cast<ParentVector *>()) {
      return llvm::makeArrayRef(*V);
    }
    return getSingleDynTypedNodeFromParentMap(I->second);
  }

public:
  ParentMap(ASTContext &Ctx);
  ~ParentMap() {
    for (const auto &Entry : PointerParents) {
      if (Entry.second.is<ast_type_traits::DynTypedNode *>()) {
        delete Entry.second.get<ast_type_traits::DynTypedNode *>();
      } else if (Entry.second.is<ParentVector *>()) {
        delete Entry.second.get<ParentVector *>();
      }
    }
    for (const auto &Entry : OtherParents) {
      if (Entry.second.is<ast_type_traits::DynTypedNode *>()) {
        delete Entry.second.get<ast_type_traits::DynTypedNode *>();
      } else if (Entry.second.is<ParentVector *>()) {
        delete Entry.second.get<ParentVector *>();
      }
    }
  }

  DynTypedNodeList getParents(const ast_type_traits::DynTypedNode &Node) {
    if (Node.getNodeKind().hasPointerIdentity())
      return getDynNodeFromMap(Node.getMemoizationData(), PointerParents);
    return getDynNodeFromMap(Node, OtherParents);
  }
};

void ASTContext::setTraversalScope(const std::vector<Decl *> &TopLevelDecls) {
  TraversalScope = TopLevelDecls;
  Parents.clear();
}

void ASTContext::AddDeallocation(void (*Callback)(void *), void *Data) const {
  Deallocations.push_back({Callback, Data});
}

void
ASTContext::setExternalSource(IntrusiveRefCntPtr<ExternalASTSource> Source) {
  ExternalSource = std::move(Source);
}

void ASTContext::PrintStats() const {
  llvm::errs() << "\n*** AST Context Stats:\n";
  llvm::errs() << "  " << Types.size() << " types total.\n";

  unsigned counts[] = {
#define TYPE(Name, Parent) 0,
#define ABSTRACT_TYPE(Name, Parent)
#include "clang/AST/TypeNodes.inc"
    0 // Extra
  };

  for (unsigned i = 0, e = Types.size(); i != e; ++i) {
    Type *T = Types[i];
    counts[(unsigned)T->getTypeClass()]++;
  }

  unsigned Idx = 0;
  unsigned TotalBytes = 0;
#define TYPE(Name, Parent)                                              \
  if (counts[Idx])                                                      \
    llvm::errs() << "    " << counts[Idx] << " " << #Name               \
                 << " types, " << sizeof(Name##Type) << " each "        \
                 << "(" << counts[Idx] * sizeof(Name##Type)             \
                 << " bytes)\n";                                        \
  TotalBytes += counts[Idx] * sizeof(Name##Type);                       \
  ++Idx;
#define ABSTRACT_TYPE(Name, Parent)
#include "clang/AST/TypeNodes.inc"

  llvm::errs() << "Total bytes = " << TotalBytes << "\n";

  // Implicit special member functions.
  llvm::errs() << NumImplicitDefaultConstructorsDeclared << "/"
               << NumImplicitDefaultConstructors
               << " implicit default constructors created\n";
  llvm::errs() << NumImplicitCopyConstructorsDeclared << "/"
               << NumImplicitCopyConstructors
               << " implicit copy constructors created\n";
  if (getLangOpts().CPlusPlus)
    llvm::errs() << NumImplicitMoveConstructorsDeclared << "/"
                 << NumImplicitMoveConstructors
                 << " implicit move constructors created\n";
  llvm::errs() << NumImplicitCopyAssignmentOperatorsDeclared << "/"
               << NumImplicitCopyAssignmentOperators
               << " implicit copy assignment operators created\n";
  if (getLangOpts().CPlusPlus)
    llvm::errs() << NumImplicitMoveAssignmentOperatorsDeclared << "/"
                 << NumImplicitMoveAssignmentOperators
                 << " implicit move assignment operators created\n";
  llvm::errs() << NumImplicitDestructorsDeclared << "/"
               << NumImplicitDestructors
               << " implicit destructors created\n";

  if (ExternalSource) {
    llvm::errs() << "\n";
    ExternalSource->PrintStats();
  }

  BumpAlloc.PrintStats();
}

void ASTContext::mergeDefinitionIntoModule(NamedDecl *ND, Module *M,
                                           bool NotifyListeners) {
  if (NotifyListeners)
    if (auto *Listener = getASTMutationListener())
      Listener->RedefinedHiddenDefinition(ND, M);

  MergedDefModules[cast<NamedDecl>(ND->getCanonicalDecl())].push_back(M);
}

void ASTContext::deduplicateMergedDefinitonsFor(NamedDecl *ND) {
  auto It = MergedDefModules.find(cast<NamedDecl>(ND->getCanonicalDecl()));
  if (It == MergedDefModules.end())
    return;

  auto &Merged = It->second;
  llvm::DenseSet<Module*> Found;
  for (Module *&M : Merged)
    if (!Found.insert(M).second)
      M = nullptr;
  Merged.erase(std::remove(Merged.begin(), Merged.end(), nullptr), Merged.end());
}

void ASTContext::PerModuleInitializers::resolve(ASTContext &Ctx) {
  if (LazyInitializers.empty())
    return;

  auto *Source = Ctx.getExternalSource();
  assert(Source && "lazy initializers but no external source");

  auto LazyInits = std::move(LazyInitializers);
  LazyInitializers.clear();

  for (auto ID : LazyInits)
    Initializers.push_back(Source->GetExternalDecl(ID));

  assert(LazyInitializers.empty() &&
         "GetExternalDecl for lazy module initializer added more inits");
}

void ASTContext::addModuleInitializer(Module *M, Decl *D) {
  // One special case: if we add a module initializer that imports another
  // module, and that module's only initializer is an ImportDecl, simplify.
  if (const auto *ID = dyn_cast<ImportDecl>(D)) {
    auto It = ModuleInitializers.find(ID->getImportedModule());

    // Maybe the ImportDecl does nothing at all. (Common case.)
    if (It == ModuleInitializers.end())
      return;

    // Maybe the ImportDecl only imports another ImportDecl.
    auto &Imported = *It->second;
    if (Imported.Initializers.size() + Imported.LazyInitializers.size() == 1) {
      Imported.resolve(*this);
      auto *OnlyDecl = Imported.Initializers.front();
      if (isa<ImportDecl>(OnlyDecl))
        D = OnlyDecl;
    }
  }

  auto *&Inits = ModuleInitializers[M];
  if (!Inits)
    Inits = new (*this) PerModuleInitializers;
  Inits->Initializers.push_back(D);
}

void ASTContext::addLazyModuleInitializers(Module *M, ArrayRef<uint32_t> IDs) {
  auto *&Inits = ModuleInitializers[M];
  if (!Inits)
    Inits = new (*this) PerModuleInitializers;
  Inits->LazyInitializers.insert(Inits->LazyInitializers.end(),
                                 IDs.begin(), IDs.end());
}

ArrayRef<Decl *> ASTContext::getModuleInitializers(Module *M) {
  auto It = ModuleInitializers.find(M);
  if (It == ModuleInitializers.end())
    return None;

  auto *Inits = It->second;
  Inits->resolve(*this);
  return Inits->Initializers;
}

ExternCContextDecl *ASTContext::getExternCContextDecl() const {
  if (!ExternCContext)
    ExternCContext = ExternCContextDecl::Create(*this, getTranslationUnitDecl());

  return ExternCContext;
}

BuiltinTemplateDecl *
ASTContext::buildBuiltinTemplateDecl(BuiltinTemplateKind BTK,
                                     const IdentifierInfo *II) const {
  auto *BuiltinTemplate = BuiltinTemplateDecl::Create(*this, TUDecl, II, BTK);
  BuiltinTemplate->setImplicit();
  TUDecl->addDecl(BuiltinTemplate);

  return BuiltinTemplate;
}

BuiltinTemplateDecl *
ASTContext::getMakeIntegerSeqDecl() const {
  if (!MakeIntegerSeqDecl)
    MakeIntegerSeqDecl = buildBuiltinTemplateDecl(BTK__make_integer_seq,
                                                  getMakeIntegerSeqName());
  return MakeIntegerSeqDecl;
}

BuiltinTemplateDecl *
ASTContext::getTypePackElementDecl() const {
  if (!TypePackElementDecl)
    TypePackElementDecl = buildBuiltinTemplateDecl(BTK__type_pack_element,
                                                   getTypePackElementName());
  return TypePackElementDecl;
}

RecordDecl *ASTContext::buildImplicitRecord(StringRef Name,
                                            RecordDecl::TagKind TK) const {
  SourceLocation Loc;
  RecordDecl *NewDecl;
  if (getLangOpts().CPlusPlus)
    NewDecl = CXXRecordDecl::Create(*this, TK, getTranslationUnitDecl(), Loc,
                                    Loc, &Idents.get(Name));
  else
    NewDecl = RecordDecl::Create(*this, TK, getTranslationUnitDecl(), Loc, Loc,
                                 &Idents.get(Name));
  NewDecl->setImplicit();
  NewDecl->addAttr(TypeVisibilityAttr::CreateImplicit(
      const_cast<ASTContext &>(*this), TypeVisibilityAttr::Default));
  return NewDecl;
}

TypedefDecl *ASTContext::buildImplicitTypedef(QualType T,
                                              StringRef Name) const {
  TypeSourceInfo *TInfo = getTrivialTypeSourceInfo(T);
  TypedefDecl *NewDecl = TypedefDecl::Create(
      const_cast<ASTContext &>(*this), getTranslationUnitDecl(),
      SourceLocation(), SourceLocation(), &Idents.get(Name), TInfo);
  NewDecl->setImplicit();
  return NewDecl;
}

TypedefDecl *ASTContext::getInt128Decl() const {
  if (!Int128Decl)
    Int128Decl = buildImplicitTypedef(Int128Ty, "__int128_t");
  return Int128Decl;
}

TypedefDecl *ASTContext::getUInt128Decl() const {
  if (!UInt128Decl)
    UInt128Decl = buildImplicitTypedef(UnsignedInt128Ty, "__uint128_t");
  return UInt128Decl;
}

void ASTContext::InitBuiltinType(CanQualType &R, BuiltinType::Kind K) {
  auto *Ty = new (*this, TypeAlignment) BuiltinType(K);
  R = CanQualType::CreateUnsafe(QualType(Ty, 0));
  Types.push_back(Ty);
}

void ASTContext::InitBuiltinTypes(const TargetInfo &Target,
                                  const TargetInfo *AuxTarget) {
  assert((!this->Target || this->Target == &Target) &&
         "Incorrect target reinitialization");
  assert(VoidTy.isNull() && "Context reinitialized?");

  this->Target = &Target;
  this->AuxTarget = AuxTarget;

  ABI.reset(createCXXABI(Target));
  AddrSpaceMap = getAddressSpaceMap(Target, LangOpts);
  AddrSpaceMapMangling = isAddrSpaceMapManglingEnabled(Target, LangOpts);

  // C99 6.2.5p19.
  InitBuiltinType(VoidTy,              BuiltinType::Void);

  // C99 6.2.5p2.
  InitBuiltinType(BoolTy,              BuiltinType::Bool);
  // C99 6.2.5p3.
  if (LangOpts.CharIsSigned)
    InitBuiltinType(CharTy,            BuiltinType::Char_S);
  else
    InitBuiltinType(CharTy,            BuiltinType::Char_U);
  // C99 6.2.5p4.
  InitBuiltinType(SignedCharTy,        BuiltinType::SChar);
  InitBuiltinType(ShortTy,             BuiltinType::Short);
  InitBuiltinType(IntTy,               BuiltinType::Int);
  InitBuiltinType(LongTy,              BuiltinType::Long);
  InitBuiltinType(LongLongTy,          BuiltinType::LongLong);

  // C99 6.2.5p6.
  InitBuiltinType(UnsignedCharTy,      BuiltinType::UChar);
  InitBuiltinType(UnsignedShortTy,     BuiltinType::UShort);
  InitBuiltinType(UnsignedIntTy,       BuiltinType::UInt);
  InitBuiltinType(UnsignedLongTy,      BuiltinType::ULong);
  InitBuiltinType(UnsignedLongLongTy,  BuiltinType::ULongLong);

  // C99 6.2.5p10.
  InitBuiltinType(FloatTy,             BuiltinType::Float);
  InitBuiltinType(DoubleTy,            BuiltinType::Double);
  InitBuiltinType(LongDoubleTy,        BuiltinType::LongDouble);

  // GNU extension, __float128 for IEEE quadruple precision
  InitBuiltinType(Float128Ty,          BuiltinType::Float128);

  // C11 extension ISO/IEC TS 18661-3
  InitBuiltinType(Float16Ty,           BuiltinType::Float16);

  // ISO/IEC JTC1 SC22 WG14 N1169 Extension
  InitBuiltinType(ShortAccumTy,            BuiltinType::ShortAccum);
  InitBuiltinType(AccumTy,                 BuiltinType::Accum);
  InitBuiltinType(LongAccumTy,             BuiltinType::LongAccum);
  InitBuiltinType(UnsignedShortAccumTy,    BuiltinType::UShortAccum);
  InitBuiltinType(UnsignedAccumTy,         BuiltinType::UAccum);
  InitBuiltinType(UnsignedLongAccumTy,     BuiltinType::ULongAccum);
  InitBuiltinType(ShortFractTy,            BuiltinType::ShortFract);
  InitBuiltinType(FractTy,                 BuiltinType::Fract);
  InitBuiltinType(LongFractTy,             BuiltinType::LongFract);
  InitBuiltinType(UnsignedShortFractTy,    BuiltinType::UShortFract);
  InitBuiltinType(UnsignedFractTy,         BuiltinType::UFract);
  InitBuiltinType(UnsignedLongFractTy,     BuiltinType::ULongFract);
  InitBuiltinType(SatShortAccumTy,         BuiltinType::SatShortAccum);
  InitBuiltinType(SatAccumTy,              BuiltinType::SatAccum);
  InitBuiltinType(SatLongAccumTy,          BuiltinType::SatLongAccum);
  InitBuiltinType(SatUnsignedShortAccumTy, BuiltinType::SatUShortAccum);
  InitBuiltinType(SatUnsignedAccumTy,      BuiltinType::SatUAccum);
  InitBuiltinType(SatUnsignedLongAccumTy,  BuiltinType::SatULongAccum);
  InitBuiltinType(SatShortFractTy,         BuiltinType::SatShortFract);
  InitBuiltinType(SatFractTy,              BuiltinType::SatFract);
  InitBuiltinType(SatLongFractTy,          BuiltinType::SatLongFract);
  InitBuiltinType(SatUnsignedShortFractTy, BuiltinType::SatUShortFract);
  InitBuiltinType(SatUnsignedFractTy,      BuiltinType::SatUFract);
  InitBuiltinType(SatUnsignedLongFractTy,  BuiltinType::SatULongFract);

  // GNU extension, 128-bit integers.
  InitBuiltinType(Int128Ty,            BuiltinType::Int128);
  InitBuiltinType(UnsignedInt128Ty,    BuiltinType::UInt128);

  // C++ 3.9.1p5
  if (TargetInfo::isTypeSigned(Target.getWCharType()))
    InitBuiltinType(WCharTy,           BuiltinType::WChar_S);
  else  // -fshort-wchar makes wchar_t be unsigned.
    InitBuiltinType(WCharTy,           BuiltinType::WChar_U);
  if (LangOpts.CPlusPlus && LangOpts.WChar)
    WideCharTy = WCharTy;
  else {
    // C99 (or C++ using -fno-wchar).
    WideCharTy = getFromTargetType(Target.getWCharType());
  }

  WIntTy = getFromTargetType(Target.getWIntType());

  // C++20 (proposed)
  InitBuiltinType(Char8Ty,              BuiltinType::Char8);

  if (LangOpts.CPlusPlus) // C++0x 3.9.1p5, extension for C++
    InitBuiltinType(Char16Ty,           BuiltinType::Char16);
  else // C99
    Char16Ty = getFromTargetType(Target.getChar16Type());

  if (LangOpts.CPlusPlus) // C++0x 3.9.1p5, extension for C++
    InitBuiltinType(Char32Ty,           BuiltinType::Char32);
  else // C99
    Char32Ty = getFromTargetType(Target.getChar32Type());

  // Placeholder type for type-dependent expressions whose type is
  // completely unknown. No code should ever check a type against
  // DependentTy and users should never see it; however, it is here to
  // help diagnose failures to properly check for type-dependent
  // expressions.
  InitBuiltinType(DependentTy,         BuiltinType::Dependent);

  // Placeholder type for functions.
  InitBuiltinType(OverloadTy,          BuiltinType::Overload);

  // Placeholder type for bound members.
  InitBuiltinType(BoundMemberTy,       BuiltinType::BoundMember);

  // Placeholder type for pseudo-objects.
  InitBuiltinType(PseudoObjectTy,      BuiltinType::PseudoObject);

  // "any" type; useful for debugger-like clients.
  InitBuiltinType(UnknownAnyTy,        BuiltinType::UnknownAny);

  // Placeholder type for unbridged ARC casts.
  InitBuiltinType(ARCUnbridgedCastTy,  BuiltinType::ARCUnbridgedCast);

  // Placeholder type for builtin functions.
  InitBuiltinType(BuiltinFnTy,  BuiltinType::BuiltinFn);

  // Placeholder type for OMP array sections.
  if (LangOpts.OpenMP)
    InitBuiltinType(OMPArraySectionTy, BuiltinType::OMPArraySection);

  // C99 6.2.5p11.
  FloatComplexTy      = getComplexType(FloatTy);
  DoubleComplexTy     = getComplexType(DoubleTy);
  LongDoubleComplexTy = getComplexType(LongDoubleTy);
  Float128ComplexTy   = getComplexType(Float128Ty);

  // Builtin types for 'id', 'Class', and 'SEL'.
  InitBuiltinType(ObjCBuiltinIdTy, BuiltinType::ObjCId);
  InitBuiltinType(ObjCBuiltinClassTy, BuiltinType::ObjCClass);
  InitBuiltinType(ObjCBuiltinSelTy, BuiltinType::ObjCSel);

  if (LangOpts.OpenCL) {
#define IMAGE_TYPE(ImgType, Id, SingletonId, Access, Suffix) \
    InitBuiltinType(SingletonId, BuiltinType::Id);
#include "clang/Basic/OpenCLImageTypes.def"

    InitBuiltinType(OCLSamplerTy, BuiltinType::OCLSampler);
    InitBuiltinType(OCLEventTy, BuiltinType::OCLEvent);
    InitBuiltinType(OCLClkEventTy, BuiltinType::OCLClkEvent);
    InitBuiltinType(OCLQueueTy, BuiltinType::OCLQueue);
    InitBuiltinType(OCLReserveIDTy, BuiltinType::OCLReserveID);

#define EXT_OPAQUE_TYPE(ExtType, Id, Ext) \
    InitBuiltinType(Id##Ty, BuiltinType::Id);
#include "clang/Basic/OpenCLExtensionTypes.def"
  }

  if (Target.hasAArch64SVETypes()) {
#define SVE_TYPE(Name, Id, SingletonId) \
    InitBuiltinType(SingletonId, BuiltinType::Id);
#include "clang/Basic/AArch64SVEACLETypes.def"
  }

  // Builtin type for __objc_yes and __objc_no
  ObjCBuiltinBoolTy = (Target.useSignedCharForObjCBool() ?
                       SignedCharTy : BoolTy);

  ObjCConstantStringType = QualType();

  ObjCSuperType = QualType();

  // void * type
  if (LangOpts.OpenCLVersion >= 200) {
    auto Q = VoidTy.getQualifiers();
    Q.setAddressSpace(LangAS::opencl_generic);
    VoidPtrTy = getPointerType(getCanonicalType(
        getQualifiedType(VoidTy.getUnqualifiedType(), Q)));
  } else {
    VoidPtrTy = getPointerType(VoidTy);
  }

  // nullptr type (C++0x 2.14.7)
  InitBuiltinType(NullPtrTy,           BuiltinType::NullPtr);

  // meta::info type
  InitBuiltinType(MetaInfoTy,          BuiltinType::MetaInfo);

  // half type (OpenCL 6.1.1.1) / ARM NEON __fp16
  InitBuiltinType(HalfTy, BuiltinType::Half);

  // Builtin type used to help define __builtin_va_list.
  VaListTagDecl = nullptr;
}

DiagnosticsEngine &ASTContext::getDiagnostics() const {
  return SourceMgr.getDiagnostics();
}

AttrVec& ASTContext::getDeclAttrs(const Decl *D) {
  AttrVec *&Result = DeclAttrs[D];
  if (!Result) {
    void *Mem = Allocate(sizeof(AttrVec));
    Result = new (Mem) AttrVec;
  }

  return *Result;
}

/// Erase the attributes corresponding to the given declaration.
void ASTContext::eraseDeclAttrs(const Decl *D) {
  llvm::DenseMap<const Decl*, AttrVec*>::iterator Pos = DeclAttrs.find(D);
  if (Pos != DeclAttrs.end()) {
    Pos->second->~AttrVec();
    DeclAttrs.erase(Pos);
  }
}

// FIXME: Remove ?
MemberSpecializationInfo *
ASTContext::getInstantiatedFromStaticDataMember(const VarDecl *Var) {
  assert(Var->isStaticDataMember() && "Not a static data member");
  return getTemplateOrSpecializationInfo(Var)
      .dyn_cast<MemberSpecializationInfo *>();
}

ASTContext::TemplateOrSpecializationInfo
ASTContext::getTemplateOrSpecializationInfo(const VarDecl *Var) {
  llvm::DenseMap<const VarDecl *, TemplateOrSpecializationInfo>::iterator Pos =
      TemplateOrInstantiation.find(Var);
  if (Pos == TemplateOrInstantiation.end())
    return {};

  return Pos->second;
}

void
ASTContext::setInstantiatedFromStaticDataMember(VarDecl *Inst, VarDecl *Tmpl,
                                                TemplateSpecializationKind TSK,
                                          SourceLocation PointOfInstantiation) {
  assert(Inst->isStaticDataMember() && "Not a static data member");
  assert(Tmpl->isStaticDataMember() && "Not a static data member");
  setTemplateOrSpecializationInfo(Inst, new (*this) MemberSpecializationInfo(
                                            Tmpl, TSK, PointOfInstantiation));
}

void
ASTContext::setTemplateOrSpecializationInfo(VarDecl *Inst,
                                            TemplateOrSpecializationInfo TSI) {
  assert(!TemplateOrInstantiation[Inst] &&
         "Already noted what the variable was instantiated from");
  TemplateOrInstantiation[Inst] = TSI;
}

NamedDecl *
ASTContext::getInstantiatedFromUsingDecl(NamedDecl *UUD) {
  auto Pos = InstantiatedFromUsingDecl.find(UUD);
  if (Pos == InstantiatedFromUsingDecl.end())
    return nullptr;

  return Pos->second;
}

void
ASTContext::setInstantiatedFromUsingDecl(NamedDecl *Inst, NamedDecl *Pattern) {
  assert((isa<UsingDecl>(Pattern) ||
          isa<UnresolvedUsingValueDecl>(Pattern) ||
          isa<UnresolvedUsingTypenameDecl>(Pattern)) &&
         "pattern decl is not a using decl");
  assert((isa<UsingDecl>(Inst) ||
          isa<UnresolvedUsingValueDecl>(Inst) ||
          isa<UnresolvedUsingTypenameDecl>(Inst)) &&
         "instantiation did not produce a using decl");
  assert(!InstantiatedFromUsingDecl[Inst] && "pattern already exists");
  InstantiatedFromUsingDecl[Inst] = Pattern;
}

UsingShadowDecl *
ASTContext::getInstantiatedFromUsingShadowDecl(UsingShadowDecl *Inst) {
  llvm::DenseMap<UsingShadowDecl*, UsingShadowDecl*>::const_iterator Pos
    = InstantiatedFromUsingShadowDecl.find(Inst);
  if (Pos == InstantiatedFromUsingShadowDecl.end())
    return nullptr;

  return Pos->second;
}

void
ASTContext::setInstantiatedFromUsingShadowDecl(UsingShadowDecl *Inst,
                                               UsingShadowDecl *Pattern) {
  assert(!InstantiatedFromUsingShadowDecl[Inst] && "pattern already exists");
  InstantiatedFromUsingShadowDecl[Inst] = Pattern;
}

FieldDecl *ASTContext::getInstantiatedFromUnnamedFieldDecl(FieldDecl *Field) {
  llvm::DenseMap<FieldDecl *, FieldDecl *>::iterator Pos
    = InstantiatedFromUnnamedFieldDecl.find(Field);
  if (Pos == InstantiatedFromUnnamedFieldDecl.end())
    return nullptr;

  return Pos->second;
}

void ASTContext::setInstantiatedFromUnnamedFieldDecl(FieldDecl *Inst,
                                                     FieldDecl *Tmpl) {
  assert(!Inst->getDeclName() && "Instantiated field decl is not unnamed");
  assert(!Tmpl->getDeclName() && "Template field decl is not unnamed");
  assert(!InstantiatedFromUnnamedFieldDecl[Inst] &&
         "Already noted what unnamed field was instantiated from");

  InstantiatedFromUnnamedFieldDecl[Inst] = Tmpl;
}

ASTContext::overridden_cxx_method_iterator
ASTContext::overridden_methods_begin(const CXXMethodDecl *Method) const {
  return overridden_methods(Method).begin();
}

ASTContext::overridden_cxx_method_iterator
ASTContext::overridden_methods_end(const CXXMethodDecl *Method) const {
  return overridden_methods(Method).end();
}

unsigned
ASTContext::overridden_methods_size(const CXXMethodDecl *Method) const {
  auto Range = overridden_methods(Method);
  return Range.end() - Range.begin();
}

ASTContext::overridden_method_range
ASTContext::overridden_methods(const CXXMethodDecl *Method) const {
  llvm::DenseMap<const CXXMethodDecl *, CXXMethodVector>::const_iterator Pos =
      OverriddenMethods.find(Method->getCanonicalDecl());
  if (Pos == OverriddenMethods.end())
    return overridden_method_range(nullptr, nullptr);
  return overridden_method_range(Pos->second.begin(), Pos->second.end());
}

void ASTContext::addOverriddenMethod(const CXXMethodDecl *Method,
                                     const CXXMethodDecl *Overridden) {
  assert(Method->isCanonicalDecl() && Overridden->isCanonicalDecl());
  OverriddenMethods[Method].push_back(Overridden);
}

void ASTContext::getOverriddenMethods(
                      const NamedDecl *D,
                      SmallVectorImpl<const NamedDecl *> &Overridden) const {
  assert(D);

  if (const auto *CXXMethod = dyn_cast<CXXMethodDecl>(D)) {
    Overridden.append(overridden_methods_begin(CXXMethod),
                      overridden_methods_end(CXXMethod));
    return;
  }

  const auto *Method = dyn_cast<ObjCMethodDecl>(D);
  if (!Method)
    return;

  SmallVector<const ObjCMethodDecl *, 8> OverDecls;
  Method->getOverriddenMethods(OverDecls);
  Overridden.append(OverDecls.begin(), OverDecls.end());
}

void ASTContext::addedLocalImportDecl(ImportDecl *Import) {
  assert(!Import->NextLocalImport && "Import declaration already in the chain");
  assert(!Import->isFromASTFile() && "Non-local import declaration");
  if (!FirstLocalImport) {
    FirstLocalImport = Import;
    LastLocalImport = Import;
    return;
  }

  LastLocalImport->NextLocalImport = Import;
  LastLocalImport = Import;
}

//===----------------------------------------------------------------------===//
//                         Type Sizing and Analysis
//===----------------------------------------------------------------------===//

/// getFloatTypeSemantics - Return the APFloat 'semantics' for the specified
/// scalar floating point type.
const llvm::fltSemantics &ASTContext::getFloatTypeSemantics(QualType T) const {
  switch (T->castAs<BuiltinType>()->getKind()) {
  default:
    llvm_unreachable("Not a floating point type!");
  case BuiltinType::Float16:
  case BuiltinType::Half:
    return Target->getHalfFormat();
  case BuiltinType::Float:      return Target->getFloatFormat();
  case BuiltinType::Double:     return Target->getDoubleFormat();
  case BuiltinType::LongDouble:
    if (getLangOpts().OpenMP && getLangOpts().OpenMPIsDevice)
      return AuxTarget->getLongDoubleFormat();
    return Target->getLongDoubleFormat();
  case BuiltinType::Float128:
    if (getLangOpts().OpenMP && getLangOpts().OpenMPIsDevice)
      return AuxTarget->getFloat128Format();
    return Target->getFloat128Format();
  }
}

CharUnits ASTContext::getDeclAlign(const Decl *D, bool ForAlignof) const {
  unsigned Align = Target->getCharWidth();

  bool UseAlignAttrOnly = false;
  if (unsigned AlignFromAttr = D->getMaxAlignment()) {
    Align = AlignFromAttr;

    // __attribute__((aligned)) can increase or decrease alignment
    // *except* on a struct or struct member, where it only increases
    // alignment unless 'packed' is also specified.
    //
    // It is an error for alignas to decrease alignment, so we can
    // ignore that possibility;  Sema should diagnose it.
    if (isa<FieldDecl>(D)) {
      UseAlignAttrOnly = D->hasAttr<PackedAttr>() ||
        cast<FieldDecl>(D)->getParent()->hasAttr<PackedAttr>();
    } else {
      UseAlignAttrOnly = true;
    }
  }
  else if (isa<FieldDecl>(D))
      UseAlignAttrOnly =
        D->hasAttr<PackedAttr>() ||
        cast<FieldDecl>(D)->getParent()->hasAttr<PackedAttr>();

  // If we're using the align attribute only, just ignore everything
  // else about the declaration and its type.
  if (UseAlignAttrOnly) {
    // do nothing
  } else if (const auto *VD = dyn_cast<ValueDecl>(D)) {
    QualType T = VD->getType();
    if (const auto *RT = T->getAs<ReferenceType>()) {
      if (ForAlignof)
        T = RT->getPointeeType();
      else
        T = getPointerType(RT->getPointeeType());
    }
    QualType BaseT = getBaseElementType(T);
    if (T->isFunctionType())
      Align = getTypeInfoImpl(T.getTypePtr()).Align;
    else if (!BaseT->isIncompleteType()) {
      // Adjust alignments of declarations with array type by the
      // large-array alignment on the target.
      if (const ArrayType *arrayType = getAsArrayType(T)) {
        unsigned MinWidth = Target->getLargeArrayMinWidth();
        if (!ForAlignof && MinWidth) {
          if (isa<VariableArrayType>(arrayType))
            Align = std::max(Align, Target->getLargeArrayAlign());
          else if (isa<ConstantArrayType>(arrayType) &&
                   MinWidth <= getTypeSize(cast<ConstantArrayType>(arrayType)))
            Align = std::max(Align, Target->getLargeArrayAlign());
        }
      }
      Align = std::max(Align, getPreferredTypeAlign(T.getTypePtr()));
      if (BaseT.getQualifiers().hasUnaligned())
        Align = Target->getCharWidth();
      if (const auto *VD = dyn_cast<VarDecl>(D)) {
        if (VD->hasGlobalStorage() && !ForAlignof) {
          uint64_t TypeSize = getTypeSize(T.getTypePtr());
          Align = std::max(Align, getTargetInfo().getMinGlobalAlign(TypeSize));
        }
      }
    }

    // Fields can be subject to extra alignment constraints, like if
    // the field is packed, the struct is packed, or the struct has a
    // a max-field-alignment constraint (#pragma pack).  So calculate
    // the actual alignment of the field within the struct, and then
    // (as we're expected to) constrain that by the alignment of the type.
    if (const auto *Field = dyn_cast<FieldDecl>(VD)) {
      const RecordDecl *Parent = Field->getParent();
      // We can only produce a sensible answer if the record is valid.
      if (!Parent->isInvalidDecl()) {
        const ASTRecordLayout &Layout = getASTRecordLayout(Parent);

        // Start with the record's overall alignment.
        unsigned FieldAlign = toBits(Layout.getAlignment());

        // Use the GCD of that and the offset within the record.
        uint64_t Offset = Layout.getFieldOffset(Field->getFieldIndex());
        if (Offset > 0) {
          // Alignment is always a power of 2, so the GCD will be a power of 2,
          // which means we get to do this crazy thing instead of Euclid's.
          uint64_t LowBitOfOffset = Offset & (~Offset + 1);
          if (LowBitOfOffset < FieldAlign)
            FieldAlign = static_cast<unsigned>(LowBitOfOffset);
        }

        Align = std::min(Align, FieldAlign);
      }
    }
  }

  return toCharUnitsFromBits(Align);
}

// getTypeInfoDataSizeInChars - Return the size of a type, in
// chars. If the type is a record, its data size is returned.  This is
// the size of the memcpy that's performed when assigning this type
// using a trivial copy/move assignment operator.
std::pair<CharUnits, CharUnits>
ASTContext::getTypeInfoDataSizeInChars(QualType T) const {
  std::pair<CharUnits, CharUnits> sizeAndAlign = getTypeInfoInChars(T);

  // In C++, objects can sometimes be allocated into the tail padding
  // of a base-class subobject.  We decide whether that's possible
  // during class layout, so here we can just trust the layout results.
  if (getLangOpts().CPlusPlus) {
    if (const auto *RT = T->getAs<RecordType>()) {
      const ASTRecordLayout &layout = getASTRecordLayout(RT->getDecl());
      sizeAndAlign.first = layout.getDataSize();
    }
  }

  return sizeAndAlign;
}

/// getConstantArrayInfoInChars - Performing the computation in CharUnits
/// instead of in bits prevents overflowing the uint64_t for some large arrays.
std::pair<CharUnits, CharUnits>
static getConstantArrayInfoInChars(const ASTContext &Context,
                                   const ConstantArrayType *CAT) {
  std::pair<CharUnits, CharUnits> EltInfo =
      Context.getTypeInfoInChars(CAT->getElementType());
  uint64_t Size = CAT->getSize().getZExtValue();
  assert((Size == 0 || static_cast<uint64_t>(EltInfo.first.getQuantity()) <=
              (uint64_t)(-1)/Size) &&
         "Overflow in array type char size evaluation");
  uint64_t Width = EltInfo.first.getQuantity() * Size;
  unsigned Align = EltInfo.second.getQuantity();
  if (!Context.getTargetInfo().getCXXABI().isMicrosoft() ||
      Context.getTargetInfo().getPointerWidth(0) == 64)
    Width = llvm::alignTo(Width, Align);
  return std::make_pair(CharUnits::fromQuantity(Width),
                        CharUnits::fromQuantity(Align));
}

std::pair<CharUnits, CharUnits>
ASTContext::getTypeInfoInChars(const Type *T) const {
  if (const auto *CAT = dyn_cast<ConstantArrayType>(T))
    return getConstantArrayInfoInChars(*this, CAT);
  TypeInfo Info = getTypeInfo(T);
  return std::make_pair(toCharUnitsFromBits(Info.Width),
                        toCharUnitsFromBits(Info.Align));
}

std::pair<CharUnits, CharUnits>
ASTContext::getTypeInfoInChars(QualType T) const {
  return getTypeInfoInChars(T.getTypePtr());
}

bool ASTContext::isAlignmentRequired(const Type *T) const {
  return getTypeInfo(T).AlignIsRequired;
}

bool ASTContext::isAlignmentRequired(QualType T) const {
  return isAlignmentRequired(T.getTypePtr());
}

unsigned ASTContext::getTypeAlignIfKnown(QualType T) const {
  // An alignment on a typedef overrides anything else.
  if (const auto *TT = T->getAs<TypedefType>())
    if (unsigned Align = TT->getDecl()->getMaxAlignment())
      return Align;

  // If we have an (array of) complete type, we're done.
  T = getBaseElementType(T);
  if (!T->isIncompleteType())
    return getTypeAlign(T);

  // If we had an array type, its element type might be a typedef
  // type with an alignment attribute.
  if (const auto *TT = T->getAs<TypedefType>())
    if (unsigned Align = TT->getDecl()->getMaxAlignment())
      return Align;

  // Otherwise, see if the declaration of the type had an attribute.
  if (const auto *TT = T->getAs<TagType>())
    return TT->getDecl()->getMaxAlignment();

  return 0;
}

TypeInfo ASTContext::getTypeInfo(const Type *T) const {
  TypeInfoMap::iterator I = MemoizedTypeInfo.find(T);
  if (I != MemoizedTypeInfo.end())
    return I->second;

  // This call can invalidate MemoizedTypeInfo[T], so we need a second lookup.
  TypeInfo TI = getTypeInfoImpl(T);
  MemoizedTypeInfo[T] = TI;
  return TI;
}

/// getTypeInfoImpl - Return the size of the specified type, in bits.  This
/// method does not work on incomplete types.
///
/// FIXME: Pointers into different addr spaces could have different sizes and
/// alignment requirements: getPointerInfo should take an AddrSpace, this
/// should take a QualType, &c.
TypeInfo ASTContext::getTypeInfoImpl(const Type *T) const {
  uint64_t Width = 0;
  unsigned Align = 8;
  bool AlignIsRequired = false;
  unsigned AS = 0;
  switch (T->getTypeClass()) {
#define TYPE(Class, Base)
#define ABSTRACT_TYPE(Class, Base)
#define NON_CANONICAL_TYPE(Class, Base)
#define DEPENDENT_TYPE(Class, Base) case Type::Class:
#define NON_CANONICAL_UNLESS_DEPENDENT_TYPE(Class, Base)                       \
  case Type::Class:                                                            \
  assert(!T->isDependentType() && "should not see dependent types here");      \
  return getTypeInfo(cast<Class##Type>(T)->desugar().getTypePtr());
#include "clang/AST/TypeNodes.inc"
    llvm_unreachable("Should not see dependent types");

  case Type::FunctionNoProto:
  case Type::FunctionProto:
    // GCC extension: alignof(function) = 32 bits
    Width = 0;
    Align = 32;
    break;

  case Type::IncompleteArray:
  case Type::VariableArray:
    Width = 0;
    Align = getTypeAlign(cast<ArrayType>(T)->getElementType());
    break;

  case Type::ConstantArray: {
    const auto *CAT = cast<ConstantArrayType>(T);

    TypeInfo EltInfo = getTypeInfo(CAT->getElementType());
    uint64_t Size = CAT->getSize().getZExtValue();
    assert((Size == 0 || EltInfo.Width <= (uint64_t)(-1) / Size) &&
           "Overflow in array type bit size evaluation");
    Width = EltInfo.Width * Size;
    Align = EltInfo.Align;
    if (!getTargetInfo().getCXXABI().isMicrosoft() ||
        getTargetInfo().getPointerWidth(0) == 64)
      Width = llvm::alignTo(Width, Align);
    break;
  }
  case Type::ExtVector:
  case Type::Vector: {
    const auto *VT = cast<VectorType>(T);
    TypeInfo EltInfo = getTypeInfo(VT->getElementType());
    Width = EltInfo.Width * VT->getNumElements();
    Align = Width;
    // If the alignment is not a power of 2, round up to the next power of 2.
    // This happens for non-power-of-2 length vectors.
    if (Align & (Align-1)) {
      Align = llvm::NextPowerOf2(Align);
      Width = llvm::alignTo(Width, Align);
    }
    // Adjust the alignment based on the target max.
    uint64_t TargetVectorAlign = Target->getMaxVectorAlign();
    if (TargetVectorAlign && TargetVectorAlign < Align)
      Align = TargetVectorAlign;
    break;
  }

  case Type::Builtin:
    switch (cast<BuiltinType>(T)->getKind()) {
    default: llvm_unreachable("Unknown builtin type!");
    case BuiltinType::Void:
      // GCC extension: alignof(void) = 8 bits.
      Width = 0;
      Align = 8;
      break;
    case BuiltinType::Bool:
      Width = Target->getBoolWidth();
      Align = Target->getBoolAlign();
      break;
    case BuiltinType::Char_S:
    case BuiltinType::Char_U:
    case BuiltinType::UChar:
    case BuiltinType::SChar:
    case BuiltinType::Char8:
      Width = Target->getCharWidth();
      Align = Target->getCharAlign();
      break;
    case BuiltinType::WChar_S:
    case BuiltinType::WChar_U:
      Width = Target->getWCharWidth();
      Align = Target->getWCharAlign();
      break;
    case BuiltinType::Char16:
      Width = Target->getChar16Width();
      Align = Target->getChar16Align();
      break;
    case BuiltinType::Char32:
      Width = Target->getChar32Width();
      Align = Target->getChar32Align();
      break;
    case BuiltinType::UShort:
    case BuiltinType::Short:
      Width = Target->getShortWidth();
      Align = Target->getShortAlign();
      break;
    case BuiltinType::UInt:
    case BuiltinType::Int:
      Width = Target->getIntWidth();
      Align = Target->getIntAlign();
      break;
    case BuiltinType::ULong:
    case BuiltinType::Long:
      Width = Target->getLongWidth();
      Align = Target->getLongAlign();
      break;
    case BuiltinType::ULongLong:
    case BuiltinType::LongLong:
      Width = Target->getLongLongWidth();
      Align = Target->getLongLongAlign();
      break;
    case BuiltinType::Int128:
    case BuiltinType::UInt128:
      Width = 128;
      Align = 128; // int128_t is 128-bit aligned on all targets.
      break;
    case BuiltinType::ShortAccum:
    case BuiltinType::UShortAccum:
    case BuiltinType::SatShortAccum:
    case BuiltinType::SatUShortAccum:
      Width = Target->getShortAccumWidth();
      Align = Target->getShortAccumAlign();
      break;
    case BuiltinType::Accum:
    case BuiltinType::UAccum:
    case BuiltinType::SatAccum:
    case BuiltinType::SatUAccum:
      Width = Target->getAccumWidth();
      Align = Target->getAccumAlign();
      break;
    case BuiltinType::LongAccum:
    case BuiltinType::ULongAccum:
    case BuiltinType::SatLongAccum:
    case BuiltinType::SatULongAccum:
      Width = Target->getLongAccumWidth();
      Align = Target->getLongAccumAlign();
      break;
    case BuiltinType::ShortFract:
    case BuiltinType::UShortFract:
    case BuiltinType::SatShortFract:
    case BuiltinType::SatUShortFract:
      Width = Target->getShortFractWidth();
      Align = Target->getShortFractAlign();
      break;
    case BuiltinType::Fract:
    case BuiltinType::UFract:
    case BuiltinType::SatFract:
    case BuiltinType::SatUFract:
      Width = Target->getFractWidth();
      Align = Target->getFractAlign();
      break;
    case BuiltinType::LongFract:
    case BuiltinType::ULongFract:
    case BuiltinType::SatLongFract:
    case BuiltinType::SatULongFract:
      Width = Target->getLongFractWidth();
      Align = Target->getLongFractAlign();
      break;
    case BuiltinType::Float16:
    case BuiltinType::Half:
      if (Target->hasFloat16Type() || !getLangOpts().OpenMP ||
          !getLangOpts().OpenMPIsDevice) {
        Width = Target->getHalfWidth();
        Align = Target->getHalfAlign();
      } else {
        assert(getLangOpts().OpenMP && getLangOpts().OpenMPIsDevice &&
               "Expected OpenMP device compilation.");
        Width = AuxTarget->getHalfWidth();
        Align = AuxTarget->getHalfAlign();
      }
      break;
    case BuiltinType::Float:
      Width = Target->getFloatWidth();
      Align = Target->getFloatAlign();
      break;
    case BuiltinType::Double:
      Width = Target->getDoubleWidth();
      Align = Target->getDoubleAlign();
      break;
    case BuiltinType::LongDouble:
      if (getLangOpts().OpenMP && getLangOpts().OpenMPIsDevice &&
          (Target->getLongDoubleWidth() != AuxTarget->getLongDoubleWidth() ||
           Target->getLongDoubleAlign() != AuxTarget->getLongDoubleAlign())) {
        Width = AuxTarget->getLongDoubleWidth();
        Align = AuxTarget->getLongDoubleAlign();
      } else {
        Width = Target->getLongDoubleWidth();
        Align = Target->getLongDoubleAlign();
      }
      break;
    case BuiltinType::Float128:
      if (Target->hasFloat128Type() || !getLangOpts().OpenMP ||
          !getLangOpts().OpenMPIsDevice) {
        Width = Target->getFloat128Width();
        Align = Target->getFloat128Align();
      } else {
        assert(getLangOpts().OpenMP && getLangOpts().OpenMPIsDevice &&
               "Expected OpenMP device compilation.");
        Width = AuxTarget->getFloat128Width();
        Align = AuxTarget->getFloat128Align();
      }
      break;
    case BuiltinType::NullPtr:
      Width = Target->getPointerWidth(0); // C++ 3.9.1p11: sizeof(nullptr_t)
      Align = Target->getPointerAlign(0); //   == sizeof(void*)
      break;
    case BuiltinType::MetaInfo:
      Width = Target->getMetaInfoWidth();
      Align = Target->getMetaInfoAlign();
      break;
    case BuiltinType::ObjCId:
    case BuiltinType::ObjCClass:
    case BuiltinType::ObjCSel:
      Width = Target->getPointerWidth(0);
      Align = Target->getPointerAlign(0);
      break;
    case BuiltinType::OCLSampler:
    case BuiltinType::OCLEvent:
    case BuiltinType::OCLClkEvent:
    case BuiltinType::OCLQueue:
    case BuiltinType::OCLReserveID:
#define IMAGE_TYPE(ImgType, Id, SingletonId, Access, Suffix) \
    case BuiltinType::Id:
#include "clang/Basic/OpenCLImageTypes.def"
#define EXT_OPAQUE_TYPE(ExtType, Id, Ext) \
  case BuiltinType::Id:
#include "clang/Basic/OpenCLExtensionTypes.def"
      AS = getTargetAddressSpace(
          Target->getOpenCLTypeAddrSpace(getOpenCLTypeKind(T)));
      Width = Target->getPointerWidth(AS);
      Align = Target->getPointerAlign(AS);
      break;
    // The SVE types are effectively target-specific.  The length of an
    // SVE_VECTOR_TYPE is only known at runtime, but it is always a multiple
    // of 128 bits.  There is one predicate bit for each vector byte, so the
    // length of an SVE_PREDICATE_TYPE is always a multiple of 16 bits.
    //
    // Because the length is only known at runtime, we use a dummy value
    // of 0 for the static length.  The alignment values are those defined
    // by the Procedure Call Standard for the Arm Architecture.
#define SVE_VECTOR_TYPE(Name, Id, SingletonId, ElKind, ElBits, IsSigned, IsFP)\
    case BuiltinType::Id: \
      Width = 0; \
      Align = 128; \
      break;
#define SVE_PREDICATE_TYPE(Name, Id, SingletonId, ElKind) \
    case BuiltinType::Id: \
      Width = 0; \
      Align = 16; \
      break;
#include "clang/Basic/AArch64SVEACLETypes.def"
    }
    break;
  case Type::ObjCObjectPointer:
    Width = Target->getPointerWidth(0);
    Align = Target->getPointerAlign(0);
    break;
  case Type::BlockPointer:
    AS = getTargetAddressSpace(cast<BlockPointerType>(T)->getPointeeType());
    Width = Target->getPointerWidth(AS);
    Align = Target->getPointerAlign(AS);
    break;
  case Type::LValueReference:
  case Type::RValueReference:
    // alignof and sizeof should never enter this code path here, so we go
    // the pointer route.
    AS = getTargetAddressSpace(cast<ReferenceType>(T)->getPointeeType());
    Width = Target->getPointerWidth(AS);
    Align = Target->getPointerAlign(AS);
    break;
  case Type::Pointer:
    AS = getTargetAddressSpace(cast<PointerType>(T)->getPointeeType());
    Width = Target->getPointerWidth(AS);
    Align = Target->getPointerAlign(AS);
    break;
  case Type::MemberPointer: {
    const auto *MPT = cast<MemberPointerType>(T);
    CXXABI::MemberPointerInfo MPI = ABI->getMemberPointerInfo(MPT);
    Width = MPI.Width;
    Align = MPI.Align;
    break;
  }
  case Type::Complex: {
    // Complex types have the same alignment as their elements, but twice the
    // size.
    TypeInfo EltInfo = getTypeInfo(cast<ComplexType>(T)->getElementType());
    Width = EltInfo.Width * 2;
    Align = EltInfo.Align;
    break;
  }
  case Type::ObjCObject:
    return getTypeInfo(cast<ObjCObjectType>(T)->getBaseType().getTypePtr());
  case Type::Adjusted:
  case Type::Decayed:
    return getTypeInfo(cast<AdjustedType>(T)->getAdjustedType().getTypePtr());
  case Type::ObjCInterface: {
    const auto *ObjCI = cast<ObjCInterfaceType>(T);
    const ASTRecordLayout &Layout = getASTObjCInterfaceLayout(ObjCI->getDecl());
    Width = toBits(Layout.getSize());
    Align = toBits(Layout.getAlignment());
    break;
  }
  case Type::Record:
  case Type::Enum: {
    const auto *TT = cast<TagType>(T);

    if (TT->getDecl()->isInvalidDecl()) {
      Width = 8;
      Align = 8;
      break;
    }

    if (const auto *ET = dyn_cast<EnumType>(TT)) {
      const EnumDecl *ED = ET->getDecl();
      TypeInfo Info =
          getTypeInfo(ED->getIntegerType()->getUnqualifiedDesugaredType());
      if (unsigned AttrAlign = ED->getMaxAlignment()) {
        Info.Align = AttrAlign;
        Info.AlignIsRequired = true;
      }
      return Info;
    }

    const auto *RT = cast<RecordType>(TT);
    const RecordDecl *RD = RT->getDecl();
    const ASTRecordLayout &Layout = getASTRecordLayout(RD);
    Width = toBits(Layout.getSize());
    Align = toBits(Layout.getAlignment());
    AlignIsRequired = RD->hasAttr<AlignedAttr>();
    break;
  }

  case Type::SubstTemplateTypeParm:
    return getTypeInfo(cast<SubstTemplateTypeParmType>(T)->
                       getReplacementType().getTypePtr());

  case Type::Auto:
  case Type::DeducedTemplateSpecialization: {
    const auto *A = cast<DeducedType>(T);
    assert(!A->getDeducedType().isNull() &&
           "cannot request the size of an undeduced or dependent auto type");
    return getTypeInfo(A->getDeducedType().getTypePtr());
  }

  case Type::Paren:
    return getTypeInfo(cast<ParenType>(T)->getInnerType().getTypePtr());

  case Type::MacroQualified:
    return getTypeInfo(
        cast<MacroQualifiedType>(T)->getUnderlyingType().getTypePtr());

  case Type::ObjCTypeParam:
    return getTypeInfo(cast<ObjCTypeParamType>(T)->desugar().getTypePtr());

  case Type::Typedef: {
    const TypedefNameDecl *Typedef = cast<TypedefType>(T)->getDecl();
    TypeInfo Info = getTypeInfo(Typedef->getUnderlyingType().getTypePtr());
    // If the typedef has an aligned attribute on it, it overrides any computed
    // alignment we have.  This violates the GCC documentation (which says that
    // attribute(aligned) can only round up) but matches its implementation.
    if (unsigned AttrAlign = Typedef->getMaxAlignment()) {
      Align = AttrAlign;
      AlignIsRequired = true;
    } else {
      Align = Info.Align;
      AlignIsRequired = Info.AlignIsRequired;
    }
    Width = Info.Width;
    break;
  }

  case Type::Elaborated:
    return getTypeInfo(cast<ElaboratedType>(T)->getNamedType().getTypePtr());

  case Type::Attributed:
    return getTypeInfo(
                  cast<AttributedType>(T)->getEquivalentType().getTypePtr());

  case Type::Atomic: {
    // Start with the base type information.
    TypeInfo Info = getTypeInfo(cast<AtomicType>(T)->getValueType());
    Width = Info.Width;
    Align = Info.Align;

    if (!Width) {
      // An otherwise zero-sized type should still generate an
      // atomic operation.
      Width = Target->getCharWidth();
      assert(Align);
    } else if (Width <= Target->getMaxAtomicPromoteWidth()) {
      // If the size of the type doesn't exceed the platform's max
      // atomic promotion width, make the size and alignment more
      // favorable to atomic operations:

      // Round the size up to a power of 2.
      if (!llvm::isPowerOf2_64(Width))
        Width = llvm::NextPowerOf2(Width);

      // Set the alignment equal to the size.
      Align = static_cast<unsigned>(Width);
    }
  }
  break;

  case Type::Pipe:
    Width = Target->getPointerWidth(getTargetAddressSpace(LangAS::opencl_global));
    Align = Target->getPointerAlign(getTargetAddressSpace(LangAS::opencl_global));
    break;
  }

  assert(llvm::isPowerOf2_32(Align) && "Alignment must be power of 2");
  return TypeInfo(Width, Align, AlignIsRequired);
}

unsigned ASTContext::getTypeUnadjustedAlign(const Type *T) const {
  UnadjustedAlignMap::iterator I = MemoizedUnadjustedAlign.find(T);
  if (I != MemoizedUnadjustedAlign.end())
    return I->second;

  unsigned UnadjustedAlign;
  if (const auto *RT = T->getAs<RecordType>()) {
    const RecordDecl *RD = RT->getDecl();
    const ASTRecordLayout &Layout = getASTRecordLayout(RD);
    UnadjustedAlign = toBits(Layout.getUnadjustedAlignment());
  } else if (const auto *ObjCI = T->getAs<ObjCInterfaceType>()) {
    const ASTRecordLayout &Layout = getASTObjCInterfaceLayout(ObjCI->getDecl());
    UnadjustedAlign = toBits(Layout.getUnadjustedAlignment());
  } else {
    UnadjustedAlign = getTypeAlign(T->getUnqualifiedDesugaredType());
  }

  MemoizedUnadjustedAlign[T] = UnadjustedAlign;
  return UnadjustedAlign;
}

unsigned ASTContext::getOpenMPDefaultSimdAlign(QualType T) const {
  unsigned SimdAlign = getTargetInfo().getSimdDefaultAlign();
  // Target ppc64 with QPX: simd default alignment for pointer to double is 32.
  if ((getTargetInfo().getTriple().getArch() == llvm::Triple::ppc64 ||
       getTargetInfo().getTriple().getArch() == llvm::Triple::ppc64le) &&
      getTargetInfo().getABI() == "elfv1-qpx" &&
      T->isSpecificBuiltinType(BuiltinType::Double))
    SimdAlign = 256;
  return SimdAlign;
}

/// toCharUnitsFromBits - Convert a size in bits to a size in characters.
CharUnits ASTContext::toCharUnitsFromBits(int64_t BitSize) const {
  return CharUnits::fromQuantity(BitSize / getCharWidth());
}

/// toBits - Convert a size in characters to a size in characters.
int64_t ASTContext::toBits(CharUnits CharSize) const {
  return CharSize.getQuantity() * getCharWidth();
}

/// getTypeSizeInChars - Return the size of the specified type, in characters.
/// This method does not work on incomplete types.
CharUnits ASTContext::getTypeSizeInChars(QualType T) const {
  return getTypeInfoInChars(T).first;
}
CharUnits ASTContext::getTypeSizeInChars(const Type *T) const {
  return getTypeInfoInChars(T).first;
}

/// getTypeAlignInChars - Return the ABI-specified alignment of a type, in
/// characters. This method does not work on incomplete types.
CharUnits ASTContext::getTypeAlignInChars(QualType T) const {
  return toCharUnitsFromBits(getTypeAlign(T));
}
CharUnits ASTContext::getTypeAlignInChars(const Type *T) const {
  return toCharUnitsFromBits(getTypeAlign(T));
}

/// getTypeUnadjustedAlignInChars - Return the ABI-specified alignment of a
/// type, in characters, before alignment adustments. This method does
/// not work on incomplete types.
CharUnits ASTContext::getTypeUnadjustedAlignInChars(QualType T) const {
  return toCharUnitsFromBits(getTypeUnadjustedAlign(T));
}
CharUnits ASTContext::getTypeUnadjustedAlignInChars(const Type *T) const {
  return toCharUnitsFromBits(getTypeUnadjustedAlign(T));
}

/// getPreferredTypeAlign - Return the "preferred" alignment of the specified
/// type for the current target in bits.  This can be different than the ABI
/// alignment in cases where it is beneficial for performance to overalign
/// a data type.
unsigned ASTContext::getPreferredTypeAlign(const Type *T) const {
  TypeInfo TI = getTypeInfo(T);
  unsigned ABIAlign = TI.Align;

  T = T->getBaseElementTypeUnsafe();

  // The preferred alignment of member pointers is that of a pointer.
  if (T->isMemberPointerType())
    return getPreferredTypeAlign(getPointerDiffType().getTypePtr());

  if (!Target->allowsLargerPreferedTypeAlignment())
    return ABIAlign;

  // Double and long long should be naturally aligned if possible.
  if (const auto *CT = T->getAs<ComplexType>())
    T = CT->getElementType().getTypePtr();
  if (const auto *ET = T->getAs<EnumType>())
    T = ET->getDecl()->getIntegerType().getTypePtr();
  if (T->isSpecificBuiltinType(BuiltinType::Double) ||
      T->isSpecificBuiltinType(BuiltinType::LongLong) ||
      T->isSpecificBuiltinType(BuiltinType::ULongLong))
    // Don't increase the alignment if an alignment attribute was specified on a
    // typedef declaration.
    if (!TI.AlignIsRequired)
      return std::max(ABIAlign, (unsigned)getTypeSize(T));

  return ABIAlign;
}

/// getTargetDefaultAlignForAttributeAligned - Return the default alignment
/// for __attribute__((aligned)) on this target, to be used if no alignment
/// value is specified.
unsigned ASTContext::getTargetDefaultAlignForAttributeAligned() const {
  return getTargetInfo().getDefaultAlignForAttributeAligned();
}

/// getAlignOfGlobalVar - Return the alignment in bits that should be given
/// to a global variable of the specified type.
unsigned ASTContext::getAlignOfGlobalVar(QualType T) const {
  uint64_t TypeSize = getTypeSize(T.getTypePtr());
  return std::max(getTypeAlign(T), getTargetInfo().getMinGlobalAlign(TypeSize));
}

/// getAlignOfGlobalVarInChars - Return the alignment in characters that
/// should be given to a global variable of the specified type.
CharUnits ASTContext::getAlignOfGlobalVarInChars(QualType T) const {
  return toCharUnitsFromBits(getAlignOfGlobalVar(T));
}

CharUnits ASTContext::getOffsetOfBaseWithVBPtr(const CXXRecordDecl *RD) const {
  CharUnits Offset = CharUnits::Zero();
  const ASTRecordLayout *Layout = &getASTRecordLayout(RD);
  while (const CXXRecordDecl *Base = Layout->getBaseSharingVBPtr()) {
    Offset += Layout->getBaseClassOffset(Base);
    Layout = &getASTRecordLayout(Base);
  }
  return Offset;
}

/// DeepCollectObjCIvars -
/// This routine first collects all declared, but not synthesized, ivars in
/// super class and then collects all ivars, including those synthesized for
/// current class. This routine is used for implementation of current class
/// when all ivars, declared and synthesized are known.
void ASTContext::DeepCollectObjCIvars(const ObjCInterfaceDecl *OI,
                                      bool leafClass,
                            SmallVectorImpl<const ObjCIvarDecl*> &Ivars) const {
  if (const ObjCInterfaceDecl *SuperClass = OI->getSuperClass())
    DeepCollectObjCIvars(SuperClass, false, Ivars);
  if (!leafClass) {
    for (const auto *I : OI->ivars())
      Ivars.push_back(I);
  } else {
    auto *IDecl = const_cast<ObjCInterfaceDecl *>(OI);
    for (const ObjCIvarDecl *Iv = IDecl->all_declared_ivar_begin(); Iv;
         Iv= Iv->getNextIvar())
      Ivars.push_back(Iv);
  }
}

/// CollectInheritedProtocols - Collect all protocols in current class and
/// those inherited by it.
void ASTContext::CollectInheritedProtocols(const Decl *CDecl,
                          llvm::SmallPtrSet<ObjCProtocolDecl*, 8> &Protocols) {
  if (const auto *OI = dyn_cast<ObjCInterfaceDecl>(CDecl)) {
    // We can use protocol_iterator here instead of
    // all_referenced_protocol_iterator since we are walking all categories.
    for (auto *Proto : OI->all_referenced_protocols()) {
      CollectInheritedProtocols(Proto, Protocols);
    }

    // Categories of this Interface.
    for (const auto *Cat : OI->visible_categories())
      CollectInheritedProtocols(Cat, Protocols);

    if (ObjCInterfaceDecl *SD = OI->getSuperClass())
      while (SD) {
        CollectInheritedProtocols(SD, Protocols);
        SD = SD->getSuperClass();
      }
  } else if (const auto *OC = dyn_cast<ObjCCategoryDecl>(CDecl)) {
    for (auto *Proto : OC->protocols()) {
      CollectInheritedProtocols(Proto, Protocols);
    }
  } else if (const auto *OP = dyn_cast<ObjCProtocolDecl>(CDecl)) {
    // Insert the protocol.
    if (!Protocols.insert(
          const_cast<ObjCProtocolDecl *>(OP->getCanonicalDecl())).second)
      return;

    for (auto *Proto : OP->protocols())
      CollectInheritedProtocols(Proto, Protocols);
  }
}

static bool unionHasUniqueObjectRepresentations(const ASTContext &Context,
                                                const RecordDecl *RD) {
  assert(RD->isUnion() && "Must be union type");
  CharUnits UnionSize = Context.getTypeSizeInChars(RD->getTypeForDecl());

  for (const auto *Field : RD->fields()) {
    if (!Context.hasUniqueObjectRepresentations(Field->getType()))
      return false;
    CharUnits FieldSize = Context.getTypeSizeInChars(Field->getType());
    if (FieldSize != UnionSize)
      return false;
  }
  return !RD->field_empty();
}

static bool isStructEmpty(QualType Ty) {
  const RecordDecl *RD = Ty->castAs<RecordType>()->getDecl();

  if (!RD->field_empty())
    return false;

  if (const auto *ClassDecl = dyn_cast<CXXRecordDecl>(RD))
    return ClassDecl->isEmpty();

  return true;
}

static llvm::Optional<int64_t>
structHasUniqueObjectRepresentations(const ASTContext &Context,
                                     const RecordDecl *RD) {
  assert(!RD->isUnion() && "Must be struct/class type");
  const auto &Layout = Context.getASTRecordLayout(RD);

  int64_t CurOffsetInBits = 0;
  if (const auto *ClassDecl = dyn_cast<CXXRecordDecl>(RD)) {
    if (ClassDecl->isDynamicClass())
      return llvm::None;

    SmallVector<std::pair<QualType, int64_t>, 4> Bases;
    for (const auto &Base : ClassDecl->bases()) {
      // Empty types can be inherited from, and non-empty types can potentially
      // have tail padding, so just make sure there isn't an error.
      if (!isStructEmpty(Base.getType())) {
        llvm::Optional<int64_t> Size = structHasUniqueObjectRepresentations(
            Context, Base.getType()->castAs<RecordType>()->getDecl());
        if (!Size)
          return llvm::None;
        Bases.emplace_back(Base.getType(), Size.getValue());
      }
    }

    llvm::sort(Bases, [&](const std::pair<QualType, int64_t> &L,
                          const std::pair<QualType, int64_t> &R) {
      return Layout.getBaseClassOffset(L.first->getAsCXXRecordDecl()) <
             Layout.getBaseClassOffset(R.first->getAsCXXRecordDecl());
    });

    for (const auto &Base : Bases) {
      int64_t BaseOffset = Context.toBits(
          Layout.getBaseClassOffset(Base.first->getAsCXXRecordDecl()));
      int64_t BaseSize = Base.second;
      if (BaseOffset != CurOffsetInBits)
        return llvm::None;
      CurOffsetInBits = BaseOffset + BaseSize;
    }
  }

  for (const auto *Field : RD->fields()) {
    if (!Field->getType()->isReferenceType() &&
        !Context.hasUniqueObjectRepresentations(Field->getType()))
      return llvm::None;

    int64_t FieldSizeInBits =
        Context.toBits(Context.getTypeSizeInChars(Field->getType()));
    if (Field->isBitField()) {
      int64_t BitfieldSize = Field->getBitWidthValue(Context);

      if (BitfieldSize > FieldSizeInBits)
        return llvm::None;
      FieldSizeInBits = BitfieldSize;
    }

    int64_t FieldOffsetInBits = Context.getFieldOffset(Field);

    if (FieldOffsetInBits != CurOffsetInBits)
      return llvm::None;

    CurOffsetInBits = FieldSizeInBits + FieldOffsetInBits;
  }

  return CurOffsetInBits;
}

bool ASTContext::hasUniqueObjectRepresentations(QualType Ty) const {
  // C++17 [meta.unary.prop]:
  //   The predicate condition for a template specialization
  //   has_unique_object_representations<T> shall be
  //   satisfied if and only if:
  //     (9.1) - T is trivially copyable, and
  //     (9.2) - any two objects of type T with the same value have the same
  //     object representation, where two objects
  //   of array or non-union class type are considered to have the same value
  //   if their respective sequences of
  //   direct subobjects have the same values, and two objects of union type
  //   are considered to have the same
  //   value if they have the same active member and the corresponding members
  //   have the same value.
  //   The set of scalar types for which this condition holds is
  //   implementation-defined. [ Note: If a type has padding
  //   bits, the condition does not hold; otherwise, the condition holds true
  //   for unsigned integral types. -- end note ]
  assert(!Ty.isNull() && "Null QualType sent to unique object rep check");

  // Arrays are unique only if their element type is unique.
  if (Ty->isArrayType())
    return hasUniqueObjectRepresentations(getBaseElementType(Ty));

  // (9.1) - T is trivially copyable...
  if (!Ty.isTriviallyCopyableType(*this))
    return false;

  // All integrals and enums are unique.
  if (Ty->isIntegralOrEnumerationType())
    return true;

  // All other pointers are unique.
  if (Ty->isPointerType())
    return true;

  if (Ty->isMemberPointerType()) {
    const auto *MPT = Ty->getAs<MemberPointerType>();
    return !ABI->getMemberPointerInfo(MPT).HasPadding;
  }

  if (Ty->isRecordType()) {
    const RecordDecl *Record = Ty->castAs<RecordType>()->getDecl();

    if (Record->isInvalidDecl())
      return false;

    if (Record->isUnion())
      return unionHasUniqueObjectRepresentations(*this, Record);

    Optional<int64_t> StructSize =
        structHasUniqueObjectRepresentations(*this, Record);

    return StructSize &&
           StructSize.getValue() == static_cast<int64_t>(getTypeSize(Ty));
  }

  // FIXME: More cases to handle here (list by rsmith):
  // vectors (careful about, eg, vector of 3 foo)
  // _Complex int and friends
  // _Atomic T
  // Obj-C block pointers
  // Obj-C object pointers
  // and perhaps OpenCL's various builtin types (pipe, sampler_t, event_t,
  // clk_event_t, queue_t, reserve_id_t)
  // There're also Obj-C class types and the Obj-C selector type, but I think it
  // makes sense for those to return false here.

  return false;
}

unsigned ASTContext::CountNonClassIvars(const ObjCInterfaceDecl *OI) const {
  unsigned count = 0;
  // Count ivars declared in class extension.
  for (const auto *Ext : OI->known_extensions())
    count += Ext->ivar_size();

  // Count ivar defined in this class's implementation.  This
  // includes synthesized ivars.
  if (ObjCImplementationDecl *ImplDecl = OI->getImplementation())
    count += ImplDecl->ivar_size();

  return count;
}

bool ASTContext::isSentinelNullExpr(const Expr *E) {
  if (!E)
    return false;

  // nullptr_t is always treated as null.
  if (E->getType()->isNullPtrType()) return true;

  if (E->getType()->isAnyPointerType() &&
      E->IgnoreParenCasts()->isNullPointerConstant(*this,
                                                Expr::NPC_ValueDependentIsNull))
    return true;

  // Unfortunately, __null has type 'int'.
  if (isa<GNUNullExpr>(E)) return true;

  return false;
}

/// Get the implementation of ObjCInterfaceDecl, or nullptr if none
/// exists.
ObjCImplementationDecl *ASTContext::getObjCImplementation(ObjCInterfaceDecl *D) {
  llvm::DenseMap<ObjCContainerDecl*, ObjCImplDecl*>::iterator
    I = ObjCImpls.find(D);
  if (I != ObjCImpls.end())
    return cast<ObjCImplementationDecl>(I->second);
  return nullptr;
}

/// Get the implementation of ObjCCategoryDecl, or nullptr if none
/// exists.
ObjCCategoryImplDecl *ASTContext::getObjCImplementation(ObjCCategoryDecl *D) {
  llvm::DenseMap<ObjCContainerDecl*, ObjCImplDecl*>::iterator
    I = ObjCImpls.find(D);
  if (I != ObjCImpls.end())
    return cast<ObjCCategoryImplDecl>(I->second);
  return nullptr;
}

/// Set the implementation of ObjCInterfaceDecl.
void ASTContext::setObjCImplementation(ObjCInterfaceDecl *IFaceD,
                           ObjCImplementationDecl *ImplD) {
  assert(IFaceD && ImplD && "Passed null params");
  ObjCImpls[IFaceD] = ImplD;
}

/// Set the implementation of ObjCCategoryDecl.
void ASTContext::setObjCImplementation(ObjCCategoryDecl *CatD,
                           ObjCCategoryImplDecl *ImplD) {
  assert(CatD && ImplD && "Passed null params");
  ObjCImpls[CatD] = ImplD;
}

const ObjCMethodDecl *
ASTContext::getObjCMethodRedeclaration(const ObjCMethodDecl *MD) const {
  return ObjCMethodRedecls.lookup(MD);
}

void ASTContext::setObjCMethodRedeclaration(const ObjCMethodDecl *MD,
                                            const ObjCMethodDecl *Redecl) {
  assert(!getObjCMethodRedeclaration(MD) && "MD already has a redeclaration");
  ObjCMethodRedecls[MD] = Redecl;
}

const ObjCInterfaceDecl *ASTContext::getObjContainingInterface(
                                              const NamedDecl *ND) const {
  if (const auto *ID = dyn_cast<ObjCInterfaceDecl>(ND->getDeclContext()))
    return ID;
  if (const auto *CD = dyn_cast<ObjCCategoryDecl>(ND->getDeclContext()))
    return CD->getClassInterface();
  if (const auto *IMD = dyn_cast<ObjCImplDecl>(ND->getDeclContext()))
    return IMD->getClassInterface();

  return nullptr;
}

/// Get the copy initialization expression of VarDecl, or nullptr if
/// none exists.
BlockVarCopyInit ASTContext::getBlockVarCopyInit(const VarDecl *VD) const {
  assert(VD && "Passed null params");
  assert(VD->hasAttr<BlocksAttr>() &&
         "getBlockVarCopyInits - not __block var");
  auto I = BlockVarCopyInits.find(VD);
  if (I != BlockVarCopyInits.end())
    return I->second;
  return {nullptr, false};
}

/// Set the copy initialization expression of a block var decl.
void ASTContext::setBlockVarCopyInit(const VarDecl*VD, Expr *CopyExpr,
                                     bool CanThrow) {
  assert(VD && CopyExpr && "Passed null params");
  assert(VD->hasAttr<BlocksAttr>() &&
         "setBlockVarCopyInits - not __block var");
  BlockVarCopyInits[VD].setExprAndFlag(CopyExpr, CanThrow);
}

TypeSourceInfo *ASTContext::CreateTypeSourceInfo(QualType T,
                                                 unsigned DataSize) const {
  if (!DataSize)
    DataSize = TypeLoc::getFullDataSizeForType(T);
  else
    assert(DataSize == TypeLoc::getFullDataSizeForType(T) &&
           "incorrect data size provided to CreateTypeSourceInfo!");

  auto *TInfo =
    (TypeSourceInfo*)BumpAlloc.Allocate(sizeof(TypeSourceInfo) + DataSize, 8);
  new (TInfo) TypeSourceInfo(T);
  return TInfo;
}

TypeSourceInfo *ASTContext::getTrivialTypeSourceInfo(QualType T,
                                                     SourceLocation L) const {
  TypeSourceInfo *DI = CreateTypeSourceInfo(T);
  DI->getTypeLoc().initialize(const_cast<ASTContext &>(*this), L);
  return DI;
}

const ASTRecordLayout &
ASTContext::getASTObjCInterfaceLayout(const ObjCInterfaceDecl *D) const {
  return getObjCLayout(D, nullptr);
}

const ASTRecordLayout &
ASTContext::getASTObjCImplementationLayout(
                                        const ObjCImplementationDecl *D) const {
  return getObjCLayout(D->getClassInterface(), D);
}

//===----------------------------------------------------------------------===//
//                   Type creation/memoization methods
//===----------------------------------------------------------------------===//

QualType
ASTContext::getExtQualType(const Type *baseType, Qualifiers quals) const {
  unsigned fastQuals = quals.getFastQualifiers();
  quals.removeFastQualifiers();

  // Check if we've already instantiated this type.
  llvm::FoldingSetNodeID ID;
  ExtQuals::Profile(ID, baseType, quals);
  void *insertPos = nullptr;
  if (ExtQuals *eq = ExtQualNodes.FindNodeOrInsertPos(ID, insertPos)) {
    assert(eq->getQualifiers() == quals);
    return QualType(eq, fastQuals);
  }

  // If the base type is not canonical, make the appropriate canonical type.
  QualType canon;
  if (!baseType->isCanonicalUnqualified()) {
    SplitQualType canonSplit = baseType->getCanonicalTypeInternal().split();
    canonSplit.Quals.addConsistentQualifiers(quals);
    canon = getExtQualType(canonSplit.Ty, canonSplit.Quals);

    // Re-find the insert position.
    (void) ExtQualNodes.FindNodeOrInsertPos(ID, insertPos);
  }

  auto *eq = new (*this, TypeAlignment) ExtQuals(baseType, canon, quals);
  ExtQualNodes.InsertNode(eq, insertPos);
  return QualType(eq, fastQuals);
}

QualType ASTContext::getAddrSpaceQualType(QualType T,
                                          LangAS AddressSpace) const {
  QualType CanT = getCanonicalType(T);
  if (CanT.getAddressSpace() == AddressSpace)
    return T;

  // If we are composing extended qualifiers together, merge together
  // into one ExtQuals node.
  QualifierCollector Quals;
  const Type *TypeNode = Quals.strip(T);

  // If this type already has an address space specified, it cannot get
  // another one.
  assert(!Quals.hasAddressSpace() &&
         "Type cannot be in multiple addr spaces!");
  Quals.addAddressSpace(AddressSpace);

  return getExtQualType(TypeNode, Quals);
}

QualType ASTContext::removeAddrSpaceQualType(QualType T) const {
  // If we are composing extended qualifiers together, merge together
  // into one ExtQuals node.
  QualifierCollector Quals;
  const Type *TypeNode = Quals.strip(T);

  // If the qualifier doesn't have an address space just return it.
  if (!Quals.hasAddressSpace())
    return T;

  Quals.removeAddressSpace();

  // Removal of the address space can mean there are no longer any
  // non-fast qualifiers, so creating an ExtQualType isn't possible (asserts)
  // or required.
  if (Quals.hasNonFastQualifiers())
    return getExtQualType(TypeNode, Quals);
  else
    return QualType(TypeNode, Quals.getFastQualifiers());
}

QualType ASTContext::getObjCGCQualType(QualType T,
                                       Qualifiers::GC GCAttr) const {
  QualType CanT = getCanonicalType(T);
  if (CanT.getObjCGCAttr() == GCAttr)
    return T;

  if (const auto *ptr = T->getAs<PointerType>()) {
    QualType Pointee = ptr->getPointeeType();
    if (Pointee->isAnyPointerType()) {
      QualType ResultType = getObjCGCQualType(Pointee, GCAttr);
      return getPointerType(ResultType);
    }
  }

  // If we are composing extended qualifiers together, merge together
  // into one ExtQuals node.
  QualifierCollector Quals;
  const Type *TypeNode = Quals.strip(T);

  // If this type already has an ObjCGC specified, it cannot get
  // another one.
  assert(!Quals.hasObjCGCAttr() &&
         "Type cannot have multiple ObjCGCs!");
  Quals.addObjCGCAttr(GCAttr);

  return getExtQualType(TypeNode, Quals);
}

QualType ASTContext::removePtrSizeAddrSpace(QualType T) const {
  if (const PointerType *Ptr = T->getAs<PointerType>()) {
    QualType Pointee = Ptr->getPointeeType();
    if (isPtrSizeAddressSpace(Pointee.getAddressSpace())) {
      return getPointerType(removeAddrSpaceQualType(Pointee));
    }
  }
  return T;
}

const FunctionType *ASTContext::adjustFunctionType(const FunctionType *T,
                                                   FunctionType::ExtInfo Info) {
  if (T->getExtInfo() == Info)
    return T;

  QualType Result;
  if (const auto *FNPT = dyn_cast<FunctionNoProtoType>(T)) {
    Result = getFunctionNoProtoType(FNPT->getReturnType(), Info);
  } else {
    const auto *FPT = cast<FunctionProtoType>(T);
    FunctionProtoType::ExtProtoInfo EPI = FPT->getExtProtoInfo();
    EPI.ExtInfo = Info;
    Result = getFunctionType(FPT->getReturnType(), FPT->getParamTypes(), EPI);
  }

  return cast<FunctionType>(Result.getTypePtr());
}

void ASTContext::adjustDeducedFunctionResultType(FunctionDecl *FD,
                                                 QualType ResultType) {
  FD = FD->getMostRecentDecl();
  while (true) {
    const auto *FPT = FD->getType()->castAs<FunctionProtoType>();
    FunctionProtoType::ExtProtoInfo EPI = FPT->getExtProtoInfo();
    FD->setType(getFunctionType(ResultType, FPT->getParamTypes(), EPI));
    if (FunctionDecl *Next = FD->getPreviousDecl())
      FD = Next;
    else
      break;
  }
  if (ASTMutationListener *L = getASTMutationListener())
    L->DeducedReturnType(FD, ResultType);
}

/// Get a function type and produce the equivalent function type with the
/// specified exception specification. Type sugar that can be present on a
/// declaration of a function with an exception specification is permitted
/// and preserved. Other type sugar (for instance, typedefs) is not.
QualType ASTContext::getFunctionTypeWithExceptionSpec(
    QualType Orig, const FunctionProtoType::ExceptionSpecInfo &ESI) {
  // Might have some parens.
  if (const auto *PT = dyn_cast<ParenType>(Orig))
    return getParenType(
        getFunctionTypeWithExceptionSpec(PT->getInnerType(), ESI));

  // Might be wrapped in a macro qualified type.
  if (const auto *MQT = dyn_cast<MacroQualifiedType>(Orig))
    return getMacroQualifiedType(
        getFunctionTypeWithExceptionSpec(MQT->getUnderlyingType(), ESI),
        MQT->getMacroIdentifier());

  // Might have a calling-convention attribute.
  if (const auto *AT = dyn_cast<AttributedType>(Orig))
    return getAttributedType(
        AT->getAttrKind(),
        getFunctionTypeWithExceptionSpec(AT->getModifiedType(), ESI),
        getFunctionTypeWithExceptionSpec(AT->getEquivalentType(), ESI));

  // Anything else must be a function type. Rebuild it with the new exception
  // specification.
  const auto *Proto = Orig->castAs<FunctionProtoType>();
  return getFunctionType(
      Proto->getReturnType(), Proto->getParamTypes(),
      Proto->getExtProtoInfo().withExceptionSpec(ESI));
}

bool ASTContext::hasSameFunctionTypeIgnoringExceptionSpec(QualType T,
                                                          QualType U) {
  return hasSameType(T, U) ||
         (getLangOpts().CPlusPlus17 &&
          hasSameType(getFunctionTypeWithExceptionSpec(T, EST_None),
                      getFunctionTypeWithExceptionSpec(U, EST_None)));
}

<<<<<<< HEAD
bool ASTContext::hasSameFunctionTypeIgnoringReturn(QualType T, QualType U) {
  assert(T->isFunctionType() && U->isFunctionType());

  if (hasSameType(T, U))
    return true;

  const auto *TProto = T->getAs<FunctionProtoType>();
  QualType TNoReturn = getFunctionType(DependentTy, TProto->getParamTypes(),
                                       TProto->getExtProtoInfo());
  const auto *UProto = U->getAs<FunctionProtoType>();
  QualType UNoReturn = getFunctionType(DependentTy, UProto->getParamTypes(),
                                       UProto->getExtProtoInfo());
  return hasSameType(TNoReturn, UNoReturn);
=======
QualType ASTContext::getFunctionTypeWithoutPtrSizes(QualType T) {
  if (const auto *Proto = T->getAs<FunctionProtoType>()) {
    QualType RetTy = removePtrSizeAddrSpace(Proto->getReturnType());
    SmallVector<QualType, 16> Args(Proto->param_types());
    for (unsigned i = 0, n = Args.size(); i != n; ++i)
      Args[i] = removePtrSizeAddrSpace(Args[i]);
    return getFunctionType(RetTy, Args, Proto->getExtProtoInfo());
  }

  if (const FunctionNoProtoType *Proto = T->getAs<FunctionNoProtoType>()) {
    QualType RetTy = removePtrSizeAddrSpace(Proto->getReturnType());
    return getFunctionNoProtoType(RetTy, Proto->getExtInfo());
  }

  return T;
}

bool ASTContext::hasSameFunctionTypeIgnoringPtrSizes(QualType T, QualType U) {
  return hasSameType(T, U) ||
         hasSameType(getFunctionTypeWithoutPtrSizes(T),
                     getFunctionTypeWithoutPtrSizes(U));
>>>>>>> e3a6c630
}

void ASTContext::adjustExceptionSpec(
    FunctionDecl *FD, const FunctionProtoType::ExceptionSpecInfo &ESI,
    bool AsWritten) {
  // Update the type.
  QualType Updated =
      getFunctionTypeWithExceptionSpec(FD->getType(), ESI);
  FD->setType(Updated);

  if (!AsWritten)
    return;

  // Update the type in the type source information too.
  if (TypeSourceInfo *TSInfo = FD->getTypeSourceInfo()) {
    // If the type and the type-as-written differ, we may need to update
    // the type-as-written too.
    if (TSInfo->getType() != FD->getType())
      Updated = getFunctionTypeWithExceptionSpec(TSInfo->getType(), ESI);

    // FIXME: When we get proper type location information for exceptions,
    // we'll also have to rebuild the TypeSourceInfo. For now, we just patch
    // up the TypeSourceInfo;
    assert(TypeLoc::getFullDataSizeForType(Updated) ==
               TypeLoc::getFullDataSizeForType(TSInfo->getType()) &&
           "TypeLoc size mismatch from updating exception specification");
    TSInfo->overrideType(Updated);
  }
}

/// getComplexType - Return the uniqued reference to the type for a complex
/// number with the specified element type.
QualType ASTContext::getComplexType(QualType T) const {
  // Unique pointers, to guarantee there is only one pointer of a particular
  // structure.
  llvm::FoldingSetNodeID ID;
  ComplexType::Profile(ID, T);

  void *InsertPos = nullptr;
  if (ComplexType *CT = ComplexTypes.FindNodeOrInsertPos(ID, InsertPos))
    return QualType(CT, 0);

  // If the pointee type isn't canonical, this won't be a canonical type either,
  // so fill in the canonical type field.
  QualType Canonical;
  if (!T.isCanonical()) {
    Canonical = getComplexType(getCanonicalType(T));

    // Get the new insert position for the node we care about.
    ComplexType *NewIP = ComplexTypes.FindNodeOrInsertPos(ID, InsertPos);
    assert(!NewIP && "Shouldn't be in the map!"); (void)NewIP;
  }
  auto *New = new (*this, TypeAlignment) ComplexType(T, Canonical);
  Types.push_back(New);
  ComplexTypes.InsertNode(New, InsertPos);
  return QualType(New, 0);
}

/// getPointerType - Return the uniqued reference to the type for a pointer to
/// the specified type.
QualType ASTContext::getPointerType(QualType T) const {
  // Unique pointers, to guarantee there is only one pointer of a particular
  // structure.
  llvm::FoldingSetNodeID ID;
  PointerType::Profile(ID, T);

  void *InsertPos = nullptr;
  if (PointerType *PT = PointerTypes.FindNodeOrInsertPos(ID, InsertPos))
    return QualType(PT, 0);

  // If the pointee type isn't canonical, this won't be a canonical type either,
  // so fill in the canonical type field.
  QualType Canonical;
  if (!T.isCanonical()) {
    Canonical = getPointerType(getCanonicalType(T));

    // Get the new insert position for the node we care about.
    PointerType *NewIP = PointerTypes.FindNodeOrInsertPos(ID, InsertPos);
    assert(!NewIP && "Shouldn't be in the map!"); (void)NewIP;
  }
  auto *New = new (*this, TypeAlignment) PointerType(T, Canonical);
  Types.push_back(New);
  PointerTypes.InsertNode(New, InsertPos);
  return QualType(New, 0);
}

QualType ASTContext::getAdjustedType(QualType Orig, QualType New) const {
  llvm::FoldingSetNodeID ID;
  AdjustedType::Profile(ID, Orig, New);
  void *InsertPos = nullptr;
  AdjustedType *AT = AdjustedTypes.FindNodeOrInsertPos(ID, InsertPos);
  if (AT)
    return QualType(AT, 0);

  QualType Canonical = getCanonicalType(New);

  // Get the new insert position for the node we care about.
  AT = AdjustedTypes.FindNodeOrInsertPos(ID, InsertPos);
  assert(!AT && "Shouldn't be in the map!");

  AT = new (*this, TypeAlignment)
      AdjustedType(Type::Adjusted, Orig, New, Canonical);
  Types.push_back(AT);
  AdjustedTypes.InsertNode(AT, InsertPos);
  return QualType(AT, 0);
}

QualType ASTContext::getDecayedType(QualType T) const {
  assert((T->isArrayType() || T->isFunctionType()) && "T does not decay");

  QualType Decayed;

  // C99 6.7.5.3p7:
  //   A declaration of a parameter as "array of type" shall be
  //   adjusted to "qualified pointer to type", where the type
  //   qualifiers (if any) are those specified within the [ and ] of
  //   the array type derivation.
  if (T->isArrayType())
    Decayed = getArrayDecayedType(T);

  // C99 6.7.5.3p8:
  //   A declaration of a parameter as "function returning type"
  //   shall be adjusted to "pointer to function returning type", as
  //   in 6.3.2.1.
  if (T->isFunctionType())
    Decayed = getPointerType(T);

  llvm::FoldingSetNodeID ID;
  AdjustedType::Profile(ID, T, Decayed);
  void *InsertPos = nullptr;
  AdjustedType *AT = AdjustedTypes.FindNodeOrInsertPos(ID, InsertPos);
  if (AT)
    return QualType(AT, 0);

  QualType Canonical = getCanonicalType(Decayed);

  // Get the new insert position for the node we care about.
  AT = AdjustedTypes.FindNodeOrInsertPos(ID, InsertPos);
  assert(!AT && "Shouldn't be in the map!");

  AT = new (*this, TypeAlignment) DecayedType(T, Decayed, Canonical);
  Types.push_back(AT);
  AdjustedTypes.InsertNode(AT, InsertPos);
  return QualType(AT, 0);
}

/// getBlockPointerType - Return the uniqued reference to the type for
/// a pointer to the specified block.
QualType ASTContext::getBlockPointerType(QualType T) const {
  assert(T->isFunctionType() && "block of function types only");
  // Unique pointers, to guarantee there is only one block of a particular
  // structure.
  llvm::FoldingSetNodeID ID;
  BlockPointerType::Profile(ID, T);

  void *InsertPos = nullptr;
  if (BlockPointerType *PT =
        BlockPointerTypes.FindNodeOrInsertPos(ID, InsertPos))
    return QualType(PT, 0);

  // If the block pointee type isn't canonical, this won't be a canonical
  // type either so fill in the canonical type field.
  QualType Canonical;
  if (!T.isCanonical()) {
    Canonical = getBlockPointerType(getCanonicalType(T));

    // Get the new insert position for the node we care about.
    BlockPointerType *NewIP =
      BlockPointerTypes.FindNodeOrInsertPos(ID, InsertPos);
    assert(!NewIP && "Shouldn't be in the map!"); (void)NewIP;
  }
  auto *New = new (*this, TypeAlignment) BlockPointerType(T, Canonical);
  Types.push_back(New);
  BlockPointerTypes.InsertNode(New, InsertPos);
  return QualType(New, 0);
}

/// getLValueReferenceType - Return the uniqued reference to the type for an
/// lvalue reference to the specified type.
QualType
ASTContext::getLValueReferenceType(QualType T, bool SpelledAsLValue) const {
  assert(getCanonicalType(T) != OverloadTy &&
         "Unresolved overloaded function type");

  // Unique pointers, to guarantee there is only one pointer of a particular
  // structure.
  llvm::FoldingSetNodeID ID;
  ReferenceType::Profile(ID, T, SpelledAsLValue);

  void *InsertPos = nullptr;
  if (LValueReferenceType *RT =
        LValueReferenceTypes.FindNodeOrInsertPos(ID, InsertPos))
    return QualType(RT, 0);

  const auto *InnerRef = T->getAs<ReferenceType>();

  // If the referencee type isn't canonical, this won't be a canonical type
  // either, so fill in the canonical type field.
  QualType Canonical;
  if (!SpelledAsLValue || InnerRef || !T.isCanonical()) {
    QualType PointeeType = (InnerRef ? InnerRef->getPointeeType() : T);
    Canonical = getLValueReferenceType(getCanonicalType(PointeeType));

    // Get the new insert position for the node we care about.
    LValueReferenceType *NewIP =
      LValueReferenceTypes.FindNodeOrInsertPos(ID, InsertPos);
    assert(!NewIP && "Shouldn't be in the map!"); (void)NewIP;
  }

  auto *New = new (*this, TypeAlignment) LValueReferenceType(T, Canonical,
                                                             SpelledAsLValue);
  Types.push_back(New);
  LValueReferenceTypes.InsertNode(New, InsertPos);

  return QualType(New, 0);
}

/// getRValueReferenceType - Return the uniqued reference to the type for an
/// rvalue reference to the specified type.
QualType ASTContext::getRValueReferenceType(QualType T) const {
  // Unique pointers, to guarantee there is only one pointer of a particular
  // structure.
  llvm::FoldingSetNodeID ID;
  ReferenceType::Profile(ID, T, false);

  void *InsertPos = nullptr;
  if (RValueReferenceType *RT =
        RValueReferenceTypes.FindNodeOrInsertPos(ID, InsertPos))
    return QualType(RT, 0);

  const auto *InnerRef = T->getAs<ReferenceType>();

  // If the referencee type isn't canonical, this won't be a canonical type
  // either, so fill in the canonical type field.
  QualType Canonical;
  if (InnerRef || !T.isCanonical()) {
    QualType PointeeType = (InnerRef ? InnerRef->getPointeeType() : T);
    Canonical = getRValueReferenceType(getCanonicalType(PointeeType));

    // Get the new insert position for the node we care about.
    RValueReferenceType *NewIP =
      RValueReferenceTypes.FindNodeOrInsertPos(ID, InsertPos);
    assert(!NewIP && "Shouldn't be in the map!"); (void)NewIP;
  }

  auto *New = new (*this, TypeAlignment) RValueReferenceType(T, Canonical);
  Types.push_back(New);
  RValueReferenceTypes.InsertNode(New, InsertPos);
  return QualType(New, 0);
}

/// getMemberPointerType - Return the uniqued reference to the type for a
/// member pointer to the specified type, in the specified class.
QualType ASTContext::getMemberPointerType(QualType T, const Type *Cls) const {
  // Unique pointers, to guarantee there is only one pointer of a particular
  // structure.
  llvm::FoldingSetNodeID ID;
  MemberPointerType::Profile(ID, T, Cls);

  void *InsertPos = nullptr;
  if (MemberPointerType *PT =
      MemberPointerTypes.FindNodeOrInsertPos(ID, InsertPos))
    return QualType(PT, 0);

  // If the pointee or class type isn't canonical, this won't be a canonical
  // type either, so fill in the canonical type field.
  QualType Canonical;
  if (!T.isCanonical() || !Cls->isCanonicalUnqualified()) {
    Canonical = getMemberPointerType(getCanonicalType(T),getCanonicalType(Cls));

    // Get the new insert position for the node we care about.
    MemberPointerType *NewIP =
      MemberPointerTypes.FindNodeOrInsertPos(ID, InsertPos);
    assert(!NewIP && "Shouldn't be in the map!"); (void)NewIP;
  }
  auto *New = new (*this, TypeAlignment) MemberPointerType(T, Cls, Canonical);
  Types.push_back(New);
  MemberPointerTypes.InsertNode(New, InsertPos);
  return QualType(New, 0);
}

/// getConstantArrayType - Return the unique reference to the type for an
/// array of the specified element type.
QualType ASTContext::getConstantArrayType(QualType EltTy,
                                          const llvm::APInt &ArySizeIn,
                                          const Expr *SizeExpr,
                                          ArrayType::ArraySizeModifier ASM,
                                          unsigned IndexTypeQuals) const {
  assert((EltTy->isDependentType() ||
          EltTy->isIncompleteType() || EltTy->isConstantSizeType()) &&
         "Constant array of VLAs is illegal!");

  // We only need the size as part of the type if it's instantiation-dependent.
  if (SizeExpr && !SizeExpr->isInstantiationDependent())
    SizeExpr = nullptr;

  // Convert the array size into a canonical width matching the pointer size for
  // the target.
  llvm::APInt ArySize(ArySizeIn);
  ArySize = ArySize.zextOrTrunc(Target->getMaxPointerWidth());

  llvm::FoldingSetNodeID ID;
  ConstantArrayType::Profile(ID, *this, EltTy, ArySize, SizeExpr, ASM,
                             IndexTypeQuals);

  void *InsertPos = nullptr;
  if (ConstantArrayType *ATP =
      ConstantArrayTypes.FindNodeOrInsertPos(ID, InsertPos))
    return QualType(ATP, 0);

  // If the element type isn't canonical or has qualifiers, or the array bound
  // is instantiation-dependent, this won't be a canonical type either, so fill
  // in the canonical type field.
  QualType Canon;
  if (!EltTy.isCanonical() || EltTy.hasLocalQualifiers() || SizeExpr) {
    SplitQualType canonSplit = getCanonicalType(EltTy).split();
    Canon = getConstantArrayType(QualType(canonSplit.Ty, 0), ArySize, nullptr,
                                 ASM, IndexTypeQuals);
    Canon = getQualifiedType(Canon, canonSplit.Quals);

    // Get the new insert position for the node we care about.
    ConstantArrayType *NewIP =
      ConstantArrayTypes.FindNodeOrInsertPos(ID, InsertPos);
    assert(!NewIP && "Shouldn't be in the map!"); (void)NewIP;
  }

  void *Mem = Allocate(
      ConstantArrayType::totalSizeToAlloc<const Expr *>(SizeExpr ? 1 : 0),
      TypeAlignment);
  auto *New = new (Mem)
    ConstantArrayType(EltTy, Canon, ArySize, SizeExpr, ASM, IndexTypeQuals);
  ConstantArrayTypes.InsertNode(New, InsertPos);
  Types.push_back(New);
  return QualType(New, 0);
}

/// getVariableArrayDecayedType - Turns the given type, which may be
/// variably-modified, into the corresponding type with all the known
/// sizes replaced with [*].
QualType ASTContext::getVariableArrayDecayedType(QualType type) const {
  // Vastly most common case.
  if (!type->isVariablyModifiedType()) return type;

  QualType result;

  SplitQualType split = type.getSplitDesugaredType();
  const Type *ty = split.Ty;
  switch (ty->getTypeClass()) {
#define TYPE(Class, Base)
#define ABSTRACT_TYPE(Class, Base)
#define NON_CANONICAL_TYPE(Class, Base) case Type::Class:
#include "clang/AST/TypeNodes.inc"
    llvm_unreachable("didn't desugar past all non-canonical types?");

  // These types should never be variably-modified.
  case Type::Builtin:
  case Type::Complex:
  case Type::Vector:
  case Type::DependentVector:
  case Type::ExtVector:
  case Type::DependentSizedExtVector:
  case Type::DependentAddressSpace:
  case Type::ObjCObject:
  case Type::ObjCInterface:
  case Type::ObjCObjectPointer:
  case Type::Record:
  case Type::Enum:
  case Type::UnresolvedUsing:
  case Type::TypeOfExpr:
  case Type::TypeOf:
  case Type::Decltype:
  case Type::Reflected:
  case Type::UnaryTransform:
  case Type::DependentName:
  case Type::InjectedClassName:
  case Type::TemplateSpecialization:
  case Type::DependentTemplateSpecialization:
  case Type::TemplateTypeParm:
  case Type::SubstTemplateTypeParmPack:
  case Type::Auto:
  case Type::DeducedTemplateSpecialization:
  case Type::PackExpansion:
  case Type::CXXDependentVariadicReifier:
  case Type::CXXRequiredType:
    llvm_unreachable("type should never be variably-modified");

  // These types can be variably-modified but should never need to
  // further decay.
  case Type::FunctionNoProto:
  case Type::FunctionProto:
  case Type::BlockPointer:
  case Type::MemberPointer:
  case Type::Pipe:
    return type;

  // These types can be variably-modified.  All these modifications
  // preserve structure except as noted by comments.
  // TODO: if we ever care about optimizing VLAs, there are no-op
  // optimizations available here.
  case Type::Pointer:
    result = getPointerType(getVariableArrayDecayedType(
                              cast<PointerType>(ty)->getPointeeType()));
    break;

  case Type::LValueReference: {
    const auto *lv = cast<LValueReferenceType>(ty);
    result = getLValueReferenceType(
                 getVariableArrayDecayedType(lv->getPointeeType()),
                                    lv->isSpelledAsLValue());
    break;
  }

  case Type::RValueReference: {
    const auto *lv = cast<RValueReferenceType>(ty);
    result = getRValueReferenceType(
                 getVariableArrayDecayedType(lv->getPointeeType()));
    break;
  }

  case Type::Atomic: {
    const auto *at = cast<AtomicType>(ty);
    result = getAtomicType(getVariableArrayDecayedType(at->getValueType()));
    break;
  }

  case Type::ConstantArray: {
    const auto *cat = cast<ConstantArrayType>(ty);
    result = getConstantArrayType(
                 getVariableArrayDecayedType(cat->getElementType()),
                                  cat->getSize(),
                                  cat->getSizeExpr(),
                                  cat->getSizeModifier(),
                                  cat->getIndexTypeCVRQualifiers());
    break;
  }

  case Type::DependentSizedArray: {
    const auto *dat = cast<DependentSizedArrayType>(ty);
    result = getDependentSizedArrayType(
                 getVariableArrayDecayedType(dat->getElementType()),
                                        dat->getSizeExpr(),
                                        dat->getSizeModifier(),
                                        dat->getIndexTypeCVRQualifiers(),
                                        dat->getBracketsRange());
    break;
  }

  // Turn incomplete types into [*] types.
  case Type::IncompleteArray: {
    const auto *iat = cast<IncompleteArrayType>(ty);
    result = getVariableArrayType(
                 getVariableArrayDecayedType(iat->getElementType()),
                                  /*size*/ nullptr,
                                  ArrayType::Normal,
                                  iat->getIndexTypeCVRQualifiers(),
                                  SourceRange());
    break;
  }

  // Turn VLA types into [*] types.
  case Type::VariableArray: {
    const auto *vat = cast<VariableArrayType>(ty);
    result = getVariableArrayType(
                 getVariableArrayDecayedType(vat->getElementType()),
                                  /*size*/ nullptr,
                                  ArrayType::Star,
                                  vat->getIndexTypeCVRQualifiers(),
                                  vat->getBracketsRange());
    break;
  }
  }

  // Apply the top-level qualifiers from the original.
  return getQualifiedType(result, split.Quals);
}

/// getVariableArrayType - Returns a non-unique reference to the type for a
/// variable array of the specified element type.
QualType ASTContext::getVariableArrayType(QualType EltTy,
                                          Expr *NumElts,
                                          ArrayType::ArraySizeModifier ASM,
                                          unsigned IndexTypeQuals,
                                          SourceRange Brackets) const {
  // Since we don't unique expressions, it isn't possible to unique VLA's
  // that have an expression provided for their size.
  QualType Canon;

  // Be sure to pull qualifiers off the element type.
  if (!EltTy.isCanonical() || EltTy.hasLocalQualifiers()) {
    SplitQualType canonSplit = getCanonicalType(EltTy).split();
    Canon = getVariableArrayType(QualType(canonSplit.Ty, 0), NumElts, ASM,
                                 IndexTypeQuals, Brackets);
    Canon = getQualifiedType(Canon, canonSplit.Quals);
  }

  auto *New = new (*this, TypeAlignment)
    VariableArrayType(EltTy, Canon, NumElts, ASM, IndexTypeQuals, Brackets);

  VariableArrayTypes.push_back(New);
  Types.push_back(New);
  return QualType(New, 0);
}

/// getDependentSizedArrayType - Returns a non-unique reference to
/// the type for a dependently-sized array of the specified element
/// type.
QualType ASTContext::getDependentSizedArrayType(QualType elementType,
                                                Expr *numElements,
                                                ArrayType::ArraySizeModifier ASM,
                                                unsigned elementTypeQuals,
                                                SourceRange brackets) const {
  assert((!numElements || numElements->isTypeDependent() ||
          numElements->isValueDependent()) &&
         "Size must be type- or value-dependent!");

  // Dependently-sized array types that do not have a specified number
  // of elements will have their sizes deduced from a dependent
  // initializer.  We do no canonicalization here at all, which is okay
  // because they can't be used in most locations.
  if (!numElements) {
    auto *newType
      = new (*this, TypeAlignment)
          DependentSizedArrayType(*this, elementType, QualType(),
                                  numElements, ASM, elementTypeQuals,
                                  brackets);
    Types.push_back(newType);
    return QualType(newType, 0);
  }

  // Otherwise, we actually build a new type every time, but we
  // also build a canonical type.

  SplitQualType canonElementType = getCanonicalType(elementType).split();

  void *insertPos = nullptr;
  llvm::FoldingSetNodeID ID;
  DependentSizedArrayType::Profile(ID, *this,
                                   QualType(canonElementType.Ty, 0),
                                   ASM, elementTypeQuals, numElements);

  // Look for an existing type with these properties.
  DependentSizedArrayType *canonTy =
    DependentSizedArrayTypes.FindNodeOrInsertPos(ID, insertPos);

  // If we don't have one, build one.
  if (!canonTy) {
    canonTy = new (*this, TypeAlignment)
      DependentSizedArrayType(*this, QualType(canonElementType.Ty, 0),
                              QualType(), numElements, ASM, elementTypeQuals,
                              brackets);
    DependentSizedArrayTypes.InsertNode(canonTy, insertPos);
    Types.push_back(canonTy);
  }

  // Apply qualifiers from the element type to the array.
  QualType canon = getQualifiedType(QualType(canonTy,0),
                                    canonElementType.Quals);

  // If we didn't need extra canonicalization for the element type or the size
  // expression, then just use that as our result.
  if (QualType(canonElementType.Ty, 0) == elementType &&
      canonTy->getSizeExpr() == numElements)
    return canon;

  // Otherwise, we need to build a type which follows the spelling
  // of the element type.
  auto *sugaredType
    = new (*this, TypeAlignment)
        DependentSizedArrayType(*this, elementType, canon, numElements,
                                ASM, elementTypeQuals, brackets);
  Types.push_back(sugaredType);
  return QualType(sugaredType, 0);
}

QualType ASTContext::getIncompleteArrayType(QualType elementType,
                                            ArrayType::ArraySizeModifier ASM,
                                            unsigned elementTypeQuals) const {
  llvm::FoldingSetNodeID ID;
  IncompleteArrayType::Profile(ID, elementType, ASM, elementTypeQuals);

  void *insertPos = nullptr;
  if (IncompleteArrayType *iat =
       IncompleteArrayTypes.FindNodeOrInsertPos(ID, insertPos))
    return QualType(iat, 0);

  // If the element type isn't canonical, this won't be a canonical type
  // either, so fill in the canonical type field.  We also have to pull
  // qualifiers off the element type.
  QualType canon;

  if (!elementType.isCanonical() || elementType.hasLocalQualifiers()) {
    SplitQualType canonSplit = getCanonicalType(elementType).split();
    canon = getIncompleteArrayType(QualType(canonSplit.Ty, 0),
                                   ASM, elementTypeQuals);
    canon = getQualifiedType(canon, canonSplit.Quals);

    // Get the new insert position for the node we care about.
    IncompleteArrayType *existing =
      IncompleteArrayTypes.FindNodeOrInsertPos(ID, insertPos);
    assert(!existing && "Shouldn't be in the map!"); (void) existing;
  }

  auto *newType = new (*this, TypeAlignment)
    IncompleteArrayType(elementType, canon, ASM, elementTypeQuals);

  IncompleteArrayTypes.InsertNode(newType, insertPos);
  Types.push_back(newType);
  return QualType(newType, 0);
}

/// getVectorType - Return the unique reference to a vector type of
/// the specified element type and size. VectorType must be a built-in type.
QualType ASTContext::getVectorType(QualType vecType, unsigned NumElts,
                                   VectorType::VectorKind VecKind) const {
  assert(vecType->isBuiltinType());

  // Check if we've already instantiated a vector of this type.
  llvm::FoldingSetNodeID ID;
  VectorType::Profile(ID, vecType, NumElts, Type::Vector, VecKind);

  void *InsertPos = nullptr;
  if (VectorType *VTP = VectorTypes.FindNodeOrInsertPos(ID, InsertPos))
    return QualType(VTP, 0);

  // If the element type isn't canonical, this won't be a canonical type either,
  // so fill in the canonical type field.
  QualType Canonical;
  if (!vecType.isCanonical()) {
    Canonical = getVectorType(getCanonicalType(vecType), NumElts, VecKind);

    // Get the new insert position for the node we care about.
    VectorType *NewIP = VectorTypes.FindNodeOrInsertPos(ID, InsertPos);
    assert(!NewIP && "Shouldn't be in the map!"); (void)NewIP;
  }
  auto *New = new (*this, TypeAlignment)
    VectorType(vecType, NumElts, Canonical, VecKind);
  VectorTypes.InsertNode(New, InsertPos);
  Types.push_back(New);
  return QualType(New, 0);
}

QualType
ASTContext::getDependentVectorType(QualType VecType, Expr *SizeExpr,
                                   SourceLocation AttrLoc,
                                   VectorType::VectorKind VecKind) const {
  llvm::FoldingSetNodeID ID;
  DependentVectorType::Profile(ID, *this, getCanonicalType(VecType), SizeExpr,
                               VecKind);
  void *InsertPos = nullptr;
  DependentVectorType *Canon =
      DependentVectorTypes.FindNodeOrInsertPos(ID, InsertPos);
  DependentVectorType *New;

  if (Canon) {
    New = new (*this, TypeAlignment) DependentVectorType(
        *this, VecType, QualType(Canon, 0), SizeExpr, AttrLoc, VecKind);
  } else {
    QualType CanonVecTy = getCanonicalType(VecType);
    if (CanonVecTy == VecType) {
      New = new (*this, TypeAlignment) DependentVectorType(
          *this, VecType, QualType(), SizeExpr, AttrLoc, VecKind);

      DependentVectorType *CanonCheck =
          DependentVectorTypes.FindNodeOrInsertPos(ID, InsertPos);
      assert(!CanonCheck &&
             "Dependent-sized vector_size canonical type broken");
      (void)CanonCheck;
      DependentVectorTypes.InsertNode(New, InsertPos);
    } else {
      QualType Canon = getDependentSizedExtVectorType(CanonVecTy, SizeExpr,
                                                      SourceLocation());
      New = new (*this, TypeAlignment) DependentVectorType(
          *this, VecType, Canon, SizeExpr, AttrLoc, VecKind);
    }
  }

  Types.push_back(New);
  return QualType(New, 0);
}

/// getExtVectorType - Return the unique reference to an extended vector type of
/// the specified element type and size. VectorType must be a built-in type.
QualType
ASTContext::getExtVectorType(QualType vecType, unsigned NumElts) const {
  assert(vecType->isBuiltinType() || vecType->isDependentType());

  // Check if we've already instantiated a vector of this type.
  llvm::FoldingSetNodeID ID;
  VectorType::Profile(ID, vecType, NumElts, Type::ExtVector,
                      VectorType::GenericVector);
  void *InsertPos = nullptr;
  if (VectorType *VTP = VectorTypes.FindNodeOrInsertPos(ID, InsertPos))
    return QualType(VTP, 0);

  // If the element type isn't canonical, this won't be a canonical type either,
  // so fill in the canonical type field.
  QualType Canonical;
  if (!vecType.isCanonical()) {
    Canonical = getExtVectorType(getCanonicalType(vecType), NumElts);

    // Get the new insert position for the node we care about.
    VectorType *NewIP = VectorTypes.FindNodeOrInsertPos(ID, InsertPos);
    assert(!NewIP && "Shouldn't be in the map!"); (void)NewIP;
  }
  auto *New = new (*this, TypeAlignment)
    ExtVectorType(vecType, NumElts, Canonical);
  VectorTypes.InsertNode(New, InsertPos);
  Types.push_back(New);
  return QualType(New, 0);
}

QualType
ASTContext::getDependentSizedExtVectorType(QualType vecType,
                                           Expr *SizeExpr,
                                           SourceLocation AttrLoc) const {
  llvm::FoldingSetNodeID ID;
  DependentSizedExtVectorType::Profile(ID, *this, getCanonicalType(vecType),
                                       SizeExpr);

  void *InsertPos = nullptr;
  DependentSizedExtVectorType *Canon
    = DependentSizedExtVectorTypes.FindNodeOrInsertPos(ID, InsertPos);
  DependentSizedExtVectorType *New;
  if (Canon) {
    // We already have a canonical version of this array type; use it as
    // the canonical type for a newly-built type.
    New = new (*this, TypeAlignment)
      DependentSizedExtVectorType(*this, vecType, QualType(Canon, 0),
                                  SizeExpr, AttrLoc);
  } else {
    QualType CanonVecTy = getCanonicalType(vecType);
    if (CanonVecTy == vecType) {
      New = new (*this, TypeAlignment)
        DependentSizedExtVectorType(*this, vecType, QualType(), SizeExpr,
                                    AttrLoc);

      DependentSizedExtVectorType *CanonCheck
        = DependentSizedExtVectorTypes.FindNodeOrInsertPos(ID, InsertPos);
      assert(!CanonCheck && "Dependent-sized ext_vector canonical type broken");
      (void)CanonCheck;
      DependentSizedExtVectorTypes.InsertNode(New, InsertPos);
    } else {
      QualType Canon = getDependentSizedExtVectorType(CanonVecTy, SizeExpr,
                                                      SourceLocation());
      New = new (*this, TypeAlignment)
        DependentSizedExtVectorType(*this, vecType, Canon, SizeExpr, AttrLoc);
    }
  }

  Types.push_back(New);
  return QualType(New, 0);
}

QualType ASTContext::getDependentAddressSpaceType(QualType PointeeType,
                                                  Expr *AddrSpaceExpr,
                                                  SourceLocation AttrLoc) const {
  assert(AddrSpaceExpr->isInstantiationDependent());

  QualType canonPointeeType = getCanonicalType(PointeeType);

  void *insertPos = nullptr;
  llvm::FoldingSetNodeID ID;
  DependentAddressSpaceType::Profile(ID, *this, canonPointeeType,
                                     AddrSpaceExpr);

  DependentAddressSpaceType *canonTy =
    DependentAddressSpaceTypes.FindNodeOrInsertPos(ID, insertPos);

  if (!canonTy) {
    canonTy = new (*this, TypeAlignment)
      DependentAddressSpaceType(*this, canonPointeeType,
                                QualType(), AddrSpaceExpr, AttrLoc);
    DependentAddressSpaceTypes.InsertNode(canonTy, insertPos);
    Types.push_back(canonTy);
  }

  if (canonPointeeType == PointeeType &&
      canonTy->getAddrSpaceExpr() == AddrSpaceExpr)
    return QualType(canonTy, 0);

  auto *sugaredType
    = new (*this, TypeAlignment)
        DependentAddressSpaceType(*this, PointeeType, QualType(canonTy, 0),
                                  AddrSpaceExpr, AttrLoc);
  Types.push_back(sugaredType);
  return QualType(sugaredType, 0);
}

/// Determine whether \p T is canonical as the result type of a function.
static bool isCanonicalResultType(QualType T) {
  return T.isCanonical() &&
         (T.getObjCLifetime() == Qualifiers::OCL_None ||
          T.getObjCLifetime() == Qualifiers::OCL_ExplicitNone);
}

/// getFunctionNoProtoType - Return a K&R style C function type like 'int()'.
QualType
ASTContext::getFunctionNoProtoType(QualType ResultTy,
                                   const FunctionType::ExtInfo &Info) const {
  // Unique functions, to guarantee there is only one function of a particular
  // structure.
  llvm::FoldingSetNodeID ID;
  FunctionNoProtoType::Profile(ID, ResultTy, Info);

  void *InsertPos = nullptr;
  if (FunctionNoProtoType *FT =
        FunctionNoProtoTypes.FindNodeOrInsertPos(ID, InsertPos))
    return QualType(FT, 0);

  QualType Canonical;
  if (!isCanonicalResultType(ResultTy)) {
    Canonical =
      getFunctionNoProtoType(getCanonicalFunctionResultType(ResultTy), Info);

    // Get the new insert position for the node we care about.
    FunctionNoProtoType *NewIP =
      FunctionNoProtoTypes.FindNodeOrInsertPos(ID, InsertPos);
    assert(!NewIP && "Shouldn't be in the map!"); (void)NewIP;
  }

  auto *New = new (*this, TypeAlignment)
    FunctionNoProtoType(ResultTy, Canonical, Info);
  Types.push_back(New);
  FunctionNoProtoTypes.InsertNode(New, InsertPos);
  return QualType(New, 0);
}

CanQualType
ASTContext::getCanonicalFunctionResultType(QualType ResultType) const {
  CanQualType CanResultType = getCanonicalType(ResultType);

  // Canonical result types do not have ARC lifetime qualifiers.
  if (CanResultType.getQualifiers().hasObjCLifetime()) {
    Qualifiers Qs = CanResultType.getQualifiers();
    Qs.removeObjCLifetime();
    return CanQualType::CreateUnsafe(
             getQualifiedType(CanResultType.getUnqualifiedType(), Qs));
  }

  return CanResultType;
}

static bool isCanonicalExceptionSpecification(
    const FunctionProtoType::ExceptionSpecInfo &ESI, bool NoexceptInType) {
  if (ESI.Type == EST_None)
    return true;
  if (!NoexceptInType)
    return false;

  // C++17 onwards: exception specification is part of the type, as a simple
  // boolean "can this function type throw".
  if (ESI.Type == EST_BasicNoexcept)
    return true;

  // A noexcept(expr) specification is (possibly) canonical if expr is
  // value-dependent.
  if (ESI.Type == EST_DependentNoexcept)
    return true;

  // A dynamic exception specification is canonical if it only contains pack
  // expansions (so we can't tell whether it's non-throwing) and all its
  // contained types are canonical.
  if (ESI.Type == EST_Dynamic) {
    bool AnyPackExpansions = false;
    for (QualType ET : ESI.Exceptions) {
      if (!ET.isCanonical())
        return false;
      if (ET->getAs<PackExpansionType>())
        AnyPackExpansions = true;
    }
    return AnyPackExpansions;
  }

  return false;
}

QualType ASTContext::getFunctionTypeInternal(
    QualType ResultTy, ArrayRef<QualType> ArgArray,
    const FunctionProtoType::ExtProtoInfo &EPI, bool OnlyWantCanonical) const {
  size_t NumArgs = ArgArray.size();

  // Unique functions, to guarantee there is only one function of a particular
  // structure.
  llvm::FoldingSetNodeID ID;
  FunctionProtoType::Profile(ID, ResultTy, ArgArray.begin(), NumArgs, EPI,
                             *this, true);

  QualType Canonical;
  bool Unique = false;

  void *InsertPos = nullptr;
  if (FunctionProtoType *FPT =
        FunctionProtoTypes.FindNodeOrInsertPos(ID, InsertPos)) {
    QualType Existing = QualType(FPT, 0);

    // If we find a pre-existing equivalent FunctionProtoType, we can just reuse
    // it so long as our exception specification doesn't contain a dependent
    // noexcept expression, or we're just looking for a canonical type.
    // Otherwise, we're going to need to create a type
    // sugar node to hold the concrete expression.
    if (OnlyWantCanonical || !isComputedNoexcept(EPI.ExceptionSpec.Type) ||
        EPI.ExceptionSpec.NoexceptExpr == FPT->getNoexceptExpr())
      return Existing;

    // We need a new type sugar node for this one, to hold the new noexcept
    // expression. We do no canonicalization here, but that's OK since we don't
    // expect to see the same noexcept expression much more than once.
    Canonical = getCanonicalType(Existing);
    Unique = true;
  }

  bool NoexceptInType = getLangOpts().CPlusPlus17;
  bool IsCanonicalExceptionSpec =
      isCanonicalExceptionSpecification(EPI.ExceptionSpec, NoexceptInType);

  // Determine whether the type being created is already canonical or not.
  bool isCanonical = !Unique && IsCanonicalExceptionSpec &&
                     isCanonicalResultType(ResultTy) && !EPI.HasTrailingReturn;
  for (unsigned i = 0; i != NumArgs && isCanonical; ++i)
    if (!ArgArray[i].isCanonicalAsParam())
      isCanonical = false;

  if (OnlyWantCanonical)
    assert(isCanonical &&
           "given non-canonical parameters constructing canonical type");

  // If this type isn't canonical, get the canonical version of it if we don't
  // already have it. The exception spec is only partially part of the
  // canonical type, and only in C++17 onwards.
  if (!isCanonical && Canonical.isNull()) {
    SmallVector<QualType, 16> CanonicalArgs;
    CanonicalArgs.reserve(NumArgs);
    for (unsigned i = 0; i != NumArgs; ++i)
      CanonicalArgs.push_back(getCanonicalParamType(ArgArray[i]));

    llvm::SmallVector<QualType, 8> ExceptionTypeStorage;
    FunctionProtoType::ExtProtoInfo CanonicalEPI = EPI;
    CanonicalEPI.HasTrailingReturn = false;

    if (IsCanonicalExceptionSpec) {
      // Exception spec is already OK.
    } else if (NoexceptInType) {
      switch (EPI.ExceptionSpec.Type) {
      case EST_Unparsed: case EST_Unevaluated: case EST_Uninstantiated:
        // We don't know yet. It shouldn't matter what we pick here; no-one
        // should ever look at this.
        LLVM_FALLTHROUGH;
      case EST_None: case EST_MSAny: case EST_NoexceptFalse:
        CanonicalEPI.ExceptionSpec.Type = EST_None;
        break;

        // A dynamic exception specification is almost always "not noexcept",
        // with the exception that a pack expansion might expand to no types.
      case EST_Dynamic: {
        bool AnyPacks = false;
        for (QualType ET : EPI.ExceptionSpec.Exceptions) {
          if (ET->getAs<PackExpansionType>())
            AnyPacks = true;
          ExceptionTypeStorage.push_back(getCanonicalType(ET));
        }
        if (!AnyPacks)
          CanonicalEPI.ExceptionSpec.Type = EST_None;
        else {
          CanonicalEPI.ExceptionSpec.Type = EST_Dynamic;
          CanonicalEPI.ExceptionSpec.Exceptions = ExceptionTypeStorage;
        }
        break;
      }

      case EST_DynamicNone:
      case EST_BasicNoexcept:
      case EST_NoexceptTrue:
      case EST_NoThrow:
        CanonicalEPI.ExceptionSpec.Type = EST_BasicNoexcept;
        break;

      case EST_DependentNoexcept:
        llvm_unreachable("dependent noexcept is already canonical");
      }
    } else {
      CanonicalEPI.ExceptionSpec = FunctionProtoType::ExceptionSpecInfo();
    }

    // Adjust the canonical function result type.
    CanQualType CanResultTy = getCanonicalFunctionResultType(ResultTy);
    Canonical =
        getFunctionTypeInternal(CanResultTy, CanonicalArgs, CanonicalEPI, true);

    // Get the new insert position for the node we care about.
    FunctionProtoType *NewIP =
      FunctionProtoTypes.FindNodeOrInsertPos(ID, InsertPos);
    assert(!NewIP && "Shouldn't be in the map!"); (void)NewIP;
  }

  // Compute the needed size to hold this FunctionProtoType and the
  // various trailing objects.
  auto ESH = FunctionProtoType::getExceptionSpecSize(
      EPI.ExceptionSpec.Type, EPI.ExceptionSpec.Exceptions.size());
  size_t Size = FunctionProtoType::totalSizeToAlloc<
      QualType, SourceLocation, FunctionType::FunctionTypeExtraBitfields,
      FunctionType::ExceptionType, Expr *, FunctionDecl *,
      FunctionProtoType::ExtParameterInfo, Qualifiers>(
      NumArgs, EPI.Variadic,
      FunctionProtoType::hasExtraBitfields(EPI.ExceptionSpec.Type),
      ESH.NumExceptionType, ESH.NumExprPtr, ESH.NumFunctionDeclPtr,
      EPI.ExtParameterInfos ? NumArgs : 0,
      EPI.TypeQuals.hasNonFastQualifiers() ? 1 : 0);

  auto *FTP = (FunctionProtoType *)Allocate(Size, TypeAlignment);
  FunctionProtoType::ExtProtoInfo newEPI = EPI;
  new (FTP) FunctionProtoType(ResultTy, ArgArray, Canonical, newEPI);
  Types.push_back(FTP);
  if (!Unique)
    FunctionProtoTypes.InsertNode(FTP, InsertPos);
  return QualType(FTP, 0);
}

QualType ASTContext::getPipeType(QualType T, bool ReadOnly) const {
  llvm::FoldingSetNodeID ID;
  PipeType::Profile(ID, T, ReadOnly);

  void *InsertPos = nullptr;
  if (PipeType *PT = PipeTypes.FindNodeOrInsertPos(ID, InsertPos))
    return QualType(PT, 0);

  // If the pipe element type isn't canonical, this won't be a canonical type
  // either, so fill in the canonical type field.
  QualType Canonical;
  if (!T.isCanonical()) {
    Canonical = getPipeType(getCanonicalType(T), ReadOnly);

    // Get the new insert position for the node we care about.
    PipeType *NewIP = PipeTypes.FindNodeOrInsertPos(ID, InsertPos);
    assert(!NewIP && "Shouldn't be in the map!");
    (void)NewIP;
  }
  auto *New = new (*this, TypeAlignment) PipeType(T, Canonical, ReadOnly);
  Types.push_back(New);
  PipeTypes.InsertNode(New, InsertPos);
  return QualType(New, 0);
}

QualType ASTContext::adjustStringLiteralBaseType(QualType Ty) const {
  // OpenCL v1.1 s6.5.3: a string literal is in the constant address space.
  return LangOpts.OpenCL ? getAddrSpaceQualType(Ty, LangAS::opencl_constant)
                         : Ty;
}

QualType ASTContext::getReadPipeType(QualType T) const {
  return getPipeType(T, true);
}

QualType ASTContext::getWritePipeType(QualType T) const {
  return getPipeType(T, false);
}

#ifndef NDEBUG
static bool NeedsInjectedClassNameType(const RecordDecl *D) {
  if (!isa<CXXRecordDecl>(D)) return false;
  const auto *RD = cast<CXXRecordDecl>(D);
  if (isa<ClassTemplatePartialSpecializationDecl>(RD))
    return true;
  if (RD->getDescribedClassTemplate() &&
      !isa<ClassTemplateSpecializationDecl>(RD))
    return true;
  return false;
}
#endif

/// getInjectedClassNameType - Return the unique reference to the
/// injected class name type for the specified templated declaration.
QualType ASTContext::getInjectedClassNameType(CXXRecordDecl *Decl,
                                              QualType TST) const {
  assert(NeedsInjectedClassNameType(Decl));
  if (Decl->TypeForDecl) {
    assert(isa<InjectedClassNameType>(Decl->TypeForDecl));
  } else if (CXXRecordDecl *PrevDecl = Decl->getPreviousDecl()) {
    assert(PrevDecl->TypeForDecl && "previous declaration has no type");
    Decl->TypeForDecl = PrevDecl->TypeForDecl;
    assert(isa<InjectedClassNameType>(Decl->TypeForDecl));
  } else {
    Type *newType =
      new (*this, TypeAlignment) InjectedClassNameType(Decl, TST);
    Decl->TypeForDecl = newType;
    Types.push_back(newType);
  }
  return QualType(Decl->TypeForDecl, 0);
}

/// getTypeDeclType - Return the unique reference to the type for the
/// specified type declaration.
QualType ASTContext::getTypeDeclTypeSlow(const TypeDecl *Decl) const {
  assert(Decl && "Passed null for Decl param");
  assert(!Decl->TypeForDecl && "TypeForDecl present in slow case");

  if (const auto *Typedef = dyn_cast<TypedefNameDecl>(Decl))
    return getTypedefType(Typedef);

  assert(!isa<TemplateTypeParmDecl>(Decl) &&
         "Template type parameter types are always available.");

  if (const auto *Record = dyn_cast<RecordDecl>(Decl)) {
    assert(Record->isFirstDecl() && "struct/union has previous declaration");
    assert(!NeedsInjectedClassNameType(Record));
    return getRecordType(Record);
  } else if (const auto *Enum = dyn_cast<EnumDecl>(Decl)) {
    assert(Enum->isFirstDecl() && "enum has previous declaration");
    return getEnumType(Enum);
  } else if (const auto *Using = dyn_cast<UnresolvedUsingTypenameDecl>(Decl)) {
    Type *newType = new (*this, TypeAlignment) UnresolvedUsingType(Using);
    Decl->TypeForDecl = newType;
    Types.push_back(newType);
  } else if (const auto *Req = dyn_cast<CXXRequiredTypeDecl>(Decl)) {
    const Type *newType = getCXXRequiredTypeType(Req).getTypePtr();
    Decl->TypeForDecl = newType;
  } else
    llvm_unreachable("TypeDecl without a type?");

  return QualType(Decl->TypeForDecl, 0);
}

/// getTypedefType - Return the unique reference to the type for the
/// specified typedef name decl.
QualType
ASTContext::getTypedefType(const TypedefNameDecl *Decl,
                           QualType Canonical) const {
  if (Decl->TypeForDecl) return QualType(Decl->TypeForDecl, 0);

  if (Canonical.isNull())
    Canonical = getCanonicalType(Decl->getUnderlyingType());
  auto *newType = new (*this, TypeAlignment)
    TypedefType(Type::Typedef, Decl, Canonical);
  Decl->TypeForDecl = newType;
  Types.push_back(newType);
  return QualType(newType, 0);
}

QualType ASTContext::getRecordType(const RecordDecl *Decl) const {
  if (Decl->TypeForDecl) return QualType(Decl->TypeForDecl, 0);

  if (const RecordDecl *PrevDecl = Decl->getPreviousDecl())
    if (PrevDecl->TypeForDecl)
      return QualType(Decl->TypeForDecl = PrevDecl->TypeForDecl, 0);

  auto *newType = new (*this, TypeAlignment) RecordType(Decl);
  Decl->TypeForDecl = newType;
  Types.push_back(newType);
  return QualType(newType, 0);
}

QualType ASTContext::getEnumType(const EnumDecl *Decl) const {
  if (Decl->TypeForDecl) return QualType(Decl->TypeForDecl, 0);

  if (const EnumDecl *PrevDecl = Decl->getPreviousDecl())
    if (PrevDecl->TypeForDecl)
      return QualType(Decl->TypeForDecl = PrevDecl->TypeForDecl, 0);

  auto *newType = new (*this, TypeAlignment) EnumType(Decl);
  Decl->TypeForDecl = newType;
  Types.push_back(newType);
  return QualType(newType, 0);
}

QualType ASTContext::getAttributedType(attr::Kind attrKind,
                                       QualType modifiedType,
                                       QualType equivalentType) {
  llvm::FoldingSetNodeID id;
  AttributedType::Profile(id, attrKind, modifiedType, equivalentType);

  void *insertPos = nullptr;
  AttributedType *type = AttributedTypes.FindNodeOrInsertPos(id, insertPos);
  if (type) return QualType(type, 0);

  QualType canon = getCanonicalType(equivalentType);
  type = new (*this, TypeAlignment)
      AttributedType(canon, attrKind, modifiedType, equivalentType);

  Types.push_back(type);
  AttributedTypes.InsertNode(type, insertPos);

  return QualType(type, 0);
}

/// Retrieve a substitution-result type.
QualType
ASTContext::getSubstTemplateTypeParmType(const TemplateTypeParmType *Parm,
                                         QualType Replacement) const {
  assert(Replacement.isCanonical()
         && "replacement types must always be canonical");

  llvm::FoldingSetNodeID ID;
  SubstTemplateTypeParmType::Profile(ID, Parm, Replacement);
  void *InsertPos = nullptr;
  SubstTemplateTypeParmType *SubstParm
    = SubstTemplateTypeParmTypes.FindNodeOrInsertPos(ID, InsertPos);

  if (!SubstParm) {
    SubstParm = new (*this, TypeAlignment)
      SubstTemplateTypeParmType(Parm, Replacement);
    Types.push_back(SubstParm);
    SubstTemplateTypeParmTypes.InsertNode(SubstParm, InsertPos);
  }

  return QualType(SubstParm, 0);
}

/// Retrieve a
QualType ASTContext::getSubstTemplateTypeParmPackType(
                                          const TemplateTypeParmType *Parm,
                                              const TemplateArgument &ArgPack) {
#ifndef NDEBUG
  for (const auto &P : ArgPack.pack_elements()) {
    assert(P.getKind() == TemplateArgument::Type &&"Pack contains a non-type");
    assert(P.getAsType().isCanonical() && "Pack contains non-canonical type");
  }
#endif

  llvm::FoldingSetNodeID ID;
  SubstTemplateTypeParmPackType::Profile(ID, Parm, ArgPack);
  void *InsertPos = nullptr;
  if (SubstTemplateTypeParmPackType *SubstParm
        = SubstTemplateTypeParmPackTypes.FindNodeOrInsertPos(ID, InsertPos))
    return QualType(SubstParm, 0);

  QualType Canon;
  if (!Parm->isCanonicalUnqualified()) {
    Canon = getCanonicalType(QualType(Parm, 0));
    Canon = getSubstTemplateTypeParmPackType(cast<TemplateTypeParmType>(Canon),
                                             ArgPack);
    SubstTemplateTypeParmPackTypes.FindNodeOrInsertPos(ID, InsertPos);
  }

  auto *SubstParm
    = new (*this, TypeAlignment) SubstTemplateTypeParmPackType(Parm, Canon,
                                                               ArgPack);
  Types.push_back(SubstParm);
  SubstTemplateTypeParmPackTypes.InsertNode(SubstParm, InsertPos);
  return QualType(SubstParm, 0);
}

/// Retrieve the template type parameter type for a template
/// parameter or parameter pack with the given depth, index, and (optionally)
/// name.
QualType ASTContext::getTemplateTypeParmType(unsigned Depth, unsigned Index,
                                             bool ParameterPack,
                                             TemplateTypeParmDecl *TTPDecl) const {
  llvm::FoldingSetNodeID ID;
  TemplateTypeParmType::Profile(ID, Depth, Index, ParameterPack, TTPDecl);
  void *InsertPos = nullptr;
  TemplateTypeParmType *TypeParm
    = TemplateTypeParmTypes.FindNodeOrInsertPos(ID, InsertPos);

  if (TypeParm)
    return QualType(TypeParm, 0);

  if (TTPDecl) {
    QualType Canon = getTemplateTypeParmType(Depth, Index, ParameterPack);
    TypeParm = new (*this, TypeAlignment) TemplateTypeParmType(TTPDecl, Canon);

    TemplateTypeParmType *TypeCheck
      = TemplateTypeParmTypes.FindNodeOrInsertPos(ID, InsertPos);
    assert(!TypeCheck && "Template type parameter canonical type broken");
    (void)TypeCheck;
  } else
    TypeParm = new (*this, TypeAlignment)
      TemplateTypeParmType(Depth, Index, ParameterPack);

  Types.push_back(TypeParm);
  TemplateTypeParmTypes.InsertNode(TypeParm, InsertPos);

  return QualType(TypeParm, 0);
}

TypeSourceInfo *
ASTContext::getTemplateSpecializationTypeInfo(TemplateName Name,
                                              SourceLocation NameLoc,
                                        const TemplateArgumentListInfo &Args,
                                              QualType Underlying) const {
  assert(!Name.getAsDependentTemplateName() &&
         "No dependent template names here!");
  QualType TST = getTemplateSpecializationType(Name, Args, Underlying);

  TypeSourceInfo *DI = CreateTypeSourceInfo(TST);
  TemplateSpecializationTypeLoc TL =
      DI->getTypeLoc().castAs<TemplateSpecializationTypeLoc>();
  TL.setTemplateKeywordLoc(SourceLocation());
  TL.setTemplateNameLoc(NameLoc);
  TL.setLAngleLoc(Args.getLAngleLoc());
  TL.setRAngleLoc(Args.getRAngleLoc());
  for (unsigned i = 0, e = TL.getNumArgs(); i != e; ++i)
    TL.setArgLocInfo(i, Args[i].getLocInfo());
  return DI;
}

QualType
ASTContext::getTemplateSpecializationType(TemplateName Template,
                                          const TemplateArgumentListInfo &Args,
                                          QualType Underlying) const {
  assert(!Template.getAsDependentTemplateName() &&
         "No dependent template names here!");

  SmallVector<TemplateArgument, 4> ArgVec;
  ArgVec.reserve(Args.size());
  for (const TemplateArgumentLoc &Arg : Args.arguments())
    ArgVec.push_back(Arg.getArgument());

  return getTemplateSpecializationType(Template, ArgVec, Underlying);
}

#ifndef NDEBUG
static bool hasAnyPackExpansions(ArrayRef<TemplateArgument> Args) {
  for (const TemplateArgument &Arg : Args)
    if (Arg.isPackExpansion())
      return true;

  return true;
}
#endif

QualType
ASTContext::getTemplateSpecializationType(TemplateName Template,
                                          ArrayRef<TemplateArgument> Args,
                                          QualType Underlying) const {
  assert(!Template.getAsDependentTemplateName() &&
         "No dependent template names here!");
  // Look through qualified template names.
  if (QualifiedTemplateName *QTN = Template.getAsQualifiedTemplateName())
    Template = TemplateName(QTN->getTemplateDecl());

  bool IsTypeAlias =
    Template.getAsTemplateDecl() &&
    isa<TypeAliasTemplateDecl>(Template.getAsTemplateDecl());
  QualType CanonType;
  if (!Underlying.isNull())
    CanonType = getCanonicalType(Underlying);
  else {
    // We can get here with an alias template when the specialization contains
    // a pack expansion that does not match up with a parameter pack.
    assert((!IsTypeAlias || hasAnyPackExpansions(Args)) &&
           "Caller must compute aliased type");
    IsTypeAlias = false;
    CanonType = getCanonicalTemplateSpecializationType(Template, Args);
  }

  // Allocate the (non-canonical) template specialization type, but don't
  // try to unique it: these types typically have location information that
  // we don't unique and don't want to lose.
  void *Mem = Allocate(sizeof(TemplateSpecializationType) +
                       sizeof(TemplateArgument) * Args.size() +
                       (IsTypeAlias? sizeof(QualType) : 0),
                       TypeAlignment);
  auto *Spec
    = new (Mem) TemplateSpecializationType(Template, Args, CanonType,
                                         IsTypeAlias ? Underlying : QualType());

  Types.push_back(Spec);
  return QualType(Spec, 0);
}

QualType ASTContext::getCanonicalTemplateSpecializationType(
    TemplateName Template, ArrayRef<TemplateArgument> Args) const {
  assert(!Template.getAsDependentTemplateName() &&
         "No dependent template names here!");

  // Look through qualified template names.
  if (QualifiedTemplateName *QTN = Template.getAsQualifiedTemplateName())
    Template = TemplateName(QTN->getTemplateDecl());

  // Build the canonical template specialization type.
  TemplateName CanonTemplate = getCanonicalTemplateName(Template);
  SmallVector<TemplateArgument, 4> CanonArgs;
  unsigned NumArgs = Args.size();
  CanonArgs.reserve(NumArgs);
  for (const TemplateArgument &Arg : Args)
    CanonArgs.push_back(getCanonicalTemplateArgument(Arg));

  // Determine whether this canonical template specialization type already
  // exists.
  llvm::FoldingSetNodeID ID;
  TemplateSpecializationType::Profile(ID, CanonTemplate,
                                      CanonArgs, *this);

  void *InsertPos = nullptr;
  TemplateSpecializationType *Spec
    = TemplateSpecializationTypes.FindNodeOrInsertPos(ID, InsertPos);

  if (!Spec) {
    // Allocate a new canonical template specialization type.
    void *Mem = Allocate((sizeof(TemplateSpecializationType) +
                          sizeof(TemplateArgument) * NumArgs),
                         TypeAlignment);
    Spec = new (Mem) TemplateSpecializationType(CanonTemplate,
                                                CanonArgs,
                                                QualType(), QualType());
    Types.push_back(Spec);
    TemplateSpecializationTypes.InsertNode(Spec, InsertPos);
  }

  assert(Spec->isDependentType() &&
         "Non-dependent template-id type must have a canonical type");
  return QualType(Spec, 0);
}

QualType ASTContext::getElaboratedType(ElaboratedTypeKeyword Keyword,
                                       NestedNameSpecifier *NNS,
                                       QualType NamedType,
                                       TagDecl *OwnedTagDecl) const {
  llvm::FoldingSetNodeID ID;
  ElaboratedType::Profile(ID, Keyword, NNS, NamedType, OwnedTagDecl);

  void *InsertPos = nullptr;
  ElaboratedType *T = ElaboratedTypes.FindNodeOrInsertPos(ID, InsertPos);
  if (T)
    return QualType(T, 0);

  QualType Canon = NamedType;
  if (!Canon.isCanonical()) {
    Canon = getCanonicalType(NamedType);
    ElaboratedType *CheckT = ElaboratedTypes.FindNodeOrInsertPos(ID, InsertPos);
    assert(!CheckT && "Elaborated canonical type broken");
    (void)CheckT;
  }

  void *Mem = Allocate(ElaboratedType::totalSizeToAlloc<TagDecl *>(!!OwnedTagDecl),
                       TypeAlignment);
  T = new (Mem) ElaboratedType(Keyword, NNS, NamedType, Canon, OwnedTagDecl);

  Types.push_back(T);
  ElaboratedTypes.InsertNode(T, InsertPos);
  return QualType(T, 0);
}

QualType
ASTContext::getCXXRequiredTypeType(const CXXRequiredTypeDecl *D) const {
  Type *newType = new (*this, TypeAlignment) CXXRequiredTypeType(D);
  Types.push_back(newType);
  return QualType(newType, 0);
}

QualType
ASTContext::getParenType(QualType InnerType) const {
  llvm::FoldingSetNodeID ID;
  ParenType::Profile(ID, InnerType);

  void *InsertPos = nullptr;
  ParenType *T = ParenTypes.FindNodeOrInsertPos(ID, InsertPos);
  if (T)
    return QualType(T, 0);

  QualType Canon = InnerType;
  if (!Canon.isCanonical()) {
    Canon = getCanonicalType(InnerType);
    ParenType *CheckT = ParenTypes.FindNodeOrInsertPos(ID, InsertPos);
    assert(!CheckT && "Paren canonical type broken");
    (void)CheckT;
  }

  T = new (*this, TypeAlignment) ParenType(InnerType, Canon);
  Types.push_back(T);
  ParenTypes.InsertNode(T, InsertPos);
  return QualType(T, 0);
}

QualType
ASTContext::getMacroQualifiedType(QualType UnderlyingTy,
                                  const IdentifierInfo *MacroII) const {
  QualType Canon = UnderlyingTy;
  if (!Canon.isCanonical())
    Canon = getCanonicalType(UnderlyingTy);

  auto *newType = new (*this, TypeAlignment)
      MacroQualifiedType(UnderlyingTy, Canon, MacroII);
  Types.push_back(newType);
  return QualType(newType, 0);
}

QualType ASTContext::getDependentNameType(ElaboratedTypeKeyword Keyword,
                                          NestedNameSpecifier *NNS,
                                          const IdentifierInfo *Name,
                                          QualType Canon) const {
  if (Canon.isNull()) {
    NestedNameSpecifier *CanonNNS = getCanonicalNestedNameSpecifier(NNS);
    if (CanonNNS != NNS)
      Canon = getDependentNameType(Keyword, CanonNNS, Name);
  }

  llvm::FoldingSetNodeID ID;
  DependentNameType::Profile(ID, Keyword, NNS, Name);

  void *InsertPos = nullptr;
  DependentNameType *T
    = DependentNameTypes.FindNodeOrInsertPos(ID, InsertPos);
  if (T)
    return QualType(T, 0);

  T = new (*this, TypeAlignment) DependentNameType(Keyword, NNS, Name, Canon);
  Types.push_back(T);
  DependentNameTypes.InsertNode(T, InsertPos);
  return QualType(T, 0);
}

QualType
ASTContext::getDependentTemplateSpecializationType(
                                 ElaboratedTypeKeyword Keyword,
                                 NestedNameSpecifier *NNS,
                                 const IdentifierInfo *Name,
                                 const TemplateArgumentListInfo &Args) const {
  // TODO: avoid this copy
  SmallVector<TemplateArgument, 16> ArgCopy;
  for (unsigned I = 0, E = Args.size(); I != E; ++I)
    ArgCopy.push_back(Args[I].getArgument());
  return getDependentTemplateSpecializationType(Keyword, NNS, Name, ArgCopy);
}

QualType
ASTContext::getDependentTemplateSpecializationType(
                                 ElaboratedTypeKeyword Keyword,
                                 NestedNameSpecifier *NNS,
                                 const IdentifierInfo *Name,
                                 ArrayRef<TemplateArgument> Args) const {
  assert((!NNS || NNS->isDependent()) &&
         "nested-name-specifier must be dependent");

  llvm::FoldingSetNodeID ID;
  DependentTemplateSpecializationType::Profile(ID, *this, Keyword, NNS,
                                               Name, Args);

  void *InsertPos = nullptr;
  DependentTemplateSpecializationType *T
    = DependentTemplateSpecializationTypes.FindNodeOrInsertPos(ID, InsertPos);
  if (T)
    return QualType(T, 0);

  NestedNameSpecifier *CanonNNS = getCanonicalNestedNameSpecifier(NNS);

  ElaboratedTypeKeyword CanonKeyword = Keyword;
  if (Keyword == ETK_None) CanonKeyword = ETK_Typename;

  bool AnyNonCanonArgs = false;
  unsigned NumArgs = Args.size();
  SmallVector<TemplateArgument, 16> CanonArgs(NumArgs);
  for (unsigned I = 0; I != NumArgs; ++I) {
    CanonArgs[I] = getCanonicalTemplateArgument(Args[I]);
    if (!CanonArgs[I].structurallyEquals(Args[I]))
      AnyNonCanonArgs = true;
  }

  QualType Canon;
  if (AnyNonCanonArgs || CanonNNS != NNS || CanonKeyword != Keyword) {
    Canon = getDependentTemplateSpecializationType(CanonKeyword, CanonNNS,
                                                   Name,
                                                   CanonArgs);

    // Find the insert position again.
    DependentTemplateSpecializationTypes.FindNodeOrInsertPos(ID, InsertPos);
  }

  void *Mem = Allocate((sizeof(DependentTemplateSpecializationType) +
                        sizeof(TemplateArgument) * NumArgs),
                       TypeAlignment);
  T = new (Mem) DependentTemplateSpecializationType(Keyword, NNS,
                                                    Name, Args, Canon);
  Types.push_back(T);
  DependentTemplateSpecializationTypes.InsertNode(T, InsertPos);
  return QualType(T, 0);
}

TemplateArgument ASTContext::getInjectedTemplateArg(NamedDecl *Param) {
  TemplateArgument Arg;
  if (const auto *TTP = dyn_cast<TemplateTypeParmDecl>(Param)) {
    QualType ArgType = getTypeDeclType(TTP);
    if (TTP->isParameterPack())
      ArgType = getPackExpansionType(ArgType, None);

    Arg = TemplateArgument(ArgType);
  } else if (auto *NTTP = dyn_cast<NonTypeTemplateParmDecl>(Param)) {
    Expr *E = new (*this) DeclRefExpr(
        *this, NTTP, /*enclosing*/ false,
        NTTP->getType().getNonLValueExprType(*this),
        Expr::getValueKindForType(NTTP->getType()), NTTP->getLocation());

    if (NTTP->isParameterPack())
      E = new (*this) PackExpansionExpr(DependentTy, E, NTTP->getLocation(),
                                        None);
    Arg = TemplateArgument(E, TemplateArgument::Expression);
  } else {
    auto *TTP = cast<TemplateTemplateParmDecl>(Param);
    if (TTP->isParameterPack())
      Arg = TemplateArgument(TemplateName(TTP), Optional<unsigned>());
    else
      Arg = TemplateArgument(TemplateName(TTP));
  }

  if (Param->isTemplateParameterPack())
    Arg = TemplateArgument::CreatePackCopy(*this, Arg);

  return Arg;
}

void
ASTContext::getInjectedTemplateArgs(const TemplateParameterList *Params,
                                    SmallVectorImpl<TemplateArgument> &Args) {
  Args.reserve(Args.size() + Params->size());

  for (NamedDecl *Param : *Params)
    Args.push_back(getInjectedTemplateArg(Param));
}

QualType ASTContext::getPackExpansionType(QualType Pattern,
                                          Optional<unsigned> NumExpansions) {
  llvm::FoldingSetNodeID ID;
  PackExpansionType::Profile(ID, Pattern, NumExpansions);

  // A deduced type can deduce to a pack, eg
  //   auto ...x = some_pack;
  // That declaration isn't (yet) valid, but is created as part of building an
  // init-capture pack:
  //   [...x = some_pack] {}
  assert((Pattern->containsUnexpandedParameterPack() ||
          Pattern->getContainedDeducedType()) &&
         "Pack expansions must expand one or more parameter packs");
  void *InsertPos = nullptr;
  PackExpansionType *T
    = PackExpansionTypes.FindNodeOrInsertPos(ID, InsertPos);
  if (T)
    return QualType(T, 0);

  QualType Canon;
  if (!Pattern.isCanonical()) {
    Canon = getCanonicalType(Pattern);
    // The canonical type might not contain an unexpanded parameter pack, if it
    // contains an alias template specialization which ignores one of its
    // parameters.
    if (Canon->containsUnexpandedParameterPack()) {
      Canon = getPackExpansionType(Canon, NumExpansions);

      // Find the insert position again, in case we inserted an element into
      // PackExpansionTypes and invalidated our insert position.
      PackExpansionTypes.FindNodeOrInsertPos(ID, InsertPos);
    }
  }

  T = new (*this, TypeAlignment)
      PackExpansionType(Pattern, Canon, NumExpansions);
  Types.push_back(T);
  PackExpansionTypes.InsertNode(T, InsertPos);
  return QualType(T, 0);
}

QualType
ASTContext::getCXXDependentVariadicReifierType(Expr *Range, SourceLocation KWLoc,
                                               SourceLocation EllipsisLoc,
                                               SourceLocation RParenLoc) {
  CXXDependentVariadicReifierType *T =
    new (*this, TypeAlignment)
    CXXDependentVariadicReifierType(Range, KWLoc, EllipsisLoc, RParenLoc);
  Types.push_back(T);
  return QualType(T, 0);
}

/// CmpProtocolNames - Comparison predicate for sorting protocols
/// alphabetically.
static int CmpProtocolNames(ObjCProtocolDecl *const *LHS,
                            ObjCProtocolDecl *const *RHS) {
  return DeclarationName::compare((*LHS)->getDeclName(), (*RHS)->getDeclName());
}

static bool areSortedAndUniqued(ArrayRef<ObjCProtocolDecl *> Protocols) {
  if (Protocols.empty()) return true;

  if (Protocols[0]->getCanonicalDecl() != Protocols[0])
    return false;

  for (unsigned i = 1; i != Protocols.size(); ++i)
    if (CmpProtocolNames(&Protocols[i - 1], &Protocols[i]) >= 0 ||
        Protocols[i]->getCanonicalDecl() != Protocols[i])
      return false;
  return true;
}

static void
SortAndUniqueProtocols(SmallVectorImpl<ObjCProtocolDecl *> &Protocols) {
  // Sort protocols, keyed by name.
  llvm::array_pod_sort(Protocols.begin(), Protocols.end(), CmpProtocolNames);

  // Canonicalize.
  for (ObjCProtocolDecl *&P : Protocols)
    P = P->getCanonicalDecl();

  // Remove duplicates.
  auto ProtocolsEnd = std::unique(Protocols.begin(), Protocols.end());
  Protocols.erase(ProtocolsEnd, Protocols.end());
}

QualType ASTContext::getObjCObjectType(QualType BaseType,
                                       ObjCProtocolDecl * const *Protocols,
                                       unsigned NumProtocols) const {
  return getObjCObjectType(BaseType, {},
                           llvm::makeArrayRef(Protocols, NumProtocols),
                           /*isKindOf=*/false);
}

QualType ASTContext::getObjCObjectType(
           QualType baseType,
           ArrayRef<QualType> typeArgs,
           ArrayRef<ObjCProtocolDecl *> protocols,
           bool isKindOf) const {
  // If the base type is an interface and there aren't any protocols or
  // type arguments to add, then the interface type will do just fine.
  if (typeArgs.empty() && protocols.empty() && !isKindOf &&
      isa<ObjCInterfaceType>(baseType))
    return baseType;

  // Look in the folding set for an existing type.
  llvm::FoldingSetNodeID ID;
  ObjCObjectTypeImpl::Profile(ID, baseType, typeArgs, protocols, isKindOf);
  void *InsertPos = nullptr;
  if (ObjCObjectType *QT = ObjCObjectTypes.FindNodeOrInsertPos(ID, InsertPos))
    return QualType(QT, 0);

  // Determine the type arguments to be used for canonicalization,
  // which may be explicitly specified here or written on the base
  // type.
  ArrayRef<QualType> effectiveTypeArgs = typeArgs;
  if (effectiveTypeArgs.empty()) {
    if (const auto *baseObject = baseType->getAs<ObjCObjectType>())
      effectiveTypeArgs = baseObject->getTypeArgs();
  }

  // Build the canonical type, which has the canonical base type and a
  // sorted-and-uniqued list of protocols and the type arguments
  // canonicalized.
  QualType canonical;
  bool typeArgsAreCanonical = std::all_of(effectiveTypeArgs.begin(),
                                          effectiveTypeArgs.end(),
                                          [&](QualType type) {
                                            return type.isCanonical();
                                          });
  bool protocolsSorted = areSortedAndUniqued(protocols);
  if (!typeArgsAreCanonical || !protocolsSorted || !baseType.isCanonical()) {
    // Determine the canonical type arguments.
    ArrayRef<QualType> canonTypeArgs;
    SmallVector<QualType, 4> canonTypeArgsVec;
    if (!typeArgsAreCanonical) {
      canonTypeArgsVec.reserve(effectiveTypeArgs.size());
      for (auto typeArg : effectiveTypeArgs)
        canonTypeArgsVec.push_back(getCanonicalType(typeArg));
      canonTypeArgs = canonTypeArgsVec;
    } else {
      canonTypeArgs = effectiveTypeArgs;
    }

    ArrayRef<ObjCProtocolDecl *> canonProtocols;
    SmallVector<ObjCProtocolDecl*, 8> canonProtocolsVec;
    if (!protocolsSorted) {
      canonProtocolsVec.append(protocols.begin(), protocols.end());
      SortAndUniqueProtocols(canonProtocolsVec);
      canonProtocols = canonProtocolsVec;
    } else {
      canonProtocols = protocols;
    }

    canonical = getObjCObjectType(getCanonicalType(baseType), canonTypeArgs,
                                  canonProtocols, isKindOf);

    // Regenerate InsertPos.
    ObjCObjectTypes.FindNodeOrInsertPos(ID, InsertPos);
  }

  unsigned size = sizeof(ObjCObjectTypeImpl);
  size += typeArgs.size() * sizeof(QualType);
  size += protocols.size() * sizeof(ObjCProtocolDecl *);
  void *mem = Allocate(size, TypeAlignment);
  auto *T =
    new (mem) ObjCObjectTypeImpl(canonical, baseType, typeArgs, protocols,
                                 isKindOf);

  Types.push_back(T);
  ObjCObjectTypes.InsertNode(T, InsertPos);
  return QualType(T, 0);
}

/// Apply Objective-C protocol qualifiers to the given type.
/// If this is for the canonical type of a type parameter, we can apply
/// protocol qualifiers on the ObjCObjectPointerType.
QualType
ASTContext::applyObjCProtocolQualifiers(QualType type,
                  ArrayRef<ObjCProtocolDecl *> protocols, bool &hasError,
                  bool allowOnPointerType) const {
  hasError = false;

  if (const auto *objT = dyn_cast<ObjCTypeParamType>(type.getTypePtr())) {
    return getObjCTypeParamType(objT->getDecl(), protocols);
  }

  // Apply protocol qualifiers to ObjCObjectPointerType.
  if (allowOnPointerType) {
    if (const auto *objPtr =
            dyn_cast<ObjCObjectPointerType>(type.getTypePtr())) {
      const ObjCObjectType *objT = objPtr->getObjectType();
      // Merge protocol lists and construct ObjCObjectType.
      SmallVector<ObjCProtocolDecl*, 8> protocolsVec;
      protocolsVec.append(objT->qual_begin(),
                          objT->qual_end());
      protocolsVec.append(protocols.begin(), protocols.end());
      ArrayRef<ObjCProtocolDecl *> protocols = protocolsVec;
      type = getObjCObjectType(
             objT->getBaseType(),
             objT->getTypeArgsAsWritten(),
             protocols,
             objT->isKindOfTypeAsWritten());
      return getObjCObjectPointerType(type);
    }
  }

  // Apply protocol qualifiers to ObjCObjectType.
  if (const auto *objT = dyn_cast<ObjCObjectType>(type.getTypePtr())){
    // FIXME: Check for protocols to which the class type is already
    // known to conform.

    return getObjCObjectType(objT->getBaseType(),
                             objT->getTypeArgsAsWritten(),
                             protocols,
                             objT->isKindOfTypeAsWritten());
  }

  // If the canonical type is ObjCObjectType, ...
  if (type->isObjCObjectType()) {
    // Silently overwrite any existing protocol qualifiers.
    // TODO: determine whether that's the right thing to do.

    // FIXME: Check for protocols to which the class type is already
    // known to conform.
    return getObjCObjectType(type, {}, protocols, false);
  }

  // id<protocol-list>
  if (type->isObjCIdType()) {
    const auto *objPtr = type->castAs<ObjCObjectPointerType>();
    type = getObjCObjectType(ObjCBuiltinIdTy, {}, protocols,
                                 objPtr->isKindOfType());
    return getObjCObjectPointerType(type);
  }

  // Class<protocol-list>
  if (type->isObjCClassType()) {
    const auto *objPtr = type->castAs<ObjCObjectPointerType>();
    type = getObjCObjectType(ObjCBuiltinClassTy, {}, protocols,
                                 objPtr->isKindOfType());
    return getObjCObjectPointerType(type);
  }

  hasError = true;
  return type;
}

QualType
ASTContext::getObjCTypeParamType(const ObjCTypeParamDecl *Decl,
                                 ArrayRef<ObjCProtocolDecl *> protocols) const {
  // Look in the folding set for an existing type.
  llvm::FoldingSetNodeID ID;
  ObjCTypeParamType::Profile(ID, Decl, protocols);
  void *InsertPos = nullptr;
  if (ObjCTypeParamType *TypeParam =
      ObjCTypeParamTypes.FindNodeOrInsertPos(ID, InsertPos))
    return QualType(TypeParam, 0);

  // We canonicalize to the underlying type.
  QualType Canonical = getCanonicalType(Decl->getUnderlyingType());
  if (!protocols.empty()) {
    // Apply the protocol qualifers.
    bool hasError;
    Canonical = getCanonicalType(applyObjCProtocolQualifiers(
        Canonical, protocols, hasError, true /*allowOnPointerType*/));
    assert(!hasError && "Error when apply protocol qualifier to bound type");
  }

  unsigned size = sizeof(ObjCTypeParamType);
  size += protocols.size() * sizeof(ObjCProtocolDecl *);
  void *mem = Allocate(size, TypeAlignment);
  auto *newType = new (mem) ObjCTypeParamType(Decl, Canonical, protocols);

  Types.push_back(newType);
  ObjCTypeParamTypes.InsertNode(newType, InsertPos);
  return QualType(newType, 0);
}

/// ObjCObjectAdoptsQTypeProtocols - Checks that protocols in IC's
/// protocol list adopt all protocols in QT's qualified-id protocol
/// list.
bool ASTContext::ObjCObjectAdoptsQTypeProtocols(QualType QT,
                                                ObjCInterfaceDecl *IC) {
  if (!QT->isObjCQualifiedIdType())
    return false;

  if (const auto *OPT = QT->getAs<ObjCObjectPointerType>()) {
    // If both the right and left sides have qualifiers.
    for (auto *Proto : OPT->quals()) {
      if (!IC->ClassImplementsProtocol(Proto, false))
        return false;
    }
    return true;
  }
  return false;
}

/// QIdProtocolsAdoptObjCObjectProtocols - Checks that protocols in
/// QT's qualified-id protocol list adopt all protocols in IDecl's list
/// of protocols.
bool ASTContext::QIdProtocolsAdoptObjCObjectProtocols(QualType QT,
                                                ObjCInterfaceDecl *IDecl) {
  if (!QT->isObjCQualifiedIdType())
    return false;
  const auto *OPT = QT->getAs<ObjCObjectPointerType>();
  if (!OPT)
    return false;
  if (!IDecl->hasDefinition())
    return false;
  llvm::SmallPtrSet<ObjCProtocolDecl *, 8> InheritedProtocols;
  CollectInheritedProtocols(IDecl, InheritedProtocols);
  if (InheritedProtocols.empty())
    return false;
  // Check that if every protocol in list of id<plist> conforms to a protocol
  // of IDecl's, then bridge casting is ok.
  bool Conforms = false;
  for (auto *Proto : OPT->quals()) {
    Conforms = false;
    for (auto *PI : InheritedProtocols) {
      if (ProtocolCompatibleWithProtocol(Proto, PI)) {
        Conforms = true;
        break;
      }
    }
    if (!Conforms)
      break;
  }
  if (Conforms)
    return true;

  for (auto *PI : InheritedProtocols) {
    // If both the right and left sides have qualifiers.
    bool Adopts = false;
    for (auto *Proto : OPT->quals()) {
      // return 'true' if 'PI' is in the inheritance hierarchy of Proto
      if ((Adopts = ProtocolCompatibleWithProtocol(PI, Proto)))
        break;
    }
    if (!Adopts)
      return false;
  }
  return true;
}

/// getObjCObjectPointerType - Return a ObjCObjectPointerType type for
/// the given object type.
QualType ASTContext::getObjCObjectPointerType(QualType ObjectT) const {
  llvm::FoldingSetNodeID ID;
  ObjCObjectPointerType::Profile(ID, ObjectT);

  void *InsertPos = nullptr;
  if (ObjCObjectPointerType *QT =
              ObjCObjectPointerTypes.FindNodeOrInsertPos(ID, InsertPos))
    return QualType(QT, 0);

  // Find the canonical object type.
  QualType Canonical;
  if (!ObjectT.isCanonical()) {
    Canonical = getObjCObjectPointerType(getCanonicalType(ObjectT));

    // Regenerate InsertPos.
    ObjCObjectPointerTypes.FindNodeOrInsertPos(ID, InsertPos);
  }

  // No match.
  void *Mem = Allocate(sizeof(ObjCObjectPointerType), TypeAlignment);
  auto *QType =
    new (Mem) ObjCObjectPointerType(Canonical, ObjectT);

  Types.push_back(QType);
  ObjCObjectPointerTypes.InsertNode(QType, InsertPos);
  return QualType(QType, 0);
}

/// getObjCInterfaceType - Return the unique reference to the type for the
/// specified ObjC interface decl. The list of protocols is optional.
QualType ASTContext::getObjCInterfaceType(const ObjCInterfaceDecl *Decl,
                                          ObjCInterfaceDecl *PrevDecl) const {
  if (Decl->TypeForDecl)
    return QualType(Decl->TypeForDecl, 0);

  if (PrevDecl) {
    assert(PrevDecl->TypeForDecl && "previous decl has no TypeForDecl");
    Decl->TypeForDecl = PrevDecl->TypeForDecl;
    return QualType(PrevDecl->TypeForDecl, 0);
  }

  // Prefer the definition, if there is one.
  if (const ObjCInterfaceDecl *Def = Decl->getDefinition())
    Decl = Def;

  void *Mem = Allocate(sizeof(ObjCInterfaceType), TypeAlignment);
  auto *T = new (Mem) ObjCInterfaceType(Decl);
  Decl->TypeForDecl = T;
  Types.push_back(T);
  return QualType(T, 0);
}

/// getTypeOfExprType - Unlike many "get<Type>" functions, we can't unique
/// TypeOfExprType AST's (since expression's are never shared). For example,
/// multiple declarations that refer to "typeof(x)" all contain different
/// DeclRefExpr's. This doesn't effect the type checker, since it operates
/// on canonical type's (which are always unique).
QualType ASTContext::getTypeOfExprType(Expr *tofExpr) const {
  TypeOfExprType *toe;
  if (tofExpr->isTypeDependent()) {
    llvm::FoldingSetNodeID ID;
    DependentTypeOfExprType::Profile(ID, *this, tofExpr);

    void *InsertPos = nullptr;
    DependentTypeOfExprType *Canon
      = DependentTypeOfExprTypes.FindNodeOrInsertPos(ID, InsertPos);
    if (Canon) {
      // We already have a "canonical" version of an identical, dependent
      // typeof(expr) type. Use that as our canonical type.
      toe = new (*this, TypeAlignment) TypeOfExprType(tofExpr,
                                          QualType((TypeOfExprType*)Canon, 0));
    } else {
      // Build a new, canonical typeof(expr) type.
      Canon
        = new (*this, TypeAlignment) DependentTypeOfExprType(*this, tofExpr);
      DependentTypeOfExprTypes.InsertNode(Canon, InsertPos);
      toe = Canon;
    }
  } else {
    QualType Canonical = getCanonicalType(tofExpr->getType());
    toe = new (*this, TypeAlignment) TypeOfExprType(tofExpr, Canonical);
  }
  Types.push_back(toe);
  return QualType(toe, 0);
}

/// getTypeOfType -  Unlike many "get<Type>" functions, we don't unique
/// TypeOfType nodes. The only motivation to unique these nodes would be
/// memory savings. Since typeof(t) is fairly uncommon, space shouldn't be
/// an issue. This doesn't affect the type checker, since it operates
/// on canonical types (which are always unique).
QualType ASTContext::getTypeOfType(QualType tofType) const {
  QualType Canonical = getCanonicalType(tofType);
  auto *tot = new (*this, TypeAlignment) TypeOfType(tofType, Canonical);
  Types.push_back(tot);
  return QualType(tot, 0);
}

/// Unlike many "get<Type>" functions, we don't unique DecltypeType
/// nodes. This would never be helpful, since each such type has its own
/// expression, and would not give a significant memory saving, since there
/// is an Expr tree under each such type.
QualType ASTContext::getDecltypeType(Expr *e, QualType UnderlyingType) const {
  DecltypeType *dt;

  // C++11 [temp.type]p2:
  //   If an expression e involves a template parameter, decltype(e) denotes a
  //   unique dependent type. Two such decltype-specifiers refer to the same
  //   type only if their expressions are equivalent (14.5.6.1).
  if (e->isInstantiationDependent()) {
    llvm::FoldingSetNodeID ID;
    DependentDecltypeType::Profile(ID, *this, e);

    void *InsertPos = nullptr;
    DependentDecltypeType *Canon
      = DependentDecltypeTypes.FindNodeOrInsertPos(ID, InsertPos);
    if (!Canon) {
      // Build a new, canonical decltype(expr) type.
      Canon = new (*this, TypeAlignment) DependentDecltypeType(*this, e);
      DependentDecltypeTypes.InsertNode(Canon, InsertPos);
    }
    dt = new (*this, TypeAlignment)
        DecltypeType(e, UnderlyingType, QualType((DecltypeType *)Canon, 0));
  } else {
    dt = new (*this, TypeAlignment)
        DecltypeType(e, UnderlyingType, getCanonicalType(UnderlyingType));
  }
  Types.push_back(dt);
  return QualType(dt, 0);
}

QualType ASTContext::getReflectedType(Expr *E, QualType T) const {
  ReflectedType *RT;

  const Type *UnderlyingType = &(*T);
  if (const LocInfoType *LITy = dyn_cast_or_null<LocInfoType>(UnderlyingType)) {
    T = LITy->getType();
  }

  if (E->isInstantiationDependent()) {
    llvm::FoldingSetNodeID ID;
    DependentReflectedType::Profile(ID, *this, E);

    void *InsertPos = nullptr;
    DependentReflectedType *Canon
      = DependentReflectedTypes.FindNodeOrInsertPos(ID, InsertPos);
    if (!Canon) {
      // Build a new, canonical typename(E) type.
      Canon = new (*this, TypeAlignment) DependentReflectedType(*this, E);
      DependentReflectedTypes.InsertNode(Canon, InsertPos);
    }
    RT = new (*this, TypeAlignment) ReflectedType(E, T, QualType(Canon, 0));
  } else {
    CanQualType Canon = getCanonicalType(T);
    RT = new (*this, TypeAlignment) ReflectedType(E, T, Canon);
  }
  Types.push_back(RT);
  return QualType(RT, 0);
}


/// getUnaryTransformationType - We don't unique these, since the memory
/// savings are minimal and these are rare.
QualType ASTContext::getUnaryTransformType(QualType BaseType,
                                           QualType UnderlyingType,
                                           UnaryTransformType::UTTKind Kind)
    const {
  UnaryTransformType *ut = nullptr;

  if (BaseType->isDependentType()) {
    // Look in the folding set for an existing type.
    llvm::FoldingSetNodeID ID;
    DependentUnaryTransformType::Profile(ID, getCanonicalType(BaseType), Kind);

    void *InsertPos = nullptr;
    DependentUnaryTransformType *Canon
      = DependentUnaryTransformTypes.FindNodeOrInsertPos(ID, InsertPos);

    if (!Canon) {
      // Build a new, canonical __underlying_type(type) type.
      Canon = new (*this, TypeAlignment)
             DependentUnaryTransformType(*this, getCanonicalType(BaseType),
                                         Kind);
      DependentUnaryTransformTypes.InsertNode(Canon, InsertPos);
    }
    ut = new (*this, TypeAlignment) UnaryTransformType (BaseType,
                                                        QualType(), Kind,
                                                        QualType(Canon, 0));
  } else {
    QualType CanonType = getCanonicalType(UnderlyingType);
    ut = new (*this, TypeAlignment) UnaryTransformType (BaseType,
                                                        UnderlyingType, Kind,
                                                        CanonType);
  }
  Types.push_back(ut);
  return QualType(ut, 0);
}

/// getAutoType - Return the uniqued reference to the 'auto' type which has been
/// deduced to the given type, or to the canonical undeduced 'auto' type, or the
/// canonical deduced-but-dependent 'auto' type.
QualType ASTContext::getAutoType(QualType DeducedType, AutoTypeKeyword Keyword,
                                 bool IsDependent, bool IsPack) const {
  assert((!IsPack || IsDependent) && "only use IsPack for a dependent pack");
  if (DeducedType.isNull() && Keyword == AutoTypeKeyword::Auto && !IsDependent)
    return getAutoDeductType();

  // Look in the folding set for an existing type.
  void *InsertPos = nullptr;
  llvm::FoldingSetNodeID ID;
  AutoType::Profile(ID, DeducedType, Keyword, IsDependent, IsPack);
  if (AutoType *AT = AutoTypes.FindNodeOrInsertPos(ID, InsertPos))
    return QualType(AT, 0);

  auto *AT = new (*this, TypeAlignment)
      AutoType(DeducedType, Keyword, IsDependent, IsPack);
  Types.push_back(AT);
  if (InsertPos)
    AutoTypes.InsertNode(AT, InsertPos);
  return QualType(AT, 0);
}

/// Return the uniqued reference to the deduced template specialization type
/// which has been deduced to the given type, or to the canonical undeduced
/// such type, or the canonical deduced-but-dependent such type.
QualType ASTContext::getDeducedTemplateSpecializationType(
    TemplateName Template, QualType DeducedType, bool IsDependent) const {
  // Look in the folding set for an existing type.
  void *InsertPos = nullptr;
  llvm::FoldingSetNodeID ID;
  DeducedTemplateSpecializationType::Profile(ID, Template, DeducedType,
                                             IsDependent);
  if (DeducedTemplateSpecializationType *DTST =
          DeducedTemplateSpecializationTypes.FindNodeOrInsertPos(ID, InsertPos))
    return QualType(DTST, 0);

  auto *DTST = new (*this, TypeAlignment)
      DeducedTemplateSpecializationType(Template, DeducedType, IsDependent);
  Types.push_back(DTST);
  if (InsertPos)
    DeducedTemplateSpecializationTypes.InsertNode(DTST, InsertPos);
  return QualType(DTST, 0);
}

/// getAtomicType - Return the uniqued reference to the atomic type for
/// the given value type.
QualType ASTContext::getAtomicType(QualType T) const {
  // Unique pointers, to guarantee there is only one pointer of a particular
  // structure.
  llvm::FoldingSetNodeID ID;
  AtomicType::Profile(ID, T);

  void *InsertPos = nullptr;
  if (AtomicType *AT = AtomicTypes.FindNodeOrInsertPos(ID, InsertPos))
    return QualType(AT, 0);

  // If the atomic value type isn't canonical, this won't be a canonical type
  // either, so fill in the canonical type field.
  QualType Canonical;
  if (!T.isCanonical()) {
    Canonical = getAtomicType(getCanonicalType(T));

    // Get the new insert position for the node we care about.
    AtomicType *NewIP = AtomicTypes.FindNodeOrInsertPos(ID, InsertPos);
    assert(!NewIP && "Shouldn't be in the map!"); (void)NewIP;
  }
  auto *New = new (*this, TypeAlignment) AtomicType(T, Canonical);
  Types.push_back(New);
  AtomicTypes.InsertNode(New, InsertPos);
  return QualType(New, 0);
}

/// getAutoDeductType - Get type pattern for deducing against 'auto'.
QualType ASTContext::getAutoDeductType() const {
  if (AutoDeductTy.isNull())
    AutoDeductTy = QualType(
      new (*this, TypeAlignment) AutoType(QualType(), AutoTypeKeyword::Auto,
                                          /*dependent*/false, /*pack*/false),
      0);
  return AutoDeductTy;
}

/// getAutoRRefDeductType - Get type pattern for deducing against 'auto &&'.
QualType ASTContext::getAutoRRefDeductType() const {
  if (AutoRRefDeductTy.isNull())
    AutoRRefDeductTy = getRValueReferenceType(getAutoDeductType());
  assert(!AutoRRefDeductTy.isNull() && "can't build 'auto &&' pattern");
  return AutoRRefDeductTy;
}

/// getTagDeclType - Return the unique reference to the type for the
/// specified TagDecl (struct/union/class/enum) decl.
QualType ASTContext::getTagDeclType(const TagDecl *Decl) const {
  assert(Decl);
  // FIXME: What is the design on getTagDeclType when it requires casting
  // away const?  mutable?
  return getTypeDeclType(const_cast<TagDecl*>(Decl));
}

/// getSizeType - Return the unique type for "size_t" (C99 7.17), the result
/// of the sizeof operator (C99 6.5.3.4p4). The value is target dependent and
/// needs to agree with the definition in <stddef.h>.
CanQualType ASTContext::getSizeType() const {
  return getFromTargetType(Target->getSizeType());
}

/// Return the unique signed counterpart of the integer type
/// corresponding to size_t.
CanQualType ASTContext::getSignedSizeType() const {
  return getFromTargetType(Target->getSignedSizeType());
}

/// getIntMaxType - Return the unique type for "intmax_t" (C99 7.18.1.5).
CanQualType ASTContext::getIntMaxType() const {
  return getFromTargetType(Target->getIntMaxType());
}

/// getUIntMaxType - Return the unique type for "uintmax_t" (C99 7.18.1.5).
CanQualType ASTContext::getUIntMaxType() const {
  return getFromTargetType(Target->getUIntMaxType());
}

/// getSignedWCharType - Return the type of "signed wchar_t".
/// Used when in C++, as a GCC extension.
QualType ASTContext::getSignedWCharType() const {
  // FIXME: derive from "Target" ?
  return WCharTy;
}

/// getUnsignedWCharType - Return the type of "unsigned wchar_t".
/// Used when in C++, as a GCC extension.
QualType ASTContext::getUnsignedWCharType() const {
  // FIXME: derive from "Target" ?
  return UnsignedIntTy;
}

QualType ASTContext::getIntPtrType() const {
  return getFromTargetType(Target->getIntPtrType());
}

QualType ASTContext::getUIntPtrType() const {
  return getCorrespondingUnsignedType(getIntPtrType());
}

/// getPointerDiffType - Return the unique type for "ptrdiff_t" (C99 7.17)
/// defined in <stddef.h>. Pointer - pointer requires this (C99 6.5.6p9).
QualType ASTContext::getPointerDiffType() const {
  return getFromTargetType(Target->getPtrDiffType(0));
}

/// Return the unique unsigned counterpart of "ptrdiff_t"
/// integer type. The standard (C11 7.21.6.1p7) refers to this type
/// in the definition of %tu format specifier.
QualType ASTContext::getUnsignedPointerDiffType() const {
  return getFromTargetType(Target->getUnsignedPtrDiffType(0));
}

/// Return the unique type for "pid_t" defined in
/// <sys/types.h>. We need this to compute the correct type for vfork().
QualType ASTContext::getProcessIDType() const {
  return getFromTargetType(Target->getProcessIDType());
}

//===----------------------------------------------------------------------===//
//                              Type Operators
//===----------------------------------------------------------------------===//

CanQualType ASTContext::getCanonicalParamType(QualType T) const {
  // Push qualifiers into arrays, and then discard any remaining
  // qualifiers.
  T = getCanonicalType(T);
  T = getVariableArrayDecayedType(T);
  const Type *Ty = T.getTypePtr();
  QualType Result;
  if (isa<ArrayType>(Ty)) {
    Result = getArrayDecayedType(QualType(Ty,0));
  } else if (isa<FunctionType>(Ty)) {
    Result = getPointerType(QualType(Ty, 0));
  } else {
    Result = QualType(Ty, 0);
  }

  return CanQualType::CreateUnsafe(Result);
}

QualType ASTContext::getUnqualifiedArrayType(QualType type,
                                             Qualifiers &quals) {
  SplitQualType splitType = type.getSplitUnqualifiedType();

  // FIXME: getSplitUnqualifiedType() actually walks all the way to
  // the unqualified desugared type and then drops it on the floor.
  // We then have to strip that sugar back off with
  // getUnqualifiedDesugaredType(), which is silly.
  const auto *AT =
      dyn_cast<ArrayType>(splitType.Ty->getUnqualifiedDesugaredType());

  // If we don't have an array, just use the results in splitType.
  if (!AT) {
    quals = splitType.Quals;
    return QualType(splitType.Ty, 0);
  }

  // Otherwise, recurse on the array's element type.
  QualType elementType = AT->getElementType();
  QualType unqualElementType = getUnqualifiedArrayType(elementType, quals);

  // If that didn't change the element type, AT has no qualifiers, so we
  // can just use the results in splitType.
  if (elementType == unqualElementType) {
    assert(quals.empty()); // from the recursive call
    quals = splitType.Quals;
    return QualType(splitType.Ty, 0);
  }

  // Otherwise, add in the qualifiers from the outermost type, then
  // build the type back up.
  quals.addConsistentQualifiers(splitType.Quals);

  if (const auto *CAT = dyn_cast<ConstantArrayType>(AT)) {
    return getConstantArrayType(unqualElementType, CAT->getSize(),
                                CAT->getSizeExpr(), CAT->getSizeModifier(), 0);
  }

  if (const auto *IAT = dyn_cast<IncompleteArrayType>(AT)) {
    return getIncompleteArrayType(unqualElementType, IAT->getSizeModifier(), 0);
  }

  if (const auto *VAT = dyn_cast<VariableArrayType>(AT)) {
    return getVariableArrayType(unqualElementType,
                                VAT->getSizeExpr(),
                                VAT->getSizeModifier(),
                                VAT->getIndexTypeCVRQualifiers(),
                                VAT->getBracketsRange());
  }

  const auto *DSAT = cast<DependentSizedArrayType>(AT);
  return getDependentSizedArrayType(unqualElementType, DSAT->getSizeExpr(),
                                    DSAT->getSizeModifier(), 0,
                                    SourceRange());
}

/// Attempt to unwrap two types that may both be array types with the same bound
/// (or both be array types of unknown bound) for the purpose of comparing the
/// cv-decomposition of two types per C++ [conv.qual].
bool ASTContext::UnwrapSimilarArrayTypes(QualType &T1, QualType &T2) {
  bool UnwrappedAny = false;
  while (true) {
    auto *AT1 = getAsArrayType(T1);
    if (!AT1) return UnwrappedAny;

    auto *AT2 = getAsArrayType(T2);
    if (!AT2) return UnwrappedAny;

    // If we don't have two array types with the same constant bound nor two
    // incomplete array types, we've unwrapped everything we can.
    if (auto *CAT1 = dyn_cast<ConstantArrayType>(AT1)) {
      auto *CAT2 = dyn_cast<ConstantArrayType>(AT2);
      if (!CAT2 || CAT1->getSize() != CAT2->getSize())
        return UnwrappedAny;
    } else if (!isa<IncompleteArrayType>(AT1) ||
               !isa<IncompleteArrayType>(AT2)) {
      return UnwrappedAny;
    }

    T1 = AT1->getElementType();
    T2 = AT2->getElementType();
    UnwrappedAny = true;
  }
}

/// Attempt to unwrap two types that may be similar (C++ [conv.qual]).
///
/// If T1 and T2 are both pointer types of the same kind, or both array types
/// with the same bound, unwraps layers from T1 and T2 until a pointer type is
/// unwrapped. Top-level qualifiers on T1 and T2 are ignored.
///
/// This function will typically be called in a loop that successively
/// "unwraps" pointer and pointer-to-member types to compare them at each
/// level.
///
/// \return \c true if a pointer type was unwrapped, \c false if we reached a
/// pair of types that can't be unwrapped further.
bool ASTContext::UnwrapSimilarTypes(QualType &T1, QualType &T2) {
  UnwrapSimilarArrayTypes(T1, T2);

  const auto *T1PtrType = T1->getAs<PointerType>();
  const auto *T2PtrType = T2->getAs<PointerType>();
  if (T1PtrType && T2PtrType) {
    T1 = T1PtrType->getPointeeType();
    T2 = T2PtrType->getPointeeType();
    return true;
  }

  const auto *T1MPType = T1->getAs<MemberPointerType>();
  const auto *T2MPType = T2->getAs<MemberPointerType>();
  if (T1MPType && T2MPType &&
      hasSameUnqualifiedType(QualType(T1MPType->getClass(), 0),
                             QualType(T2MPType->getClass(), 0))) {
    T1 = T1MPType->getPointeeType();
    T2 = T2MPType->getPointeeType();
    return true;
  }

  if (getLangOpts().ObjC) {
    const auto *T1OPType = T1->getAs<ObjCObjectPointerType>();
    const auto *T2OPType = T2->getAs<ObjCObjectPointerType>();
    if (T1OPType && T2OPType) {
      T1 = T1OPType->getPointeeType();
      T2 = T2OPType->getPointeeType();
      return true;
    }
  }

  // FIXME: Block pointers, too?

  return false;
}

bool ASTContext::hasSimilarType(QualType T1, QualType T2) {
  while (true) {
    Qualifiers Quals;
    T1 = getUnqualifiedArrayType(T1, Quals);
    T2 = getUnqualifiedArrayType(T2, Quals);
    if (hasSameType(T1, T2))
      return true;
    if (!UnwrapSimilarTypes(T1, T2))
      return false;
  }
}

bool ASTContext::hasCvrSimilarType(QualType T1, QualType T2) {
  while (true) {
    Qualifiers Quals1, Quals2;
    T1 = getUnqualifiedArrayType(T1, Quals1);
    T2 = getUnqualifiedArrayType(T2, Quals2);

    Quals1.removeCVRQualifiers();
    Quals2.removeCVRQualifiers();
    if (Quals1 != Quals2)
      return false;

    if (hasSameType(T1, T2))
      return true;

    if (!UnwrapSimilarTypes(T1, T2))
      return false;
  }
}

DeclarationNameInfo
ASTContext::getNameForTemplate(TemplateName Name,
                               SourceLocation NameLoc) const {
  switch (Name.getKind()) {
  case TemplateName::QualifiedTemplate:
  case TemplateName::Template:
    // DNInfo work in progress: CHECKME: what about DNLoc?
    return DeclarationNameInfo(Name.getAsTemplateDecl()->getDeclName(),
                               NameLoc);

  case TemplateName::OverloadedTemplate: {
    OverloadedTemplateStorage *Storage = Name.getAsOverloadedTemplate();
    // DNInfo work in progress: CHECKME: what about DNLoc?
    return DeclarationNameInfo((*Storage->begin())->getDeclName(), NameLoc);
  }

  case TemplateName::AssumedTemplate: {
    AssumedTemplateStorage *Storage = Name.getAsAssumedTemplateName();
    return DeclarationNameInfo(Storage->getDeclName(), NameLoc);
  }

  case TemplateName::DependentTemplate: {
    DependentTemplateName *DTN = Name.getAsDependentTemplateName();
    DeclarationName DName;
    if (DTN->isIdentifier()) {
      DName = DeclarationNames.getIdentifier(DTN->getIdentifier());
      return DeclarationNameInfo(DName, NameLoc);
    } else {
      DName = DeclarationNames.getCXXOperatorName(DTN->getOperator());
      // DNInfo work in progress: FIXME: source locations?
      DeclarationNameLoc DNLoc;
      DNLoc.CXXOperatorName.BeginOpNameLoc = SourceLocation().getRawEncoding();
      DNLoc.CXXOperatorName.EndOpNameLoc = SourceLocation().getRawEncoding();
      return DeclarationNameInfo(DName, NameLoc, DNLoc);
    }
  }

  case TemplateName::SubstTemplateTemplateParm: {
    SubstTemplateTemplateParmStorage *subst
      = Name.getAsSubstTemplateTemplateParm();
    return DeclarationNameInfo(subst->getParameter()->getDeclName(),
                               NameLoc);
  }

  case TemplateName::SubstTemplateTemplateParmPack: {
    SubstTemplateTemplateParmPackStorage *subst
      = Name.getAsSubstTemplateTemplateParmPack();
    return DeclarationNameInfo(subst->getParameterPack()->getDeclName(),
                               NameLoc);
  }
  }

  llvm_unreachable("bad template name kind!");
}

TemplateName ASTContext::getCanonicalTemplateName(TemplateName Name) const {
  switch (Name.getKind()) {
  case TemplateName::QualifiedTemplate:
  case TemplateName::Template: {
    TemplateDecl *Template = Name.getAsTemplateDecl();
    if (auto *TTP  = dyn_cast<TemplateTemplateParmDecl>(Template))
      Template = getCanonicalTemplateTemplateParmDecl(TTP);

    // The canonical template name is the canonical template declaration.
    return TemplateName(cast<TemplateDecl>(Template->getCanonicalDecl()));
  }

  case TemplateName::OverloadedTemplate:
  case TemplateName::AssumedTemplate:
    llvm_unreachable("cannot canonicalize unresolved template");

  case TemplateName::DependentTemplate: {
    DependentTemplateName *DTN = Name.getAsDependentTemplateName();
    assert(DTN && "Non-dependent template names must refer to template decls.");
    return DTN->CanonicalTemplateName;
  }

  case TemplateName::SubstTemplateTemplateParm: {
    SubstTemplateTemplateParmStorage *subst
      = Name.getAsSubstTemplateTemplateParm();
    return getCanonicalTemplateName(subst->getReplacement());
  }

  case TemplateName::SubstTemplateTemplateParmPack: {
    SubstTemplateTemplateParmPackStorage *subst
                                  = Name.getAsSubstTemplateTemplateParmPack();
    TemplateTemplateParmDecl *canonParameter
      = getCanonicalTemplateTemplateParmDecl(subst->getParameterPack());
    TemplateArgument canonArgPack
      = getCanonicalTemplateArgument(subst->getArgumentPack());
    return getSubstTemplateTemplateParmPack(canonParameter, canonArgPack);
  }
  }

  llvm_unreachable("bad template name!");
}

bool ASTContext::hasSameTemplateName(TemplateName X, TemplateName Y) {
  X = getCanonicalTemplateName(X);
  Y = getCanonicalTemplateName(Y);
  return X.getAsVoidPointer() == Y.getAsVoidPointer();
}

TemplateArgument
ASTContext::getCanonicalTemplateArgument(const TemplateArgument &Arg) const {
  switch (Arg.getKind()) {
    case TemplateArgument::Null:
      return Arg;

    case TemplateArgument::Reflected:
    case TemplateArgument::Expression:
      return Arg;

    case TemplateArgument::Declaration: {
      auto *D = cast<ValueDecl>(Arg.getAsDecl()->getCanonicalDecl());
      return TemplateArgument(D, Arg.getParamTypeForDecl());
    }

    case TemplateArgument::NullPtr:
      return TemplateArgument(getCanonicalType(Arg.getNullPtrType()),
                              /*isNullPtr*/true);

    case TemplateArgument::Template:
      return TemplateArgument(getCanonicalTemplateName(Arg.getAsTemplate()));

    case TemplateArgument::TemplateExpansion:
      return TemplateArgument(getCanonicalTemplateName(
                                         Arg.getAsTemplateOrTemplatePattern()),
                              Arg.getNumTemplateExpansions());

    case TemplateArgument::Integral:
      return TemplateArgument(Arg, getCanonicalType(Arg.getIntegralType()));

    case TemplateArgument::Type:
      return TemplateArgument(getCanonicalType(Arg.getAsType()));

    case TemplateArgument::Pack: {
      if (Arg.pack_size() == 0)
        return Arg;

      auto *CanonArgs = new (*this) TemplateArgument[Arg.pack_size()];
      unsigned Idx = 0;
      for (TemplateArgument::pack_iterator A = Arg.pack_begin(),
                                        AEnd = Arg.pack_end();
           A != AEnd; (void)++A, ++Idx)
        CanonArgs[Idx] = getCanonicalTemplateArgument(*A);

      return TemplateArgument(llvm::makeArrayRef(CanonArgs, Arg.pack_size()));
    }
  }

  // Silence GCC warning
  llvm_unreachable("Unhandled template argument kind");
}

NestedNameSpecifier *
ASTContext::getCanonicalNestedNameSpecifier(NestedNameSpecifier *NNS) const {
  if (!NNS)
    return nullptr;

  switch (NNS->getKind()) {
  case NestedNameSpecifier::Identifier:
    // Canonicalize the prefix but keep the identifier the same.
    return NestedNameSpecifier::Create(*this,
                         getCanonicalNestedNameSpecifier(NNS->getPrefix()),
                                       NNS->getAsIdentifier());

  case NestedNameSpecifier::Namespace:
    // A namespace is canonical; build a nested-name-specifier with
    // this namespace and no prefix.
    return NestedNameSpecifier::Create(*this, nullptr,
                                 NNS->getAsNamespace()->getOriginalNamespace());

  case NestedNameSpecifier::NamespaceAlias:
    // A namespace is canonical; build a nested-name-specifier with
    // this namespace and no prefix.
    return NestedNameSpecifier::Create(*this, nullptr,
                                    NNS->getAsNamespaceAlias()->getNamespace()
                                                      ->getOriginalNamespace());

  case NestedNameSpecifier::TypeSpec:
  case NestedNameSpecifier::TypeSpecWithTemplate: {
    QualType T = getCanonicalType(QualType(NNS->getAsType(), 0));

    // If we have some kind of dependent-named type (e.g., "typename T::type"),
    // break it apart into its prefix and identifier, then reconsititute those
    // as the canonical nested-name-specifier. This is required to canonicalize
    // a dependent nested-name-specifier involving typedefs of dependent-name
    // types, e.g.,
    //   typedef typename T::type T1;
    //   typedef typename T1::type T2;
    if (const auto *DNT = T->getAs<DependentNameType>())
      return NestedNameSpecifier::Create(*this, DNT->getQualifier(),
                           const_cast<IdentifierInfo *>(DNT->getIdentifier()));

    // Otherwise, just canonicalize the type, and force it to be a TypeSpec.
    // FIXME: Why are TypeSpec and TypeSpecWithTemplate distinct in the
    // first place?
    return NestedNameSpecifier::Create(*this, nullptr, false,
                                       const_cast<Type *>(T.getTypePtr()));
  }

  case NestedNameSpecifier::Global:
  case NestedNameSpecifier::Super:
    // The global specifier and __super specifer are canonical and unique.
    return NNS;
  }

  llvm_unreachable("Invalid NestedNameSpecifier::Kind!");
}

const ArrayType *ASTContext::getAsArrayType(QualType T) const {
  // Handle the non-qualified case efficiently.
  if (!T.hasLocalQualifiers()) {
    // Handle the common positive case fast.
    if (const auto *AT = dyn_cast<ArrayType>(T))
      return AT;
  }

  // Handle the common negative case fast.
  if (!isa<ArrayType>(T.getCanonicalType()))
    return nullptr;

  // Apply any qualifiers from the array type to the element type.  This
  // implements C99 6.7.3p8: "If the specification of an array type includes
  // any type qualifiers, the element type is so qualified, not the array type."

  // If we get here, we either have type qualifiers on the type, or we have
  // sugar such as a typedef in the way.  If we have type qualifiers on the type
  // we must propagate them down into the element type.

  SplitQualType split = T.getSplitDesugaredType();
  Qualifiers qs = split.Quals;

  // If we have a simple case, just return now.
  const auto *ATy = dyn_cast<ArrayType>(split.Ty);
  if (!ATy || qs.empty())
    return ATy;

  // Otherwise, we have an array and we have qualifiers on it.  Push the
  // qualifiers into the array element type and return a new array type.
  QualType NewEltTy = getQualifiedType(ATy->getElementType(), qs);

  if (const auto *CAT = dyn_cast<ConstantArrayType>(ATy))
    return cast<ArrayType>(getConstantArrayType(NewEltTy, CAT->getSize(),
                                                CAT->getSizeExpr(),
                                                CAT->getSizeModifier(),
                                           CAT->getIndexTypeCVRQualifiers()));
  if (const auto *IAT = dyn_cast<IncompleteArrayType>(ATy))
    return cast<ArrayType>(getIncompleteArrayType(NewEltTy,
                                                  IAT->getSizeModifier(),
                                           IAT->getIndexTypeCVRQualifiers()));

  if (const auto *DSAT = dyn_cast<DependentSizedArrayType>(ATy))
    return cast<ArrayType>(
                     getDependentSizedArrayType(NewEltTy,
                                                DSAT->getSizeExpr(),
                                                DSAT->getSizeModifier(),
                                              DSAT->getIndexTypeCVRQualifiers(),
                                                DSAT->getBracketsRange()));

  const auto *VAT = cast<VariableArrayType>(ATy);
  return cast<ArrayType>(getVariableArrayType(NewEltTy,
                                              VAT->getSizeExpr(),
                                              VAT->getSizeModifier(),
                                              VAT->getIndexTypeCVRQualifiers(),
                                              VAT->getBracketsRange()));
}

QualType ASTContext::getAdjustedParameterType(QualType T) const {
  if (T->isArrayType() || T->isFunctionType())
    return getDecayedType(T);
  return T;
}

QualType ASTContext::getSignatureParameterType(QualType T) const {
  T = getVariableArrayDecayedType(T);
  T = getAdjustedParameterType(T);
  return T.getUnqualifiedType();
}

QualType ASTContext::getExceptionObjectType(QualType T) const {
  // C++ [except.throw]p3:
  //   A throw-expression initializes a temporary object, called the exception
  //   object, the type of which is determined by removing any top-level
  //   cv-qualifiers from the static type of the operand of throw and adjusting
  //   the type from "array of T" or "function returning T" to "pointer to T"
  //   or "pointer to function returning T", [...]
  T = getVariableArrayDecayedType(T);
  if (T->isArrayType() || T->isFunctionType())
    T = getDecayedType(T);
  return T.getUnqualifiedType();
}

/// getArrayDecayedType - Return the properly qualified result of decaying the
/// specified array type to a pointer.  This operation is non-trivial when
/// handling typedefs etc.  The canonical type of "T" must be an array type,
/// this returns a pointer to a properly qualified element of the array.
///
/// See C99 6.7.5.3p7 and C99 6.3.2.1p3.
QualType ASTContext::getArrayDecayedType(QualType Ty) const {
  // Get the element type with 'getAsArrayType' so that we don't lose any
  // typedefs in the element type of the array.  This also handles propagation
  // of type qualifiers from the array type into the element type if present
  // (C99 6.7.3p8).
  const ArrayType *PrettyArrayType = getAsArrayType(Ty);
  assert(PrettyArrayType && "Not an array type!");

  QualType PtrTy = getPointerType(PrettyArrayType->getElementType());

  // int x[restrict 4] ->  int *restrict
  QualType Result = getQualifiedType(PtrTy,
                                     PrettyArrayType->getIndexTypeQualifiers());

  // int x[_Nullable] -> int * _Nullable
  if (auto Nullability = Ty->getNullability(*this)) {
    Result = const_cast<ASTContext *>(this)->getAttributedType(
        AttributedType::getNullabilityAttrKind(*Nullability), Result, Result);
  }
  return Result;
}

QualType ASTContext::getBaseElementType(const ArrayType *array) const {
  return getBaseElementType(array->getElementType());
}

QualType ASTContext::getBaseElementType(QualType type) const {
  Qualifiers qs;
  while (true) {
    SplitQualType split = type.getSplitDesugaredType();
    const ArrayType *array = split.Ty->getAsArrayTypeUnsafe();
    if (!array) break;

    type = array->getElementType();
    qs.addConsistentQualifiers(split.Quals);
  }

  return getQualifiedType(type, qs);
}

/// getConstantArrayElementCount - Returns number of constant array elements.
uint64_t
ASTContext::getConstantArrayElementCount(const ConstantArrayType *CA)  const {
  uint64_t ElementCount = 1;
  do {
    ElementCount *= CA->getSize().getZExtValue();
    CA = dyn_cast_or_null<ConstantArrayType>(
      CA->getElementType()->getAsArrayTypeUnsafe());
  } while (CA);
  return ElementCount;
}

/// getFloatingRank - Return a relative rank for floating point types.
/// This routine will assert if passed a built-in type that isn't a float.
static FloatingRank getFloatingRank(QualType T) {
  if (const auto *CT = T->getAs<ComplexType>())
    return getFloatingRank(CT->getElementType());

  switch (T->castAs<BuiltinType>()->getKind()) {
  default: llvm_unreachable("getFloatingRank(): not a floating type");
  case BuiltinType::Float16:    return Float16Rank;
  case BuiltinType::Half:       return HalfRank;
  case BuiltinType::Float:      return FloatRank;
  case BuiltinType::Double:     return DoubleRank;
  case BuiltinType::LongDouble: return LongDoubleRank;
  case BuiltinType::Float128:   return Float128Rank;
  }
}

/// getFloatingTypeOfSizeWithinDomain - Returns a real floating
/// point or a complex type (based on typeDomain/typeSize).
/// 'typeDomain' is a real floating point or complex type.
/// 'typeSize' is a real floating point or complex type.
QualType ASTContext::getFloatingTypeOfSizeWithinDomain(QualType Size,
                                                       QualType Domain) const {
  FloatingRank EltRank = getFloatingRank(Size);
  if (Domain->isComplexType()) {
    switch (EltRank) {
    case Float16Rank:
    case HalfRank: llvm_unreachable("Complex half is not supported");
    case FloatRank:      return FloatComplexTy;
    case DoubleRank:     return DoubleComplexTy;
    case LongDoubleRank: return LongDoubleComplexTy;
    case Float128Rank:   return Float128ComplexTy;
    }
  }

  assert(Domain->isRealFloatingType() && "Unknown domain!");
  switch (EltRank) {
  case Float16Rank:    return HalfTy;
  case HalfRank:       return HalfTy;
  case FloatRank:      return FloatTy;
  case DoubleRank:     return DoubleTy;
  case LongDoubleRank: return LongDoubleTy;
  case Float128Rank:   return Float128Ty;
  }
  llvm_unreachable("getFloatingRank(): illegal value for rank");
}

/// getFloatingTypeOrder - Compare the rank of the two specified floating
/// point types, ignoring the domain of the type (i.e. 'double' ==
/// '_Complex double').  If LHS > RHS, return 1.  If LHS == RHS, return 0. If
/// LHS < RHS, return -1.
int ASTContext::getFloatingTypeOrder(QualType LHS, QualType RHS) const {
  FloatingRank LHSR = getFloatingRank(LHS);
  FloatingRank RHSR = getFloatingRank(RHS);

  if (LHSR == RHSR)
    return 0;
  if (LHSR > RHSR)
    return 1;
  return -1;
}

int ASTContext::getFloatingTypeSemanticOrder(QualType LHS, QualType RHS) const {
  if (&getFloatTypeSemantics(LHS) == &getFloatTypeSemantics(RHS))
    return 0;
  return getFloatingTypeOrder(LHS, RHS);
}

/// getIntegerRank - Return an integer conversion rank (C99 6.3.1.1p1). This
/// routine will assert if passed a built-in type that isn't an integer or enum,
/// or if it is not canonicalized.
unsigned ASTContext::getIntegerRank(const Type *T) const {
  assert(T->isCanonicalUnqualified() && "T should be canonicalized");

  switch (cast<BuiltinType>(T)->getKind()) {
  default: llvm_unreachable("getIntegerRank(): not a built-in integer");
  case BuiltinType::Bool:
    return 1 + (getIntWidth(BoolTy) << 3);
  case BuiltinType::Char_S:
  case BuiltinType::Char_U:
  case BuiltinType::SChar:
  case BuiltinType::UChar:
    return 2 + (getIntWidth(CharTy) << 3);
  case BuiltinType::Short:
  case BuiltinType::UShort:
    return 3 + (getIntWidth(ShortTy) << 3);
  case BuiltinType::Int:
  case BuiltinType::UInt:
    return 4 + (getIntWidth(IntTy) << 3);
  case BuiltinType::Long:
  case BuiltinType::ULong:
    return 5 + (getIntWidth(LongTy) << 3);
  case BuiltinType::LongLong:
  case BuiltinType::ULongLong:
    return 6 + (getIntWidth(LongLongTy) << 3);
  case BuiltinType::Int128:
  case BuiltinType::UInt128:
    return 7 + (getIntWidth(Int128Ty) << 3);
  }
}

/// Whether this is a promotable bitfield reference according
/// to C99 6.3.1.1p2, bullet 2 (and GCC extensions).
///
/// \returns the type this bit-field will promote to, or NULL if no
/// promotion occurs.
QualType ASTContext::isPromotableBitField(Expr *E) const {
  if (E->isTypeDependent() || E->isValueDependent())
    return {};

  // C++ [conv.prom]p5:
  //    If the bit-field has an enumerated type, it is treated as any other
  //    value of that type for promotion purposes.
  if (getLangOpts().CPlusPlus && E->getType()->isEnumeralType())
    return {};

  // FIXME: We should not do this unless E->refersToBitField() is true. This
  // matters in C where getSourceBitField() will find bit-fields for various
  // cases where the source expression is not a bit-field designator.

  FieldDecl *Field = E->getSourceBitField(); // FIXME: conditional bit-fields?
  if (!Field)
    return {};

  QualType FT = Field->getType();

  uint64_t BitWidth = Field->getBitWidthValue(*this);
  uint64_t IntSize = getTypeSize(IntTy);
  // C++ [conv.prom]p5:
  //   A prvalue for an integral bit-field can be converted to a prvalue of type
  //   int if int can represent all the values of the bit-field; otherwise, it
  //   can be converted to unsigned int if unsigned int can represent all the
  //   values of the bit-field. If the bit-field is larger yet, no integral
  //   promotion applies to it.
  // C11 6.3.1.1/2:
  //   [For a bit-field of type _Bool, int, signed int, or unsigned int:]
  //   If an int can represent all values of the original type (as restricted by
  //   the width, for a bit-field), the value is converted to an int; otherwise,
  //   it is converted to an unsigned int.
  //
  // FIXME: C does not permit promotion of a 'long : 3' bitfield to int.
  //        We perform that promotion here to match GCC and C++.
  // FIXME: C does not permit promotion of an enum bit-field whose rank is
  //        greater than that of 'int'. We perform that promotion to match GCC.
  if (BitWidth < IntSize)
    return IntTy;

  if (BitWidth == IntSize)
    return FT->isSignedIntegerType() ? IntTy : UnsignedIntTy;

  // Bit-fields wider than int are not subject to promotions, and therefore act
  // like the base type. GCC has some weird bugs in this area that we
  // deliberately do not follow (GCC follows a pre-standard resolution to
  // C's DR315 which treats bit-width as being part of the type, and this leaks
  // into their semantics in some cases).
  return {};
}

/// getPromotedIntegerType - Returns the type that Promotable will
/// promote to: C99 6.3.1.1p2, assuming that Promotable is a promotable
/// integer type.
QualType ASTContext::getPromotedIntegerType(QualType Promotable) const {
  assert(!Promotable.isNull());
  assert(Promotable->isPromotableIntegerType());
  if (const auto *ET = Promotable->getAs<EnumType>())
    return ET->getDecl()->getPromotionType();

  if (const auto *BT = Promotable->getAs<BuiltinType>()) {
    // C++ [conv.prom]: A prvalue of type char16_t, char32_t, or wchar_t
    // (3.9.1) can be converted to a prvalue of the first of the following
    // types that can represent all the values of its underlying type:
    // int, unsigned int, long int, unsigned long int, long long int, or
    // unsigned long long int [...]
    // FIXME: Is there some better way to compute this?
    if (BT->getKind() == BuiltinType::WChar_S ||
        BT->getKind() == BuiltinType::WChar_U ||
        BT->getKind() == BuiltinType::Char8 ||
        BT->getKind() == BuiltinType::Char16 ||
        BT->getKind() == BuiltinType::Char32) {
      bool FromIsSigned = BT->getKind() == BuiltinType::WChar_S;
      uint64_t FromSize = getTypeSize(BT);
      QualType PromoteTypes[] = { IntTy, UnsignedIntTy, LongTy, UnsignedLongTy,
                                  LongLongTy, UnsignedLongLongTy };
      for (size_t Idx = 0; Idx < llvm::array_lengthof(PromoteTypes); ++Idx) {
        uint64_t ToSize = getTypeSize(PromoteTypes[Idx]);
        if (FromSize < ToSize ||
            (FromSize == ToSize &&
             FromIsSigned == PromoteTypes[Idx]->isSignedIntegerType()))
          return PromoteTypes[Idx];
      }
      llvm_unreachable("char type should fit into long long");
    }
  }

  // At this point, we should have a signed or unsigned integer type.
  if (Promotable->isSignedIntegerType())
    return IntTy;
  uint64_t PromotableSize = getIntWidth(Promotable);
  uint64_t IntSize = getIntWidth(IntTy);
  assert(Promotable->isUnsignedIntegerType() && PromotableSize <= IntSize);
  return (PromotableSize != IntSize) ? IntTy : UnsignedIntTy;
}

/// Recurses in pointer/array types until it finds an objc retainable
/// type and returns its ownership.
Qualifiers::ObjCLifetime ASTContext::getInnerObjCOwnership(QualType T) const {
  while (!T.isNull()) {
    if (T.getObjCLifetime() != Qualifiers::OCL_None)
      return T.getObjCLifetime();
    if (T->isArrayType())
      T = getBaseElementType(T);
    else if (const auto *PT = T->getAs<PointerType>())
      T = PT->getPointeeType();
    else if (const auto *RT = T->getAs<ReferenceType>())
      T = RT->getPointeeType();
    else
      break;
  }

  return Qualifiers::OCL_None;
}

static const Type *getIntegerTypeForEnum(const EnumType *ET) {
  // Incomplete enum types are not treated as integer types.
  // FIXME: In C++, enum types are never integer types.
  if (ET->getDecl()->isComplete() && !ET->getDecl()->isScoped())
    return ET->getDecl()->getIntegerType().getTypePtr();
  return nullptr;
}

/// getIntegerTypeOrder - Returns the highest ranked integer type:
/// C99 6.3.1.8p1.  If LHS > RHS, return 1.  If LHS == RHS, return 0. If
/// LHS < RHS, return -1.
int ASTContext::getIntegerTypeOrder(QualType LHS, QualType RHS) const {
  const Type *LHSC = getCanonicalType(LHS).getTypePtr();
  const Type *RHSC = getCanonicalType(RHS).getTypePtr();

  // Unwrap enums to their underlying type.
  if (const auto *ET = dyn_cast<EnumType>(LHSC))
    LHSC = getIntegerTypeForEnum(ET);
  if (const auto *ET = dyn_cast<EnumType>(RHSC))
    RHSC = getIntegerTypeForEnum(ET);

  if (LHSC == RHSC) return 0;

  bool LHSUnsigned = LHSC->isUnsignedIntegerType();
  bool RHSUnsigned = RHSC->isUnsignedIntegerType();

  unsigned LHSRank = getIntegerRank(LHSC);
  unsigned RHSRank = getIntegerRank(RHSC);

  if (LHSUnsigned == RHSUnsigned) {  // Both signed or both unsigned.
    if (LHSRank == RHSRank) return 0;
    return LHSRank > RHSRank ? 1 : -1;
  }

  // Otherwise, the LHS is signed and the RHS is unsigned or visa versa.
  if (LHSUnsigned) {
    // If the unsigned [LHS] type is larger, return it.
    if (LHSRank >= RHSRank)
      return 1;

    // If the signed type can represent all values of the unsigned type, it
    // wins.  Because we are dealing with 2's complement and types that are
    // powers of two larger than each other, this is always safe.
    return -1;
  }

  // If the unsigned [RHS] type is larger, return it.
  if (RHSRank >= LHSRank)
    return -1;

  // If the signed type can represent all values of the unsigned type, it
  // wins.  Because we are dealing with 2's complement and types that are
  // powers of two larger than each other, this is always safe.
  return 1;
}

TypedefDecl *ASTContext::getCFConstantStringDecl() const {
  if (CFConstantStringTypeDecl)
    return CFConstantStringTypeDecl;

  assert(!CFConstantStringTagDecl &&
         "tag and typedef should be initialized together");
  CFConstantStringTagDecl = buildImplicitRecord("__NSConstantString_tag");
  CFConstantStringTagDecl->startDefinition();

  struct {
    QualType Type;
    const char *Name;
  } Fields[5];
  unsigned Count = 0;

  /// Objective-C ABI
  ///
  ///    typedef struct __NSConstantString_tag {
  ///      const int *isa;
  ///      int flags;
  ///      const char *str;
  ///      long length;
  ///    } __NSConstantString;
  ///
  /// Swift ABI (4.1, 4.2)
  ///
  ///    typedef struct __NSConstantString_tag {
  ///      uintptr_t _cfisa;
  ///      uintptr_t _swift_rc;
  ///      _Atomic(uint64_t) _cfinfoa;
  ///      const char *_ptr;
  ///      uint32_t _length;
  ///    } __NSConstantString;
  ///
  /// Swift ABI (5.0)
  ///
  ///    typedef struct __NSConstantString_tag {
  ///      uintptr_t _cfisa;
  ///      uintptr_t _swift_rc;
  ///      _Atomic(uint64_t) _cfinfoa;
  ///      const char *_ptr;
  ///      uintptr_t _length;
  ///    } __NSConstantString;

  const auto CFRuntime = getLangOpts().CFRuntime;
  if (static_cast<unsigned>(CFRuntime) <
      static_cast<unsigned>(LangOptions::CoreFoundationABI::Swift)) {
    Fields[Count++] = { getPointerType(IntTy.withConst()), "isa" };
    Fields[Count++] = { IntTy, "flags" };
    Fields[Count++] = { getPointerType(CharTy.withConst()), "str" };
    Fields[Count++] = { LongTy, "length" };
  } else {
    Fields[Count++] = { getUIntPtrType(), "_cfisa" };
    Fields[Count++] = { getUIntPtrType(), "_swift_rc" };
    Fields[Count++] = { getFromTargetType(Target->getUInt64Type()), "_swift_rc" };
    Fields[Count++] = { getPointerType(CharTy.withConst()), "_ptr" };
    if (CFRuntime == LangOptions::CoreFoundationABI::Swift4_1 ||
        CFRuntime == LangOptions::CoreFoundationABI::Swift4_2)
      Fields[Count++] = { IntTy, "_ptr" };
    else
      Fields[Count++] = { getUIntPtrType(), "_ptr" };
  }

  // Create fields
  for (unsigned i = 0; i < Count; ++i) {
    FieldDecl *Field =
        FieldDecl::Create(*this, CFConstantStringTagDecl, SourceLocation(),
                          SourceLocation(), &Idents.get(Fields[i].Name),
                          Fields[i].Type, /*TInfo=*/nullptr,
                          /*BitWidth=*/nullptr, /*Mutable=*/false, ICIS_NoInit);
    Field->setAccess(AS_public);
    CFConstantStringTagDecl->addDecl(Field);
  }

  CFConstantStringTagDecl->completeDefinition();
  // This type is designed to be compatible with NSConstantString, but cannot
  // use the same name, since NSConstantString is an interface.
  auto tagType = getTagDeclType(CFConstantStringTagDecl);
  CFConstantStringTypeDecl =
      buildImplicitTypedef(tagType, "__NSConstantString");

  return CFConstantStringTypeDecl;
}

RecordDecl *ASTContext::getCFConstantStringTagDecl() const {
  if (!CFConstantStringTagDecl)
    getCFConstantStringDecl(); // Build the tag and the typedef.
  return CFConstantStringTagDecl;
}

// getCFConstantStringType - Return the type used for constant CFStrings.
QualType ASTContext::getCFConstantStringType() const {
  return getTypedefType(getCFConstantStringDecl());
}

QualType ASTContext::getObjCSuperType() const {
  if (ObjCSuperType.isNull()) {
    RecordDecl *ObjCSuperTypeDecl = buildImplicitRecord("objc_super");
    TUDecl->addDecl(ObjCSuperTypeDecl);
    ObjCSuperType = getTagDeclType(ObjCSuperTypeDecl);
  }
  return ObjCSuperType;
}

void ASTContext::setCFConstantStringType(QualType T) {
  const auto *TD = T->castAs<TypedefType>();
  CFConstantStringTypeDecl = cast<TypedefDecl>(TD->getDecl());
  const auto *TagType =
      CFConstantStringTypeDecl->getUnderlyingType()->castAs<RecordType>();
  CFConstantStringTagDecl = TagType->getDecl();
}

QualType ASTContext::getBlockDescriptorType() const {
  if (BlockDescriptorType)
    return getTagDeclType(BlockDescriptorType);

  RecordDecl *RD;
  // FIXME: Needs the FlagAppleBlock bit.
  RD = buildImplicitRecord("__block_descriptor");
  RD->startDefinition();

  QualType FieldTypes[] = {
    UnsignedLongTy,
    UnsignedLongTy,
  };

  static const char *const FieldNames[] = {
    "reserved",
    "Size"
  };

  for (size_t i = 0; i < 2; ++i) {
    FieldDecl *Field = FieldDecl::Create(
        *this, RD, SourceLocation(), SourceLocation(),
        &Idents.get(FieldNames[i]), FieldTypes[i], /*TInfo=*/nullptr,
        /*BitWidth=*/nullptr, /*Mutable=*/false, ICIS_NoInit);
    Field->setAccess(AS_public);
    RD->addDecl(Field);
  }

  RD->completeDefinition();

  BlockDescriptorType = RD;

  return getTagDeclType(BlockDescriptorType);
}

QualType ASTContext::getBlockDescriptorExtendedType() const {
  if (BlockDescriptorExtendedType)
    return getTagDeclType(BlockDescriptorExtendedType);

  RecordDecl *RD;
  // FIXME: Needs the FlagAppleBlock bit.
  RD = buildImplicitRecord("__block_descriptor_withcopydispose");
  RD->startDefinition();

  QualType FieldTypes[] = {
    UnsignedLongTy,
    UnsignedLongTy,
    getPointerType(VoidPtrTy),
    getPointerType(VoidPtrTy)
  };

  static const char *const FieldNames[] = {
    "reserved",
    "Size",
    "CopyFuncPtr",
    "DestroyFuncPtr"
  };

  for (size_t i = 0; i < 4; ++i) {
    FieldDecl *Field = FieldDecl::Create(
        *this, RD, SourceLocation(), SourceLocation(),
        &Idents.get(FieldNames[i]), FieldTypes[i], /*TInfo=*/nullptr,
        /*BitWidth=*/nullptr,
        /*Mutable=*/false, ICIS_NoInit);
    Field->setAccess(AS_public);
    RD->addDecl(Field);
  }

  RD->completeDefinition();

  BlockDescriptorExtendedType = RD;
  return getTagDeclType(BlockDescriptorExtendedType);
}

TargetInfo::OpenCLTypeKind ASTContext::getOpenCLTypeKind(const Type *T) const {
  const auto *BT = dyn_cast<BuiltinType>(T);

  if (!BT) {
    if (isa<PipeType>(T))
      return TargetInfo::OCLTK_Pipe;

    return TargetInfo::OCLTK_Default;
  }

  switch (BT->getKind()) {
#define IMAGE_TYPE(ImgType, Id, SingletonId, Access, Suffix)                   \
  case BuiltinType::Id:                                                        \
    return TargetInfo::OCLTK_Image;
#include "clang/Basic/OpenCLImageTypes.def"

  case BuiltinType::OCLClkEvent:
    return TargetInfo::OCLTK_ClkEvent;

  case BuiltinType::OCLEvent:
    return TargetInfo::OCLTK_Event;

  case BuiltinType::OCLQueue:
    return TargetInfo::OCLTK_Queue;

  case BuiltinType::OCLReserveID:
    return TargetInfo::OCLTK_ReserveID;

  case BuiltinType::OCLSampler:
    return TargetInfo::OCLTK_Sampler;

  default:
    return TargetInfo::OCLTK_Default;
  }
}

LangAS ASTContext::getOpenCLTypeAddrSpace(const Type *T) const {
  return Target->getOpenCLTypeAddrSpace(getOpenCLTypeKind(T));
}

/// BlockRequiresCopying - Returns true if byref variable "D" of type "Ty"
/// requires copy/dispose. Note that this must match the logic
/// in buildByrefHelpers.
bool ASTContext::BlockRequiresCopying(QualType Ty,
                                      const VarDecl *D) {
  if (const CXXRecordDecl *record = Ty->getAsCXXRecordDecl()) {
    const Expr *copyExpr = getBlockVarCopyInit(D).getCopyExpr();
    if (!copyExpr && record->hasTrivialDestructor()) return false;

    return true;
  }

  // The block needs copy/destroy helpers if Ty is non-trivial to destructively
  // move or destroy.
  if (Ty.isNonTrivialToPrimitiveDestructiveMove() || Ty.isDestructedType())
    return true;

  if (!Ty->isObjCRetainableType()) return false;

  Qualifiers qs = Ty.getQualifiers();

  // If we have lifetime, that dominates.
  if (Qualifiers::ObjCLifetime lifetime = qs.getObjCLifetime()) {
    switch (lifetime) {
      case Qualifiers::OCL_None: llvm_unreachable("impossible");

      // These are just bits as far as the runtime is concerned.
      case Qualifiers::OCL_ExplicitNone:
      case Qualifiers::OCL_Autoreleasing:
        return false;

      // These cases should have been taken care of when checking the type's
      // non-triviality.
      case Qualifiers::OCL_Weak:
      case Qualifiers::OCL_Strong:
        llvm_unreachable("impossible");
    }
    llvm_unreachable("fell out of lifetime switch!");
  }
  return (Ty->isBlockPointerType() || isObjCNSObjectType(Ty) ||
          Ty->isObjCObjectPointerType());
}

bool ASTContext::getByrefLifetime(QualType Ty,
                              Qualifiers::ObjCLifetime &LifeTime,
                              bool &HasByrefExtendedLayout) const {
  if (!getLangOpts().ObjC ||
      getLangOpts().getGC() != LangOptions::NonGC)
    return false;

  HasByrefExtendedLayout = false;
  if (Ty->isRecordType()) {
    HasByrefExtendedLayout = true;
    LifeTime = Qualifiers::OCL_None;
  } else if ((LifeTime = Ty.getObjCLifetime())) {
    // Honor the ARC qualifiers.
  } else if (Ty->isObjCObjectPointerType() || Ty->isBlockPointerType()) {
    // The MRR rule.
    LifeTime = Qualifiers::OCL_ExplicitNone;
  } else {
    LifeTime = Qualifiers::OCL_None;
  }
  return true;
}

TypedefDecl *ASTContext::getObjCInstanceTypeDecl() {
  if (!ObjCInstanceTypeDecl)
    ObjCInstanceTypeDecl =
        buildImplicitTypedef(getObjCIdType(), "instancetype");
  return ObjCInstanceTypeDecl;
}

// This returns true if a type has been typedefed to BOOL:
// typedef <type> BOOL;
static bool isTypeTypedefedAsBOOL(QualType T) {
  if (const auto *TT = dyn_cast<TypedefType>(T))
    if (IdentifierInfo *II = TT->getDecl()->getIdentifier())
      return II->isStr("BOOL");

  return false;
}

/// getObjCEncodingTypeSize returns size of type for objective-c encoding
/// purpose.
CharUnits ASTContext::getObjCEncodingTypeSize(QualType type) const {
  if (!type->isIncompleteArrayType() && type->isIncompleteType())
    return CharUnits::Zero();

  CharUnits sz = getTypeSizeInChars(type);

  // Make all integer and enum types at least as large as an int
  if (sz.isPositive() && type->isIntegralOrEnumerationType())
    sz = std::max(sz, getTypeSizeInChars(IntTy));
  // Treat arrays as pointers, since that's how they're passed in.
  else if (type->isArrayType())
    sz = getTypeSizeInChars(VoidPtrTy);
  return sz;
}

bool ASTContext::isMSStaticDataMemberInlineDefinition(const VarDecl *VD) const {
  return getTargetInfo().getCXXABI().isMicrosoft() &&
         VD->isStaticDataMember() &&
         VD->getType()->isIntegralOrEnumerationType() &&
         !VD->getFirstDecl()->isOutOfLine() && VD->getFirstDecl()->hasInit();
}

ASTContext::InlineVariableDefinitionKind
ASTContext::getInlineVariableDefinitionKind(const VarDecl *VD) const {
  if (!VD->isInline())
    return InlineVariableDefinitionKind::None;

  // In almost all cases, it's a weak definition.
  auto *First = VD->getFirstDecl();
  if (First->isInlineSpecified() || !First->isStaticDataMember())
    return InlineVariableDefinitionKind::Weak;

  // If there's a file-context declaration in this translation unit, it's a
  // non-discardable definition.
  for (auto *D : VD->redecls())
    if (D->getLexicalDeclContext()->isFileContext() &&
        !D->isInlineSpecified() && (D->isConstexpr() || First->isConstexpr()))
      return InlineVariableDefinitionKind::Strong;

  // If we've not seen one yet, we don't know.
  return InlineVariableDefinitionKind::WeakUnknown;
}

static std::string charUnitsToString(const CharUnits &CU) {
  return llvm::itostr(CU.getQuantity());
}

/// getObjCEncodingForBlock - Return the encoded type for this block
/// declaration.
std::string ASTContext::getObjCEncodingForBlock(const BlockExpr *Expr) const {
  std::string S;

  const BlockDecl *Decl = Expr->getBlockDecl();
  QualType BlockTy =
      Expr->getType()->castAs<BlockPointerType>()->getPointeeType();
  QualType BlockReturnTy = BlockTy->castAs<FunctionType>()->getReturnType();
  // Encode result type.
  if (getLangOpts().EncodeExtendedBlockSig)
    getObjCEncodingForMethodParameter(Decl::OBJC_TQ_None, BlockReturnTy, S,
                                      true /*Extended*/);
  else
    getObjCEncodingForType(BlockReturnTy, S);
  // Compute size of all parameters.
  // Start with computing size of a pointer in number of bytes.
  // FIXME: There might(should) be a better way of doing this computation!
  CharUnits PtrSize = getTypeSizeInChars(VoidPtrTy);
  CharUnits ParmOffset = PtrSize;
  for (auto PI : Decl->parameters()) {
    QualType PType = PI->getType();
    CharUnits sz = getObjCEncodingTypeSize(PType);
    if (sz.isZero())
      continue;
    assert(sz.isPositive() && "BlockExpr - Incomplete param type");
    ParmOffset += sz;
  }
  // Size of the argument frame
  S += charUnitsToString(ParmOffset);
  // Block pointer and offset.
  S += "@?0";

  // Argument types.
  ParmOffset = PtrSize;
  for (auto PVDecl : Decl->parameters()) {
    QualType PType = PVDecl->getOriginalType();
    if (const auto *AT =
            dyn_cast<ArrayType>(PType->getCanonicalTypeInternal())) {
      // Use array's original type only if it has known number of
      // elements.
      if (!isa<ConstantArrayType>(AT))
        PType = PVDecl->getType();
    } else if (PType->isFunctionType())
      PType = PVDecl->getType();
    if (getLangOpts().EncodeExtendedBlockSig)
      getObjCEncodingForMethodParameter(Decl::OBJC_TQ_None, PType,
                                      S, true /*Extended*/);
    else
      getObjCEncodingForType(PType, S);
    S += charUnitsToString(ParmOffset);
    ParmOffset += getObjCEncodingTypeSize(PType);
  }

  return S;
}

std::string
ASTContext::getObjCEncodingForFunctionDecl(const FunctionDecl *Decl) const {
  std::string S;
  // Encode result type.
  getObjCEncodingForType(Decl->getReturnType(), S);
  CharUnits ParmOffset;
  // Compute size of all parameters.
  for (auto PI : Decl->parameters()) {
    QualType PType = PI->getType();
    CharUnits sz = getObjCEncodingTypeSize(PType);
    if (sz.isZero())
      continue;

    assert(sz.isPositive() &&
           "getObjCEncodingForFunctionDecl - Incomplete param type");
    ParmOffset += sz;
  }
  S += charUnitsToString(ParmOffset);
  ParmOffset = CharUnits::Zero();

  // Argument types.
  for (auto PVDecl : Decl->parameters()) {
    QualType PType = PVDecl->getOriginalType();
    if (const auto *AT =
            dyn_cast<ArrayType>(PType->getCanonicalTypeInternal())) {
      // Use array's original type only if it has known number of
      // elements.
      if (!isa<ConstantArrayType>(AT))
        PType = PVDecl->getType();
    } else if (PType->isFunctionType())
      PType = PVDecl->getType();
    getObjCEncodingForType(PType, S);
    S += charUnitsToString(ParmOffset);
    ParmOffset += getObjCEncodingTypeSize(PType);
  }

  return S;
}

/// getObjCEncodingForMethodParameter - Return the encoded type for a single
/// method parameter or return type. If Extended, include class names and
/// block object types.
void ASTContext::getObjCEncodingForMethodParameter(Decl::ObjCDeclQualifier QT,
                                                   QualType T, std::string& S,
                                                   bool Extended) const {
  // Encode type qualifer, 'in', 'inout', etc. for the parameter.
  getObjCEncodingForTypeQualifier(QT, S);
  // Encode parameter type.
  ObjCEncOptions Options = ObjCEncOptions()
                               .setExpandPointedToStructures()
                               .setExpandStructures()
                               .setIsOutermostType();
  if (Extended)
    Options.setEncodeBlockParameters().setEncodeClassNames();
  getObjCEncodingForTypeImpl(T, S, Options, /*Field=*/nullptr);
}

/// getObjCEncodingForMethodDecl - Return the encoded type for this method
/// declaration.
std::string ASTContext::getObjCEncodingForMethodDecl(const ObjCMethodDecl *Decl,
                                                     bool Extended) const {
  // FIXME: This is not very efficient.
  // Encode return type.
  std::string S;
  getObjCEncodingForMethodParameter(Decl->getObjCDeclQualifier(),
                                    Decl->getReturnType(), S, Extended);
  // Compute size of all parameters.
  // Start with computing size of a pointer in number of bytes.
  // FIXME: There might(should) be a better way of doing this computation!
  CharUnits PtrSize = getTypeSizeInChars(VoidPtrTy);
  // The first two arguments (self and _cmd) are pointers; account for
  // their size.
  CharUnits ParmOffset = 2 * PtrSize;
  for (ObjCMethodDecl::param_const_iterator PI = Decl->param_begin(),
       E = Decl->sel_param_end(); PI != E; ++PI) {
    QualType PType = (*PI)->getType();
    CharUnits sz = getObjCEncodingTypeSize(PType);
    if (sz.isZero())
      continue;

    assert(sz.isPositive() &&
           "getObjCEncodingForMethodDecl - Incomplete param type");
    ParmOffset += sz;
  }
  S += charUnitsToString(ParmOffset);
  S += "@0:";
  S += charUnitsToString(PtrSize);

  // Argument types.
  ParmOffset = 2 * PtrSize;
  for (ObjCMethodDecl::param_const_iterator PI = Decl->param_begin(),
       E = Decl->sel_param_end(); PI != E; ++PI) {
    const ParmVarDecl *PVDecl = *PI;
    QualType PType = PVDecl->getOriginalType();
    if (const auto *AT =
            dyn_cast<ArrayType>(PType->getCanonicalTypeInternal())) {
      // Use array's original type only if it has known number of
      // elements.
      if (!isa<ConstantArrayType>(AT))
        PType = PVDecl->getType();
    } else if (PType->isFunctionType())
      PType = PVDecl->getType();
    getObjCEncodingForMethodParameter(PVDecl->getObjCDeclQualifier(),
                                      PType, S, Extended);
    S += charUnitsToString(ParmOffset);
    ParmOffset += getObjCEncodingTypeSize(PType);
  }

  return S;
}

ObjCPropertyImplDecl *
ASTContext::getObjCPropertyImplDeclForPropertyDecl(
                                      const ObjCPropertyDecl *PD,
                                      const Decl *Container) const {
  if (!Container)
    return nullptr;
  if (const auto *CID = dyn_cast<ObjCCategoryImplDecl>(Container)) {
    for (auto *PID : CID->property_impls())
      if (PID->getPropertyDecl() == PD)
        return PID;
  } else {
    const auto *OID = cast<ObjCImplementationDecl>(Container);
    for (auto *PID : OID->property_impls())
      if (PID->getPropertyDecl() == PD)
        return PID;
  }
  return nullptr;
}

/// getObjCEncodingForPropertyDecl - Return the encoded type for this
/// property declaration. If non-NULL, Container must be either an
/// ObjCCategoryImplDecl or ObjCImplementationDecl; it should only be
/// NULL when getting encodings for protocol properties.
/// Property attributes are stored as a comma-delimited C string. The simple
/// attributes readonly and bycopy are encoded as single characters. The
/// parametrized attributes, getter=name, setter=name, and ivar=name, are
/// encoded as single characters, followed by an identifier. Property types
/// are also encoded as a parametrized attribute. The characters used to encode
/// these attributes are defined by the following enumeration:
/// @code
/// enum PropertyAttributes {
/// kPropertyReadOnly = 'R',   // property is read-only.
/// kPropertyBycopy = 'C',     // property is a copy of the value last assigned
/// kPropertyByref = '&',  // property is a reference to the value last assigned
/// kPropertyDynamic = 'D',    // property is dynamic
/// kPropertyGetter = 'G',     // followed by getter selector name
/// kPropertySetter = 'S',     // followed by setter selector name
/// kPropertyInstanceVariable = 'V'  // followed by instance variable  name
/// kPropertyType = 'T'              // followed by old-style type encoding.
/// kPropertyWeak = 'W'              // 'weak' property
/// kPropertyStrong = 'P'            // property GC'able
/// kPropertyNonAtomic = 'N'         // property non-atomic
/// };
/// @endcode
std::string
ASTContext::getObjCEncodingForPropertyDecl(const ObjCPropertyDecl *PD,
                                           const Decl *Container) const {
  // Collect information from the property implementation decl(s).
  bool Dynamic = false;
  ObjCPropertyImplDecl *SynthesizePID = nullptr;

  if (ObjCPropertyImplDecl *PropertyImpDecl =
      getObjCPropertyImplDeclForPropertyDecl(PD, Container)) {
    if (PropertyImpDecl->getPropertyImplementation() == ObjCPropertyImplDecl::Dynamic)
      Dynamic = true;
    else
      SynthesizePID = PropertyImpDecl;
  }

  // FIXME: This is not very efficient.
  std::string S = "T";

  // Encode result type.
  // GCC has some special rules regarding encoding of properties which
  // closely resembles encoding of ivars.
  getObjCEncodingForPropertyType(PD->getType(), S);

  if (PD->isReadOnly()) {
    S += ",R";
    if (PD->getPropertyAttributes() & ObjCPropertyDecl::OBJC_PR_copy)
      S += ",C";
    if (PD->getPropertyAttributes() & ObjCPropertyDecl::OBJC_PR_retain)
      S += ",&";
    if (PD->getPropertyAttributes() & ObjCPropertyDecl::OBJC_PR_weak)
      S += ",W";
  } else {
    switch (PD->getSetterKind()) {
    case ObjCPropertyDecl::Assign: break;
    case ObjCPropertyDecl::Copy:   S += ",C"; break;
    case ObjCPropertyDecl::Retain: S += ",&"; break;
    case ObjCPropertyDecl::Weak:   S += ",W"; break;
    }
  }

  // It really isn't clear at all what this means, since properties
  // are "dynamic by default".
  if (Dynamic)
    S += ",D";

  if (PD->getPropertyAttributes() & ObjCPropertyDecl::OBJC_PR_nonatomic)
    S += ",N";

  if (PD->getPropertyAttributes() & ObjCPropertyDecl::OBJC_PR_getter) {
    S += ",G";
    S += PD->getGetterName().getAsString();
  }

  if (PD->getPropertyAttributes() & ObjCPropertyDecl::OBJC_PR_setter) {
    S += ",S";
    S += PD->getSetterName().getAsString();
  }

  if (SynthesizePID) {
    const ObjCIvarDecl *OID = SynthesizePID->getPropertyIvarDecl();
    S += ",V";
    S += OID->getNameAsString();
  }

  // FIXME: OBJCGC: weak & strong
  return S;
}

/// getLegacyIntegralTypeEncoding -
/// Another legacy compatibility encoding: 32-bit longs are encoded as
/// 'l' or 'L' , but not always.  For typedefs, we need to use
/// 'i' or 'I' instead if encoding a struct field, or a pointer!
void ASTContext::getLegacyIntegralTypeEncoding (QualType &PointeeTy) const {
  if (isa<TypedefType>(PointeeTy.getTypePtr())) {
    if (const auto *BT = PointeeTy->getAs<BuiltinType>()) {
      if (BT->getKind() == BuiltinType::ULong && getIntWidth(PointeeTy) == 32)
        PointeeTy = UnsignedIntTy;
      else
        if (BT->getKind() == BuiltinType::Long && getIntWidth(PointeeTy) == 32)
          PointeeTy = IntTy;
    }
  }
}

void ASTContext::getObjCEncodingForType(QualType T, std::string& S,
                                        const FieldDecl *Field,
                                        QualType *NotEncodedT) const {
  // We follow the behavior of gcc, expanding structures which are
  // directly pointed to, and expanding embedded structures. Note that
  // these rules are sufficient to prevent recursive encoding of the
  // same type.
  getObjCEncodingForTypeImpl(T, S,
                             ObjCEncOptions()
                                 .setExpandPointedToStructures()
                                 .setExpandStructures()
                                 .setIsOutermostType(),
                             Field, NotEncodedT);
}

void ASTContext::getObjCEncodingForPropertyType(QualType T,
                                                std::string& S) const {
  // Encode result type.
  // GCC has some special rules regarding encoding of properties which
  // closely resembles encoding of ivars.
  getObjCEncodingForTypeImpl(T, S,
                             ObjCEncOptions()
                                 .setExpandPointedToStructures()
                                 .setExpandStructures()
                                 .setIsOutermostType()
                                 .setEncodingProperty(),
                             /*Field=*/nullptr);
}

static char getObjCEncodingForPrimitiveType(const ASTContext *C,
                                            const BuiltinType *BT) {
    BuiltinType::Kind kind = BT->getKind();
    switch (kind) {
    case BuiltinType::Void:       return 'v';
    case BuiltinType::Bool:       return 'B';
    case BuiltinType::Char8:
    case BuiltinType::Char_U:
    case BuiltinType::UChar:      return 'C';
    case BuiltinType::Char16:
    case BuiltinType::UShort:     return 'S';
    case BuiltinType::Char32:
    case BuiltinType::UInt:       return 'I';
    case BuiltinType::ULong:
        return C->getTargetInfo().getLongWidth() == 32 ? 'L' : 'Q';
    case BuiltinType::UInt128:    return 'T';
    case BuiltinType::ULongLong:  return 'Q';
    case BuiltinType::Char_S:
    case BuiltinType::SChar:      return 'c';
    case BuiltinType::Short:      return 's';
    case BuiltinType::WChar_S:
    case BuiltinType::WChar_U:
    case BuiltinType::Int:        return 'i';
    case BuiltinType::Long:
      return C->getTargetInfo().getLongWidth() == 32 ? 'l' : 'q';
    case BuiltinType::LongLong:   return 'q';
    case BuiltinType::Int128:     return 't';
    case BuiltinType::Float:      return 'f';
    case BuiltinType::Double:     return 'd';
    case BuiltinType::LongDouble: return 'D';
    case BuiltinType::NullPtr:    return '*'; // like char*

    case BuiltinType::Float16:
    case BuiltinType::Float128:
    case BuiltinType::Half:
    case BuiltinType::ShortAccum:
    case BuiltinType::Accum:
    case BuiltinType::LongAccum:
    case BuiltinType::UShortAccum:
    case BuiltinType::UAccum:
    case BuiltinType::ULongAccum:
    case BuiltinType::ShortFract:
    case BuiltinType::Fract:
    case BuiltinType::LongFract:
    case BuiltinType::UShortFract:
    case BuiltinType::UFract:
    case BuiltinType::ULongFract:
    case BuiltinType::SatShortAccum:
    case BuiltinType::SatAccum:
    case BuiltinType::SatLongAccum:
    case BuiltinType::SatUShortAccum:
    case BuiltinType::SatUAccum:
    case BuiltinType::SatULongAccum:
    case BuiltinType::SatShortFract:
    case BuiltinType::SatFract:
    case BuiltinType::SatLongFract:
    case BuiltinType::SatUShortFract:
    case BuiltinType::SatUFract:
    case BuiltinType::SatULongFract:
    case BuiltinType::MetaInfo: // FIXME: Does this belong here?
      // FIXME: potentially need @encodes for these!
      return ' ';

#define SVE_TYPE(Name, Id, SingletonId) \
    case BuiltinType::Id:
#include "clang/Basic/AArch64SVEACLETypes.def"
    {
      DiagnosticsEngine &Diags = C->getDiagnostics();
      unsigned DiagID = Diags.getCustomDiagID(
          DiagnosticsEngine::Error, "cannot yet @encode type %0");
      Diags.Report(DiagID) << BT->getName(C->getPrintingPolicy());
      return ' ';
    }

    case BuiltinType::ObjCId:
    case BuiltinType::ObjCClass:
    case BuiltinType::ObjCSel:
      llvm_unreachable("@encoding ObjC primitive type");

    // OpenCL and placeholder types don't need @encodings.
#define IMAGE_TYPE(ImgType, Id, SingletonId, Access, Suffix) \
    case BuiltinType::Id:
#include "clang/Basic/OpenCLImageTypes.def"
#define EXT_OPAQUE_TYPE(ExtType, Id, Ext) \
    case BuiltinType::Id:
#include "clang/Basic/OpenCLExtensionTypes.def"
    case BuiltinType::OCLEvent:
    case BuiltinType::OCLClkEvent:
    case BuiltinType::OCLQueue:
    case BuiltinType::OCLReserveID:
    case BuiltinType::OCLSampler:
    case BuiltinType::Dependent:
#define BUILTIN_TYPE(KIND, ID)
#define PLACEHOLDER_TYPE(KIND, ID) \
    case BuiltinType::KIND:
#include "clang/AST/BuiltinTypes.def"
      llvm_unreachable("invalid builtin type for @encode");
    }
    llvm_unreachable("invalid BuiltinType::Kind value");
}

static char ObjCEncodingForEnumType(const ASTContext *C, const EnumType *ET) {
  EnumDecl *Enum = ET->getDecl();

  // The encoding of an non-fixed enum type is always 'i', regardless of size.
  if (!Enum->isFixed())
    return 'i';

  // The encoding of a fixed enum type matches its fixed underlying type.
  const auto *BT = Enum->getIntegerType()->castAs<BuiltinType>();
  return getObjCEncodingForPrimitiveType(C, BT);
}

static void EncodeBitField(const ASTContext *Ctx, std::string& S,
                           QualType T, const FieldDecl *FD) {
  assert(FD->isBitField() && "not a bitfield - getObjCEncodingForTypeImpl");
  S += 'b';
  // The NeXT runtime encodes bit fields as b followed by the number of bits.
  // The GNU runtime requires more information; bitfields are encoded as b,
  // then the offset (in bits) of the first element, then the type of the
  // bitfield, then the size in bits.  For example, in this structure:
  //
  // struct
  // {
  //    int integer;
  //    int flags:2;
  // };
  // On a 32-bit system, the encoding for flags would be b2 for the NeXT
  // runtime, but b32i2 for the GNU runtime.  The reason for this extra
  // information is not especially sensible, but we're stuck with it for
  // compatibility with GCC, although providing it breaks anything that
  // actually uses runtime introspection and wants to work on both runtimes...
  if (Ctx->getLangOpts().ObjCRuntime.isGNUFamily()) {
    uint64_t Offset;

    if (const auto *IVD = dyn_cast<ObjCIvarDecl>(FD)) {
      Offset = Ctx->lookupFieldBitOffset(IVD->getContainingInterface(), nullptr,
                                         IVD);
    } else {
      const RecordDecl *RD = FD->getParent();
      const ASTRecordLayout &RL = Ctx->getASTRecordLayout(RD);
      Offset = RL.getFieldOffset(FD->getFieldIndex());
    }

    S += llvm::utostr(Offset);

    if (const auto *ET = T->getAs<EnumType>())
      S += ObjCEncodingForEnumType(Ctx, ET);
    else {
      const auto *BT = T->castAs<BuiltinType>();
      S += getObjCEncodingForPrimitiveType(Ctx, BT);
    }
  }
  S += llvm::utostr(FD->getBitWidthValue(*Ctx));
}

// FIXME: Use SmallString for accumulating string.
void ASTContext::getObjCEncodingForTypeImpl(QualType T, std::string &S,
                                            const ObjCEncOptions Options,
                                            const FieldDecl *FD,
                                            QualType *NotEncodedT) const {
  CanQualType CT = getCanonicalType(T);
  switch (CT->getTypeClass()) {
  case Type::Builtin:
  case Type::Enum:
    if (FD && FD->isBitField())
      return EncodeBitField(this, S, T, FD);
    if (const auto *BT = dyn_cast<BuiltinType>(CT))
      S += getObjCEncodingForPrimitiveType(this, BT);
    else
      S += ObjCEncodingForEnumType(this, cast<EnumType>(CT));
    return;

  case Type::Complex: {
    const auto *CT = T->castAs<ComplexType>();
    S += 'j';
    getObjCEncodingForTypeImpl(CT->getElementType(), S, ObjCEncOptions(),
                               /*Field=*/nullptr);
    return;
  }

  case Type::Atomic: {
    const auto *AT = T->castAs<AtomicType>();
    S += 'A';
    getObjCEncodingForTypeImpl(AT->getValueType(), S, ObjCEncOptions(),
                               /*Field=*/nullptr);
    return;
  }

  // encoding for pointer or reference types.
  case Type::Pointer:
  case Type::LValueReference:
  case Type::RValueReference: {
    QualType PointeeTy;
    if (isa<PointerType>(CT)) {
      const auto *PT = T->castAs<PointerType>();
      if (PT->isObjCSelType()) {
        S += ':';
        return;
      }
      PointeeTy = PT->getPointeeType();
    } else {
      PointeeTy = T->castAs<ReferenceType>()->getPointeeType();
    }

    bool isReadOnly = false;
    // For historical/compatibility reasons, the read-only qualifier of the
    // pointee gets emitted _before_ the '^'.  The read-only qualifier of
    // the pointer itself gets ignored, _unless_ we are looking at a typedef!
    // Also, do not emit the 'r' for anything but the outermost type!
    if (isa<TypedefType>(T.getTypePtr())) {
      if (Options.IsOutermostType() && T.isConstQualified()) {
        isReadOnly = true;
        S += 'r';
      }
    } else if (Options.IsOutermostType()) {
      QualType P = PointeeTy;
      while (auto PT = P->getAs<PointerType>())
        P = PT->getPointeeType();
      if (P.isConstQualified()) {
        isReadOnly = true;
        S += 'r';
      }
    }
    if (isReadOnly) {
      // Another legacy compatibility encoding. Some ObjC qualifier and type
      // combinations need to be rearranged.
      // Rewrite "in const" from "nr" to "rn"
      if (StringRef(S).endswith("nr"))
        S.replace(S.end()-2, S.end(), "rn");
    }

    if (PointeeTy->isCharType()) {
      // char pointer types should be encoded as '*' unless it is a
      // type that has been typedef'd to 'BOOL'.
      if (!isTypeTypedefedAsBOOL(PointeeTy)) {
        S += '*';
        return;
      }
    } else if (const auto *RTy = PointeeTy->getAs<RecordType>()) {
      // GCC binary compat: Need to convert "struct objc_class *" to "#".
      if (RTy->getDecl()->getIdentifier() == &Idents.get("objc_class")) {
        S += '#';
        return;
      }
      // GCC binary compat: Need to convert "struct objc_object *" to "@".
      if (RTy->getDecl()->getIdentifier() == &Idents.get("objc_object")) {
        S += '@';
        return;
      }
      // fall through...
    }
    S += '^';
    getLegacyIntegralTypeEncoding(PointeeTy);

    ObjCEncOptions NewOptions;
    if (Options.ExpandPointedToStructures())
      NewOptions.setExpandStructures();
    getObjCEncodingForTypeImpl(PointeeTy, S, NewOptions,
                               /*Field=*/nullptr, NotEncodedT);
    return;
  }

  case Type::ConstantArray:
  case Type::IncompleteArray:
  case Type::VariableArray: {
    const auto *AT = cast<ArrayType>(CT);

    if (isa<IncompleteArrayType>(AT) && !Options.IsStructField()) {
      // Incomplete arrays are encoded as a pointer to the array element.
      S += '^';

      getObjCEncodingForTypeImpl(
          AT->getElementType(), S,
          Options.keepingOnly(ObjCEncOptions().setExpandStructures()), FD);
    } else {
      S += '[';

      if (const auto *CAT = dyn_cast<ConstantArrayType>(AT))
        S += llvm::utostr(CAT->getSize().getZExtValue());
      else {
        //Variable length arrays are encoded as a regular array with 0 elements.
        assert((isa<VariableArrayType>(AT) || isa<IncompleteArrayType>(AT)) &&
               "Unknown array type!");
        S += '0';
      }

      getObjCEncodingForTypeImpl(
          AT->getElementType(), S,
          Options.keepingOnly(ObjCEncOptions().setExpandStructures()), FD,
          NotEncodedT);
      S += ']';
    }
    return;
  }

  case Type::FunctionNoProto:
  case Type::FunctionProto:
    S += '?';
    return;

  case Type::Record: {
    RecordDecl *RDecl = cast<RecordType>(CT)->getDecl();
    S += RDecl->isUnion() ? '(' : '{';
    // Anonymous structures print as '?'
    if (const IdentifierInfo *II = RDecl->getIdentifier()) {
      S += II->getName();
      if (const auto *Spec = dyn_cast<ClassTemplateSpecializationDecl>(RDecl)) {
        const TemplateArgumentList &TemplateArgs = Spec->getTemplateArgs();
        llvm::raw_string_ostream OS(S);
        printTemplateArgumentList(OS, TemplateArgs.asArray(),
                                  getPrintingPolicy());
      }
    } else {
      S += '?';
    }
    if (Options.ExpandStructures()) {
      S += '=';
      if (!RDecl->isUnion()) {
        getObjCEncodingForStructureImpl(RDecl, S, FD, true, NotEncodedT);
      } else {
        for (const auto *Field : RDecl->fields()) {
          if (FD) {
            S += '"';
            S += Field->getNameAsString();
            S += '"';
          }

          // Special case bit-fields.
          if (Field->isBitField()) {
            getObjCEncodingForTypeImpl(Field->getType(), S,
                                       ObjCEncOptions().setExpandStructures(),
                                       Field);
          } else {
            QualType qt = Field->getType();
            getLegacyIntegralTypeEncoding(qt);
            getObjCEncodingForTypeImpl(
                qt, S,
                ObjCEncOptions().setExpandStructures().setIsStructField(), FD,
                NotEncodedT);
          }
        }
      }
    }
    S += RDecl->isUnion() ? ')' : '}';
    return;
  }

  case Type::BlockPointer: {
    const auto *BT = T->castAs<BlockPointerType>();
    S += "@?"; // Unlike a pointer-to-function, which is "^?".
    if (Options.EncodeBlockParameters()) {
      const auto *FT = BT->getPointeeType()->castAs<FunctionType>();

      S += '<';
      // Block return type
      getObjCEncodingForTypeImpl(FT->getReturnType(), S,
                                 Options.forComponentType(), FD, NotEncodedT);
      // Block self
      S += "@?";
      // Block parameters
      if (const auto *FPT = dyn_cast<FunctionProtoType>(FT)) {
        for (const auto &I : FPT->param_types())
          getObjCEncodingForTypeImpl(I, S, Options.forComponentType(), FD,
                                     NotEncodedT);
      }
      S += '>';
    }
    return;
  }

  case Type::ObjCObject: {
    // hack to match legacy encoding of *id and *Class
    QualType Ty = getObjCObjectPointerType(CT);
    if (Ty->isObjCIdType()) {
      S += "{objc_object=}";
      return;
    }
    else if (Ty->isObjCClassType()) {
      S += "{objc_class=}";
      return;
    }
    // TODO: Double check to make sure this intentionally falls through.
    LLVM_FALLTHROUGH;
  }

  case Type::ObjCInterface: {
    // Ignore protocol qualifiers when mangling at this level.
    // @encode(class_name)
    ObjCInterfaceDecl *OI = T->castAs<ObjCObjectType>()->getInterface();
    S += '{';
    S += OI->getObjCRuntimeNameAsString();
    if (Options.ExpandStructures()) {
      S += '=';
      SmallVector<const ObjCIvarDecl*, 32> Ivars;
      DeepCollectObjCIvars(OI, true, Ivars);
      for (unsigned i = 0, e = Ivars.size(); i != e; ++i) {
        const FieldDecl *Field = Ivars[i];
        if (Field->isBitField())
          getObjCEncodingForTypeImpl(Field->getType(), S,
                                     ObjCEncOptions().setExpandStructures(),
                                     Field);
        else
          getObjCEncodingForTypeImpl(Field->getType(), S,
                                     ObjCEncOptions().setExpandStructures(), FD,
                                     NotEncodedT);
      }
    }
    S += '}';
    return;
  }

  case Type::ObjCObjectPointer: {
    const auto *OPT = T->castAs<ObjCObjectPointerType>();
    if (OPT->isObjCIdType()) {
      S += '@';
      return;
    }

    if (OPT->isObjCClassType() || OPT->isObjCQualifiedClassType()) {
      // FIXME: Consider if we need to output qualifiers for 'Class<p>'.
      // Since this is a binary compatibility issue, need to consult with
      // runtime folks. Fortunately, this is a *very* obscure construct.
      S += '#';
      return;
    }

    if (OPT->isObjCQualifiedIdType()) {
      getObjCEncodingForTypeImpl(
          getObjCIdType(), S,
          Options.keepingOnly(ObjCEncOptions()
                                  .setExpandPointedToStructures()
                                  .setExpandStructures()),
          FD);
      if (FD || Options.EncodingProperty() || Options.EncodeClassNames()) {
        // Note that we do extended encoding of protocol qualifer list
        // Only when doing ivar or property encoding.
        S += '"';
        for (const auto *I : OPT->quals()) {
          S += '<';
          S += I->getObjCRuntimeNameAsString();
          S += '>';
        }
        S += '"';
      }
      return;
    }

    S += '@';
    if (OPT->getInterfaceDecl() &&
        (FD || Options.EncodingProperty() || Options.EncodeClassNames())) {
      S += '"';
      S += OPT->getInterfaceDecl()->getObjCRuntimeNameAsString();
      for (const auto *I : OPT->quals()) {
        S += '<';
        S += I->getObjCRuntimeNameAsString();
        S += '>';
      }
      S += '"';
    }
    return;
  }

  // gcc just blithely ignores member pointers.
  // FIXME: we should do better than that.  'M' is available.
  case Type::MemberPointer:
  // This matches gcc's encoding, even though technically it is insufficient.
  //FIXME. We should do a better job than gcc.
  case Type::Vector:
  case Type::ExtVector:
  // Until we have a coherent encoding of these three types, issue warning.
    if (NotEncodedT)
      *NotEncodedT = T;
    return;

  // We could see an undeduced auto type here during error recovery.
  // Just ignore it.
  case Type::Auto:
  case Type::DeducedTemplateSpecialization:
    return;

  case Type::Pipe:
#define ABSTRACT_TYPE(KIND, BASE)
#define TYPE(KIND, BASE)
#define DEPENDENT_TYPE(KIND, BASE) \
  case Type::KIND:
#define NON_CANONICAL_TYPE(KIND, BASE) \
  case Type::KIND:
#define NON_CANONICAL_UNLESS_DEPENDENT_TYPE(KIND, BASE) \
  case Type::KIND:
#include "clang/AST/TypeNodes.inc"
    llvm_unreachable("@encode for dependent type!");
  }
  llvm_unreachable("bad type kind!");
}

void ASTContext::getObjCEncodingForStructureImpl(RecordDecl *RDecl,
                                                 std::string &S,
                                                 const FieldDecl *FD,
                                                 bool includeVBases,
                                                 QualType *NotEncodedT) const {
  assert(RDecl && "Expected non-null RecordDecl");
  assert(!RDecl->isUnion() && "Should not be called for unions");
  if (!RDecl->getDefinition() || RDecl->getDefinition()->isInvalidDecl())
    return;

  const auto *CXXRec = dyn_cast<CXXRecordDecl>(RDecl);
  std::multimap<uint64_t, NamedDecl *> FieldOrBaseOffsets;
  const ASTRecordLayout &layout = getASTRecordLayout(RDecl);

  if (CXXRec) {
    for (const auto &BI : CXXRec->bases()) {
      if (!BI.isVirtual()) {
        CXXRecordDecl *base = BI.getType()->getAsCXXRecordDecl();
        if (base->isEmpty())
          continue;
        uint64_t offs = toBits(layout.getBaseClassOffset(base));
        FieldOrBaseOffsets.insert(FieldOrBaseOffsets.upper_bound(offs),
                                  std::make_pair(offs, base));
      }
    }
  }

  unsigned i = 0;
  for (auto *Field : RDecl->fields()) {
    uint64_t offs = layout.getFieldOffset(i);
    FieldOrBaseOffsets.insert(FieldOrBaseOffsets.upper_bound(offs),
                              std::make_pair(offs, Field));
    ++i;
  }

  if (CXXRec && includeVBases) {
    for (const auto &BI : CXXRec->vbases()) {
      CXXRecordDecl *base = BI.getType()->getAsCXXRecordDecl();
      if (base->isEmpty())
        continue;
      uint64_t offs = toBits(layout.getVBaseClassOffset(base));
      if (offs >= uint64_t(toBits(layout.getNonVirtualSize())) &&
          FieldOrBaseOffsets.find(offs) == FieldOrBaseOffsets.end())
        FieldOrBaseOffsets.insert(FieldOrBaseOffsets.end(),
                                  std::make_pair(offs, base));
    }
  }

  CharUnits size;
  if (CXXRec) {
    size = includeVBases ? layout.getSize() : layout.getNonVirtualSize();
  } else {
    size = layout.getSize();
  }

#ifndef NDEBUG
  uint64_t CurOffs = 0;
#endif
  std::multimap<uint64_t, NamedDecl *>::iterator
    CurLayObj = FieldOrBaseOffsets.begin();

  if (CXXRec && CXXRec->isDynamicClass() &&
      (CurLayObj == FieldOrBaseOffsets.end() || CurLayObj->first != 0)) {
    if (FD) {
      S += "\"_vptr$";
      std::string recname = CXXRec->getNameAsString();
      if (recname.empty()) recname = "?";
      S += recname;
      S += '"';
    }
    S += "^^?";
#ifndef NDEBUG
    CurOffs += getTypeSize(VoidPtrTy);
#endif
  }

  if (!RDecl->hasFlexibleArrayMember()) {
    // Mark the end of the structure.
    uint64_t offs = toBits(size);
    FieldOrBaseOffsets.insert(FieldOrBaseOffsets.upper_bound(offs),
                              std::make_pair(offs, nullptr));
  }

  for (; CurLayObj != FieldOrBaseOffsets.end(); ++CurLayObj) {
#ifndef NDEBUG
    assert(CurOffs <= CurLayObj->first);
    if (CurOffs < CurLayObj->first) {
      uint64_t padding = CurLayObj->first - CurOffs;
      // FIXME: There doesn't seem to be a way to indicate in the encoding that
      // packing/alignment of members is different that normal, in which case
      // the encoding will be out-of-sync with the real layout.
      // If the runtime switches to just consider the size of types without
      // taking into account alignment, we could make padding explicit in the
      // encoding (e.g. using arrays of chars). The encoding strings would be
      // longer then though.
      CurOffs += padding;
    }
#endif

    NamedDecl *dcl = CurLayObj->second;
    if (!dcl)
      break; // reached end of structure.

    if (auto *base = dyn_cast<CXXRecordDecl>(dcl)) {
      // We expand the bases without their virtual bases since those are going
      // in the initial structure. Note that this differs from gcc which
      // expands virtual bases each time one is encountered in the hierarchy,
      // making the encoding type bigger than it really is.
      getObjCEncodingForStructureImpl(base, S, FD, /*includeVBases*/false,
                                      NotEncodedT);
      assert(!base->isEmpty());
#ifndef NDEBUG
      CurOffs += toBits(getASTRecordLayout(base).getNonVirtualSize());
#endif
    } else {
      const auto *field = cast<FieldDecl>(dcl);
      if (FD) {
        S += '"';
        S += field->getNameAsString();
        S += '"';
      }

      if (field->isBitField()) {
        EncodeBitField(this, S, field->getType(), field);
#ifndef NDEBUG
        CurOffs += field->getBitWidthValue(*this);
#endif
      } else {
        QualType qt = field->getType();
        getLegacyIntegralTypeEncoding(qt);
        getObjCEncodingForTypeImpl(
            qt, S, ObjCEncOptions().setExpandStructures().setIsStructField(),
            FD, NotEncodedT);
#ifndef NDEBUG
        CurOffs += getTypeSize(field->getType());
#endif
      }
    }
  }
}

void ASTContext::getObjCEncodingForTypeQualifier(Decl::ObjCDeclQualifier QT,
                                                 std::string& S) const {
  if (QT & Decl::OBJC_TQ_In)
    S += 'n';
  if (QT & Decl::OBJC_TQ_Inout)
    S += 'N';
  if (QT & Decl::OBJC_TQ_Out)
    S += 'o';
  if (QT & Decl::OBJC_TQ_Bycopy)
    S += 'O';
  if (QT & Decl::OBJC_TQ_Byref)
    S += 'R';
  if (QT & Decl::OBJC_TQ_Oneway)
    S += 'V';
}

TypedefDecl *ASTContext::getObjCIdDecl() const {
  if (!ObjCIdDecl) {
    QualType T = getObjCObjectType(ObjCBuiltinIdTy, {}, {});
    T = getObjCObjectPointerType(T);
    ObjCIdDecl = buildImplicitTypedef(T, "id");
  }
  return ObjCIdDecl;
}

TypedefDecl *ASTContext::getObjCSelDecl() const {
  if (!ObjCSelDecl) {
    QualType T = getPointerType(ObjCBuiltinSelTy);
    ObjCSelDecl = buildImplicitTypedef(T, "SEL");
  }
  return ObjCSelDecl;
}

TypedefDecl *ASTContext::getObjCClassDecl() const {
  if (!ObjCClassDecl) {
    QualType T = getObjCObjectType(ObjCBuiltinClassTy, {}, {});
    T = getObjCObjectPointerType(T);
    ObjCClassDecl = buildImplicitTypedef(T, "Class");
  }
  return ObjCClassDecl;
}

ObjCInterfaceDecl *ASTContext::getObjCProtocolDecl() const {
  if (!ObjCProtocolClassDecl) {
    ObjCProtocolClassDecl
      = ObjCInterfaceDecl::Create(*this, getTranslationUnitDecl(),
                                  SourceLocation(),
                                  &Idents.get("Protocol"),
                                  /*typeParamList=*/nullptr,
                                  /*PrevDecl=*/nullptr,
                                  SourceLocation(), true);
  }

  return ObjCProtocolClassDecl;
}

//===----------------------------------------------------------------------===//
// __builtin_va_list Construction Functions
//===----------------------------------------------------------------------===//

static TypedefDecl *CreateCharPtrNamedVaListDecl(const ASTContext *Context,
                                                 StringRef Name) {
  // typedef char* __builtin[_ms]_va_list;
  QualType T = Context->getPointerType(Context->CharTy);
  return Context->buildImplicitTypedef(T, Name);
}

static TypedefDecl *CreateMSVaListDecl(const ASTContext *Context) {
  return CreateCharPtrNamedVaListDecl(Context, "__builtin_ms_va_list");
}

static TypedefDecl *CreateCharPtrBuiltinVaListDecl(const ASTContext *Context) {
  return CreateCharPtrNamedVaListDecl(Context, "__builtin_va_list");
}

static TypedefDecl *CreateVoidPtrBuiltinVaListDecl(const ASTContext *Context) {
  // typedef void* __builtin_va_list;
  QualType T = Context->getPointerType(Context->VoidTy);
  return Context->buildImplicitTypedef(T, "__builtin_va_list");
}

static TypedefDecl *
CreateAArch64ABIBuiltinVaListDecl(const ASTContext *Context) {
  // struct __va_list
  RecordDecl *VaListTagDecl = Context->buildImplicitRecord("__va_list");
  if (Context->getLangOpts().CPlusPlus) {
    // namespace std { struct __va_list {
    NamespaceDecl *NS;
    NS = NamespaceDecl::Create(const_cast<ASTContext &>(*Context),
                               Context->getTranslationUnitDecl(),
                               /*Inline*/ false, SourceLocation(),
                               SourceLocation(), &Context->Idents.get("std"),
                               /*PrevDecl*/ nullptr);
    NS->setImplicit();
    VaListTagDecl->setDeclContext(NS);
  }

  VaListTagDecl->startDefinition();

  const size_t NumFields = 5;
  QualType FieldTypes[NumFields];
  const char *FieldNames[NumFields];

  // void *__stack;
  FieldTypes[0] = Context->getPointerType(Context->VoidTy);
  FieldNames[0] = "__stack";

  // void *__gr_top;
  FieldTypes[1] = Context->getPointerType(Context->VoidTy);
  FieldNames[1] = "__gr_top";

  // void *__vr_top;
  FieldTypes[2] = Context->getPointerType(Context->VoidTy);
  FieldNames[2] = "__vr_top";

  // int __gr_offs;
  FieldTypes[3] = Context->IntTy;
  FieldNames[3] = "__gr_offs";

  // int __vr_offs;
  FieldTypes[4] = Context->IntTy;
  FieldNames[4] = "__vr_offs";

  // Create fields
  for (unsigned i = 0; i < NumFields; ++i) {
    FieldDecl *Field = FieldDecl::Create(const_cast<ASTContext &>(*Context),
                                         VaListTagDecl,
                                         SourceLocation(),
                                         SourceLocation(),
                                         &Context->Idents.get(FieldNames[i]),
                                         FieldTypes[i], /*TInfo=*/nullptr,
                                         /*BitWidth=*/nullptr,
                                         /*Mutable=*/false,
                                         ICIS_NoInit);
    Field->setAccess(AS_public);
    VaListTagDecl->addDecl(Field);
  }
  VaListTagDecl->completeDefinition();
  Context->VaListTagDecl = VaListTagDecl;
  QualType VaListTagType = Context->getRecordType(VaListTagDecl);

  // } __builtin_va_list;
  return Context->buildImplicitTypedef(VaListTagType, "__builtin_va_list");
}

static TypedefDecl *CreatePowerABIBuiltinVaListDecl(const ASTContext *Context) {
  // typedef struct __va_list_tag {
  RecordDecl *VaListTagDecl;

  VaListTagDecl = Context->buildImplicitRecord("__va_list_tag");
  VaListTagDecl->startDefinition();

  const size_t NumFields = 5;
  QualType FieldTypes[NumFields];
  const char *FieldNames[NumFields];

  //   unsigned char gpr;
  FieldTypes[0] = Context->UnsignedCharTy;
  FieldNames[0] = "gpr";

  //   unsigned char fpr;
  FieldTypes[1] = Context->UnsignedCharTy;
  FieldNames[1] = "fpr";

  //   unsigned short reserved;
  FieldTypes[2] = Context->UnsignedShortTy;
  FieldNames[2] = "reserved";

  //   void* overflow_arg_area;
  FieldTypes[3] = Context->getPointerType(Context->VoidTy);
  FieldNames[3] = "overflow_arg_area";

  //   void* reg_save_area;
  FieldTypes[4] = Context->getPointerType(Context->VoidTy);
  FieldNames[4] = "reg_save_area";

  // Create fields
  for (unsigned i = 0; i < NumFields; ++i) {
    FieldDecl *Field = FieldDecl::Create(*Context, VaListTagDecl,
                                         SourceLocation(),
                                         SourceLocation(),
                                         &Context->Idents.get(FieldNames[i]),
                                         FieldTypes[i], /*TInfo=*/nullptr,
                                         /*BitWidth=*/nullptr,
                                         /*Mutable=*/false,
                                         ICIS_NoInit);
    Field->setAccess(AS_public);
    VaListTagDecl->addDecl(Field);
  }
  VaListTagDecl->completeDefinition();
  Context->VaListTagDecl = VaListTagDecl;
  QualType VaListTagType = Context->getRecordType(VaListTagDecl);

  // } __va_list_tag;
  TypedefDecl *VaListTagTypedefDecl =
      Context->buildImplicitTypedef(VaListTagType, "__va_list_tag");

  QualType VaListTagTypedefType =
    Context->getTypedefType(VaListTagTypedefDecl);

  // typedef __va_list_tag __builtin_va_list[1];
  llvm::APInt Size(Context->getTypeSize(Context->getSizeType()), 1);
  QualType VaListTagArrayType
    = Context->getConstantArrayType(VaListTagTypedefType,
                                    Size, nullptr, ArrayType::Normal, 0);
  return Context->buildImplicitTypedef(VaListTagArrayType, "__builtin_va_list");
}

static TypedefDecl *
CreateX86_64ABIBuiltinVaListDecl(const ASTContext *Context) {
  // struct __va_list_tag {
  RecordDecl *VaListTagDecl;
  VaListTagDecl = Context->buildImplicitRecord("__va_list_tag");
  VaListTagDecl->startDefinition();

  const size_t NumFields = 4;
  QualType FieldTypes[NumFields];
  const char *FieldNames[NumFields];

  //   unsigned gp_offset;
  FieldTypes[0] = Context->UnsignedIntTy;
  FieldNames[0] = "gp_offset";

  //   unsigned fp_offset;
  FieldTypes[1] = Context->UnsignedIntTy;
  FieldNames[1] = "fp_offset";

  //   void* overflow_arg_area;
  FieldTypes[2] = Context->getPointerType(Context->VoidTy);
  FieldNames[2] = "overflow_arg_area";

  //   void* reg_save_area;
  FieldTypes[3] = Context->getPointerType(Context->VoidTy);
  FieldNames[3] = "reg_save_area";

  // Create fields
  for (unsigned i = 0; i < NumFields; ++i) {
    FieldDecl *Field = FieldDecl::Create(const_cast<ASTContext &>(*Context),
                                         VaListTagDecl,
                                         SourceLocation(),
                                         SourceLocation(),
                                         &Context->Idents.get(FieldNames[i]),
                                         FieldTypes[i], /*TInfo=*/nullptr,
                                         /*BitWidth=*/nullptr,
                                         /*Mutable=*/false,
                                         ICIS_NoInit);
    Field->setAccess(AS_public);
    VaListTagDecl->addDecl(Field);
  }
  VaListTagDecl->completeDefinition();
  Context->VaListTagDecl = VaListTagDecl;
  QualType VaListTagType = Context->getRecordType(VaListTagDecl);

  // };

  // typedef struct __va_list_tag __builtin_va_list[1];
  llvm::APInt Size(Context->getTypeSize(Context->getSizeType()), 1);
  QualType VaListTagArrayType = Context->getConstantArrayType(
      VaListTagType, Size, nullptr, ArrayType::Normal, 0);
  return Context->buildImplicitTypedef(VaListTagArrayType, "__builtin_va_list");
}

static TypedefDecl *CreatePNaClABIBuiltinVaListDecl(const ASTContext *Context) {
  // typedef int __builtin_va_list[4];
  llvm::APInt Size(Context->getTypeSize(Context->getSizeType()), 4);
  QualType IntArrayType = Context->getConstantArrayType(
      Context->IntTy, Size, nullptr, ArrayType::Normal, 0);
  return Context->buildImplicitTypedef(IntArrayType, "__builtin_va_list");
}

static TypedefDecl *
CreateAAPCSABIBuiltinVaListDecl(const ASTContext *Context) {
  // struct __va_list
  RecordDecl *VaListDecl = Context->buildImplicitRecord("__va_list");
  if (Context->getLangOpts().CPlusPlus) {
    // namespace std { struct __va_list {
    NamespaceDecl *NS;
    NS = NamespaceDecl::Create(const_cast<ASTContext &>(*Context),
                               Context->getTranslationUnitDecl(),
                               /*Inline*/false, SourceLocation(),
                               SourceLocation(), &Context->Idents.get("std"),
                               /*PrevDecl*/ nullptr);
    NS->setImplicit();
    VaListDecl->setDeclContext(NS);
  }

  VaListDecl->startDefinition();

  // void * __ap;
  FieldDecl *Field = FieldDecl::Create(const_cast<ASTContext &>(*Context),
                                       VaListDecl,
                                       SourceLocation(),
                                       SourceLocation(),
                                       &Context->Idents.get("__ap"),
                                       Context->getPointerType(Context->VoidTy),
                                       /*TInfo=*/nullptr,
                                       /*BitWidth=*/nullptr,
                                       /*Mutable=*/false,
                                       ICIS_NoInit);
  Field->setAccess(AS_public);
  VaListDecl->addDecl(Field);

  // };
  VaListDecl->completeDefinition();
  Context->VaListTagDecl = VaListDecl;

  // typedef struct __va_list __builtin_va_list;
  QualType T = Context->getRecordType(VaListDecl);
  return Context->buildImplicitTypedef(T, "__builtin_va_list");
}

static TypedefDecl *
CreateSystemZBuiltinVaListDecl(const ASTContext *Context) {
  // struct __va_list_tag {
  RecordDecl *VaListTagDecl;
  VaListTagDecl = Context->buildImplicitRecord("__va_list_tag");
  VaListTagDecl->startDefinition();

  const size_t NumFields = 4;
  QualType FieldTypes[NumFields];
  const char *FieldNames[NumFields];

  //   long __gpr;
  FieldTypes[0] = Context->LongTy;
  FieldNames[0] = "__gpr";

  //   long __fpr;
  FieldTypes[1] = Context->LongTy;
  FieldNames[1] = "__fpr";

  //   void *__overflow_arg_area;
  FieldTypes[2] = Context->getPointerType(Context->VoidTy);
  FieldNames[2] = "__overflow_arg_area";

  //   void *__reg_save_area;
  FieldTypes[3] = Context->getPointerType(Context->VoidTy);
  FieldNames[3] = "__reg_save_area";

  // Create fields
  for (unsigned i = 0; i < NumFields; ++i) {
    FieldDecl *Field = FieldDecl::Create(const_cast<ASTContext &>(*Context),
                                         VaListTagDecl,
                                         SourceLocation(),
                                         SourceLocation(),
                                         &Context->Idents.get(FieldNames[i]),
                                         FieldTypes[i], /*TInfo=*/nullptr,
                                         /*BitWidth=*/nullptr,
                                         /*Mutable=*/false,
                                         ICIS_NoInit);
    Field->setAccess(AS_public);
    VaListTagDecl->addDecl(Field);
  }
  VaListTagDecl->completeDefinition();
  Context->VaListTagDecl = VaListTagDecl;
  QualType VaListTagType = Context->getRecordType(VaListTagDecl);

  // };

  // typedef __va_list_tag __builtin_va_list[1];
  llvm::APInt Size(Context->getTypeSize(Context->getSizeType()), 1);
  QualType VaListTagArrayType = Context->getConstantArrayType(
      VaListTagType, Size, nullptr, ArrayType::Normal, 0);

  return Context->buildImplicitTypedef(VaListTagArrayType, "__builtin_va_list");
}

static TypedefDecl *CreateVaListDecl(const ASTContext *Context,
                                     TargetInfo::BuiltinVaListKind Kind) {
  switch (Kind) {
  case TargetInfo::CharPtrBuiltinVaList:
    return CreateCharPtrBuiltinVaListDecl(Context);
  case TargetInfo::VoidPtrBuiltinVaList:
    return CreateVoidPtrBuiltinVaListDecl(Context);
  case TargetInfo::AArch64ABIBuiltinVaList:
    return CreateAArch64ABIBuiltinVaListDecl(Context);
  case TargetInfo::PowerABIBuiltinVaList:
    return CreatePowerABIBuiltinVaListDecl(Context);
  case TargetInfo::X86_64ABIBuiltinVaList:
    return CreateX86_64ABIBuiltinVaListDecl(Context);
  case TargetInfo::PNaClABIBuiltinVaList:
    return CreatePNaClABIBuiltinVaListDecl(Context);
  case TargetInfo::AAPCSABIBuiltinVaList:
    return CreateAAPCSABIBuiltinVaListDecl(Context);
  case TargetInfo::SystemZBuiltinVaList:
    return CreateSystemZBuiltinVaListDecl(Context);
  }

  llvm_unreachable("Unhandled __builtin_va_list type kind");
}

TypedefDecl *ASTContext::getBuiltinVaListDecl() const {
  if (!BuiltinVaListDecl) {
    BuiltinVaListDecl = CreateVaListDecl(this, Target->getBuiltinVaListKind());
    assert(BuiltinVaListDecl->isImplicit());
  }

  return BuiltinVaListDecl;
}

Decl *ASTContext::getVaListTagDecl() const {
  // Force the creation of VaListTagDecl by building the __builtin_va_list
  // declaration.
  if (!VaListTagDecl)
    (void)getBuiltinVaListDecl();

  return VaListTagDecl;
}

TypedefDecl *ASTContext::getBuiltinMSVaListDecl() const {
  if (!BuiltinMSVaListDecl)
    BuiltinMSVaListDecl = CreateMSVaListDecl(this);

  return BuiltinMSVaListDecl;
}

bool ASTContext::canBuiltinBeRedeclared(const FunctionDecl *FD) const {
  return BuiltinInfo.canBeRedeclared(FD->getBuiltinID());
}

void ASTContext::setObjCConstantStringInterface(ObjCInterfaceDecl *Decl) {
  assert(ObjCConstantStringType.isNull() &&
         "'NSConstantString' type already set!");

  ObjCConstantStringType = getObjCInterfaceType(Decl);
}

/// Retrieve the template name that corresponds to a non-empty
/// lookup.
TemplateName
ASTContext::getOverloadedTemplateName(UnresolvedSetIterator Begin,
                                      UnresolvedSetIterator End) const {
  unsigned size = End - Begin;
  assert(size > 1 && "set is not overloaded!");

  void *memory = Allocate(sizeof(OverloadedTemplateStorage) +
                          size * sizeof(FunctionTemplateDecl*));
  auto *OT = new (memory) OverloadedTemplateStorage(size);

  NamedDecl **Storage = OT->getStorage();
  for (UnresolvedSetIterator I = Begin; I != End; ++I) {
    NamedDecl *D = *I;
    assert(isa<FunctionTemplateDecl>(D) ||
           isa<UnresolvedUsingValueDecl>(D) ||
           (isa<UsingShadowDecl>(D) &&
            isa<FunctionTemplateDecl>(D->getUnderlyingDecl())));
    *Storage++ = D;
  }

  return TemplateName(OT);
}

/// Retrieve a template name representing an unqualified-id that has been
/// assumed to name a template for ADL purposes.
TemplateName ASTContext::getAssumedTemplateName(DeclarationName Name) const {
  auto *OT = new (*this) AssumedTemplateStorage(Name);
  return TemplateName(OT);
}

/// Retrieve the template name that represents a qualified
/// template name such as \c std::vector.
TemplateName
ASTContext::getQualifiedTemplateName(NestedNameSpecifier *NNS,
                                     bool TemplateKeyword,
                                     TemplateDecl *Template) const {
  assert(NNS && "Missing nested-name-specifier in qualified template name");

  // FIXME: Canonicalization?
  llvm::FoldingSetNodeID ID;
  QualifiedTemplateName::Profile(ID, NNS, TemplateKeyword, Template);

  void *InsertPos = nullptr;
  QualifiedTemplateName *QTN =
    QualifiedTemplateNames.FindNodeOrInsertPos(ID, InsertPos);
  if (!QTN) {
    QTN = new (*this, alignof(QualifiedTemplateName))
        QualifiedTemplateName(NNS, TemplateKeyword, Template);
    QualifiedTemplateNames.InsertNode(QTN, InsertPos);
  }

  return TemplateName(QTN);
}

/// Retrieve the template name that represents a dependent
/// template name such as \c MetaFun::template apply.
TemplateName
ASTContext::getDependentTemplateName(NestedNameSpecifier *NNS,
                                     const IdentifierInfo *Name) const {
  assert((!NNS || NNS->isDependent()) &&
         "Nested name specifier must be dependent");

  llvm::FoldingSetNodeID ID;
  DependentTemplateName::Profile(ID, NNS, Name);

  void *InsertPos = nullptr;
  DependentTemplateName *QTN =
    DependentTemplateNames.FindNodeOrInsertPos(ID, InsertPos);

  if (QTN)
    return TemplateName(QTN);

  NestedNameSpecifier *CanonNNS = getCanonicalNestedNameSpecifier(NNS);
  if (CanonNNS == NNS) {
    QTN = new (*this, alignof(DependentTemplateName))
        DependentTemplateName(NNS, Name);
  } else {
    TemplateName Canon = getDependentTemplateName(CanonNNS, Name);
    QTN = new (*this, alignof(DependentTemplateName))
        DependentTemplateName(NNS, Name, Canon);
    DependentTemplateName *CheckQTN =
      DependentTemplateNames.FindNodeOrInsertPos(ID, InsertPos);
    assert(!CheckQTN && "Dependent type name canonicalization broken");
    (void)CheckQTN;
  }

  DependentTemplateNames.InsertNode(QTN, InsertPos);
  return TemplateName(QTN);
}

/// Retrieve the template name that represents a dependent
/// template name such as \c MetaFun::template operator+.
TemplateName
ASTContext::getDependentTemplateName(NestedNameSpecifier *NNS,
                                     OverloadedOperatorKind Operator) const {
  assert((!NNS || NNS->isDependent()) &&
         "Nested name specifier must be dependent");

  llvm::FoldingSetNodeID ID;
  DependentTemplateName::Profile(ID, NNS, Operator);

  void *InsertPos = nullptr;
  DependentTemplateName *QTN
    = DependentTemplateNames.FindNodeOrInsertPos(ID, InsertPos);

  if (QTN)
    return TemplateName(QTN);

  NestedNameSpecifier *CanonNNS = getCanonicalNestedNameSpecifier(NNS);
  if (CanonNNS == NNS) {
    QTN = new (*this, alignof(DependentTemplateName))
        DependentTemplateName(NNS, Operator);
  } else {
    TemplateName Canon = getDependentTemplateName(CanonNNS, Operator);
    QTN = new (*this, alignof(DependentTemplateName))
        DependentTemplateName(NNS, Operator, Canon);

    DependentTemplateName *CheckQTN
      = DependentTemplateNames.FindNodeOrInsertPos(ID, InsertPos);
    assert(!CheckQTN && "Dependent template name canonicalization broken");
    (void)CheckQTN;
  }

  DependentTemplateNames.InsertNode(QTN, InsertPos);
  return TemplateName(QTN);
}

TemplateName
ASTContext::getSubstTemplateTemplateParm(TemplateTemplateParmDecl *param,
                                         TemplateName replacement) const {
  llvm::FoldingSetNodeID ID;
  SubstTemplateTemplateParmStorage::Profile(ID, param, replacement);

  void *insertPos = nullptr;
  SubstTemplateTemplateParmStorage *subst
    = SubstTemplateTemplateParms.FindNodeOrInsertPos(ID, insertPos);

  if (!subst) {
    subst = new (*this) SubstTemplateTemplateParmStorage(param, replacement);
    SubstTemplateTemplateParms.InsertNode(subst, insertPos);
  }

  return TemplateName(subst);
}

TemplateName
ASTContext::getSubstTemplateTemplateParmPack(TemplateTemplateParmDecl *Param,
                                       const TemplateArgument &ArgPack) const {
  auto &Self = const_cast<ASTContext &>(*this);
  llvm::FoldingSetNodeID ID;
  SubstTemplateTemplateParmPackStorage::Profile(ID, Self, Param, ArgPack);

  void *InsertPos = nullptr;
  SubstTemplateTemplateParmPackStorage *Subst
    = SubstTemplateTemplateParmPacks.FindNodeOrInsertPos(ID, InsertPos);

  if (!Subst) {
    Subst = new (*this) SubstTemplateTemplateParmPackStorage(Param,
                                                           ArgPack.pack_size(),
                                                         ArgPack.pack_begin());
    SubstTemplateTemplateParmPacks.InsertNode(Subst, InsertPos);
  }

  return TemplateName(Subst);
}

/// getFromTargetType - Given one of the integer types provided by
/// TargetInfo, produce the corresponding type. The unsigned @p Type
/// is actually a value of type @c TargetInfo::IntType.
CanQualType ASTContext::getFromTargetType(unsigned Type) const {
  switch (Type) {
  case TargetInfo::NoInt: return {};
  case TargetInfo::SignedChar: return SignedCharTy;
  case TargetInfo::UnsignedChar: return UnsignedCharTy;
  case TargetInfo::SignedShort: return ShortTy;
  case TargetInfo::UnsignedShort: return UnsignedShortTy;
  case TargetInfo::SignedInt: return IntTy;
  case TargetInfo::UnsignedInt: return UnsignedIntTy;
  case TargetInfo::SignedLong: return LongTy;
  case TargetInfo::UnsignedLong: return UnsignedLongTy;
  case TargetInfo::SignedLongLong: return LongLongTy;
  case TargetInfo::UnsignedLongLong: return UnsignedLongLongTy;
  }

  llvm_unreachable("Unhandled TargetInfo::IntType value");
}

//===----------------------------------------------------------------------===//
//                        Type Predicates.
//===----------------------------------------------------------------------===//

/// getObjCGCAttr - Returns one of GCNone, Weak or Strong objc's
/// garbage collection attribute.
///
Qualifiers::GC ASTContext::getObjCGCAttrKind(QualType Ty) const {
  if (getLangOpts().getGC() == LangOptions::NonGC)
    return Qualifiers::GCNone;

  assert(getLangOpts().ObjC);
  Qualifiers::GC GCAttrs = Ty.getObjCGCAttr();

  // Default behaviour under objective-C's gc is for ObjC pointers
  // (or pointers to them) be treated as though they were declared
  // as __strong.
  if (GCAttrs == Qualifiers::GCNone) {
    if (Ty->isObjCObjectPointerType() || Ty->isBlockPointerType())
      return Qualifiers::Strong;
    else if (Ty->isPointerType())
      return getObjCGCAttrKind(Ty->castAs<PointerType>()->getPointeeType());
  } else {
    // It's not valid to set GC attributes on anything that isn't a
    // pointer.
#ifndef NDEBUG
    QualType CT = Ty->getCanonicalTypeInternal();
    while (const auto *AT = dyn_cast<ArrayType>(CT))
      CT = AT->getElementType();
    assert(CT->isAnyPointerType() || CT->isBlockPointerType());
#endif
  }
  return GCAttrs;
}

//===----------------------------------------------------------------------===//
//                        Type Compatibility Testing
//===----------------------------------------------------------------------===//

/// areCompatVectorTypes - Return true if the two specified vector types are
/// compatible.
static bool areCompatVectorTypes(const VectorType *LHS,
                                 const VectorType *RHS) {
  assert(LHS->isCanonicalUnqualified() && RHS->isCanonicalUnqualified());
  return LHS->getElementType() == RHS->getElementType() &&
         LHS->getNumElements() == RHS->getNumElements();
}

bool ASTContext::areCompatibleVectorTypes(QualType FirstVec,
                                          QualType SecondVec) {
  assert(FirstVec->isVectorType() && "FirstVec should be a vector type");
  assert(SecondVec->isVectorType() && "SecondVec should be a vector type");

  if (hasSameUnqualifiedType(FirstVec, SecondVec))
    return true;

  // Treat Neon vector types and most AltiVec vector types as if they are the
  // equivalent GCC vector types.
  const auto *First = FirstVec->castAs<VectorType>();
  const auto *Second = SecondVec->castAs<VectorType>();
  if (First->getNumElements() == Second->getNumElements() &&
      hasSameType(First->getElementType(), Second->getElementType()) &&
      First->getVectorKind() != VectorType::AltiVecPixel &&
      First->getVectorKind() != VectorType::AltiVecBool &&
      Second->getVectorKind() != VectorType::AltiVecPixel &&
      Second->getVectorKind() != VectorType::AltiVecBool)
    return true;

  return false;
}

bool ASTContext::hasDirectOwnershipQualifier(QualType Ty) const {
  while (true) {
    // __strong id
    if (const AttributedType *Attr = dyn_cast<AttributedType>(Ty)) {
      if (Attr->getAttrKind() == attr::ObjCOwnership)
        return true;

      Ty = Attr->getModifiedType();

    // X *__strong (...)
    } else if (const ParenType *Paren = dyn_cast<ParenType>(Ty)) {
      Ty = Paren->getInnerType();

    // We do not want to look through typedefs, typeof(expr),
    // typeof(type), or any other way that the type is somehow
    // abstracted.
    } else {
      return false;
    }
  }
}

//===----------------------------------------------------------------------===//
// ObjCQualifiedIdTypesAreCompatible - Compatibility testing for qualified id's.
//===----------------------------------------------------------------------===//

/// ProtocolCompatibleWithProtocol - return 'true' if 'lProto' is in the
/// inheritance hierarchy of 'rProto'.
bool
ASTContext::ProtocolCompatibleWithProtocol(ObjCProtocolDecl *lProto,
                                           ObjCProtocolDecl *rProto) const {
  if (declaresSameEntity(lProto, rProto))
    return true;
  for (auto *PI : rProto->protocols())
    if (ProtocolCompatibleWithProtocol(lProto, PI))
      return true;
  return false;
}

/// ObjCQualifiedClassTypesAreCompatible - compare  Class<pr,...> and
/// Class<pr1, ...>.
bool ASTContext::ObjCQualifiedClassTypesAreCompatible(
    const ObjCObjectPointerType *lhs, const ObjCObjectPointerType *rhs) {
  for (auto *lhsProto : lhs->quals()) {
    bool match = false;
    for (auto *rhsProto : rhs->quals()) {
      if (ProtocolCompatibleWithProtocol(lhsProto, rhsProto)) {
        match = true;
        break;
      }
    }
    if (!match)
      return false;
  }
  return true;
}

/// ObjCQualifiedIdTypesAreCompatible - We know that one of lhs/rhs is an
/// ObjCQualifiedIDType.
bool ASTContext::ObjCQualifiedIdTypesAreCompatible(
    const ObjCObjectPointerType *lhs, const ObjCObjectPointerType *rhs,
    bool compare) {
  // Allow id<P..> and an 'id' in all cases.
  if (lhs->isObjCIdType() || rhs->isObjCIdType())
    return true;

  // Don't allow id<P..> to convert to Class or Class<P..> in either direction.
  if (lhs->isObjCClassType() || lhs->isObjCQualifiedClassType() ||
      rhs->isObjCClassType() || rhs->isObjCQualifiedClassType())
    return false;

  if (lhs->isObjCQualifiedIdType()) {
    if (rhs->qual_empty()) {
      // If the RHS is a unqualified interface pointer "NSString*",
      // make sure we check the class hierarchy.
      if (ObjCInterfaceDecl *rhsID = rhs->getInterfaceDecl()) {
        for (auto *I : lhs->quals()) {
          // when comparing an id<P> on lhs with a static type on rhs,
          // see if static class implements all of id's protocols, directly or
          // through its super class and categories.
          if (!rhsID->ClassImplementsProtocol(I, true))
            return false;
        }
      }
      // If there are no qualifiers and no interface, we have an 'id'.
      return true;
    }
    // Both the right and left sides have qualifiers.
    for (auto *lhsProto : lhs->quals()) {
      bool match = false;

      // when comparing an id<P> on lhs with a static type on rhs,
      // see if static class implements all of id's protocols, directly or
      // through its super class and categories.
      for (auto *rhsProto : rhs->quals()) {
        if (ProtocolCompatibleWithProtocol(lhsProto, rhsProto) ||
            (compare && ProtocolCompatibleWithProtocol(rhsProto, lhsProto))) {
          match = true;
          break;
        }
      }
      // If the RHS is a qualified interface pointer "NSString<P>*",
      // make sure we check the class hierarchy.
      if (ObjCInterfaceDecl *rhsID = rhs->getInterfaceDecl()) {
        for (auto *I : lhs->quals()) {
          // when comparing an id<P> on lhs with a static type on rhs,
          // see if static class implements all of id's protocols, directly or
          // through its super class and categories.
          if (rhsID->ClassImplementsProtocol(I, true)) {
            match = true;
            break;
          }
        }
      }
      if (!match)
        return false;
    }

    return true;
  }

  assert(rhs->isObjCQualifiedIdType() && "One of the LHS/RHS should be id<x>");

  if (lhs->getInterfaceType()) {
    // If both the right and left sides have qualifiers.
    for (auto *lhsProto : lhs->quals()) {
      bool match = false;

      // when comparing an id<P> on rhs with a static type on lhs,
      // see if static class implements all of id's protocols, directly or
      // through its super class and categories.
      // First, lhs protocols in the qualifier list must be found, direct
      // or indirect in rhs's qualifier list or it is a mismatch.
      for (auto *rhsProto : rhs->quals()) {
        if (ProtocolCompatibleWithProtocol(lhsProto, rhsProto) ||
            (compare && ProtocolCompatibleWithProtocol(rhsProto, lhsProto))) {
          match = true;
          break;
        }
      }
      if (!match)
        return false;
    }

    // Static class's protocols, or its super class or category protocols
    // must be found, direct or indirect in rhs's qualifier list or it is a mismatch.
    if (ObjCInterfaceDecl *lhsID = lhs->getInterfaceDecl()) {
      llvm::SmallPtrSet<ObjCProtocolDecl *, 8> LHSInheritedProtocols;
      CollectInheritedProtocols(lhsID, LHSInheritedProtocols);
      // This is rather dubious but matches gcc's behavior. If lhs has
      // no type qualifier and its class has no static protocol(s)
      // assume that it is mismatch.
      if (LHSInheritedProtocols.empty() && lhs->qual_empty())
        return false;
      for (auto *lhsProto : LHSInheritedProtocols) {
        bool match = false;
        for (auto *rhsProto : rhs->quals()) {
          if (ProtocolCompatibleWithProtocol(lhsProto, rhsProto) ||
              (compare && ProtocolCompatibleWithProtocol(rhsProto, lhsProto))) {
            match = true;
            break;
          }
        }
        if (!match)
          return false;
      }
    }
    return true;
  }
  return false;
}

/// canAssignObjCInterfaces - Return true if the two interface types are
/// compatible for assignment from RHS to LHS.  This handles validation of any
/// protocol qualifiers on the LHS or RHS.
bool ASTContext::canAssignObjCInterfaces(const ObjCObjectPointerType *LHSOPT,
                                         const ObjCObjectPointerType *RHSOPT) {
  const ObjCObjectType* LHS = LHSOPT->getObjectType();
  const ObjCObjectType* RHS = RHSOPT->getObjectType();

  // If either type represents the built-in 'id' type, return true.
  if (LHS->isObjCUnqualifiedId() || RHS->isObjCUnqualifiedId())
    return true;

  // Function object that propagates a successful result or handles
  // __kindof types.
  auto finish = [&](bool succeeded) -> bool {
    if (succeeded)
      return true;

    if (!RHS->isKindOfType())
      return false;

    // Strip off __kindof and protocol qualifiers, then check whether
    // we can assign the other way.
    return canAssignObjCInterfaces(RHSOPT->stripObjCKindOfTypeAndQuals(*this),
                                   LHSOPT->stripObjCKindOfTypeAndQuals(*this));
  };

  // Casts from or to id<P> are allowed when the other side has compatible
  // protocols.
  if (LHS->isObjCQualifiedId() || RHS->isObjCQualifiedId()) {
    return finish(ObjCQualifiedIdTypesAreCompatible(LHSOPT, RHSOPT, false));
  }

  // Verify protocol compatibility for casts from Class<P1> to Class<P2>.
  if (LHS->isObjCQualifiedClass() && RHS->isObjCQualifiedClass()) {
    return finish(ObjCQualifiedClassTypesAreCompatible(LHSOPT, RHSOPT));
  }

  // Casts from Class to Class<Foo>, or vice-versa, are allowed.
  if (LHS->isObjCClass() && RHS->isObjCClass()) {
    return true;
  }

  // If we have 2 user-defined types, fall into that path.
  if (LHS->getInterface() && RHS->getInterface()) {
    return finish(canAssignObjCInterfaces(LHS, RHS));
  }

  return false;
}

/// canAssignObjCInterfacesInBlockPointer - This routine is specifically written
/// for providing type-safety for objective-c pointers used to pass/return
/// arguments in block literals. When passed as arguments, passing 'A*' where
/// 'id' is expected is not OK. Passing 'Sub *" where 'Super *" is expected is
/// not OK. For the return type, the opposite is not OK.
bool ASTContext::canAssignObjCInterfacesInBlockPointer(
                                         const ObjCObjectPointerType *LHSOPT,
                                         const ObjCObjectPointerType *RHSOPT,
                                         bool BlockReturnType) {

  // Function object that propagates a successful result or handles
  // __kindof types.
  auto finish = [&](bool succeeded) -> bool {
    if (succeeded)
      return true;

    const ObjCObjectPointerType *Expected = BlockReturnType ? RHSOPT : LHSOPT;
    if (!Expected->isKindOfType())
      return false;

    // Strip off __kindof and protocol qualifiers, then check whether
    // we can assign the other way.
    return canAssignObjCInterfacesInBlockPointer(
             RHSOPT->stripObjCKindOfTypeAndQuals(*this),
             LHSOPT->stripObjCKindOfTypeAndQuals(*this),
             BlockReturnType);
  };

  if (RHSOPT->isObjCBuiltinType() || LHSOPT->isObjCIdType())
    return true;

  if (LHSOPT->isObjCBuiltinType()) {
    return finish(RHSOPT->isObjCBuiltinType() ||
                  RHSOPT->isObjCQualifiedIdType());
  }

  if (LHSOPT->isObjCQualifiedIdType() || RHSOPT->isObjCQualifiedIdType())
    return finish(ObjCQualifiedIdTypesAreCompatible(
        (BlockReturnType ? LHSOPT : RHSOPT),
        (BlockReturnType ? RHSOPT : LHSOPT), false));

  const ObjCInterfaceType* LHS = LHSOPT->getInterfaceType();
  const ObjCInterfaceType* RHS = RHSOPT->getInterfaceType();
  if (LHS && RHS)  { // We have 2 user-defined types.
    if (LHS != RHS) {
      if (LHS->getDecl()->isSuperClassOf(RHS->getDecl()))
        return finish(BlockReturnType);
      if (RHS->getDecl()->isSuperClassOf(LHS->getDecl()))
        return finish(!BlockReturnType);
    }
    else
      return true;
  }
  return false;
}

/// Comparison routine for Objective-C protocols to be used with
/// llvm::array_pod_sort.
static int compareObjCProtocolsByName(ObjCProtocolDecl * const *lhs,
                                      ObjCProtocolDecl * const *rhs) {
  return (*lhs)->getName().compare((*rhs)->getName());
}

/// getIntersectionOfProtocols - This routine finds the intersection of set
/// of protocols inherited from two distinct objective-c pointer objects with
/// the given common base.
/// It is used to build composite qualifier list of the composite type of
/// the conditional expression involving two objective-c pointer objects.
static
void getIntersectionOfProtocols(ASTContext &Context,
                                const ObjCInterfaceDecl *CommonBase,
                                const ObjCObjectPointerType *LHSOPT,
                                const ObjCObjectPointerType *RHSOPT,
      SmallVectorImpl<ObjCProtocolDecl *> &IntersectionSet) {

  const ObjCObjectType* LHS = LHSOPT->getObjectType();
  const ObjCObjectType* RHS = RHSOPT->getObjectType();
  assert(LHS->getInterface() && "LHS must have an interface base");
  assert(RHS->getInterface() && "RHS must have an interface base");

  // Add all of the protocols for the LHS.
  llvm::SmallPtrSet<ObjCProtocolDecl *, 8> LHSProtocolSet;

  // Start with the protocol qualifiers.
  for (auto proto : LHS->quals()) {
    Context.CollectInheritedProtocols(proto, LHSProtocolSet);
  }

  // Also add the protocols associated with the LHS interface.
  Context.CollectInheritedProtocols(LHS->getInterface(), LHSProtocolSet);

  // Add all of the protocols for the RHS.
  llvm::SmallPtrSet<ObjCProtocolDecl *, 8> RHSProtocolSet;

  // Start with the protocol qualifiers.
  for (auto proto : RHS->quals()) {
    Context.CollectInheritedProtocols(proto, RHSProtocolSet);
  }

  // Also add the protocols associated with the RHS interface.
  Context.CollectInheritedProtocols(RHS->getInterface(), RHSProtocolSet);

  // Compute the intersection of the collected protocol sets.
  for (auto proto : LHSProtocolSet) {
    if (RHSProtocolSet.count(proto))
      IntersectionSet.push_back(proto);
  }

  // Compute the set of protocols that is implied by either the common type or
  // the protocols within the intersection.
  llvm::SmallPtrSet<ObjCProtocolDecl *, 8> ImpliedProtocols;
  Context.CollectInheritedProtocols(CommonBase, ImpliedProtocols);

  // Remove any implied protocols from the list of inherited protocols.
  if (!ImpliedProtocols.empty()) {
    IntersectionSet.erase(
      std::remove_if(IntersectionSet.begin(),
                     IntersectionSet.end(),
                     [&](ObjCProtocolDecl *proto) -> bool {
                       return ImpliedProtocols.count(proto) > 0;
                     }),
      IntersectionSet.end());
  }

  // Sort the remaining protocols by name.
  llvm::array_pod_sort(IntersectionSet.begin(), IntersectionSet.end(),
                       compareObjCProtocolsByName);
}

/// Determine whether the first type is a subtype of the second.
static bool canAssignObjCObjectTypes(ASTContext &ctx, QualType lhs,
                                     QualType rhs) {
  // Common case: two object pointers.
  const auto *lhsOPT = lhs->getAs<ObjCObjectPointerType>();
  const auto *rhsOPT = rhs->getAs<ObjCObjectPointerType>();
  if (lhsOPT && rhsOPT)
    return ctx.canAssignObjCInterfaces(lhsOPT, rhsOPT);

  // Two block pointers.
  const auto *lhsBlock = lhs->getAs<BlockPointerType>();
  const auto *rhsBlock = rhs->getAs<BlockPointerType>();
  if (lhsBlock && rhsBlock)
    return ctx.typesAreBlockPointerCompatible(lhs, rhs);

  // If either is an unqualified 'id' and the other is a block, it's
  // acceptable.
  if ((lhsOPT && lhsOPT->isObjCIdType() && rhsBlock) ||
      (rhsOPT && rhsOPT->isObjCIdType() && lhsBlock))
    return true;

  return false;
}

// Check that the given Objective-C type argument lists are equivalent.
static bool sameObjCTypeArgs(ASTContext &ctx,
                             const ObjCInterfaceDecl *iface,
                             ArrayRef<QualType> lhsArgs,
                             ArrayRef<QualType> rhsArgs,
                             bool stripKindOf) {
  if (lhsArgs.size() != rhsArgs.size())
    return false;

  ObjCTypeParamList *typeParams = iface->getTypeParamList();
  for (unsigned i = 0, n = lhsArgs.size(); i != n; ++i) {
    if (ctx.hasSameType(lhsArgs[i], rhsArgs[i]))
      continue;

    switch (typeParams->begin()[i]->getVariance()) {
    case ObjCTypeParamVariance::Invariant:
      if (!stripKindOf ||
          !ctx.hasSameType(lhsArgs[i].stripObjCKindOfType(ctx),
                           rhsArgs[i].stripObjCKindOfType(ctx))) {
        return false;
      }
      break;

    case ObjCTypeParamVariance::Covariant:
      if (!canAssignObjCObjectTypes(ctx, lhsArgs[i], rhsArgs[i]))
        return false;
      break;

    case ObjCTypeParamVariance::Contravariant:
      if (!canAssignObjCObjectTypes(ctx, rhsArgs[i], lhsArgs[i]))
        return false;
      break;
    }
  }

  return true;
}

QualType ASTContext::areCommonBaseCompatible(
           const ObjCObjectPointerType *Lptr,
           const ObjCObjectPointerType *Rptr) {
  const ObjCObjectType *LHS = Lptr->getObjectType();
  const ObjCObjectType *RHS = Rptr->getObjectType();
  const ObjCInterfaceDecl* LDecl = LHS->getInterface();
  const ObjCInterfaceDecl* RDecl = RHS->getInterface();

  if (!LDecl || !RDecl)
    return {};

  // When either LHS or RHS is a kindof type, we should return a kindof type.
  // For example, for common base of kindof(ASub1) and kindof(ASub2), we return
  // kindof(A).
  bool anyKindOf = LHS->isKindOfType() || RHS->isKindOfType();

  // Follow the left-hand side up the class hierarchy until we either hit a
  // root or find the RHS. Record the ancestors in case we don't find it.
  llvm::SmallDenseMap<const ObjCInterfaceDecl *, const ObjCObjectType *, 4>
    LHSAncestors;
  while (true) {
    // Record this ancestor. We'll need this if the common type isn't in the
    // path from the LHS to the root.
    LHSAncestors[LHS->getInterface()->getCanonicalDecl()] = LHS;

    if (declaresSameEntity(LHS->getInterface(), RDecl)) {
      // Get the type arguments.
      ArrayRef<QualType> LHSTypeArgs = LHS->getTypeArgsAsWritten();
      bool anyChanges = false;
      if (LHS->isSpecialized() && RHS->isSpecialized()) {
        // Both have type arguments, compare them.
        if (!sameObjCTypeArgs(*this, LHS->getInterface(),
                              LHS->getTypeArgs(), RHS->getTypeArgs(),
                              /*stripKindOf=*/true))
          return {};
      } else if (LHS->isSpecialized() != RHS->isSpecialized()) {
        // If only one has type arguments, the result will not have type
        // arguments.
        LHSTypeArgs = {};
        anyChanges = true;
      }

      // Compute the intersection of protocols.
      SmallVector<ObjCProtocolDecl *, 8> Protocols;
      getIntersectionOfProtocols(*this, LHS->getInterface(), Lptr, Rptr,
                                 Protocols);
      if (!Protocols.empty())
        anyChanges = true;

      // If anything in the LHS will have changed, build a new result type.
      // If we need to return a kindof type but LHS is not a kindof type, we
      // build a new result type.
      if (anyChanges || LHS->isKindOfType() != anyKindOf) {
        QualType Result = getObjCInterfaceType(LHS->getInterface());
        Result = getObjCObjectType(Result, LHSTypeArgs, Protocols,
                                   anyKindOf || LHS->isKindOfType());
        return getObjCObjectPointerType(Result);
      }

      return getObjCObjectPointerType(QualType(LHS, 0));
    }

    // Find the superclass.
    QualType LHSSuperType = LHS->getSuperClassType();
    if (LHSSuperType.isNull())
      break;

    LHS = LHSSuperType->castAs<ObjCObjectType>();
  }

  // We didn't find anything by following the LHS to its root; now check
  // the RHS against the cached set of ancestors.
  while (true) {
    auto KnownLHS = LHSAncestors.find(RHS->getInterface()->getCanonicalDecl());
    if (KnownLHS != LHSAncestors.end()) {
      LHS = KnownLHS->second;

      // Get the type arguments.
      ArrayRef<QualType> RHSTypeArgs = RHS->getTypeArgsAsWritten();
      bool anyChanges = false;
      if (LHS->isSpecialized() && RHS->isSpecialized()) {
        // Both have type arguments, compare them.
        if (!sameObjCTypeArgs(*this, LHS->getInterface(),
                              LHS->getTypeArgs(), RHS->getTypeArgs(),
                              /*stripKindOf=*/true))
          return {};
      } else if (LHS->isSpecialized() != RHS->isSpecialized()) {
        // If only one has type arguments, the result will not have type
        // arguments.
        RHSTypeArgs = {};
        anyChanges = true;
      }

      // Compute the intersection of protocols.
      SmallVector<ObjCProtocolDecl *, 8> Protocols;
      getIntersectionOfProtocols(*this, RHS->getInterface(), Lptr, Rptr,
                                 Protocols);
      if (!Protocols.empty())
        anyChanges = true;

      // If we need to return a kindof type but RHS is not a kindof type, we
      // build a new result type.
      if (anyChanges || RHS->isKindOfType() != anyKindOf) {
        QualType Result = getObjCInterfaceType(RHS->getInterface());
        Result = getObjCObjectType(Result, RHSTypeArgs, Protocols,
                                   anyKindOf || RHS->isKindOfType());
        return getObjCObjectPointerType(Result);
      }

      return getObjCObjectPointerType(QualType(RHS, 0));
    }

    // Find the superclass of the RHS.
    QualType RHSSuperType = RHS->getSuperClassType();
    if (RHSSuperType.isNull())
      break;

    RHS = RHSSuperType->castAs<ObjCObjectType>();
  }

  return {};
}

bool ASTContext::canAssignObjCInterfaces(const ObjCObjectType *LHS,
                                         const ObjCObjectType *RHS) {
  assert(LHS->getInterface() && "LHS is not an interface type");
  assert(RHS->getInterface() && "RHS is not an interface type");

  // Verify that the base decls are compatible: the RHS must be a subclass of
  // the LHS.
  ObjCInterfaceDecl *LHSInterface = LHS->getInterface();
  bool IsSuperClass = LHSInterface->isSuperClassOf(RHS->getInterface());
  if (!IsSuperClass)
    return false;

  // If the LHS has protocol qualifiers, determine whether all of them are
  // satisfied by the RHS (i.e., the RHS has a superset of the protocols in the
  // LHS).
  if (LHS->getNumProtocols() > 0) {
    // OK if conversion of LHS to SuperClass results in narrowing of types
    // ; i.e., SuperClass may implement at least one of the protocols
    // in LHS's protocol list. Example, SuperObj<P1> = lhs<P1,P2> is ok.
    // But not SuperObj<P1,P2,P3> = lhs<P1,P2>.
    llvm::SmallPtrSet<ObjCProtocolDecl *, 8> SuperClassInheritedProtocols;
    CollectInheritedProtocols(RHS->getInterface(), SuperClassInheritedProtocols);
    // Also, if RHS has explicit quelifiers, include them for comparing with LHS's
    // qualifiers.
    for (auto *RHSPI : RHS->quals())
      CollectInheritedProtocols(RHSPI, SuperClassInheritedProtocols);
    // If there is no protocols associated with RHS, it is not a match.
    if (SuperClassInheritedProtocols.empty())
      return false;

    for (const auto *LHSProto : LHS->quals()) {
      bool SuperImplementsProtocol = false;
      for (auto *SuperClassProto : SuperClassInheritedProtocols)
        if (SuperClassProto->lookupProtocolNamed(LHSProto->getIdentifier())) {
          SuperImplementsProtocol = true;
          break;
        }
      if (!SuperImplementsProtocol)
        return false;
    }
  }

  // If the LHS is specialized, we may need to check type arguments.
  if (LHS->isSpecialized()) {
    // Follow the superclass chain until we've matched the LHS class in the
    // hierarchy. This substitutes type arguments through.
    const ObjCObjectType *RHSSuper = RHS;
    while (!declaresSameEntity(RHSSuper->getInterface(), LHSInterface))
      RHSSuper = RHSSuper->getSuperClassType()->castAs<ObjCObjectType>();

    // If the RHS is specializd, compare type arguments.
    if (RHSSuper->isSpecialized() &&
        !sameObjCTypeArgs(*this, LHS->getInterface(),
                          LHS->getTypeArgs(), RHSSuper->getTypeArgs(),
                          /*stripKindOf=*/true)) {
      return false;
    }
  }

  return true;
}

bool ASTContext::areComparableObjCPointerTypes(QualType LHS, QualType RHS) {
  // get the "pointed to" types
  const auto *LHSOPT = LHS->getAs<ObjCObjectPointerType>();
  const auto *RHSOPT = RHS->getAs<ObjCObjectPointerType>();

  if (!LHSOPT || !RHSOPT)
    return false;

  return canAssignObjCInterfaces(LHSOPT, RHSOPT) ||
         canAssignObjCInterfaces(RHSOPT, LHSOPT);
}

bool ASTContext::canBindObjCObjectType(QualType To, QualType From) {
  return canAssignObjCInterfaces(
                getObjCObjectPointerType(To)->getAs<ObjCObjectPointerType>(),
                getObjCObjectPointerType(From)->getAs<ObjCObjectPointerType>());
}

/// typesAreCompatible - C99 6.7.3p9: For two qualified types to be compatible,
/// both shall have the identically qualified version of a compatible type.
/// C99 6.2.7p1: Two types have compatible types if their types are the
/// same. See 6.7.[2,3,5] for additional rules.
bool ASTContext::typesAreCompatible(QualType LHS, QualType RHS,
                                    bool CompareUnqualified) {
  if (getLangOpts().CPlusPlus)
    return hasSameType(LHS, RHS);

  return !mergeTypes(LHS, RHS, false, CompareUnqualified).isNull();
}

bool ASTContext::propertyTypesAreCompatible(QualType LHS, QualType RHS) {
  return typesAreCompatible(LHS, RHS);
}

bool ASTContext::typesAreBlockPointerCompatible(QualType LHS, QualType RHS) {
  return !mergeTypes(LHS, RHS, true).isNull();
}

/// mergeTransparentUnionType - if T is a transparent union type and a member
/// of T is compatible with SubType, return the merged type, else return
/// QualType()
QualType ASTContext::mergeTransparentUnionType(QualType T, QualType SubType,
                                               bool OfBlockPointer,
                                               bool Unqualified) {
  if (const RecordType *UT = T->getAsUnionType()) {
    RecordDecl *UD = UT->getDecl();
    if (UD->hasAttr<TransparentUnionAttr>()) {
      for (const auto *I : UD->fields()) {
        QualType ET = I->getType().getUnqualifiedType();
        QualType MT = mergeTypes(ET, SubType, OfBlockPointer, Unqualified);
        if (!MT.isNull())
          return MT;
      }
    }
  }

  return {};
}

/// mergeFunctionParameterTypes - merge two types which appear as function
/// parameter types
QualType ASTContext::mergeFunctionParameterTypes(QualType lhs, QualType rhs,
                                                 bool OfBlockPointer,
                                                 bool Unqualified) {
  // GNU extension: two types are compatible if they appear as a function
  // argument, one of the types is a transparent union type and the other
  // type is compatible with a union member
  QualType lmerge = mergeTransparentUnionType(lhs, rhs, OfBlockPointer,
                                              Unqualified);
  if (!lmerge.isNull())
    return lmerge;

  QualType rmerge = mergeTransparentUnionType(rhs, lhs, OfBlockPointer,
                                              Unqualified);
  if (!rmerge.isNull())
    return rmerge;

  return mergeTypes(lhs, rhs, OfBlockPointer, Unqualified);
}

QualType ASTContext::mergeFunctionTypes(QualType lhs, QualType rhs,
                                        bool OfBlockPointer,
                                        bool Unqualified) {
  const auto *lbase = lhs->getAs<FunctionType>();
  const auto *rbase = rhs->getAs<FunctionType>();
  const auto *lproto = dyn_cast<FunctionProtoType>(lbase);
  const auto *rproto = dyn_cast<FunctionProtoType>(rbase);
  bool allLTypes = true;
  bool allRTypes = true;

  // Check return type
  QualType retType;
  if (OfBlockPointer) {
    QualType RHS = rbase->getReturnType();
    QualType LHS = lbase->getReturnType();
    bool UnqualifiedResult = Unqualified;
    if (!UnqualifiedResult)
      UnqualifiedResult = (!RHS.hasQualifiers() && LHS.hasQualifiers());
    retType = mergeTypes(LHS, RHS, true, UnqualifiedResult, true);
  }
  else
    retType = mergeTypes(lbase->getReturnType(), rbase->getReturnType(), false,
                         Unqualified);
  if (retType.isNull())
    return {};

  if (Unqualified)
    retType = retType.getUnqualifiedType();

  CanQualType LRetType = getCanonicalType(lbase->getReturnType());
  CanQualType RRetType = getCanonicalType(rbase->getReturnType());
  if (Unqualified) {
    LRetType = LRetType.getUnqualifiedType();
    RRetType = RRetType.getUnqualifiedType();
  }

  if (getCanonicalType(retType) != LRetType)
    allLTypes = false;
  if (getCanonicalType(retType) != RRetType)
    allRTypes = false;

  // FIXME: double check this
  // FIXME: should we error if lbase->getRegParmAttr() != 0 &&
  //                           rbase->getRegParmAttr() != 0 &&
  //                           lbase->getRegParmAttr() != rbase->getRegParmAttr()?
  FunctionType::ExtInfo lbaseInfo = lbase->getExtInfo();
  FunctionType::ExtInfo rbaseInfo = rbase->getExtInfo();

  // Compatible functions must have compatible calling conventions
  if (lbaseInfo.getCC() != rbaseInfo.getCC())
    return {};

  // Regparm is part of the calling convention.
  if (lbaseInfo.getHasRegParm() != rbaseInfo.getHasRegParm())
    return {};
  if (lbaseInfo.getRegParm() != rbaseInfo.getRegParm())
    return {};

  if (lbaseInfo.getProducesResult() != rbaseInfo.getProducesResult())
    return {};
  if (lbaseInfo.getNoCallerSavedRegs() != rbaseInfo.getNoCallerSavedRegs())
    return {};
  if (lbaseInfo.getNoCfCheck() != rbaseInfo.getNoCfCheck())
    return {};

  // FIXME: some uses, e.g. conditional exprs, really want this to be 'both'.
  bool NoReturn = lbaseInfo.getNoReturn() || rbaseInfo.getNoReturn();

  if (lbaseInfo.getNoReturn() != NoReturn)
    allLTypes = false;
  if (rbaseInfo.getNoReturn() != NoReturn)
    allRTypes = false;

  FunctionType::ExtInfo einfo = lbaseInfo.withNoReturn(NoReturn);

  if (lproto && rproto) { // two C99 style function prototypes
    assert(!lproto->hasExceptionSpec() && !rproto->hasExceptionSpec() &&
           "C++ shouldn't be here");
    // Compatible functions must have the same number of parameters
    if (lproto->getNumParams() != rproto->getNumParams())
      return {};

    // Variadic and non-variadic functions aren't compatible
    if (lproto->isVariadic() != rproto->isVariadic())
      return {};

    if (lproto->getMethodQuals() != rproto->getMethodQuals())
      return {};

    SmallVector<FunctionProtoType::ExtParameterInfo, 4> newParamInfos;
    bool canUseLeft, canUseRight;
    if (!mergeExtParameterInfo(lproto, rproto, canUseLeft, canUseRight,
                               newParamInfos))
      return {};

    if (!canUseLeft)
      allLTypes = false;
    if (!canUseRight)
      allRTypes = false;

    // Check parameter type compatibility
    SmallVector<QualType, 10> types;
    for (unsigned i = 0, n = lproto->getNumParams(); i < n; i++) {
      QualType lParamType = lproto->getParamType(i).getUnqualifiedType();
      QualType rParamType = rproto->getParamType(i).getUnqualifiedType();
      QualType paramType = mergeFunctionParameterTypes(
          lParamType, rParamType, OfBlockPointer, Unqualified);
      if (paramType.isNull())
        return {};

      if (Unqualified)
        paramType = paramType.getUnqualifiedType();

      types.push_back(paramType);
      if (Unqualified) {
        lParamType = lParamType.getUnqualifiedType();
        rParamType = rParamType.getUnqualifiedType();
      }

      if (getCanonicalType(paramType) != getCanonicalType(lParamType))
        allLTypes = false;
      if (getCanonicalType(paramType) != getCanonicalType(rParamType))
        allRTypes = false;
    }

    if (allLTypes) return lhs;
    if (allRTypes) return rhs;

    FunctionProtoType::ExtProtoInfo EPI = lproto->getExtProtoInfo();
    EPI.ExtInfo = einfo;
    EPI.ExtParameterInfos =
        newParamInfos.empty() ? nullptr : newParamInfos.data();
    return getFunctionType(retType, types, EPI);
  }

  if (lproto) allRTypes = false;
  if (rproto) allLTypes = false;

  const FunctionProtoType *proto = lproto ? lproto : rproto;
  if (proto) {
    assert(!proto->hasExceptionSpec() && "C++ shouldn't be here");
    if (proto->isVariadic())
      return {};
    // Check that the types are compatible with the types that
    // would result from default argument promotions (C99 6.7.5.3p15).
    // The only types actually affected are promotable integer
    // types and floats, which would be passed as a different
    // type depending on whether the prototype is visible.
    for (unsigned i = 0, n = proto->getNumParams(); i < n; ++i) {
      QualType paramTy = proto->getParamType(i);

      // Look at the converted type of enum types, since that is the type used
      // to pass enum values.
      if (const auto *Enum = paramTy->getAs<EnumType>()) {
        paramTy = Enum->getDecl()->getIntegerType();
        if (paramTy.isNull())
          return {};
      }

      if (paramTy->isPromotableIntegerType() ||
          getCanonicalType(paramTy).getUnqualifiedType() == FloatTy)
        return {};
    }

    if (allLTypes) return lhs;
    if (allRTypes) return rhs;

    FunctionProtoType::ExtProtoInfo EPI = proto->getExtProtoInfo();
    EPI.ExtInfo = einfo;
    return getFunctionType(retType, proto->getParamTypes(), EPI);
  }

  if (allLTypes) return lhs;
  if (allRTypes) return rhs;
  return getFunctionNoProtoType(retType, einfo);
}

/// Given that we have an enum type and a non-enum type, try to merge them.
static QualType mergeEnumWithInteger(ASTContext &Context, const EnumType *ET,
                                     QualType other, bool isBlockReturnType) {
  // C99 6.7.2.2p4: Each enumerated type shall be compatible with char,
  // a signed integer type, or an unsigned integer type.
  // Compatibility is based on the underlying type, not the promotion
  // type.
  QualType underlyingType = ET->getDecl()->getIntegerType();
  if (underlyingType.isNull())
    return {};
  if (Context.hasSameType(underlyingType, other))
    return other;

  // In block return types, we're more permissive and accept any
  // integral type of the same size.
  if (isBlockReturnType && other->isIntegerType() &&
      Context.getTypeSize(underlyingType) == Context.getTypeSize(other))
    return other;

  return {};
}

QualType ASTContext::mergeTypes(QualType LHS, QualType RHS,
                                bool OfBlockPointer,
                                bool Unqualified, bool BlockReturnType) {
  // C++ [expr]: If an expression initially has the type "reference to T", the
  // type is adjusted to "T" prior to any further analysis, the expression
  // designates the object or function denoted by the reference, and the
  // expression is an lvalue unless the reference is an rvalue reference and
  // the expression is a function call (possibly inside parentheses).
  assert(!LHS->getAs<ReferenceType>() && "LHS is a reference type?");
  assert(!RHS->getAs<ReferenceType>() && "RHS is a reference type?");

  if (Unqualified) {
    LHS = LHS.getUnqualifiedType();
    RHS = RHS.getUnqualifiedType();
  }

  QualType LHSCan = getCanonicalType(LHS),
           RHSCan = getCanonicalType(RHS);

  // If two types are identical, they are compatible.
  if (LHSCan == RHSCan)
    return LHS;

  // If the qualifiers are different, the types aren't compatible... mostly.
  Qualifiers LQuals = LHSCan.getLocalQualifiers();
  Qualifiers RQuals = RHSCan.getLocalQualifiers();
  if (LQuals != RQuals) {
    // If any of these qualifiers are different, we have a type
    // mismatch.
    if (LQuals.getCVRQualifiers() != RQuals.getCVRQualifiers() ||
        LQuals.getAddressSpace() != RQuals.getAddressSpace() ||
        LQuals.getObjCLifetime() != RQuals.getObjCLifetime() ||
        LQuals.hasUnaligned() != RQuals.hasUnaligned())
      return {};

    // Exactly one GC qualifier difference is allowed: __strong is
    // okay if the other type has no GC qualifier but is an Objective
    // C object pointer (i.e. implicitly strong by default).  We fix
    // this by pretending that the unqualified type was actually
    // qualified __strong.
    Qualifiers::GC GC_L = LQuals.getObjCGCAttr();
    Qualifiers::GC GC_R = RQuals.getObjCGCAttr();
    assert((GC_L != GC_R) && "unequal qualifier sets had only equal elements");

    if (GC_L == Qualifiers::Weak || GC_R == Qualifiers::Weak)
      return {};

    if (GC_L == Qualifiers::Strong && RHSCan->isObjCObjectPointerType()) {
      return mergeTypes(LHS, getObjCGCQualType(RHS, Qualifiers::Strong));
    }
    if (GC_R == Qualifiers::Strong && LHSCan->isObjCObjectPointerType()) {
      return mergeTypes(getObjCGCQualType(LHS, Qualifiers::Strong), RHS);
    }
    return {};
  }

  // Okay, qualifiers are equal.

  Type::TypeClass LHSClass = LHSCan->getTypeClass();
  Type::TypeClass RHSClass = RHSCan->getTypeClass();

  // We want to consider the two function types to be the same for these
  // comparisons, just force one to the other.
  if (LHSClass == Type::FunctionProto) LHSClass = Type::FunctionNoProto;
  if (RHSClass == Type::FunctionProto) RHSClass = Type::FunctionNoProto;

  // Same as above for arrays
  if (LHSClass == Type::VariableArray || LHSClass == Type::IncompleteArray)
    LHSClass = Type::ConstantArray;
  if (RHSClass == Type::VariableArray || RHSClass == Type::IncompleteArray)
    RHSClass = Type::ConstantArray;

  // ObjCInterfaces are just specialized ObjCObjects.
  if (LHSClass == Type::ObjCInterface) LHSClass = Type::ObjCObject;
  if (RHSClass == Type::ObjCInterface) RHSClass = Type::ObjCObject;

  // Canonicalize ExtVector -> Vector.
  if (LHSClass == Type::ExtVector) LHSClass = Type::Vector;
  if (RHSClass == Type::ExtVector) RHSClass = Type::Vector;

  // If the canonical type classes don't match.
  if (LHSClass != RHSClass) {
    // Note that we only have special rules for turning block enum
    // returns into block int returns, not vice-versa.
    if (const auto *ETy = LHS->getAs<EnumType>()) {
      return mergeEnumWithInteger(*this, ETy, RHS, false);
    }
    if (const EnumType* ETy = RHS->getAs<EnumType>()) {
      return mergeEnumWithInteger(*this, ETy, LHS, BlockReturnType);
    }
    // allow block pointer type to match an 'id' type.
    if (OfBlockPointer && !BlockReturnType) {
       if (LHS->isObjCIdType() && RHS->isBlockPointerType())
         return LHS;
      if (RHS->isObjCIdType() && LHS->isBlockPointerType())
        return RHS;
    }

    return {};
  }

  // The canonical type classes match.
  switch (LHSClass) {
#define TYPE(Class, Base)
#define ABSTRACT_TYPE(Class, Base)
#define NON_CANONICAL_UNLESS_DEPENDENT_TYPE(Class, Base) case Type::Class:
#define NON_CANONICAL_TYPE(Class, Base) case Type::Class:
#define DEPENDENT_TYPE(Class, Base) case Type::Class:
#include "clang/AST/TypeNodes.inc"
    llvm_unreachable("Non-canonical and dependent types shouldn't get here");

  case Type::Auto:
  case Type::DeducedTemplateSpecialization:
  case Type::LValueReference:
  case Type::RValueReference:
  case Type::MemberPointer:
    llvm_unreachable("C++ should never be in mergeTypes");

  case Type::ObjCInterface:
  case Type::IncompleteArray:
  case Type::VariableArray:
  case Type::FunctionProto:
  case Type::ExtVector:
    llvm_unreachable("Types are eliminated above");

  case Type::Pointer:
  {
    // Merge two pointer types, while trying to preserve typedef info
    QualType LHSPointee = LHS->castAs<PointerType>()->getPointeeType();
    QualType RHSPointee = RHS->castAs<PointerType>()->getPointeeType();
    if (Unqualified) {
      LHSPointee = LHSPointee.getUnqualifiedType();
      RHSPointee = RHSPointee.getUnqualifiedType();
    }
    QualType ResultType = mergeTypes(LHSPointee, RHSPointee, false,
                                     Unqualified);
    if (ResultType.isNull())
      return {};
    if (getCanonicalType(LHSPointee) == getCanonicalType(ResultType))
      return LHS;
    if (getCanonicalType(RHSPointee) == getCanonicalType(ResultType))
      return RHS;
    return getPointerType(ResultType);
  }
  case Type::BlockPointer:
  {
    // Merge two block pointer types, while trying to preserve typedef info
    QualType LHSPointee = LHS->castAs<BlockPointerType>()->getPointeeType();
    QualType RHSPointee = RHS->castAs<BlockPointerType>()->getPointeeType();
    if (Unqualified) {
      LHSPointee = LHSPointee.getUnqualifiedType();
      RHSPointee = RHSPointee.getUnqualifiedType();
    }
    if (getLangOpts().OpenCL) {
      Qualifiers LHSPteeQual = LHSPointee.getQualifiers();
      Qualifiers RHSPteeQual = RHSPointee.getQualifiers();
      // Blocks can't be an expression in a ternary operator (OpenCL v2.0
      // 6.12.5) thus the following check is asymmetric.
      if (!LHSPteeQual.isAddressSpaceSupersetOf(RHSPteeQual))
        return {};
      LHSPteeQual.removeAddressSpace();
      RHSPteeQual.removeAddressSpace();
      LHSPointee =
          QualType(LHSPointee.getTypePtr(), LHSPteeQual.getAsOpaqueValue());
      RHSPointee =
          QualType(RHSPointee.getTypePtr(), RHSPteeQual.getAsOpaqueValue());
    }
    QualType ResultType = mergeTypes(LHSPointee, RHSPointee, OfBlockPointer,
                                     Unqualified);
    if (ResultType.isNull())
      return {};
    if (getCanonicalType(LHSPointee) == getCanonicalType(ResultType))
      return LHS;
    if (getCanonicalType(RHSPointee) == getCanonicalType(ResultType))
      return RHS;
    return getBlockPointerType(ResultType);
  }
  case Type::Atomic:
  {
    // Merge two pointer types, while trying to preserve typedef info
    QualType LHSValue = LHS->castAs<AtomicType>()->getValueType();
    QualType RHSValue = RHS->castAs<AtomicType>()->getValueType();
    if (Unqualified) {
      LHSValue = LHSValue.getUnqualifiedType();
      RHSValue = RHSValue.getUnqualifiedType();
    }
    QualType ResultType = mergeTypes(LHSValue, RHSValue, false,
                                     Unqualified);
    if (ResultType.isNull())
      return {};
    if (getCanonicalType(LHSValue) == getCanonicalType(ResultType))
      return LHS;
    if (getCanonicalType(RHSValue) == getCanonicalType(ResultType))
      return RHS;
    return getAtomicType(ResultType);
  }
  case Type::ConstantArray:
  {
    const ConstantArrayType* LCAT = getAsConstantArrayType(LHS);
    const ConstantArrayType* RCAT = getAsConstantArrayType(RHS);
    if (LCAT && RCAT && RCAT->getSize() != LCAT->getSize())
      return {};

    QualType LHSElem = getAsArrayType(LHS)->getElementType();
    QualType RHSElem = getAsArrayType(RHS)->getElementType();
    if (Unqualified) {
      LHSElem = LHSElem.getUnqualifiedType();
      RHSElem = RHSElem.getUnqualifiedType();
    }

    QualType ResultType = mergeTypes(LHSElem, RHSElem, false, Unqualified);
    if (ResultType.isNull())
      return {};

    const VariableArrayType* LVAT = getAsVariableArrayType(LHS);
    const VariableArrayType* RVAT = getAsVariableArrayType(RHS);

    // If either side is a variable array, and both are complete, check whether
    // the current dimension is definite.
    if (LVAT || RVAT) {
      auto SizeFetch = [this](const VariableArrayType* VAT,
          const ConstantArrayType* CAT)
          -> std::pair<bool,llvm::APInt> {
        if (VAT) {
          llvm::APSInt TheInt;
          Expr *E = VAT->getSizeExpr();
          Expr::EvalContext EvalCtx(*this, nullptr);
          if (E && E->isIntegerConstantExpr(TheInt, EvalCtx))
            return std::make_pair(true, TheInt);
          else
            return std::make_pair(false, TheInt);
        } else if (CAT) {
            return std::make_pair(true, CAT->getSize());
        } else {
            return std::make_pair(false, llvm::APInt());
        }
      };

      bool HaveLSize, HaveRSize;
      llvm::APInt LSize, RSize;
      std::tie(HaveLSize, LSize) = SizeFetch(LVAT, LCAT);
      std::tie(HaveRSize, RSize) = SizeFetch(RVAT, RCAT);
      if (HaveLSize && HaveRSize && !llvm::APInt::isSameValue(LSize, RSize))
        return {}; // Definite, but unequal, array dimension
    }

    if (LCAT && getCanonicalType(LHSElem) == getCanonicalType(ResultType))
      return LHS;
    if (RCAT && getCanonicalType(RHSElem) == getCanonicalType(ResultType))
      return RHS;
    if (LCAT)
      return getConstantArrayType(ResultType, LCAT->getSize(),
                                  LCAT->getSizeExpr(),
                                  ArrayType::ArraySizeModifier(), 0);
    if (RCAT)
      return getConstantArrayType(ResultType, RCAT->getSize(),
                                  RCAT->getSizeExpr(),
                                  ArrayType::ArraySizeModifier(), 0);
    if (LVAT && getCanonicalType(LHSElem) == getCanonicalType(ResultType))
      return LHS;
    if (RVAT && getCanonicalType(RHSElem) == getCanonicalType(ResultType))
      return RHS;
    if (LVAT) {
      // FIXME: This isn't correct! But tricky to implement because
      // the array's size has to be the size of LHS, but the type
      // has to be different.
      return LHS;
    }
    if (RVAT) {
      // FIXME: This isn't correct! But tricky to implement because
      // the array's size has to be the size of RHS, but the type
      // has to be different.
      return RHS;
    }
    if (getCanonicalType(LHSElem) == getCanonicalType(ResultType)) return LHS;
    if (getCanonicalType(RHSElem) == getCanonicalType(ResultType)) return RHS;
    return getIncompleteArrayType(ResultType,
                                  ArrayType::ArraySizeModifier(), 0);
  }
  case Type::FunctionNoProto:
    return mergeFunctionTypes(LHS, RHS, OfBlockPointer, Unqualified);
  case Type::Record:
  case Type::Enum:
    return {};
  case Type::Builtin:
    // Only exactly equal builtin types are compatible, which is tested above.
    return {};
  case Type::Complex:
    // Distinct complex types are incompatible.
    return {};
  case Type::Vector:
    // FIXME: The merged type should be an ExtVector!
    if (areCompatVectorTypes(LHSCan->castAs<VectorType>(),
                             RHSCan->castAs<VectorType>()))
      return LHS;
    return {};
  case Type::ObjCObject: {
    // Check if the types are assignment compatible.
    // FIXME: This should be type compatibility, e.g. whether
    // "LHS x; RHS x;" at global scope is legal.
    if (canAssignObjCInterfaces(LHS->castAs<ObjCObjectType>(),
                                RHS->castAs<ObjCObjectType>()))
      return LHS;
    return {};
  }
  case Type::ObjCObjectPointer:
    if (OfBlockPointer) {
      if (canAssignObjCInterfacesInBlockPointer(
              LHS->castAs<ObjCObjectPointerType>(),
              RHS->castAs<ObjCObjectPointerType>(), BlockReturnType))
        return LHS;
      return {};
    }
    if (canAssignObjCInterfaces(LHS->castAs<ObjCObjectPointerType>(),
                                RHS->castAs<ObjCObjectPointerType>()))
      return LHS;
    return {};
  case Type::Pipe:
    assert(LHS != RHS &&
           "Equivalent pipe types should have already been handled!");
    return {};
  }

  llvm_unreachable("Invalid Type::Class!");
}

bool ASTContext::mergeExtParameterInfo(
    const FunctionProtoType *FirstFnType, const FunctionProtoType *SecondFnType,
    bool &CanUseFirst, bool &CanUseSecond,
    SmallVectorImpl<FunctionProtoType::ExtParameterInfo> &NewParamInfos) {
  assert(NewParamInfos.empty() && "param info list not empty");
  CanUseFirst = CanUseSecond = true;
  bool FirstHasInfo = FirstFnType->hasExtParameterInfos();
  bool SecondHasInfo = SecondFnType->hasExtParameterInfos();

  // Fast path: if the first type doesn't have ext parameter infos,
  // we match if and only if the second type also doesn't have them.
  if (!FirstHasInfo && !SecondHasInfo)
    return true;

  bool NeedParamInfo = false;
  size_t E = FirstHasInfo ? FirstFnType->getExtParameterInfos().size()
                          : SecondFnType->getExtParameterInfos().size();

  for (size_t I = 0; I < E; ++I) {
    FunctionProtoType::ExtParameterInfo FirstParam, SecondParam;
    if (FirstHasInfo)
      FirstParam = FirstFnType->getExtParameterInfo(I);
    if (SecondHasInfo)
      SecondParam = SecondFnType->getExtParameterInfo(I);

    // Cannot merge unless everything except the noescape flag matches.
    if (FirstParam.withIsNoEscape(false) != SecondParam.withIsNoEscape(false))
      return false;

    bool FirstNoEscape = FirstParam.isNoEscape();
    bool SecondNoEscape = SecondParam.isNoEscape();
    bool IsNoEscape = FirstNoEscape && SecondNoEscape;
    NewParamInfos.push_back(FirstParam.withIsNoEscape(IsNoEscape));
    if (NewParamInfos.back().getOpaqueValue())
      NeedParamInfo = true;
    if (FirstNoEscape != IsNoEscape)
      CanUseFirst = false;
    if (SecondNoEscape != IsNoEscape)
      CanUseSecond = false;
  }

  if (!NeedParamInfo)
    NewParamInfos.clear();

  return true;
}

void ASTContext::ResetObjCLayout(const ObjCContainerDecl *CD) {
  ObjCLayouts[CD] = nullptr;
}

/// mergeObjCGCQualifiers - This routine merges ObjC's GC attribute of 'LHS' and
/// 'RHS' attributes and returns the merged version; including for function
/// return types.
QualType ASTContext::mergeObjCGCQualifiers(QualType LHS, QualType RHS) {
  QualType LHSCan = getCanonicalType(LHS),
  RHSCan = getCanonicalType(RHS);
  // If two types are identical, they are compatible.
  if (LHSCan == RHSCan)
    return LHS;
  if (RHSCan->isFunctionType()) {
    if (!LHSCan->isFunctionType())
      return {};
    QualType OldReturnType =
        cast<FunctionType>(RHSCan.getTypePtr())->getReturnType();
    QualType NewReturnType =
        cast<FunctionType>(LHSCan.getTypePtr())->getReturnType();
    QualType ResReturnType =
      mergeObjCGCQualifiers(NewReturnType, OldReturnType);
    if (ResReturnType.isNull())
      return {};
    if (ResReturnType == NewReturnType || ResReturnType == OldReturnType) {
      // id foo(); ... __strong id foo(); or: __strong id foo(); ... id foo();
      // In either case, use OldReturnType to build the new function type.
      const auto *F = LHS->castAs<FunctionType>();
      if (const auto *FPT = cast<FunctionProtoType>(F)) {
        FunctionProtoType::ExtProtoInfo EPI = FPT->getExtProtoInfo();
        EPI.ExtInfo = getFunctionExtInfo(LHS);
        QualType ResultType =
            getFunctionType(OldReturnType, FPT->getParamTypes(), EPI);
        return ResultType;
      }
    }
    return {};
  }

  // If the qualifiers are different, the types can still be merged.
  Qualifiers LQuals = LHSCan.getLocalQualifiers();
  Qualifiers RQuals = RHSCan.getLocalQualifiers();
  if (LQuals != RQuals) {
    // If any of these qualifiers are different, we have a type mismatch.
    if (LQuals.getCVRQualifiers() != RQuals.getCVRQualifiers() ||
        LQuals.getAddressSpace() != RQuals.getAddressSpace())
      return {};

    // Exactly one GC qualifier difference is allowed: __strong is
    // okay if the other type has no GC qualifier but is an Objective
    // C object pointer (i.e. implicitly strong by default).  We fix
    // this by pretending that the unqualified type was actually
    // qualified __strong.
    Qualifiers::GC GC_L = LQuals.getObjCGCAttr();
    Qualifiers::GC GC_R = RQuals.getObjCGCAttr();
    assert((GC_L != GC_R) && "unequal qualifier sets had only equal elements");

    if (GC_L == Qualifiers::Weak || GC_R == Qualifiers::Weak)
      return {};

    if (GC_L == Qualifiers::Strong)
      return LHS;
    if (GC_R == Qualifiers::Strong)
      return RHS;
    return {};
  }

  if (LHSCan->isObjCObjectPointerType() && RHSCan->isObjCObjectPointerType()) {
    QualType LHSBaseQT = LHS->castAs<ObjCObjectPointerType>()->getPointeeType();
    QualType RHSBaseQT = RHS->castAs<ObjCObjectPointerType>()->getPointeeType();
    QualType ResQT = mergeObjCGCQualifiers(LHSBaseQT, RHSBaseQT);
    if (ResQT == LHSBaseQT)
      return LHS;
    if (ResQT == RHSBaseQT)
      return RHS;
  }
  return {};
}

//===----------------------------------------------------------------------===//
//                         Integer Predicates
//===----------------------------------------------------------------------===//

unsigned ASTContext::getIntWidth(QualType T) const {
  if (const auto *ET = T->getAs<EnumType>())
    T = ET->getDecl()->getIntegerType();
  if (T->isBooleanType())
    return 1;
  // For builtin types, just use the standard type sizing method
  return (unsigned)getTypeSize(T);
}

QualType ASTContext::getCorrespondingUnsignedType(QualType T) const {
  assert((T->hasSignedIntegerRepresentation() || T->isSignedFixedPointType()) &&
         "Unexpected type");

  // Turn <4 x signed int> -> <4 x unsigned int>
  if (const auto *VTy = T->getAs<VectorType>())
    return getVectorType(getCorrespondingUnsignedType(VTy->getElementType()),
                         VTy->getNumElements(), VTy->getVectorKind());

  // For enums, we return the unsigned version of the base type.
  if (const auto *ETy = T->getAs<EnumType>())
    T = ETy->getDecl()->getIntegerType();

  switch (T->castAs<BuiltinType>()->getKind()) {
  case BuiltinType::Char_S:
  case BuiltinType::SChar:
    return UnsignedCharTy;
  case BuiltinType::Short:
    return UnsignedShortTy;
  case BuiltinType::Int:
    return UnsignedIntTy;
  case BuiltinType::Long:
    return UnsignedLongTy;
  case BuiltinType::LongLong:
    return UnsignedLongLongTy;
  case BuiltinType::Int128:
    return UnsignedInt128Ty;

  case BuiltinType::ShortAccum:
    return UnsignedShortAccumTy;
  case BuiltinType::Accum:
    return UnsignedAccumTy;
  case BuiltinType::LongAccum:
    return UnsignedLongAccumTy;
  case BuiltinType::SatShortAccum:
    return SatUnsignedShortAccumTy;
  case BuiltinType::SatAccum:
    return SatUnsignedAccumTy;
  case BuiltinType::SatLongAccum:
    return SatUnsignedLongAccumTy;
  case BuiltinType::ShortFract:
    return UnsignedShortFractTy;
  case BuiltinType::Fract:
    return UnsignedFractTy;
  case BuiltinType::LongFract:
    return UnsignedLongFractTy;
  case BuiltinType::SatShortFract:
    return SatUnsignedShortFractTy;
  case BuiltinType::SatFract:
    return SatUnsignedFractTy;
  case BuiltinType::SatLongFract:
    return SatUnsignedLongFractTy;
  default:
    llvm_unreachable("Unexpected signed integer or fixed point type");
  }
}

ASTMutationListener::~ASTMutationListener() = default;

void ASTMutationListener::DeducedReturnType(const FunctionDecl *FD,
                                            QualType ReturnType) {}

//===----------------------------------------------------------------------===//
//                          Builtin Type Computation
//===----------------------------------------------------------------------===//

/// DecodeTypeFromStr - This decodes one type descriptor from Str, advancing the
/// pointer over the consumed characters.  This returns the resultant type.  If
/// AllowTypeModifiers is false then modifier like * are not parsed, just basic
/// types.  This allows "v2i*" to be parsed as a pointer to a v2i instead of
/// a vector of "i*".
///
/// RequiresICE is filled in on return to indicate whether the value is required
/// to be an Integer Constant Expression.
static QualType DecodeTypeFromStr(const char *&Str, const ASTContext &Context,
                                  ASTContext::GetBuiltinTypeError &Error,
                                  bool &RequiresICE,
                                  bool AllowTypeModifiers) {
  // Modifiers.
  int HowLong = 0;
  bool Signed = false, Unsigned = false;
  RequiresICE = false;

  // Read the prefixed modifiers first.
  bool Done = false;
  #ifndef NDEBUG
  bool IsSpecial = false;
  #endif
  while (!Done) {
    switch (*Str++) {
    default: Done = true; --Str; break;
    case 'I':
      RequiresICE = true;
      break;
    case 'S':
      assert(!Unsigned && "Can't use both 'S' and 'U' modifiers!");
      assert(!Signed && "Can't use 'S' modifier multiple times!");
      Signed = true;
      break;
    case 'U':
      assert(!Signed && "Can't use both 'S' and 'U' modifiers!");
      assert(!Unsigned && "Can't use 'U' modifier multiple times!");
      Unsigned = true;
      break;
    case 'L':
      assert(!IsSpecial && "Can't use 'L' with 'W', 'N', 'Z' or 'O' modifiers");
      assert(HowLong <= 2 && "Can't have LLLL modifier");
      ++HowLong;
      break;
    case 'N':
      // 'N' behaves like 'L' for all non LP64 targets and 'int' otherwise.
      assert(!IsSpecial && "Can't use two 'N', 'W', 'Z' or 'O' modifiers!");
      assert(HowLong == 0 && "Can't use both 'L' and 'N' modifiers!");
      #ifndef NDEBUG
      IsSpecial = true;
      #endif
      if (Context.getTargetInfo().getLongWidth() == 32)
        ++HowLong;
      break;
    case 'W':
      // This modifier represents int64 type.
      assert(!IsSpecial && "Can't use two 'N', 'W', 'Z' or 'O' modifiers!");
      assert(HowLong == 0 && "Can't use both 'L' and 'W' modifiers!");
      #ifndef NDEBUG
      IsSpecial = true;
      #endif
      switch (Context.getTargetInfo().getInt64Type()) {
      default:
        llvm_unreachable("Unexpected integer type");
      case TargetInfo::SignedLong:
        HowLong = 1;
        break;
      case TargetInfo::SignedLongLong:
        HowLong = 2;
        break;
      }
      break;
    case 'Z':
      // This modifier represents int32 type.
      assert(!IsSpecial && "Can't use two 'N', 'W', 'Z' or 'O' modifiers!");
      assert(HowLong == 0 && "Can't use both 'L' and 'Z' modifiers!");
      #ifndef NDEBUG
      IsSpecial = true;
      #endif
      switch (Context.getTargetInfo().getIntTypeByWidth(32, true)) {
      default:
        llvm_unreachable("Unexpected integer type");
      case TargetInfo::SignedInt:
        HowLong = 0;
        break;
      case TargetInfo::SignedLong:
        HowLong = 1;
        break;
      case TargetInfo::SignedLongLong:
        HowLong = 2;
        break;
      }
      break;
    case 'O':
      assert(!IsSpecial && "Can't use two 'N', 'W', 'Z' or 'O' modifiers!");
      assert(HowLong == 0 && "Can't use both 'L' and 'O' modifiers!");
      #ifndef NDEBUG
      IsSpecial = true;
      #endif
      if (Context.getLangOpts().OpenCL)
        HowLong = 1;
      else
        HowLong = 2;
      break;
    }
  }

  QualType Type;

  // Read the base type.
  switch (*Str++) {
  default: llvm_unreachable("Unknown builtin type letter!");
  case 'v':
    assert(HowLong == 0 && !Signed && !Unsigned &&
           "Bad modifiers used with 'v'!");
    Type = Context.VoidTy;
    break;
  case 'h':
    assert(HowLong == 0 && !Signed && !Unsigned &&
           "Bad modifiers used with 'h'!");
    Type = Context.HalfTy;
    break;
  case 'f':
    assert(HowLong == 0 && !Signed && !Unsigned &&
           "Bad modifiers used with 'f'!");
    Type = Context.FloatTy;
    break;
  case 'd':
    assert(HowLong < 3 && !Signed && !Unsigned &&
           "Bad modifiers used with 'd'!");
    if (HowLong == 1)
      Type = Context.LongDoubleTy;
    else if (HowLong == 2)
      Type = Context.Float128Ty;
    else
      Type = Context.DoubleTy;
    break;
  case 's':
    assert(HowLong == 0 && "Bad modifiers used with 's'!");
    if (Unsigned)
      Type = Context.UnsignedShortTy;
    else
      Type = Context.ShortTy;
    break;
  case 'i':
    if (HowLong == 3)
      Type = Unsigned ? Context.UnsignedInt128Ty : Context.Int128Ty;
    else if (HowLong == 2)
      Type = Unsigned ? Context.UnsignedLongLongTy : Context.LongLongTy;
    else if (HowLong == 1)
      Type = Unsigned ? Context.UnsignedLongTy : Context.LongTy;
    else
      Type = Unsigned ? Context.UnsignedIntTy : Context.IntTy;
    break;
  case 'c':
    assert(HowLong == 0 && "Bad modifiers used with 'c'!");
    if (Signed)
      Type = Context.SignedCharTy;
    else if (Unsigned)
      Type = Context.UnsignedCharTy;
    else
      Type = Context.CharTy;
    break;
  case 'b': // boolean
    assert(HowLong == 0 && !Signed && !Unsigned && "Bad modifiers for 'b'!");
    Type = Context.BoolTy;
    break;
  case 'z':  // size_t.
    assert(HowLong == 0 && !Signed && !Unsigned && "Bad modifiers for 'z'!");
    Type = Context.getSizeType();
    break;
  case 'w':  // wchar_t.
    assert(HowLong == 0 && !Signed && !Unsigned && "Bad modifiers for 'w'!");
    Type = Context.getWideCharType();
    break;
  case 'F':
    Type = Context.getCFConstantStringType();
    break;
  case 'G':
    Type = Context.getObjCIdType();
    break;
  case 'H':
    Type = Context.getObjCSelType();
    break;
  case 'M':
    Type = Context.getObjCSuperType();
    break;
  case 'a':
    Type = Context.getBuiltinVaListType();
    assert(!Type.isNull() && "builtin va list type not initialized!");
    break;
  case 'A':
    // This is a "reference" to a va_list; however, what exactly
    // this means depends on how va_list is defined. There are two
    // different kinds of va_list: ones passed by value, and ones
    // passed by reference.  An example of a by-value va_list is
    // x86, where va_list is a char*. An example of by-ref va_list
    // is x86-64, where va_list is a __va_list_tag[1]. For x86,
    // we want this argument to be a char*&; for x86-64, we want
    // it to be a __va_list_tag*.
    Type = Context.getBuiltinVaListType();
    assert(!Type.isNull() && "builtin va list type not initialized!");
    if (Type->isArrayType())
      Type = Context.getArrayDecayedType(Type);
    else
      Type = Context.getLValueReferenceType(Type);
    break;
  case 'V': {
    char *End;
    unsigned NumElements = strtoul(Str, &End, 10);
    assert(End != Str && "Missing vector size");
    Str = End;

    QualType ElementType = DecodeTypeFromStr(Str, Context, Error,
                                             RequiresICE, false);
    assert(!RequiresICE && "Can't require vector ICE");

    // TODO: No way to make AltiVec vectors in builtins yet.
    Type = Context.getVectorType(ElementType, NumElements,
                                 VectorType::GenericVector);
    break;
  }
  case 'E': {
    char *End;

    unsigned NumElements = strtoul(Str, &End, 10);
    assert(End != Str && "Missing vector size");

    Str = End;

    QualType ElementType = DecodeTypeFromStr(Str, Context, Error, RequiresICE,
                                             false);
    Type = Context.getExtVectorType(ElementType, NumElements);
    break;
  }
  case 'X': {
    QualType ElementType = DecodeTypeFromStr(Str, Context, Error, RequiresICE,
                                             false);
    assert(!RequiresICE && "Can't require complex ICE");
    Type = Context.getComplexType(ElementType);
    break;
  }
  case 'Y':
    Type = Context.getPointerDiffType();
    break;
  case 'P':
    Type = Context.getFILEType();
    if (Type.isNull()) {
      Error = ASTContext::GE_Missing_stdio;
      return {};
    }
    break;
  case 'J':
    if (Signed)
      Type = Context.getsigjmp_bufType();
    else
      Type = Context.getjmp_bufType();

    if (Type.isNull()) {
      Error = ASTContext::GE_Missing_setjmp;
      return {};
    }
    break;
  case 'K':
    assert(HowLong == 0 && !Signed && !Unsigned && "Bad modifiers for 'K'!");
    Type = Context.getucontext_tType();

    if (Type.isNull()) {
      Error = ASTContext::GE_Missing_ucontext;
      return {};
    }
    break;
  case 'p':
    Type = Context.getProcessIDType();
    break;
  }

  // If there are modifiers and if we're allowed to parse them, go for it.
  Done = !AllowTypeModifiers;
  while (!Done) {
    switch (char c = *Str++) {
    default: Done = true; --Str; break;
    case '*':
    case '&': {
      // Both pointers and references can have their pointee types
      // qualified with an address space.
      char *End;
      unsigned AddrSpace = strtoul(Str, &End, 10);
      if (End != Str) {
        // Note AddrSpace == 0 is not the same as an unspecified address space.
        Type = Context.getAddrSpaceQualType(
          Type,
          Context.getLangASForBuiltinAddressSpace(AddrSpace));
        Str = End;
      }
      if (c == '*')
        Type = Context.getPointerType(Type);
      else
        Type = Context.getLValueReferenceType(Type);
      break;
    }
    // FIXME: There's no way to have a built-in with an rvalue ref arg.
    case 'C':
      Type = Type.withConst();
      break;
    case 'D':
      Type = Context.getVolatileType(Type);
      break;
    case 'R':
      Type = Type.withRestrict();
      break;
    }
  }

  assert((!RequiresICE || Type->isIntegralOrEnumerationType()) &&
         "Integer constant 'I' type must be an integer");

  return Type;
}

/// GetBuiltinType - Return the type for the specified builtin.
QualType ASTContext::GetBuiltinType(unsigned Id,
                                    GetBuiltinTypeError &Error,
                                    unsigned *IntegerConstantArgs) const {
  const char *TypeStr = BuiltinInfo.getTypeString(Id);
  if (TypeStr[0] == '\0') {
    Error = GE_Missing_type;
    return {};
  }

  SmallVector<QualType, 8> ArgTypes;

  bool RequiresICE = false;
  Error = GE_None;
  QualType ResType = DecodeTypeFromStr(TypeStr, *this, Error,
                                       RequiresICE, true);
  if (Error != GE_None)
    return {};

  assert(!RequiresICE && "Result of intrinsic cannot be required to be an ICE");

  while (TypeStr[0] && TypeStr[0] != '.') {
    QualType Ty = DecodeTypeFromStr(TypeStr, *this, Error, RequiresICE, true);
    if (Error != GE_None)
      return {};

    // If this argument is required to be an IntegerConstantExpression and the
    // caller cares, fill in the bitmask we return.
    if (RequiresICE && IntegerConstantArgs)
      *IntegerConstantArgs |= 1 << ArgTypes.size();

    // Do array -> pointer decay.  The builtin should use the decayed type.
    if (Ty->isArrayType())
      Ty = getArrayDecayedType(Ty);

    ArgTypes.push_back(Ty);
  }

  if (Id == Builtin::BI__GetExceptionInfo)
    return {};

  assert((TypeStr[0] != '.' || TypeStr[1] == 0) &&
         "'.' should only occur at end of builtin type list!");

  bool Variadic = (TypeStr[0] == '.');

  FunctionType::ExtInfo EI(getDefaultCallingConvention(
      Variadic, /*IsCXXMethod=*/false, /*IsBuiltin=*/true));
  if (BuiltinInfo.isNoReturn(Id)) EI = EI.withNoReturn(true);


  // We really shouldn't be making a no-proto type here.
  if (ArgTypes.empty() && Variadic && !getLangOpts().CPlusPlus)
    return getFunctionNoProtoType(ResType, EI);

  FunctionProtoType::ExtProtoInfo EPI;
  EPI.ExtInfo = EI;
  EPI.Variadic = Variadic;
  if (getLangOpts().CPlusPlus && BuiltinInfo.isNoThrow(Id))
    EPI.ExceptionSpec.Type =
        getLangOpts().CPlusPlus11 ? EST_BasicNoexcept : EST_DynamicNone;

  return getFunctionType(ResType, ArgTypes, EPI);
}

static GVALinkage basicGVALinkageForFunction(const ASTContext &Context,
                                             const FunctionDecl *FD) {
  if (!FD->isExternallyVisible())
    return GVA_Internal;

  // Non-user-provided functions get emitted as weak definitions with every
  // use, no matter whether they've been explicitly instantiated etc.
  if (const auto *MD = dyn_cast<CXXMethodDecl>(FD))
    if (!MD->isUserProvided())
      return GVA_DiscardableODR;

  GVALinkage External;
  switch (FD->getTemplateSpecializationKind()) {
  case TSK_Undeclared:
  case TSK_ExplicitSpecialization:
    External = GVA_StrongExternal;
    break;

  case TSK_ExplicitInstantiationDefinition:
    return GVA_StrongODR;

  // C++11 [temp.explicit]p10:
  //   [ Note: The intent is that an inline function that is the subject of
  //   an explicit instantiation declaration will still be implicitly
  //   instantiated when used so that the body can be considered for
  //   inlining, but that no out-of-line copy of the inline function would be
  //   generated in the translation unit. -- end note ]
  case TSK_ExplicitInstantiationDeclaration:
    return GVA_AvailableExternally;

  case TSK_ImplicitInstantiation:
    External = GVA_DiscardableODR;
    break;
  }

  if (!FD->isInlined())
    return External;

  if ((!Context.getLangOpts().CPlusPlus &&
       !Context.getTargetInfo().getCXXABI().isMicrosoft() &&
       !FD->hasAttr<DLLExportAttr>()) ||
      FD->hasAttr<GNUInlineAttr>()) {
    // FIXME: This doesn't match gcc's behavior for dllexport inline functions.

    // GNU or C99 inline semantics. Determine whether this symbol should be
    // externally visible.
    if (FD->isInlineDefinitionExternallyVisible())
      return External;

    // C99 inline semantics, where the symbol is not externally visible.
    return GVA_AvailableExternally;
  }

  // Functions specified with extern and inline in -fms-compatibility mode
  // forcibly get emitted.  While the body of the function cannot be later
  // replaced, the function definition cannot be discarded.
  if (FD->isMSExternInline())
    return GVA_StrongODR;

  return GVA_DiscardableODR;
}

static GVALinkage adjustGVALinkageForAttributes(const ASTContext &Context,
                                                const Decl *D, GVALinkage L) {
  // See http://msdn.microsoft.com/en-us/library/xa0d9ste.aspx
  // dllexport/dllimport on inline functions.
  if (D->hasAttr<DLLImportAttr>()) {
    if (L == GVA_DiscardableODR || L == GVA_StrongODR)
      return GVA_AvailableExternally;
  } else if (D->hasAttr<DLLExportAttr>()) {
    if (L == GVA_DiscardableODR)
      return GVA_StrongODR;
  } else if (Context.getLangOpts().CUDA && Context.getLangOpts().CUDAIsDevice &&
             D->hasAttr<CUDAGlobalAttr>()) {
    // Device-side functions with __global__ attribute must always be
    // visible externally so they can be launched from host.
    if (L == GVA_DiscardableODR || L == GVA_Internal)
      return GVA_StrongODR;
  }
  return L;
}

/// Adjust the GVALinkage for a declaration based on what an external AST source
/// knows about whether there can be other definitions of this declaration.
static GVALinkage
adjustGVALinkageForExternalDefinitionKind(const ASTContext &Ctx, const Decl *D,
                                          GVALinkage L) {
  ExternalASTSource *Source = Ctx.getExternalSource();
  if (!Source)
    return L;

  switch (Source->hasExternalDefinitions(D)) {
  case ExternalASTSource::EK_Never:
    // Other translation units rely on us to provide the definition.
    if (L == GVA_DiscardableODR)
      return GVA_StrongODR;
    break;

  case ExternalASTSource::EK_Always:
    return GVA_AvailableExternally;

  case ExternalASTSource::EK_ReplyHazy:
    break;
  }
  return L;
}

GVALinkage ASTContext::GetGVALinkageForFunction(const FunctionDecl *FD) const {
  return adjustGVALinkageForExternalDefinitionKind(*this, FD,
           adjustGVALinkageForAttributes(*this, FD,
             basicGVALinkageForFunction(*this, FD)));
}

static GVALinkage basicGVALinkageForVariable(const ASTContext &Context,
                                             const VarDecl *VD) {
  if (!VD->isExternallyVisible())
    return GVA_Internal;

  if (VD->isStaticLocal()) {
    const DeclContext *LexicalContext = VD->getParentFunctionOrMethod();
    while (LexicalContext && !isa<FunctionDecl>(LexicalContext))
      LexicalContext = LexicalContext->getLexicalParent();

    // ObjC Blocks can create local variables that don't have a FunctionDecl
    // LexicalContext.
    if (!LexicalContext)
      return GVA_DiscardableODR;

    // Otherwise, let the static local variable inherit its linkage from the
    // nearest enclosing function.
    auto StaticLocalLinkage =
        Context.GetGVALinkageForFunction(cast<FunctionDecl>(LexicalContext));

    // Itanium ABI 5.2.2: "Each COMDAT group [for a static local variable] must
    // be emitted in any object with references to the symbol for the object it
    // contains, whether inline or out-of-line."
    // Similar behavior is observed with MSVC. An alternative ABI could use
    // StrongODR/AvailableExternally to match the function, but none are
    // known/supported currently.
    if (StaticLocalLinkage == GVA_StrongODR ||
        StaticLocalLinkage == GVA_AvailableExternally)
      return GVA_DiscardableODR;
    return StaticLocalLinkage;
  }

  // MSVC treats in-class initialized static data members as definitions.
  // By giving them non-strong linkage, out-of-line definitions won't
  // cause link errors.
  if (Context.isMSStaticDataMemberInlineDefinition(VD))
    return GVA_DiscardableODR;

  // Most non-template variables have strong linkage; inline variables are
  // linkonce_odr or (occasionally, for compatibility) weak_odr.
  GVALinkage StrongLinkage;
  switch (Context.getInlineVariableDefinitionKind(VD)) {
  case ASTContext::InlineVariableDefinitionKind::None:
    StrongLinkage = GVA_StrongExternal;
    break;
  case ASTContext::InlineVariableDefinitionKind::Weak:
  case ASTContext::InlineVariableDefinitionKind::WeakUnknown:
    StrongLinkage = GVA_DiscardableODR;
    break;
  case ASTContext::InlineVariableDefinitionKind::Strong:
    StrongLinkage = GVA_StrongODR;
    break;
  }

  switch (VD->getTemplateSpecializationKind()) {
  case TSK_Undeclared:
    return StrongLinkage;

  case TSK_ExplicitSpecialization:
    return Context.getTargetInfo().getCXXABI().isMicrosoft() &&
                   VD->isStaticDataMember()
               ? GVA_StrongODR
               : StrongLinkage;

  case TSK_ExplicitInstantiationDefinition:
    return GVA_StrongODR;

  case TSK_ExplicitInstantiationDeclaration:
    return GVA_AvailableExternally;

  case TSK_ImplicitInstantiation:
    return GVA_DiscardableODR;
  }

  llvm_unreachable("Invalid Linkage!");
}

GVALinkage ASTContext::GetGVALinkageForVariable(const VarDecl *VD) {
  return adjustGVALinkageForExternalDefinitionKind(*this, VD,
           adjustGVALinkageForAttributes(*this, VD,
             basicGVALinkageForVariable(*this, VD)));
}

bool ASTContext::DeclMustBeEmitted(const Decl *D) {
  if (const auto *VD = dyn_cast<VarDecl>(D)) {
    if (!VD->isFileVarDecl())
      return false;
    // Global named register variables (GNU extension) are never emitted.
    if (VD->getStorageClass() == SC_Register)
      return false;
    if (VD->getDescribedVarTemplate() ||
        isa<VarTemplatePartialSpecializationDecl>(VD))
      return false;
  } else if (const auto *FD = dyn_cast<FunctionDecl>(D)) {
    // We never need to emit an uninstantiated function template.
    if (FD->getTemplatedKind() == FunctionDecl::TK_FunctionTemplate)
      return false;
  } else if (isa<PragmaCommentDecl>(D))
    return true;
  else if (isa<PragmaDetectMismatchDecl>(D))
    return true;
  else if (isa<OMPThreadPrivateDecl>(D))
    return !D->getDeclContext()->isDependentContext();
  else if (isa<OMPAllocateDecl>(D))
    return !D->getDeclContext()->isDependentContext();
  else if (isa<OMPDeclareReductionDecl>(D) || isa<OMPDeclareMapperDecl>(D))
    return !D->getDeclContext()->isDependentContext();
  else if (isa<ImportDecl>(D))
    return true;
  else
    return false;

  if (D->isFromASTFile() && !LangOpts.BuildingPCHWithObjectFile) {
    assert(getExternalSource() && "It's from an AST file; must have a source.");
    // On Windows, PCH files are built together with an object file. If this
    // declaration comes from such a PCH and DeclMustBeEmitted would return
    // true, it would have returned true and the decl would have been emitted
    // into that object file, so it doesn't need to be emitted here.
    // Note that decls are still emitted if they're referenced, as usual;
    // DeclMustBeEmitted is used to decide whether a decl must be emitted even
    // if it's not referenced.
    //
    // Explicit template instantiation definitions are tricky. If there was an
    // explicit template instantiation decl in the PCH before, it will look like
    // the definition comes from there, even if that was just the declaration.
    // (Explicit instantiation defs of variable templates always get emitted.)
    bool IsExpInstDef =
        isa<FunctionDecl>(D) &&
        cast<FunctionDecl>(D)->getTemplateSpecializationKind() ==
            TSK_ExplicitInstantiationDefinition;

    // Implicit member function definitions, such as operator= might not be
    // marked as template specializations, since they're not coming from a
    // template but synthesized directly on the class.
    IsExpInstDef |=
        isa<CXXMethodDecl>(D) &&
        cast<CXXMethodDecl>(D)->getParent()->getTemplateSpecializationKind() ==
            TSK_ExplicitInstantiationDefinition;

    if (getExternalSource()->DeclIsFromPCHWithObjectFile(D) && !IsExpInstDef)
      return false;
  }

  // If this is a member of a class template, we do not need to emit it.
  if (D->getDeclContext()->isDependentContext())
    return false;

  // Weak references don't produce any output by themselves.
  if (D->hasAttr<WeakRefAttr>())
    return false;

  // Aliases and used decls are required.
  if (D->hasAttr<AliasAttr>() || D->hasAttr<UsedAttr>())
    return true;

  if (const auto *FD = dyn_cast<FunctionDecl>(D)) {
    // Forward declarations aren't required.
    if (!FD->doesThisDeclarationHaveABody())
      return FD->doesDeclarationForceExternallyVisibleDefinition();

    // Constructors and destructors are required.
    if (FD->hasAttr<ConstructorAttr>() || FD->hasAttr<DestructorAttr>())
      return true;

    // The key function for a class is required.  This rule only comes
    // into play when inline functions can be key functions, though.
    if (getTargetInfo().getCXXABI().canKeyFunctionBeInline()) {
      if (const auto *MD = dyn_cast<CXXMethodDecl>(FD)) {
        const CXXRecordDecl *RD = MD->getParent();
        if (MD->isOutOfLine() && RD->isDynamicClass()) {
          const CXXMethodDecl *KeyFunc = getCurrentKeyFunction(RD);
          if (KeyFunc && KeyFunc->getCanonicalDecl() == MD->getCanonicalDecl())
            return true;
        }
      }
    }

    GVALinkage Linkage = GetGVALinkageForFunction(FD);

    // static, static inline, always_inline, and extern inline functions can
    // always be deferred.  Normal inline functions can be deferred in C99/C++.
    // Implicit template instantiations can also be deferred in C++.
    return !isDiscardableGVALinkage(Linkage);
  }

  const auto *VD = cast<VarDecl>(D);
  assert(VD->isFileVarDecl() && "Expected file scoped var");

  // If the decl is marked as `declare target to`, it should be emitted for the
  // host and for the device.
  if (LangOpts.OpenMP &&
      OMPDeclareTargetDeclAttr::isDeclareTargetDeclaration(VD))
    return true;

  if (VD->isThisDeclarationADefinition() == VarDecl::DeclarationOnly &&
      !isMSStaticDataMemberInlineDefinition(VD))
    return false;

  // Variables that can be needed in other TUs are required.
  auto Linkage = GetGVALinkageForVariable(VD);
  if (!isDiscardableGVALinkage(Linkage))
    return true;

  // We never need to emit a variable that is available in another TU.
  if (Linkage == GVA_AvailableExternally)
    return false;

  // Variables that have destruction with side-effects are required.
  if (VD->needsDestruction(*this))
    return true;

  // Variables that have initialization with side-effects are required.
  Expr::EvalContext EvalCtx(*this, nullptr);
  if (VD->getInit() && VD->getInit()->HasSideEffects(EvalCtx) &&
      // We can get a value-dependent initializer during error recovery.
      (VD->getInit()->isValueDependent() || !VD->evaluateValue()))
    return true;

  // Likewise, variables with tuple-like bindings are required if their
  // bindings have side-effects.
  if (const auto *DD = dyn_cast<DecompositionDecl>(VD))
    for (const auto *BD : DD->bindings())
      if (const auto *BindingVD = BD->getHoldingVar())
        if (DeclMustBeEmitted(BindingVD))
          return true;

  return false;
}

void ASTContext::forEachMultiversionedFunctionVersion(
    const FunctionDecl *FD,
    llvm::function_ref<void(FunctionDecl *)> Pred) const {
  assert(FD->isMultiVersion() && "Only valid for multiversioned functions");
  llvm::SmallDenseSet<const FunctionDecl*, 4> SeenDecls;
  FD = FD->getMostRecentDecl();
  for (auto *CurDecl :
       FD->getDeclContext()->getRedeclContext()->lookup(FD->getDeclName())) {
    FunctionDecl *CurFD = CurDecl->getAsFunction()->getMostRecentDecl();
    if (CurFD && hasSameType(CurFD->getType(), FD->getType()) &&
        std::end(SeenDecls) == llvm::find(SeenDecls, CurFD)) {
      SeenDecls.insert(CurFD);
      Pred(CurFD);
    }
  }
}

CallingConv ASTContext::getDefaultCallingConvention(bool IsVariadic,
                                                    bool IsCXXMethod,
                                                    bool IsBuiltin) const {
  // Pass through to the C++ ABI object
  if (IsCXXMethod)
    return ABI->getDefaultMethodCallConv(IsVariadic);

  // Builtins ignore user-specified default calling convention and remain the
  // Target's default calling convention.
  if (!IsBuiltin) {
    switch (LangOpts.getDefaultCallingConv()) {
    case LangOptions::DCC_None:
      break;
    case LangOptions::DCC_CDecl:
      return CC_C;
    case LangOptions::DCC_FastCall:
      if (getTargetInfo().hasFeature("sse2") && !IsVariadic)
        return CC_X86FastCall;
      break;
    case LangOptions::DCC_StdCall:
      if (!IsVariadic)
        return CC_X86StdCall;
      break;
    case LangOptions::DCC_VectorCall:
      // __vectorcall cannot be applied to variadic functions.
      if (!IsVariadic)
        return CC_X86VectorCall;
      break;
    case LangOptions::DCC_RegCall:
      // __regcall cannot be applied to variadic functions.
      if (!IsVariadic)
        return CC_X86RegCall;
      break;
    }
  }
  return Target->getDefaultCallingConv();
}

bool ASTContext::isNearlyEmpty(const CXXRecordDecl *RD) const {
  // Pass through to the C++ ABI object
  return ABI->isNearlyEmpty(RD);
}

VTableContextBase *ASTContext::getVTableContext() {
  if (!VTContext.get()) {
    if (Target->getCXXABI().isMicrosoft())
      VTContext.reset(new MicrosoftVTableContext(*this));
    else
      VTContext.reset(new ItaniumVTableContext(*this));
  }
  return VTContext.get();
}

MangleContext *ASTContext::createMangleContext(const TargetInfo *T) {
  if (!T)
    T = Target;
  switch (T->getCXXABI().getKind()) {
  case TargetCXXABI::Fuchsia:
  case TargetCXXABI::GenericAArch64:
  case TargetCXXABI::GenericItanium:
  case TargetCXXABI::GenericARM:
  case TargetCXXABI::GenericMIPS:
  case TargetCXXABI::iOS:
  case TargetCXXABI::iOS64:
  case TargetCXXABI::WebAssembly:
  case TargetCXXABI::WatchOS:
    return ItaniumMangleContext::create(*this, getDiagnostics());
  case TargetCXXABI::Microsoft:
    return MicrosoftMangleContext::create(*this, getDiagnostics());
  }
  llvm_unreachable("Unsupported ABI");
}

CXXABI::~CXXABI() = default;

size_t ASTContext::getSideTableAllocatedMemory() const {
  return ASTRecordLayouts.getMemorySize() +
         llvm::capacity_in_bytes(ObjCLayouts) +
         llvm::capacity_in_bytes(KeyFunctions) +
         llvm::capacity_in_bytes(ObjCImpls) +
         llvm::capacity_in_bytes(BlockVarCopyInits) +
         llvm::capacity_in_bytes(DeclAttrs) +
         llvm::capacity_in_bytes(TemplateOrInstantiation) +
         llvm::capacity_in_bytes(InstantiatedFromUsingDecl) +
         llvm::capacity_in_bytes(InstantiatedFromUsingShadowDecl) +
         llvm::capacity_in_bytes(InstantiatedFromUnnamedFieldDecl) +
         llvm::capacity_in_bytes(OverriddenMethods) +
         llvm::capacity_in_bytes(Types) +
         llvm::capacity_in_bytes(VariableArrayTypes);
}

/// getIntTypeForBitwidth -
/// sets integer QualTy according to specified details:
/// bitwidth, signed/unsigned.
/// Returns empty type if there is no appropriate target types.
QualType ASTContext::getIntTypeForBitwidth(unsigned DestWidth,
                                           unsigned Signed) const {
  TargetInfo::IntType Ty = getTargetInfo().getIntTypeByWidth(DestWidth, Signed);
  CanQualType QualTy = getFromTargetType(Ty);
  if (!QualTy && DestWidth == 128)
    return Signed ? Int128Ty : UnsignedInt128Ty;
  return QualTy;
}

/// getRealTypeForBitwidth -
/// sets floating point QualTy according to specified bitwidth.
/// Returns empty type if there is no appropriate target types.
QualType ASTContext::getRealTypeForBitwidth(unsigned DestWidth) const {
  TargetInfo::RealType Ty = getTargetInfo().getRealTypeByWidth(DestWidth);
  switch (Ty) {
  case TargetInfo::Float:
    return FloatTy;
  case TargetInfo::Double:
    return DoubleTy;
  case TargetInfo::LongDouble:
    return LongDoubleTy;
  case TargetInfo::Float128:
    return Float128Ty;
  case TargetInfo::NoFloat:
    return {};
  }

  llvm_unreachable("Unhandled TargetInfo::RealType value");
}

void ASTContext::setManglingNumber(const NamedDecl *ND, unsigned Number) {
  if (Number > 1)
    MangleNumbers[ND] = Number;
}

unsigned ASTContext::getManglingNumber(const NamedDecl *ND) const {
  auto I = MangleNumbers.find(ND);
  return I != MangleNumbers.end() ? I->second : 1;
}

void ASTContext::setStaticLocalNumber(const VarDecl *VD, unsigned Number) {
  if (Number > 1)
    StaticLocalNumbers[VD] = Number;
}

unsigned ASTContext::getStaticLocalNumber(const VarDecl *VD) const {
  auto I = StaticLocalNumbers.find(VD);
  return I != StaticLocalNumbers.end() ? I->second : 1;
}

MangleNumberingContext &
ASTContext::getManglingNumberContext(const DeclContext *DC) {
  assert(LangOpts.CPlusPlus);  // We don't need mangling numbers for plain C.
  std::unique_ptr<MangleNumberingContext> &MCtx = MangleNumberingContexts[DC];
  if (!MCtx)
    MCtx = createMangleNumberingContext();
  return *MCtx;
}

MangleNumberingContext &
ASTContext::getManglingNumberContext(NeedExtraManglingDecl_t, const Decl *D) {
  assert(LangOpts.CPlusPlus); // We don't need mangling numbers for plain C.
  std::unique_ptr<MangleNumberingContext> &MCtx =
      ExtraMangleNumberingContexts[D];
  if (!MCtx)
    MCtx = createMangleNumberingContext();
  return *MCtx;
}

std::unique_ptr<MangleNumberingContext>
ASTContext::createMangleNumberingContext() const {
  return ABI->createMangleNumberingContext();
}

const CXXConstructorDecl *
ASTContext::getCopyConstructorForExceptionObject(CXXRecordDecl *RD) {
  return ABI->getCopyConstructorForExceptionObject(
      cast<CXXRecordDecl>(RD->getFirstDecl()));
}

void ASTContext::addCopyConstructorForExceptionObject(CXXRecordDecl *RD,
                                                      CXXConstructorDecl *CD) {
  return ABI->addCopyConstructorForExceptionObject(
      cast<CXXRecordDecl>(RD->getFirstDecl()),
      cast<CXXConstructorDecl>(CD->getFirstDecl()));
}

void ASTContext::addTypedefNameForUnnamedTagDecl(TagDecl *TD,
                                                 TypedefNameDecl *DD) {
  return ABI->addTypedefNameForUnnamedTagDecl(TD, DD);
}

TypedefNameDecl *
ASTContext::getTypedefNameForUnnamedTagDecl(const TagDecl *TD) {
  return ABI->getTypedefNameForUnnamedTagDecl(TD);
}

void ASTContext::addDeclaratorForUnnamedTagDecl(TagDecl *TD,
                                                DeclaratorDecl *DD) {
  return ABI->addDeclaratorForUnnamedTagDecl(TD, DD);
}

DeclaratorDecl *ASTContext::getDeclaratorForUnnamedTagDecl(const TagDecl *TD) {
  return ABI->getDeclaratorForUnnamedTagDecl(TD);
}

void ASTContext::setParameterIndex(const ParmVarDecl *D, unsigned int index) {
  ParamIndices[D] = index;
}

unsigned ASTContext::getParameterIndex(const ParmVarDecl *D) const {
  ParameterIndexTable::const_iterator I = ParamIndices.find(D);
  assert(I != ParamIndices.end() &&
         "ParmIndices lacks entry set by ParmVarDecl");
  return I->second;
}

QualType ASTContext::getStringLiteralArrayType(QualType EltTy,
                                               unsigned Length) const {
  // A C++ string literal has a const-qualified element type (C++ 2.13.4p1).
  if (getLangOpts().CPlusPlus || getLangOpts().ConstStrings)
    EltTy = EltTy.withConst();

  EltTy = adjustStringLiteralBaseType(EltTy);

  // Get an array type for the string, according to C99 6.4.5. This includes
  // the null terminator character.
  return getConstantArrayType(EltTy, llvm::APInt(32, Length + 1), nullptr,
                              ArrayType::Normal, /*IndexTypeQuals*/ 0);
}

StringLiteral *
ASTContext::getPredefinedStringLiteralFromCache(StringRef Key) const {
  StringLiteral *&Result = StringLiteralCache[Key];
  if (!Result)
    Result = StringLiteral::Create(
        *this, Key, StringLiteral::Ascii,
        /*Pascal*/ false, getStringLiteralArrayType(CharTy, Key.size()),
        SourceLocation());
  return Result;
}

bool ASTContext::AtomicUsesUnsupportedLibcall(const AtomicExpr *E) const {
  const llvm::Triple &T = getTargetInfo().getTriple();
  if (!T.isOSDarwin())
    return false;

  if (!(T.isiOS() && T.isOSVersionLT(7)) &&
      !(T.isMacOSX() && T.isOSVersionLT(10, 9)))
    return false;

  QualType AtomicTy = E->getPtr()->getType()->getPointeeType();
  CharUnits sizeChars = getTypeSizeInChars(AtomicTy);
  uint64_t Size = sizeChars.getQuantity();
  CharUnits alignChars = getTypeAlignInChars(AtomicTy);
  unsigned Align = alignChars.getQuantity();
  unsigned MaxInlineWidthInBits = getTargetInfo().getMaxAtomicInlineWidth();
  return (Size != Align || toBits(sizeChars) > MaxInlineWidthInBits);
}

/// Template specializations to abstract away from pointers and TypeLocs.
/// @{
template <typename T>
static ast_type_traits::DynTypedNode createDynTypedNode(const T &Node) {
  return ast_type_traits::DynTypedNode::create(*Node);
}
template <>
ast_type_traits::DynTypedNode createDynTypedNode(const TypeLoc &Node) {
  return ast_type_traits::DynTypedNode::create(Node);
}
template <>
ast_type_traits::DynTypedNode
createDynTypedNode(const NestedNameSpecifierLoc &Node) {
  return ast_type_traits::DynTypedNode::create(Node);
}
/// @}

/// A \c RecursiveASTVisitor that builds a map from nodes to their
/// parents as defined by the \c RecursiveASTVisitor.
///
/// Note that the relationship described here is purely in terms of AST
/// traversal - there are other relationships (for example declaration context)
/// in the AST that are better modeled by special matchers.
///
/// FIXME: Currently only builds up the map using \c Stmt and \c Decl nodes.
class ASTContext::ParentMap::ASTVisitor
    : public RecursiveASTVisitor<ASTVisitor> {
public:
  ASTVisitor(ParentMap &Map, ASTContext &Context)
      : Map(Map), Context(Context) {}

private:
  friend class RecursiveASTVisitor<ASTVisitor>;

  using VisitorBase = RecursiveASTVisitor<ASTVisitor>;

  bool shouldVisitTemplateInstantiations() const { return true; }

  bool shouldVisitImplicitCode() const { return true; }

  template <typename T, typename MapNodeTy, typename BaseTraverseFn,
            typename MapTy>
  bool TraverseNode(T Node, MapNodeTy MapNode, BaseTraverseFn BaseTraverse,
                    MapTy *Parents) {
    if (!Node)
      return true;
    if (ParentStack.size() > 0) {
      // FIXME: Currently we add the same parent multiple times, but only
      // when no memoization data is available for the type.
      // For example when we visit all subexpressions of template
      // instantiations; this is suboptimal, but benign: the only way to
      // visit those is with hasAncestor / hasParent, and those do not create
      // new matches.
      // The plan is to enable DynTypedNode to be storable in a map or hash
      // map. The main problem there is to implement hash functions /
      // comparison operators for all types that DynTypedNode supports that
      // do not have pointer identity.
      auto &NodeOrVector = (*Parents)[MapNode];
      if (NodeOrVector.isNull()) {
        if (const auto *D = ParentStack.back().get<Decl>())
          NodeOrVector = D;
        else if (const auto *S = ParentStack.back().get<Stmt>())
          NodeOrVector = S;
        else
          NodeOrVector = new ast_type_traits::DynTypedNode(ParentStack.back());
      } else {
        if (!NodeOrVector.template is<ParentVector *>()) {
          auto *Vector = new ParentVector(
              1, getSingleDynTypedNodeFromParentMap(NodeOrVector));
          delete NodeOrVector
              .template dyn_cast<ast_type_traits::DynTypedNode *>();
          NodeOrVector = Vector;
        }

        auto *Vector = NodeOrVector.template get<ParentVector *>();
        // Skip duplicates for types that have memoization data.
        // We must check that the type has memoization data before calling
        // std::find() because DynTypedNode::operator== can't compare all
        // types.
        bool Found = ParentStack.back().getMemoizationData() &&
                     std::find(Vector->begin(), Vector->end(),
                               ParentStack.back()) != Vector->end();
        if (!Found)
          Vector->push_back(ParentStack.back());
      }
    }
    ParentStack.push_back(createDynTypedNode(Node));
    bool Result = BaseTraverse();
    ParentStack.pop_back();
    return Result;
  }

  bool TraverseDecl(Decl *DeclNode) {
    return TraverseNode(
        DeclNode, DeclNode, [&] { return VisitorBase::TraverseDecl(DeclNode); },
        &Map.PointerParents);
  }

  bool TraverseStmt(Stmt *StmtNode) {
    Stmt *FilteredNode = StmtNode;
    if (auto *ExprNode = dyn_cast_or_null<Expr>(FilteredNode))
      FilteredNode = Context.traverseIgnored(ExprNode);
    return TraverseNode(FilteredNode, FilteredNode,
                        [&] { return VisitorBase::TraverseStmt(FilteredNode); },
                        &Map.PointerParents);
  }

  bool TraverseTypeLoc(TypeLoc TypeLocNode) {
    return TraverseNode(
        TypeLocNode, ast_type_traits::DynTypedNode::create(TypeLocNode),
        [&] { return VisitorBase::TraverseTypeLoc(TypeLocNode); },
        &Map.OtherParents);
  }

  bool TraverseNestedNameSpecifierLoc(NestedNameSpecifierLoc NNSLocNode) {
    return TraverseNode(
        NNSLocNode, ast_type_traits::DynTypedNode::create(NNSLocNode),
        [&] { return VisitorBase::TraverseNestedNameSpecifierLoc(NNSLocNode); },
        &Map.OtherParents);
  }

  ParentMap &Map;
  ASTContext &Context;
  llvm::SmallVector<ast_type_traits::DynTypedNode, 16> ParentStack;
};

ASTContext::ParentMap::ParentMap(ASTContext &Ctx) {
  ASTVisitor(*this, Ctx).TraverseAST(Ctx);
}

ASTContext::DynTypedNodeList
ASTContext::getParents(const ast_type_traits::DynTypedNode &Node) {
  std::unique_ptr<ParentMap> &P = Parents[Traversal];
  if (!P)
    // We build the parent map for the traversal scope (usually whole TU), as
    // hasAncestor can escape any subtree.
    P = std::make_unique<ParentMap>(*this);
  return P->getParents(Node);
}

bool
ASTContext::ObjCMethodsAreEqual(const ObjCMethodDecl *MethodDecl,
                                const ObjCMethodDecl *MethodImpl) {
  // No point trying to match an unavailable/deprecated mothod.
  if (MethodDecl->hasAttr<UnavailableAttr>()
      || MethodDecl->hasAttr<DeprecatedAttr>())
    return false;
  if (MethodDecl->getObjCDeclQualifier() !=
      MethodImpl->getObjCDeclQualifier())
    return false;
  if (!hasSameType(MethodDecl->getReturnType(), MethodImpl->getReturnType()))
    return false;

  if (MethodDecl->param_size() != MethodImpl->param_size())
    return false;

  for (ObjCMethodDecl::param_const_iterator IM = MethodImpl->param_begin(),
       IF = MethodDecl->param_begin(), EM = MethodImpl->param_end(),
       EF = MethodDecl->param_end();
       IM != EM && IF != EF; ++IM, ++IF) {
    const ParmVarDecl *DeclVar = (*IF);
    const ParmVarDecl *ImplVar = (*IM);
    if (ImplVar->getObjCDeclQualifier() != DeclVar->getObjCDeclQualifier())
      return false;
    if (!hasSameType(DeclVar->getType(), ImplVar->getType()))
      return false;
  }

  return (MethodDecl->isVariadic() == MethodImpl->isVariadic());
}

uint64_t ASTContext::getTargetNullPointerValue(QualType QT) const {
  LangAS AS;
  if (QT->getUnqualifiedDesugaredType()->isNullPtrType())
    AS = LangAS::Default;
  else
    AS = QT->getPointeeType().getAddressSpace();

  return getTargetInfo().getNullPointerValue(AS);
}

unsigned ASTContext::getTargetAddressSpace(LangAS AS) const {
  if (isTargetAddressSpace(AS))
    return toTargetAddressSpace(AS);
  else
    return (*AddrSpaceMap)[(unsigned)AS];
}

QualType ASTContext::getCorrespondingSaturatedType(QualType Ty) const {
  assert(Ty->isFixedPointType());

  if (Ty->isSaturatedFixedPointType()) return Ty;

  switch (Ty->castAs<BuiltinType>()->getKind()) {
    default:
      llvm_unreachable("Not a fixed point type!");
    case BuiltinType::ShortAccum:
      return SatShortAccumTy;
    case BuiltinType::Accum:
      return SatAccumTy;
    case BuiltinType::LongAccum:
      return SatLongAccumTy;
    case BuiltinType::UShortAccum:
      return SatUnsignedShortAccumTy;
    case BuiltinType::UAccum:
      return SatUnsignedAccumTy;
    case BuiltinType::ULongAccum:
      return SatUnsignedLongAccumTy;
    case BuiltinType::ShortFract:
      return SatShortFractTy;
    case BuiltinType::Fract:
      return SatFractTy;
    case BuiltinType::LongFract:
      return SatLongFractTy;
    case BuiltinType::UShortFract:
      return SatUnsignedShortFractTy;
    case BuiltinType::UFract:
      return SatUnsignedFractTy;
    case BuiltinType::ULongFract:
      return SatUnsignedLongFractTy;
  }
}

LangAS ASTContext::getLangASForBuiltinAddressSpace(unsigned AS) const {
  if (LangOpts.OpenCL)
    return getTargetInfo().getOpenCLBuiltinAddressSpace(AS);

  if (LangOpts.CUDA)
    return getTargetInfo().getCUDABuiltinAddressSpace(AS);

  return getLangASFromTargetAS(AS);
}

// Explicitly instantiate this in case a Redeclarable<T> is used from a TU that
// doesn't include ASTContext.h
template
clang::LazyGenerationalUpdatePtr<
    const Decl *, Decl *, &ExternalASTSource::CompleteRedeclChain>::ValueType
clang::LazyGenerationalUpdatePtr<
    const Decl *, Decl *, &ExternalASTSource::CompleteRedeclChain>::makeValue(
        const clang::ASTContext &Ctx, Decl *Value);

unsigned char ASTContext::getFixedPointScale(QualType Ty) const {
  assert(Ty->isFixedPointType());

  const TargetInfo &Target = getTargetInfo();
  switch (Ty->castAs<BuiltinType>()->getKind()) {
    default:
      llvm_unreachable("Not a fixed point type!");
    case BuiltinType::ShortAccum:
    case BuiltinType::SatShortAccum:
      return Target.getShortAccumScale();
    case BuiltinType::Accum:
    case BuiltinType::SatAccum:
      return Target.getAccumScale();
    case BuiltinType::LongAccum:
    case BuiltinType::SatLongAccum:
      return Target.getLongAccumScale();
    case BuiltinType::UShortAccum:
    case BuiltinType::SatUShortAccum:
      return Target.getUnsignedShortAccumScale();
    case BuiltinType::UAccum:
    case BuiltinType::SatUAccum:
      return Target.getUnsignedAccumScale();
    case BuiltinType::ULongAccum:
    case BuiltinType::SatULongAccum:
      return Target.getUnsignedLongAccumScale();
    case BuiltinType::ShortFract:
    case BuiltinType::SatShortFract:
      return Target.getShortFractScale();
    case BuiltinType::Fract:
    case BuiltinType::SatFract:
      return Target.getFractScale();
    case BuiltinType::LongFract:
    case BuiltinType::SatLongFract:
      return Target.getLongFractScale();
    case BuiltinType::UShortFract:
    case BuiltinType::SatUShortFract:
      return Target.getUnsignedShortFractScale();
    case BuiltinType::UFract:
    case BuiltinType::SatUFract:
      return Target.getUnsignedFractScale();
    case BuiltinType::ULongFract:
    case BuiltinType::SatULongFract:
      return Target.getUnsignedLongFractScale();
  }
}

unsigned char ASTContext::getFixedPointIBits(QualType Ty) const {
  assert(Ty->isFixedPointType());

  const TargetInfo &Target = getTargetInfo();
  switch (Ty->castAs<BuiltinType>()->getKind()) {
    default:
      llvm_unreachable("Not a fixed point type!");
    case BuiltinType::ShortAccum:
    case BuiltinType::SatShortAccum:
      return Target.getShortAccumIBits();
    case BuiltinType::Accum:
    case BuiltinType::SatAccum:
      return Target.getAccumIBits();
    case BuiltinType::LongAccum:
    case BuiltinType::SatLongAccum:
      return Target.getLongAccumIBits();
    case BuiltinType::UShortAccum:
    case BuiltinType::SatUShortAccum:
      return Target.getUnsignedShortAccumIBits();
    case BuiltinType::UAccum:
    case BuiltinType::SatUAccum:
      return Target.getUnsignedAccumIBits();
    case BuiltinType::ULongAccum:
    case BuiltinType::SatULongAccum:
      return Target.getUnsignedLongAccumIBits();
    case BuiltinType::ShortFract:
    case BuiltinType::SatShortFract:
    case BuiltinType::Fract:
    case BuiltinType::SatFract:
    case BuiltinType::LongFract:
    case BuiltinType::SatLongFract:
    case BuiltinType::UShortFract:
    case BuiltinType::SatUShortFract:
    case BuiltinType::UFract:
    case BuiltinType::SatUFract:
    case BuiltinType::ULongFract:
    case BuiltinType::SatULongFract:
      return 0;
  }
}

FixedPointSemantics ASTContext::getFixedPointSemantics(QualType Ty) const {
  assert((Ty->isFixedPointType() || Ty->isIntegerType()) &&
         "Can only get the fixed point semantics for a "
         "fixed point or integer type.");
  if (Ty->isIntegerType())
    return FixedPointSemantics::GetIntegerSemantics(getIntWidth(Ty),
                                                    Ty->isSignedIntegerType());

  bool isSigned = Ty->isSignedFixedPointType();
  return FixedPointSemantics(
      static_cast<unsigned>(getTypeSize(Ty)), getFixedPointScale(Ty), isSigned,
      Ty->isSaturatedFixedPointType(),
      !isSigned && getTargetInfo().doUnsignedFixedPointTypesHavePadding());
}

APFixedPoint ASTContext::getFixedPointMax(QualType Ty) const {
  assert(Ty->isFixedPointType());
  return APFixedPoint::getMax(getFixedPointSemantics(Ty));
}

APFixedPoint ASTContext::getFixedPointMin(QualType Ty) const {
  assert(Ty->isFixedPointType());
  return APFixedPoint::getMin(getFixedPointSemantics(Ty));
}

QualType ASTContext::getCorrespondingSignedFixedPointType(QualType Ty) const {
  assert(Ty->isUnsignedFixedPointType() &&
         "Expected unsigned fixed point type");

  switch (Ty->castAs<BuiltinType>()->getKind()) {
  case BuiltinType::UShortAccum:
    return ShortAccumTy;
  case BuiltinType::UAccum:
    return AccumTy;
  case BuiltinType::ULongAccum:
    return LongAccumTy;
  case BuiltinType::SatUShortAccum:
    return SatShortAccumTy;
  case BuiltinType::SatUAccum:
    return SatAccumTy;
  case BuiltinType::SatULongAccum:
    return SatLongAccumTy;
  case BuiltinType::UShortFract:
    return ShortFractTy;
  case BuiltinType::UFract:
    return FractTy;
  case BuiltinType::ULongFract:
    return LongFractTy;
  case BuiltinType::SatUShortFract:
    return SatShortFractTy;
  case BuiltinType::SatUFract:
    return SatFractTy;
  case BuiltinType::SatULongFract:
    return SatLongFractTy;
  default:
    llvm_unreachable("Unexpected unsigned fixed point type");
  }
}

ParsedTargetAttr
ASTContext::filterFunctionTargetAttrs(const TargetAttr *TD) const {
  assert(TD != nullptr);
  ParsedTargetAttr ParsedAttr = TD->parse();

  ParsedAttr.Features.erase(
      llvm::remove_if(ParsedAttr.Features,
                      [&](const std::string &Feat) {
                        return !Target->isValidFeatureName(
                            StringRef{Feat}.substr(1));
                      }),
      ParsedAttr.Features.end());
  return ParsedAttr;
}

void ASTContext::getFunctionFeatureMap(llvm::StringMap<bool> &FeatureMap,
                                       const FunctionDecl *FD) const {
  if (FD)
    getFunctionFeatureMap(FeatureMap, GlobalDecl().getWithDecl(FD));
  else
    Target->initFeatureMap(FeatureMap, getDiagnostics(),
                           Target->getTargetOpts().CPU,
                           Target->getTargetOpts().Features);
}

// Fills in the supplied string map with the set of target features for the
// passed in function.
void ASTContext::getFunctionFeatureMap(llvm::StringMap<bool> &FeatureMap,
                                       GlobalDecl GD) const {
  StringRef TargetCPU = Target->getTargetOpts().CPU;
  const FunctionDecl *FD = GD.getDecl()->getAsFunction();
  if (const auto *TD = FD->getAttr<TargetAttr>()) {
    ParsedTargetAttr ParsedAttr = filterFunctionTargetAttrs(TD);

    // Make a copy of the features as passed on the command line into the
    // beginning of the additional features from the function to override.
    ParsedAttr.Features.insert(
        ParsedAttr.Features.begin(),
        Target->getTargetOpts().FeaturesAsWritten.begin(),
        Target->getTargetOpts().FeaturesAsWritten.end());

    if (ParsedAttr.Architecture != "" &&
        Target->isValidCPUName(ParsedAttr.Architecture))
      TargetCPU = ParsedAttr.Architecture;

    // Now populate the feature map, first with the TargetCPU which is either
    // the default or a new one from the target attribute string. Then we'll use
    // the passed in features (FeaturesAsWritten) along with the new ones from
    // the attribute.
    Target->initFeatureMap(FeatureMap, getDiagnostics(), TargetCPU,
                           ParsedAttr.Features);
  } else if (const auto *SD = FD->getAttr<CPUSpecificAttr>()) {
    llvm::SmallVector<StringRef, 32> FeaturesTmp;
    Target->getCPUSpecificCPUDispatchFeatures(
        SD->getCPUName(GD.getMultiVersionIndex())->getName(), FeaturesTmp);
    std::vector<std::string> Features(FeaturesTmp.begin(), FeaturesTmp.end());
    Target->initFeatureMap(FeatureMap, getDiagnostics(), TargetCPU, Features);
  } else {
    Target->initFeatureMap(FeatureMap, getDiagnostics(), TargetCPU,
                           Target->getTargetOpts().Features);
  }
}<|MERGE_RESOLUTION|>--- conflicted
+++ resolved
@@ -2929,7 +2929,6 @@
                       getFunctionTypeWithExceptionSpec(U, EST_None)));
 }
 
-<<<<<<< HEAD
 bool ASTContext::hasSameFunctionTypeIgnoringReturn(QualType T, QualType U) {
   assert(T->isFunctionType() && U->isFunctionType());
 
@@ -2943,7 +2942,8 @@
   QualType UNoReturn = getFunctionType(DependentTy, UProto->getParamTypes(),
                                        UProto->getExtProtoInfo());
   return hasSameType(TNoReturn, UNoReturn);
-=======
+}
+
 QualType ASTContext::getFunctionTypeWithoutPtrSizes(QualType T) {
   if (const auto *Proto = T->getAs<FunctionProtoType>()) {
     QualType RetTy = removePtrSizeAddrSpace(Proto->getReturnType());
@@ -2965,7 +2965,6 @@
   return hasSameType(T, U) ||
          hasSameType(getFunctionTypeWithoutPtrSizes(T),
                      getFunctionTypeWithoutPtrSizes(U));
->>>>>>> e3a6c630
 }
 
 void ASTContext::adjustExceptionSpec(
