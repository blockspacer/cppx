--- conflicted
+++ resolved
@@ -3495,11 +3495,8 @@
   case Type::ExtInt:
   case Type::DependentExtInt:
   case Type::CXXDependentVariadicReifier:
-<<<<<<< HEAD
+  case Type::DependentIdentifierSplice:
   case Type::CXXRequiredType:
-=======
-  case Type::DependentIdentifierSplice:
->>>>>>> 18a09345
     llvm_unreachable("type should never be variably-modified");
 
   // These types can be variably-modified but should never need to
