--- conflicted
+++ resolved
@@ -9588,21 +9588,10 @@
         if (VAT) {
           Optional<llvm::APSInt> TheInt;
           Expr *E = VAT->getSizeExpr();
-<<<<<<< HEAD
           Expr::EvalContext EvalCtx(*this, nullptr);
-          if (E && E->isIntegerConstantExpr(TheInt, EvalCtx))
-            return std::make_pair(true, TheInt);
-          else
-            return std::make_pair(false, TheInt);
-        } else if (CAT) {
-            return std::make_pair(true, CAT->getSize());
-        } else {
-            return std::make_pair(false, llvm::APInt());
-=======
-          if (E && (TheInt = E->getIntegerConstantExpr(*this)))
+          if (E && (TheInt = E->getIntegerConstantExpr(EvalCtx)))
             return std::make_pair(true, *TheInt);
           return std::make_pair(false, llvm::APSInt());
->>>>>>> b8943e7c
         }
         if (CAT)
           return std::make_pair(true, CAT->getSize());
