--- conflicted
+++ resolved
@@ -214,11 +214,8 @@
   case Expr::CXXConcatenateExprClass:
   case Expr::CXXDependentVariadicReifierExprClass:
   case Expr::CXXFragmentExprClass:
-<<<<<<< HEAD
   case Expr::CppxTypeLiteralClass:
-=======
   case Expr::CXXFragmentCaptureExprClass:
->>>>>>> 4465236a
     return Cl::CL_PRValue;
 
   case Expr::ConstantExprClass:
