//===- ExprClassification.cpp - Expression AST Node Implementation --------===//
//
// Part of the LLVM Project, under the Apache License v2.0 with LLVM Exceptions.
// See https://llvm.org/LICENSE.txt for license information.
// SPDX-License-Identifier: Apache-2.0 WITH LLVM-exception
//
//===----------------------------------------------------------------------===//
//
// This file implements Expr::classify.
//
//===----------------------------------------------------------------------===//

#include "clang/AST/Expr.h"
#include "clang/AST/ASTContext.h"
#include "clang/AST/DeclCXX.h"
#include "clang/AST/DeclObjC.h"
#include "clang/AST/DeclTemplate.h"
#include "clang/AST/ExprCXX.h"
#include "clang/AST/ExprObjC.h"
#include "llvm/Support/ErrorHandling.h"

using namespace clang;

using Cl = Expr::Classification;

static Cl::Kinds ClassifyInternal(ASTContext &Ctx, const Expr *E);
static Cl::Kinds ClassifyDecl(ASTContext &Ctx, const Decl *D);
static Cl::Kinds ClassifyUnnamed(ASTContext &Ctx, QualType T);
static Cl::Kinds ClassifyMemberExpr(ASTContext &Ctx, const MemberExpr *E);
static Cl::Kinds ClassifyBinaryOp(ASTContext &Ctx, const BinaryOperator *E);
static Cl::Kinds ClassifyConditional(ASTContext &Ctx,
                                     const Expr *trueExpr,
                                     const Expr *falseExpr);
static Cl::ModifiableType IsModifiable(ASTContext &Ctx, const Expr *E,
                                       Cl::Kinds Kind, SourceLocation &Loc);

Cl Expr::ClassifyImpl(ASTContext &Ctx, SourceLocation *Loc) const {
  assert(!TR->isReferenceType() && "Expressions can't have reference type.");

  Cl::Kinds kind = ClassifyInternal(Ctx, this);
  // C99 6.3.2.1: An lvalue is an expression with an object type or an
  //   incomplete type other than void.
  if (!Ctx.getLangOpts().CPlusPlus) {
    // Thus, no functions.
    if (TR->isFunctionType() || TR == Ctx.OverloadTy)
      kind = Cl::CL_Function;
    // No void either, but qualified void is OK because it is "other than void".
    // Void "lvalues" are classified as addressable void values, which are void
    // expressions whose address can be taken.
    else if (TR->isVoidType() && !TR.hasQualifiers())
      kind = (kind == Cl::CL_LValue ? Cl::CL_AddressableVoid : Cl::CL_Void);
  }

  // Enable this assertion for testing.
  switch (kind) {
  case Cl::CL_LValue: assert(getValueKind() == VK_LValue); break;
  case Cl::CL_XValue: assert(getValueKind() == VK_XValue); break;
  case Cl::CL_Function:
  case Cl::CL_Void:
  case Cl::CL_AddressableVoid:
  case Cl::CL_DuplicateVectorComponents:
  case Cl::CL_MemberFunction:
  case Cl::CL_SubObjCPropertySetting:
  case Cl::CL_ClassTemporary:
  case Cl::CL_ArrayTemporary:
  case Cl::CL_ObjCMessageRValue:
  case Cl::CL_PRValue: assert(getValueKind() == VK_RValue); break;
  }

  Cl::ModifiableType modifiable = Cl::CM_Untested;
  if (Loc)
    modifiable = IsModifiable(Ctx, this, kind, *Loc);
  return Classification(kind, modifiable);
}

/// Classify an expression which creates a temporary, based on its type.
static Cl::Kinds ClassifyTemporary(QualType T) {
  if (T->isRecordType())
    return Cl::CL_ClassTemporary;
  if (T->isArrayType())
    return Cl::CL_ArrayTemporary;

  // No special classification: these don't behave differently from normal
  // prvalues.
  return Cl::CL_PRValue;
}

static Cl::Kinds ClassifyExprValueKind(const LangOptions &Lang,
                                       const Expr *E,
                                       ExprValueKind Kind) {
  switch (Kind) {
  case VK_RValue:
    return Lang.CPlusPlus ? ClassifyTemporary(E->getType()) : Cl::CL_PRValue;
  case VK_LValue:
    return Cl::CL_LValue;
  case VK_XValue:
    return Cl::CL_XValue;
  }
  llvm_unreachable("Invalid value category of implicit cast.");
}

static Cl::Kinds ClassifyInternal(ASTContext &Ctx, const Expr *E) {
  // This function takes the first stab at classifying expressions.
  const LangOptions &Lang = Ctx.getLangOpts();

  switch (E->getStmtClass()) {
  case Stmt::NoStmtClass:
#define ABSTRACT_STMT(Kind)
#define STMT(Kind, Base) case Expr::Kind##Class:
#define EXPR(Kind, Base)
#include "clang/AST/StmtNodes.inc"
    llvm_unreachable("cannot classify a statement");

    // First come the expressions that are always lvalues, unconditionally.
  case Expr::ObjCIsaExprClass:
    // C++ [expr.prim.general]p1: A string literal is an lvalue.
  case Expr::StringLiteralClass:
    // @encode is equivalent to its string
  case Expr::ObjCEncodeExprClass:
    // __func__ and friends are too.
  case Expr::PredefinedExprClass:
    // Property references are lvalues
  case Expr::ObjCSubscriptRefExprClass:
  case Expr::ObjCPropertyRefExprClass:
    // C++ [expr.typeid]p1: The result of a typeid expression is an lvalue of...
  case Expr::CXXTypeidExprClass:
    // Unresolved lookups and uncorrected typos get classified as lvalues.
    // FIXME: Is this wise? Should they get their own kind?
  case Expr::UnresolvedLookupExprClass:
  case Expr::UnresolvedMemberExprClass:
  case Expr::TypoExprClass:
  case Expr::DependentCoawaitExprClass:
  case Expr::CXXDependentScopeMemberExprClass:
  case Expr::DependentScopeDeclRefExprClass:
    // ObjC instance variables are lvalues
    // FIXME: ObjC++0x might have different rules
  case Expr::ObjCIvarRefExprClass:
  case Expr::FunctionParmPackExprClass:
  case Expr::MSPropertyRefExprClass:
  case Expr::MSPropertySubscriptExprClass:
  case Expr::OMPArraySectionExprClass:
  case Expr::CXXSelectMemberExprClass:
  case Expr::CXXSelectPackExprClass:
    return Cl::CL_LValue;

    // C99 6.5.2.5p5 says that compound literals are lvalues.
    // In C++, they're prvalue temporaries, except for file-scope arrays.
  case Expr::CompoundLiteralExprClass:
    return !E->isLValue() ? ClassifyTemporary(E->getType()) : Cl::CL_LValue;

    // Expressions that are prvalues.
  case Expr::CXXBoolLiteralExprClass:
  case Expr::CXXPseudoDestructorExprClass:
  case Expr::UnaryExprOrTypeTraitExprClass:
  case Expr::CXXNewExprClass:
  case Expr::CXXThisExprClass:
  case Expr::CXXNullPtrLiteralExprClass:
  case Expr::ImaginaryLiteralClass:
  case Expr::GNUNullExprClass:
  case Expr::OffsetOfExprClass:
  case Expr::CXXThrowExprClass:
  case Expr::ShuffleVectorExprClass:
  case Expr::ConvertVectorExprClass:
  case Expr::IntegerLiteralClass:
  case Expr::FixedPointLiteralClass:
  case Expr::CharacterLiteralClass:
  case Expr::AddrLabelExprClass:
  case Expr::CXXDeleteExprClass:
  case Expr::ImplicitValueInitExprClass:
  case Expr::BlockExprClass:
  case Expr::FloatingLiteralClass:
  case Expr::CXXNoexceptExprClass:
  case Expr::CXXScalarValueInitExprClass:
  case Expr::TypeTraitExprClass:
  case Expr::ArrayTypeTraitExprClass:
  case Expr::ExpressionTraitExprClass:
  case Expr::ObjCSelectorExprClass:
  case Expr::ObjCProtocolExprClass:
  case Expr::ObjCStringLiteralClass:
  case Expr::ObjCBoxedExprClass:
  case Expr::ObjCArrayLiteralClass:
  case Expr::ObjCDictionaryLiteralClass:
  case Expr::ObjCBoolLiteralExprClass:
  case Expr::ObjCAvailabilityCheckExprClass:
  case Expr::ParenListExprClass:
  case Expr::SizeOfPackExprClass:
  case Expr::SubstNonTypeTemplateParmPackExprClass:
  case Expr::AsTypeExprClass:
  case Expr::ObjCIndirectCopyRestoreExprClass:
  case Expr::AtomicExprClass:
  case Expr::CXXFoldExprClass:
  case Expr::ArrayInitLoopExprClass:
  case Expr::ArrayInitIndexExprClass:
  case Expr::NoInitExprClass:
  case Expr::DesignatedInitUpdateExprClass:
  case Expr::SourceLocExprClass:
  case Expr::ConceptSpecializationExprClass:
<<<<<<< HEAD
  case Expr::CXXReflectExprClass:
  case Expr::CXXInvalidReflectionExprClass:
  case Expr::CXXReflectionReadQueryExprClass:
  case Expr::CXXReflectPrintLiteralExprClass:
  case Expr::CXXReflectPrintReflectionExprClass:
  case Expr::CXXReflectDumpReflectionExprClass:
  case Expr::CXXCompilerErrorExprClass:
  case Expr::CXXIdExprExprClass:
  case Expr::CXXValueOfExprClass:
  case Expr::CXXReflectedIdExprClass:
  case Expr::CXXConcatenateExprClass:
  case Expr::CXXDependentVariadicReifierExprClass:
=======
  case Expr::RequiresExprClass:
>>>>>>> fa7d04a0
    return Cl::CL_PRValue;

  case Expr::ConstantExprClass:
    return ClassifyInternal(Ctx, cast<ConstantExpr>(E)->getSubExpr());

    // Next come the complicated cases.
  case Expr::SubstNonTypeTemplateParmExprClass:
    return ClassifyInternal(Ctx,
                 cast<SubstNonTypeTemplateParmExpr>(E)->getReplacement());

    // C, C++98 [expr.sub]p1: The result is an lvalue of type "T".
    // C++11 (DR1213): in the case of an array operand, the result is an lvalue
    //                 if that operand is an lvalue and an xvalue otherwise.
    // Subscripting vector types is more like member access.
  case Expr::ArraySubscriptExprClass:
    if (cast<ArraySubscriptExpr>(E)->getBase()->getType()->isVectorType())
      return ClassifyInternal(Ctx, cast<ArraySubscriptExpr>(E)->getBase());
    if (Lang.CPlusPlus11) {
      // Step over the array-to-pointer decay if present, but not over the
      // temporary materialization.
      auto *Base = cast<ArraySubscriptExpr>(E)->getBase()->IgnoreImpCasts();
      if (Base->getType()->isArrayType())
        return ClassifyInternal(Ctx, Base);
    }
    return Cl::CL_LValue;

    // C++ [expr.prim.general]p3: The result is an lvalue if the entity is a
    //   function or variable and a prvalue otherwise.
  case Expr::DeclRefExprClass:
    if (E->getType() == Ctx.UnknownAnyTy)
      return isa<FunctionDecl>(cast<DeclRefExpr>(E)->getDecl())
               ? Cl::CL_PRValue : Cl::CL_LValue;
    return ClassifyDecl(Ctx, cast<DeclRefExpr>(E)->getDecl());

    // Member access is complex.
  case Expr::MemberExprClass:
    return ClassifyMemberExpr(Ctx, cast<MemberExpr>(E));

  case Expr::UnaryOperatorClass:
    switch (cast<UnaryOperator>(E)->getOpcode()) {
      // C++ [expr.unary.op]p1: The unary * operator performs indirection:
      //   [...] the result is an lvalue referring to the object or function
      //   to which the expression points.
    case UO_Deref:
      return Cl::CL_LValue;

      // GNU extensions, simply look through them.
    case UO_Extension:
      return ClassifyInternal(Ctx, cast<UnaryOperator>(E)->getSubExpr());

    // Treat _Real and _Imag basically as if they were member
    // expressions:  l-value only if the operand is a true l-value.
    case UO_Real:
    case UO_Imag: {
      const Expr *Op = cast<UnaryOperator>(E)->getSubExpr()->IgnoreParens();
      Cl::Kinds K = ClassifyInternal(Ctx, Op);
      if (K != Cl::CL_LValue) return K;

      if (isa<ObjCPropertyRefExpr>(Op))
        return Cl::CL_SubObjCPropertySetting;
      return Cl::CL_LValue;
    }

      // C++ [expr.pre.incr]p1: The result is the updated operand; it is an
      //   lvalue, [...]
      // Not so in C.
    case UO_PreInc:
    case UO_PreDec:
      return Lang.CPlusPlus ? Cl::CL_LValue : Cl::CL_PRValue;

    default:
      return Cl::CL_PRValue;
    }

  case Expr::OpaqueValueExprClass:
    return ClassifyExprValueKind(Lang, E, E->getValueKind());

    // Pseudo-object expressions can produce l-values with reference magic.
  case Expr::PseudoObjectExprClass:
    return ClassifyExprValueKind(Lang, E,
                                 cast<PseudoObjectExpr>(E)->getValueKind());

    // Implicit casts are lvalues if they're lvalue casts. Other than that, we
    // only specifically record class temporaries.
  case Expr::ImplicitCastExprClass:
    return ClassifyExprValueKind(Lang, E, E->getValueKind());

    // C++ [expr.prim.general]p4: The presence of parentheses does not affect
    //   whether the expression is an lvalue.
  case Expr::ParenExprClass:
    return ClassifyInternal(Ctx, cast<ParenExpr>(E)->getSubExpr());

    // C11 6.5.1.1p4: [A generic selection] is an lvalue, a function designator,
    // or a void expression if its result expression is, respectively, an
    // lvalue, a function designator, or a void expression.
  case Expr::GenericSelectionExprClass:
    if (cast<GenericSelectionExpr>(E)->isResultDependent())
      return Cl::CL_PRValue;
    return ClassifyInternal(Ctx,cast<GenericSelectionExpr>(E)->getResultExpr());

  case Expr::BinaryOperatorClass:
  case Expr::CompoundAssignOperatorClass:
    // C doesn't have any binary expressions that are lvalues.
    if (Lang.CPlusPlus)
      return ClassifyBinaryOp(Ctx, cast<BinaryOperator>(E));
    return Cl::CL_PRValue;

  case Expr::CallExprClass:
  case Expr::CXXOperatorCallExprClass:
  case Expr::CXXMemberCallExprClass:
  case Expr::UserDefinedLiteralClass:
  case Expr::CUDAKernelCallExprClass:
    return ClassifyUnnamed(Ctx, cast<CallExpr>(E)->getCallReturnType(Ctx));

  case Expr::CXXRewrittenBinaryOperatorClass:
    return ClassifyInternal(
        Ctx, cast<CXXRewrittenBinaryOperator>(E)->getSemanticForm());

    // __builtin_choose_expr is equivalent to the chosen expression.
  case Expr::ChooseExprClass:
    return ClassifyInternal(Ctx, cast<ChooseExpr>(E)->getChosenSubExpr());

    // Extended vector element access is an lvalue unless there are duplicates
    // in the shuffle expression.
  case Expr::ExtVectorElementExprClass:
    if (cast<ExtVectorElementExpr>(E)->containsDuplicateElements())
      return Cl::CL_DuplicateVectorComponents;
    if (cast<ExtVectorElementExpr>(E)->isArrow())
      return Cl::CL_LValue;
    return ClassifyInternal(Ctx, cast<ExtVectorElementExpr>(E)->getBase());

    // Simply look at the actual default argument.
  case Expr::CXXDefaultArgExprClass:
    return ClassifyInternal(Ctx, cast<CXXDefaultArgExpr>(E)->getExpr());

    // Same idea for default initializers.
  case Expr::CXXDefaultInitExprClass:
    return ClassifyInternal(Ctx, cast<CXXDefaultInitExpr>(E)->getExpr());

    // Same idea for temporary binding.
  case Expr::CXXBindTemporaryExprClass:
    return ClassifyInternal(Ctx, cast<CXXBindTemporaryExpr>(E)->getSubExpr());

    // And the cleanups guard.
  case Expr::ExprWithCleanupsClass:
    return ClassifyInternal(Ctx, cast<ExprWithCleanups>(E)->getSubExpr());

    // Casts depend completely on the target type. All casts work the same.
  case Expr::CStyleCastExprClass:
  case Expr::CXXFunctionalCastExprClass:
  case Expr::CXXStaticCastExprClass:
  case Expr::CXXDynamicCastExprClass:
  case Expr::CXXReinterpretCastExprClass:
  case Expr::CXXConstCastExprClass:
  case Expr::ObjCBridgedCastExprClass:
  case Expr::BuiltinBitCastExprClass:
    // Only in C++ can casts be interesting at all.
    if (!Lang.CPlusPlus) return Cl::CL_PRValue;
    return ClassifyUnnamed(Ctx, cast<ExplicitCastExpr>(E)->getTypeAsWritten());

  case Expr::CXXUnresolvedConstructExprClass:
    return ClassifyUnnamed(Ctx,
                      cast<CXXUnresolvedConstructExpr>(E)->getTypeAsWritten());

  case Expr::BinaryConditionalOperatorClass: {
    if (!Lang.CPlusPlus) return Cl::CL_PRValue;
    const auto *co = cast<BinaryConditionalOperator>(E);
    return ClassifyConditional(Ctx, co->getTrueExpr(), co->getFalseExpr());
  }

  case Expr::ConditionalOperatorClass: {
    // Once again, only C++ is interesting.
    if (!Lang.CPlusPlus) return Cl::CL_PRValue;
    const auto *co = cast<ConditionalOperator>(E);
    return ClassifyConditional(Ctx, co->getTrueExpr(), co->getFalseExpr());
  }

    // ObjC message sends are effectively function calls, if the target function
    // is known.
  case Expr::ObjCMessageExprClass:
    if (const ObjCMethodDecl *Method =
          cast<ObjCMessageExpr>(E)->getMethodDecl()) {
      Cl::Kinds kind = ClassifyUnnamed(Ctx, Method->getReturnType());
      return (kind == Cl::CL_PRValue) ? Cl::CL_ObjCMessageRValue : kind;
    }
    return Cl::CL_PRValue;

    // Some C++ expressions are always class temporaries.
  case Expr::CXXConstructExprClass:
  case Expr::CXXInheritedCtorInitExprClass:
  case Expr::CXXTemporaryObjectExprClass:
  case Expr::LambdaExprClass:
  case Expr::CXXStdInitializerListExprClass:
    return Cl::CL_ClassTemporary;

  case Expr::VAArgExprClass:
    return ClassifyUnnamed(Ctx, E->getType());

  case Expr::DesignatedInitExprClass:
    return ClassifyInternal(Ctx, cast<DesignatedInitExpr>(E)->getInit());

  case Expr::StmtExprClass: {
    const CompoundStmt *S = cast<StmtExpr>(E)->getSubStmt();
    if (const auto *LastExpr = dyn_cast_or_null<Expr>(S->body_back()))
      return ClassifyUnnamed(Ctx, LastExpr->getType());
    return Cl::CL_PRValue;
  }

  case Expr::CXXUuidofExprClass:
    return Cl::CL_LValue;

  case Expr::PackExpansionExprClass:
    return ClassifyInternal(Ctx, cast<PackExpansionExpr>(E)->getPattern());

  case Expr::MaterializeTemporaryExprClass:
    return cast<MaterializeTemporaryExpr>(E)->isBoundToLvalueReference()
              ? Cl::CL_LValue
              : Cl::CL_XValue;

  case Expr::InitListExprClass:
    // An init list can be an lvalue if it is bound to a reference and
    // contains only one element. In that case, we look at that element
    // for an exact classification. Init list creation takes care of the
    // value kind for us, so we only need to fine-tune.
    if (E->isRValue())
      return ClassifyExprValueKind(Lang, E, E->getValueKind());
    assert(cast<InitListExpr>(E)->getNumInits() == 1 &&
           "Only 1-element init lists can be glvalues.");
    return ClassifyInternal(Ctx, cast<InitListExpr>(E)->getInit(0));

  case Expr::CoawaitExprClass:
  case Expr::CoyieldExprClass:
    return ClassifyInternal(Ctx, cast<CoroutineSuspendExpr>(E)->getResumeExpr());

  case Expr::CXXConstantExprClass:
    return ClassifyInternal(Ctx, cast<CXXConstantExpr>(E)->getExpression());
  }

  llvm_unreachable("unhandled expression kind in classification");
}

/// ClassifyDecl - Return the classification of an expression referencing the
/// given declaration.
static Cl::Kinds ClassifyDecl(ASTContext &Ctx, const Decl *D) {
  // C++ [expr.prim.general]p6: The result is an lvalue if the entity is a
  //   function, variable, or data member and a prvalue otherwise.
  // In C, functions are not lvalues.
  // In addition, NonTypeTemplateParmDecl derives from VarDecl but isn't an
  // lvalue unless it's a reference type (C++ [temp.param]p6), so we need to
  // special-case this.

  if (isa<CXXMethodDecl>(D) && cast<CXXMethodDecl>(D)->isInstance())
    return Cl::CL_MemberFunction;

  bool islvalue;
  if (const auto *NTTParm = dyn_cast<NonTypeTemplateParmDecl>(D))
    islvalue = NTTParm->getType()->isReferenceType();
  else
    islvalue = isa<VarDecl>(D) || isa<FieldDecl>(D) ||
               isa<IndirectFieldDecl>(D) ||
               isa<BindingDecl>(D) ||
               (Ctx.getLangOpts().CPlusPlus &&
                (isa<FunctionDecl>(D) || isa<MSPropertyDecl>(D) ||
                 isa<FunctionTemplateDecl>(D)));

  return islvalue ? Cl::CL_LValue : Cl::CL_PRValue;
}

/// ClassifyUnnamed - Return the classification of an expression yielding an
/// unnamed value of the given type. This applies in particular to function
/// calls and casts.
static Cl::Kinds ClassifyUnnamed(ASTContext &Ctx, QualType T) {
  // In C, function calls are always rvalues.
  if (!Ctx.getLangOpts().CPlusPlus) return Cl::CL_PRValue;

  // C++ [expr.call]p10: A function call is an lvalue if the result type is an
  //   lvalue reference type or an rvalue reference to function type, an xvalue
  //   if the result type is an rvalue reference to object type, and a prvalue
  //   otherwise.
  if (T->isLValueReferenceType())
    return Cl::CL_LValue;
  const auto *RV = T->getAs<RValueReferenceType>();
  if (!RV) // Could still be a class temporary, though.
    return ClassifyTemporary(T);

  return RV->getPointeeType()->isFunctionType() ? Cl::CL_LValue : Cl::CL_XValue;
}

static Cl::Kinds ClassifyMemberExpr(ASTContext &Ctx, const MemberExpr *E) {
  if (E->getType() == Ctx.UnknownAnyTy)
    return (isa<FunctionDecl>(E->getMemberDecl())
              ? Cl::CL_PRValue : Cl::CL_LValue);

  // Handle C first, it's easier.
  if (!Ctx.getLangOpts().CPlusPlus) {
    // C99 6.5.2.3p3
    // For dot access, the expression is an lvalue if the first part is. For
    // arrow access, it always is an lvalue.
    if (E->isArrow())
      return Cl::CL_LValue;
    // ObjC property accesses are not lvalues, but get special treatment.
    Expr *Base = E->getBase()->IgnoreParens();
    if (isa<ObjCPropertyRefExpr>(Base))
      return Cl::CL_SubObjCPropertySetting;
    return ClassifyInternal(Ctx, Base);
  }

  NamedDecl *Member = E->getMemberDecl();
  // C++ [expr.ref]p3: E1->E2 is converted to the equivalent form (*(E1)).E2.
  // C++ [expr.ref]p4: If E2 is declared to have type "reference to T", then
  //   E1.E2 is an lvalue.
  if (const auto *Value = dyn_cast<ValueDecl>(Member))
    if (Value->getType()->isReferenceType())
      return Cl::CL_LValue;

  //   Otherwise, one of the following rules applies.
  //   -- If E2 is a static member [...] then E1.E2 is an lvalue.
  if (isa<VarDecl>(Member) && Member->getDeclContext()->isRecord())
    return Cl::CL_LValue;

  //   -- If E2 is a non-static data member [...]. If E1 is an lvalue, then
  //      E1.E2 is an lvalue; if E1 is an xvalue, then E1.E2 is an xvalue;
  //      otherwise, it is a prvalue.
  if (isa<FieldDecl>(Member)) {
    // *E1 is an lvalue
    if (E->isArrow())
      return Cl::CL_LValue;
    Expr *Base = E->getBase()->IgnoreParenImpCasts();
    if (isa<ObjCPropertyRefExpr>(Base))
      return Cl::CL_SubObjCPropertySetting;
    return ClassifyInternal(Ctx, E->getBase());
  }

  //   -- If E2 is a [...] member function, [...]
  //      -- If it refers to a static member function [...], then E1.E2 is an
  //         lvalue; [...]
  //      -- Otherwise [...] E1.E2 is a prvalue.
  if (const auto *Method = dyn_cast<CXXMethodDecl>(Member))
    return Method->isStatic() ? Cl::CL_LValue : Cl::CL_MemberFunction;

  //   -- If E2 is a member enumerator [...], the expression E1.E2 is a prvalue.
  // So is everything else we haven't handled yet.
  return Cl::CL_PRValue;
}

static Cl::Kinds ClassifyBinaryOp(ASTContext &Ctx, const BinaryOperator *E) {
  assert(Ctx.getLangOpts().CPlusPlus &&
         "This is only relevant for C++.");
  // C++ [expr.ass]p1: All [...] return an lvalue referring to the left operand.
  // Except we override this for writes to ObjC properties.
  if (E->isAssignmentOp())
    return (E->getLHS()->getObjectKind() == OK_ObjCProperty
              ? Cl::CL_PRValue : Cl::CL_LValue);

  // C++ [expr.comma]p1: the result is of the same value category as its right
  //   operand, [...].
  if (E->getOpcode() == BO_Comma)
    return ClassifyInternal(Ctx, E->getRHS());

  // C++ [expr.mptr.oper]p6: The result of a .* expression whose second operand
  //   is a pointer to a data member is of the same value category as its first
  //   operand.
  if (E->getOpcode() == BO_PtrMemD)
    return (E->getType()->isFunctionType() ||
            E->hasPlaceholderType(BuiltinType::BoundMember))
             ? Cl::CL_MemberFunction
             : ClassifyInternal(Ctx, E->getLHS());

  // C++ [expr.mptr.oper]p6: The result of an ->* expression is an lvalue if its
  //   second operand is a pointer to data member and a prvalue otherwise.
  if (E->getOpcode() == BO_PtrMemI)
    return (E->getType()->isFunctionType() ||
            E->hasPlaceholderType(BuiltinType::BoundMember))
             ? Cl::CL_MemberFunction
             : Cl::CL_LValue;

  // All other binary operations are prvalues.
  return Cl::CL_PRValue;
}

static Cl::Kinds ClassifyConditional(ASTContext &Ctx, const Expr *True,
                                     const Expr *False) {
  assert(Ctx.getLangOpts().CPlusPlus &&
         "This is only relevant for C++.");

  // C++ [expr.cond]p2
  //   If either the second or the third operand has type (cv) void,
  //   one of the following shall hold:
  if (True->getType()->isVoidType() || False->getType()->isVoidType()) {
    // The second or the third operand (but not both) is a (possibly
    // parenthesized) throw-expression; the result is of the [...] value
    // category of the other.
    bool TrueIsThrow = isa<CXXThrowExpr>(True->IgnoreParenImpCasts());
    bool FalseIsThrow = isa<CXXThrowExpr>(False->IgnoreParenImpCasts());
    if (const Expr *NonThrow = TrueIsThrow ? (FalseIsThrow ? nullptr : False)
                                           : (FalseIsThrow ? True : nullptr))
      return ClassifyInternal(Ctx, NonThrow);

    //   [Otherwise] the result [...] is a prvalue.
    return Cl::CL_PRValue;
  }

  // Note that at this point, we have already performed all conversions
  // according to [expr.cond]p3.
  // C++ [expr.cond]p4: If the second and third operands are glvalues of the
  //   same value category [...], the result is of that [...] value category.
  // C++ [expr.cond]p5: Otherwise, the result is a prvalue.
  Cl::Kinds LCl = ClassifyInternal(Ctx, True),
            RCl = ClassifyInternal(Ctx, False);
  return LCl == RCl ? LCl : Cl::CL_PRValue;
}

static Cl::ModifiableType IsModifiable(ASTContext &Ctx, const Expr *E,
                                       Cl::Kinds Kind, SourceLocation &Loc) {
  // As a general rule, we only care about lvalues. But there are some rvalues
  // for which we want to generate special results.
  if (Kind == Cl::CL_PRValue) {
    // For the sake of better diagnostics, we want to specifically recognize
    // use of the GCC cast-as-lvalue extension.
    if (const auto *CE = dyn_cast<ExplicitCastExpr>(E->IgnoreParens())) {
      if (CE->getSubExpr()->IgnoreParenImpCasts()->isLValue()) {
        Loc = CE->getExprLoc();
        return Cl::CM_LValueCast;
      }
    }
  }
  if (Kind != Cl::CL_LValue)
    return Cl::CM_RValue;

  // This is the lvalue case.
  // Functions are lvalues in C++, but not modifiable. (C++ [basic.lval]p6)
  if (Ctx.getLangOpts().CPlusPlus && E->getType()->isFunctionType())
    return Cl::CM_Function;

  // Assignment to a property in ObjC is an implicit setter access. But a
  // setter might not exist.
  if (const auto *Expr = dyn_cast<ObjCPropertyRefExpr>(E)) {
    if (Expr->isImplicitProperty() &&
        Expr->getImplicitPropertySetter() == nullptr)
      return Cl::CM_NoSetterProperty;
  }

  CanQualType CT = Ctx.getCanonicalType(E->getType());
  // Const stuff is obviously not modifiable.
  if (CT.isConstQualified())
    return Cl::CM_ConstQualified;
  if (Ctx.getLangOpts().OpenCL &&
      CT.getQualifiers().getAddressSpace() == LangAS::opencl_constant)
    return Cl::CM_ConstAddrSpace;

  // Arrays are not modifiable, only their elements are.
  if (CT->isArrayType())
    return Cl::CM_ArrayType;
  // Incomplete types are not modifiable.
  if (CT->isIncompleteType())
    return Cl::CM_IncompleteType;

  // Records with any const fields (recursively) are not modifiable.
  if (const RecordType *R = CT->getAs<RecordType>())
    if (R->hasConstFields())
      return Cl::CM_ConstQualifiedField;

  return Cl::CM_Modifiable;
}

Expr::LValueClassification Expr::ClassifyLValue(ASTContext &Ctx) const {
  Classification VC = Classify(Ctx);
  switch (VC.getKind()) {
  case Cl::CL_LValue: return LV_Valid;
  case Cl::CL_XValue: return LV_InvalidExpression;
  case Cl::CL_Function: return LV_NotObjectType;
  case Cl::CL_Void: return LV_InvalidExpression;
  case Cl::CL_AddressableVoid: return LV_IncompleteVoidType;
  case Cl::CL_DuplicateVectorComponents: return LV_DuplicateVectorComponents;
  case Cl::CL_MemberFunction: return LV_MemberFunction;
  case Cl::CL_SubObjCPropertySetting: return LV_SubObjCPropertySetting;
  case Cl::CL_ClassTemporary: return LV_ClassTemporary;
  case Cl::CL_ArrayTemporary: return LV_ArrayTemporary;
  case Cl::CL_ObjCMessageRValue: return LV_InvalidMessageExpression;
  case Cl::CL_PRValue: return LV_InvalidExpression;
  }
  llvm_unreachable("Unhandled kind");
}

Expr::isModifiableLvalueResult
Expr::isModifiableLvalue(ASTContext &Ctx, SourceLocation *Loc) const {
  SourceLocation dummy;
  Classification VC = ClassifyModifiable(Ctx, Loc ? *Loc : dummy);
  switch (VC.getKind()) {
  case Cl::CL_LValue: break;
  case Cl::CL_XValue: return MLV_InvalidExpression;
  case Cl::CL_Function: return MLV_NotObjectType;
  case Cl::CL_Void: return MLV_InvalidExpression;
  case Cl::CL_AddressableVoid: return MLV_IncompleteVoidType;
  case Cl::CL_DuplicateVectorComponents: return MLV_DuplicateVectorComponents;
  case Cl::CL_MemberFunction: return MLV_MemberFunction;
  case Cl::CL_SubObjCPropertySetting: return MLV_SubObjCPropertySetting;
  case Cl::CL_ClassTemporary: return MLV_ClassTemporary;
  case Cl::CL_ArrayTemporary: return MLV_ArrayTemporary;
  case Cl::CL_ObjCMessageRValue: return MLV_InvalidMessageExpression;
  case Cl::CL_PRValue:
    return VC.getModifiable() == Cl::CM_LValueCast ?
      MLV_LValueCast : MLV_InvalidExpression;
  }
  assert(VC.getKind() == Cl::CL_LValue && "Unhandled kind");
  switch (VC.getModifiable()) {
  case Cl::CM_Untested: llvm_unreachable("Did not test modifiability");
  case Cl::CM_Modifiable: return MLV_Valid;
  case Cl::CM_RValue: llvm_unreachable("CM_RValue and CL_LValue don't match");
  case Cl::CM_Function: return MLV_NotObjectType;
  case Cl::CM_LValueCast:
    llvm_unreachable("CM_LValueCast and CL_LValue don't match");
  case Cl::CM_NoSetterProperty: return MLV_NoSetterProperty;
  case Cl::CM_ConstQualified: return MLV_ConstQualified;
  case Cl::CM_ConstQualifiedField: return MLV_ConstQualifiedField;
  case Cl::CM_ConstAddrSpace: return MLV_ConstAddrSpace;
  case Cl::CM_ArrayType: return MLV_ArrayType;
  case Cl::CM_IncompleteType: return MLV_IncompleteType;
  }
  llvm_unreachable("Unhandled modifiable type");
}<|MERGE_RESOLUTION|>--- conflicted
+++ resolved
@@ -195,7 +195,7 @@
   case Expr::DesignatedInitUpdateExprClass:
   case Expr::SourceLocExprClass:
   case Expr::ConceptSpecializationExprClass:
-<<<<<<< HEAD
+  case Expr::RequiresExprClass:
   case Expr::CXXReflectExprClass:
   case Expr::CXXInvalidReflectionExprClass:
   case Expr::CXXReflectionReadQueryExprClass:
@@ -208,9 +208,6 @@
   case Expr::CXXReflectedIdExprClass:
   case Expr::CXXConcatenateExprClass:
   case Expr::CXXDependentVariadicReifierExprClass:
-=======
-  case Expr::RequiresExprClass:
->>>>>>> fa7d04a0
     return Cl::CL_PRValue;
 
   case Expr::ConstantExprClass:
@@ -444,9 +441,6 @@
   case Expr::CoawaitExprClass:
   case Expr::CoyieldExprClass:
     return ClassifyInternal(Ctx, cast<CoroutineSuspendExpr>(E)->getResumeExpr());
-
-  case Expr::CXXConstantExprClass:
-    return ClassifyInternal(Ctx, cast<CXXConstantExpr>(E)->getExpression());
   }
 
   llvm_unreachable("unhandled expression kind in classification");
