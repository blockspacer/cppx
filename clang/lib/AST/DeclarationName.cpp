--- conflicted
+++ resolved
@@ -543,12 +543,8 @@
   case DeclarationName::CXXLiteralOperatorName:
   case DeclarationName::CXXUsingDirective:
   case DeclarationName::CXXDeductionGuideName:
-<<<<<<< HEAD
   case DeclarationName::CXXReflectedIdName:
-    OS << Name;
-=======
     Name.print(OS, Policy);
->>>>>>> 55de6fc0
     return;
 
   case DeclarationName::CXXConstructorName:
