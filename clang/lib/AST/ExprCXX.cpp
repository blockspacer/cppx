--- conflicted
+++ resolved
@@ -2021,7 +2021,6 @@
 
 CXXReflectedIdExpr *CXXReflectedIdExpr::CreateEmpty(const ASTContext &C,
                                                     EmptyShell Empty) {
-<<<<<<< HEAD
   return new (C) CXXReflectedIdExpr(Empty);
 }
 
@@ -2035,92 +2034,4 @@
     Loc(L), NumOperands(Parts.size()), Operands(new (Ctx) Stmt*[NumOperands])
 {
   std::copy(Parts.begin(), Parts.end(), Operands);
-}
-
-ConceptSpecializationExpr::ConceptSpecializationExpr(ASTContext &C,
-    NestedNameSpecifierLoc NNS, SourceLocation TemplateKWLoc,
-    SourceLocation ConceptNameLoc, NamedDecl *FoundDecl,
-    ConceptDecl *NamedConcept, const ASTTemplateArgumentListInfo *ArgsAsWritten,
-    ArrayRef<TemplateArgument> ConvertedArgs,
-    const ConstraintSatisfaction *Satisfaction)
-    : Expr(ConceptSpecializationExprClass, C.BoolTy, VK_RValue, OK_Ordinary,
-           /*TypeDependent=*/false,
-           // All the flags below are set in setTemplateArguments.
-           /*ValueDependent=*/!Satisfaction, /*InstantiationDependent=*/false,
-           /*ContainsUnexpandedParameterPacks=*/false),
-      NestedNameSpec(NNS), TemplateKWLoc(TemplateKWLoc),
-      ConceptNameLoc(ConceptNameLoc), FoundDecl(FoundDecl),
-      NamedConcept(NamedConcept), NumTemplateArgs(ConvertedArgs.size()),
-      Satisfaction(Satisfaction ?
-                   ASTConstraintSatisfaction::Create(C, *Satisfaction) :
-                   nullptr) {
-  setTemplateArguments(ArgsAsWritten, ConvertedArgs);
-}
-
-ConceptSpecializationExpr::ConceptSpecializationExpr(EmptyShell Empty,
-    unsigned NumTemplateArgs)
-    : Expr(ConceptSpecializationExprClass, Empty),
-      NumTemplateArgs(NumTemplateArgs) { }
-
-void ConceptSpecializationExpr::setTemplateArguments(
-    const ASTTemplateArgumentListInfo *ArgsAsWritten,
-    ArrayRef<TemplateArgument> Converted) {
-  assert(Converted.size() == NumTemplateArgs);
-  assert(!this->ArgsAsWritten && "setTemplateArguments can only be used once");
-  this->ArgsAsWritten = ArgsAsWritten;
-  std::uninitialized_copy(Converted.begin(), Converted.end(),
-                          getTrailingObjects<TemplateArgument>());
-  bool IsInstantiationDependent = false;
-  bool ContainsUnexpandedParameterPack = false;
-  for (const TemplateArgumentLoc& LocInfo : ArgsAsWritten->arguments()) {
-    if (LocInfo.getArgument().isInstantiationDependent())
-      IsInstantiationDependent = true;
-    if (LocInfo.getArgument().containsUnexpandedParameterPack())
-      ContainsUnexpandedParameterPack = true;
-    if (ContainsUnexpandedParameterPack && IsInstantiationDependent)
-      break;
-  }
-
-  // Currently guaranteed by the fact concepts can only be at namespace-scope.
-  assert(!NestedNameSpec ||
-         (!NestedNameSpec.getNestedNameSpecifier()->isInstantiationDependent() &&
-          !NestedNameSpec.getNestedNameSpecifier()
-              ->containsUnexpandedParameterPack()));
-  setInstantiationDependent(IsInstantiationDependent);
-  setContainsUnexpandedParameterPack(ContainsUnexpandedParameterPack);
-  assert((!isValueDependent() || isInstantiationDependent()) &&
-         "should not be value-dependent");
-}
-
-ConceptSpecializationExpr *
-ConceptSpecializationExpr::Create(ASTContext &C, NestedNameSpecifierLoc NNS,
-                                  SourceLocation TemplateKWLoc,
-                                  SourceLocation ConceptNameLoc,
-                                  NamedDecl *FoundDecl,
-                                  ConceptDecl *NamedConcept,
-                               const ASTTemplateArgumentListInfo *ArgsAsWritten,
-                                  ArrayRef<TemplateArgument> ConvertedArgs,
-                                  const ConstraintSatisfaction *Satisfaction) {
-  void *Buffer = C.Allocate(totalSizeToAlloc<TemplateArgument>(
-                                ConvertedArgs.size()));
-  return new (Buffer) ConceptSpecializationExpr(C, NNS, TemplateKWLoc,
-                                                ConceptNameLoc, FoundDecl,
-                                                NamedConcept, ArgsAsWritten,
-                                                ConvertedArgs, Satisfaction);
-}
-
-ConceptSpecializationExpr *
-ConceptSpecializationExpr::Create(ASTContext &C, EmptyShell Empty,
-                                  unsigned NumTemplateArgs) {
-  void *Buffer = C.Allocate(totalSizeToAlloc<TemplateArgument>(
-                                NumTemplateArgs));
-  return new (Buffer) ConceptSpecializationExpr(Empty, NumTemplateArgs);
-=======
-  // Allocate storage for the trailing objects of CallExpr.
-  unsigned SizeOfTrailingObjects =
-      CallExpr::sizeOfTrailingObjects(/*NumPreArgs=*/END_PREARG, NumArgs);
-  void *Mem = Ctx.Allocate(sizeof(CUDAKernelCallExpr) + SizeOfTrailingObjects,
-                           alignof(CUDAKernelCallExpr));
-  return new (Mem) CUDAKernelCallExpr(NumArgs, Empty);
->>>>>>> fa7d04a0
 }