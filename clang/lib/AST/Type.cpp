//===- Type.cpp - Type representation and manipulation --------------------===//
//
// Part of the LLVM Project, under the Apache License v2.0 with LLVM Exceptions.
// See https://llvm.org/LICENSE.txt for license information.
// SPDX-License-Identifier: Apache-2.0 WITH LLVM-exception
//
//===----------------------------------------------------------------------===//
//
//  This file implements type-related functionality.
//
//===----------------------------------------------------------------------===//

#include "clang/AST/Type.h"
#include "Linkage.h"
#include "clang/AST/ASTContext.h"
#include "clang/AST/Attr.h"
#include "clang/AST/CharUnits.h"
#include "clang/AST/Decl.h"
#include "clang/AST/DeclBase.h"
#include "clang/AST/DeclCXX.h"
#include "clang/AST/DeclObjC.h"
#include "clang/AST/DeclTemplate.h"
#include "clang/AST/DependenceFlags.h"
#include "clang/AST/Expr.h"
#include "clang/AST/LocInfoType.h"
#include "clang/AST/NestedNameSpecifier.h"
#include "clang/AST/NonTrivialTypeVisitor.h"
#include "clang/AST/PrettyPrinter.h"
#include "clang/AST/TemplateBase.h"
#include "clang/AST/TemplateName.h"
#include "clang/AST/TypeVisitor.h"
#include "clang/Basic/AddressSpaces.h"
#include "clang/Basic/ExceptionSpecificationType.h"
#include "clang/Basic/IdentifierTable.h"
#include "clang/Basic/LLVM.h"
#include "clang/Basic/LangOptions.h"
#include "clang/Basic/Linkage.h"
#include "clang/Basic/Specifiers.h"
#include "clang/Basic/TargetCXXABI.h"
#include "clang/Basic/TargetInfo.h"
#include "clang/Basic/Visibility.h"
#include "llvm/ADT/APInt.h"
#include "llvm/ADT/APSInt.h"
#include "llvm/ADT/ArrayRef.h"
#include "llvm/ADT/FoldingSet.h"
#include "llvm/ADT/None.h"
#include "llvm/ADT/SmallVector.h"
#include "llvm/Support/Casting.h"
#include "llvm/Support/ErrorHandling.h"
#include "llvm/Support/MathExtras.h"
#include <algorithm>
#include <cassert>
#include <cstdint>
#include <cstring>
#include <type_traits>

using namespace clang;

bool Qualifiers::isStrictSupersetOf(Qualifiers Other) const {
  return (*this != Other) &&
    // CVR qualifiers superset
    (((Mask & CVRMask) | (Other.Mask & CVRMask)) == (Mask & CVRMask)) &&
    // ObjC GC qualifiers superset
    ((getObjCGCAttr() == Other.getObjCGCAttr()) ||
     (hasObjCGCAttr() && !Other.hasObjCGCAttr())) &&
    // Address space superset.
    ((getAddressSpace() == Other.getAddressSpace()) ||
     (hasAddressSpace()&& !Other.hasAddressSpace())) &&
    // Lifetime qualifier superset.
    ((getObjCLifetime() == Other.getObjCLifetime()) ||
     (hasObjCLifetime() && !Other.hasObjCLifetime()));
}

const IdentifierInfo* QualType::getBaseTypeIdentifier() const {
  const Type* ty = getTypePtr();
  NamedDecl *ND = nullptr;
  if (ty->isPointerType() || ty->isReferenceType())
    return ty->getPointeeType().getBaseTypeIdentifier();
  else if (ty->isRecordType())
    ND = ty->castAs<RecordType>()->getDecl();
  else if (ty->isEnumeralType())
    ND = ty->castAs<EnumType>()->getDecl();
  else if (ty->getTypeClass() == Type::Typedef)
    ND = ty->castAs<TypedefType>()->getDecl();
  else if (ty->isArrayType())
    return ty->castAsArrayTypeUnsafe()->
        getElementType().getBaseTypeIdentifier();

  if (ND)
    return ND->getIdentifier();
  return nullptr;
}

bool QualType::mayBeDynamicClass() const {
  const auto *ClassDecl = getTypePtr()->getPointeeCXXRecordDecl();
  return ClassDecl && ClassDecl->mayBeDynamicClass();
}

bool QualType::mayBeNotDynamicClass() const {
  const auto *ClassDecl = getTypePtr()->getPointeeCXXRecordDecl();
  return !ClassDecl || ClassDecl->mayBeNonDynamicClass();
}

bool QualType::isConstant(QualType T, const ASTContext &Ctx) {
  if (T.isConstQualified())
    return true;

  if (const ArrayType *AT = Ctx.getAsArrayType(T))
    return AT->getElementType().isConstant(Ctx);

  return T.getAddressSpace() == LangAS::opencl_constant;
}

// C++ [temp.dep.type]p1:
//   A type is dependent if it is...
//     - an array type constructed from any dependent type or whose
//       size is specified by a constant expression that is
//       value-dependent,
ArrayType::ArrayType(TypeClass tc, QualType et, QualType can,
                     ArraySizeModifier sm, unsigned tq, const Expr *sz)
    // Note, we need to check for DependentSizedArrayType explicitly here
    // because we use a DependentSizedArrayType with no size expression as the
    // type of a dependent array of unknown bound with a dependent braced
    // initializer:
    //
    //   template<int ...N> int arr[] = {N...};
    : Type(tc, can,
           et->getDependence() |
               (sz ? toTypeDependence(
                         turnValueToTypeDependence(sz->getDependence()))
                   : TypeDependence::None) |
               (tc == VariableArray ? TypeDependence::VariablyModified
                                    : TypeDependence::None) |
               (tc == DependentSizedArray
                    ? TypeDependence::DependentInstantiation
                    : TypeDependence::None), et->isMetaType()),
      ElementType(et) {
  ArrayTypeBits.IndexTypeQuals = tq;
  ArrayTypeBits.SizeModifier = sm;
}

unsigned ConstantArrayType::getNumAddressingBits(const ASTContext &Context,
                                                 QualType ElementType,
                                               const llvm::APInt &NumElements) {
  uint64_t ElementSize = Context.getTypeSizeInChars(ElementType).getQuantity();

  // Fast path the common cases so we can avoid the conservative computation
  // below, which in common cases allocates "large" APSInt values, which are
  // slow.

  // If the element size is a power of 2, we can directly compute the additional
  // number of addressing bits beyond those required for the element count.
  if (llvm::isPowerOf2_64(ElementSize)) {
    return NumElements.getActiveBits() + llvm::Log2_64(ElementSize);
  }

  // If both the element count and element size fit in 32-bits, we can do the
  // computation directly in 64-bits.
  if ((ElementSize >> 32) == 0 && NumElements.getBitWidth() <= 64 &&
      (NumElements.getZExtValue() >> 32) == 0) {
    uint64_t TotalSize = NumElements.getZExtValue() * ElementSize;
    return 64 - llvm::countLeadingZeros(TotalSize);
  }

  // Otherwise, use APSInt to handle arbitrary sized values.
  llvm::APSInt SizeExtended(NumElements, true);
  unsigned SizeTypeBits = Context.getTypeSize(Context.getSizeType());
  SizeExtended = SizeExtended.extend(std::max(SizeTypeBits,
                                              SizeExtended.getBitWidth()) * 2);

  llvm::APSInt TotalSize(llvm::APInt(SizeExtended.getBitWidth(), ElementSize));
  TotalSize *= SizeExtended;

  return TotalSize.getActiveBits();
}

unsigned ConstantArrayType::getMaxSizeBits(const ASTContext &Context) {
  unsigned Bits = Context.getTypeSize(Context.getSizeType());

  // Limit the number of bits in size_t so that maximal bit size fits 64 bit
  // integer (see PR8256).  We can do this as currently there is no hardware
  // that supports full 64-bit virtual space.
  if (Bits > 61)
    Bits = 61;

  return Bits;
}

void ConstantArrayType::Profile(llvm::FoldingSetNodeID &ID,
                                const ASTContext &Context, QualType ET,
                                const llvm::APInt &ArraySize,
                                const Expr *SizeExpr, ArraySizeModifier SizeMod,
                                unsigned TypeQuals) {
  ID.AddPointer(ET.getAsOpaquePtr());
  ID.AddInteger(ArraySize.getZExtValue());
  ID.AddInteger(SizeMod);
  ID.AddInteger(TypeQuals);
  ID.AddBoolean(SizeExpr != 0);
  if (SizeExpr)
    SizeExpr->Profile(ID, Context, true);
}

DependentSizedArrayType::DependentSizedArrayType(const ASTContext &Context,
                                                 QualType et, QualType can,
                                                 Expr *e, ArraySizeModifier sm,
                                                 unsigned tq,
                                                 SourceRange brackets)
    : ArrayType(DependentSizedArray, et, can, sm, tq, e),
      Context(Context), SizeExpr((Stmt*) e), Brackets(brackets) {}

void DependentSizedArrayType::Profile(llvm::FoldingSetNodeID &ID,
                                      const ASTContext &Context,
                                      QualType ET,
                                      ArraySizeModifier SizeMod,
                                      unsigned TypeQuals,
                                      Expr *E) {
  ID.AddPointer(ET.getAsOpaquePtr());
  ID.AddInteger(SizeMod);
  ID.AddInteger(TypeQuals);
  E->Profile(ID, Context, true);
}

DependentVectorType::DependentVectorType(const ASTContext &Context,
                                         QualType ElementType,
                                         QualType CanonType, Expr *SizeExpr,
                                         SourceLocation Loc,
                                         VectorType::VectorKind VecKind)
    : Type(DependentVector, CanonType,
           TypeDependence::DependentInstantiation |
               ElementType->getDependence() |
               (SizeExpr ? toTypeDependence(SizeExpr->getDependence())
                         : TypeDependence::None), ElementType->isMetaType()),
      Context(Context), ElementType(ElementType), SizeExpr(SizeExpr), Loc(Loc) {
  VectorTypeBits.VecKind = VecKind;
}

void DependentVectorType::Profile(llvm::FoldingSetNodeID &ID,
                                  const ASTContext &Context,
                                  QualType ElementType, const Expr *SizeExpr,
                                  VectorType::VectorKind VecKind) {
  ID.AddPointer(ElementType.getAsOpaquePtr());
  ID.AddInteger(VecKind);
  SizeExpr->Profile(ID, Context, true);
}

DependentSizedExtVectorType::DependentSizedExtVectorType(
    const ASTContext &Context, QualType ElementType, QualType can,
    Expr *SizeExpr, SourceLocation loc)
    : Type(DependentSizedExtVector, can,
           TypeDependence::DependentInstantiation |
               ElementType->getDependence() |
               (SizeExpr ? toTypeDependence(SizeExpr->getDependence())
                         : TypeDependence::None), ElementType->isMetaType()),
      Context(Context), SizeExpr(SizeExpr), ElementType(ElementType), loc(loc) {
}

void
DependentSizedExtVectorType::Profile(llvm::FoldingSetNodeID &ID,
                                     const ASTContext &Context,
                                     QualType ElementType, Expr *SizeExpr) {
  ID.AddPointer(ElementType.getAsOpaquePtr());
  SizeExpr->Profile(ID, Context, true);
}

DependentAddressSpaceType::DependentAddressSpaceType(const ASTContext &Context,
                                                     QualType PointeeType,
                                                     QualType can,
                                                     Expr *AddrSpaceExpr,
                                                     SourceLocation loc)
    : Type(DependentAddressSpace, can,
           TypeDependence::DependentInstantiation |
               PointeeType->getDependence() |
               (AddrSpaceExpr ? toTypeDependence(AddrSpaceExpr->getDependence())
                              : TypeDependence::None),
           PointeeType->isMetaType()),
      Context(Context), AddrSpaceExpr(AddrSpaceExpr), PointeeType(PointeeType),
      loc(loc) {}

void DependentAddressSpaceType::Profile(llvm::FoldingSetNodeID &ID,
                                        const ASTContext &Context,
                                        QualType PointeeType,
                                        Expr *AddrSpaceExpr) {
  ID.AddPointer(PointeeType.getAsOpaquePtr());
  AddrSpaceExpr->Profile(ID, Context, true);
}

MatrixType::MatrixType(TypeClass tc, QualType matrixType, QualType canonType,
                       const Expr *RowExpr, const Expr *ColumnExpr)
    : Type(tc, canonType,
           (RowExpr ? (matrixType->getDependence() | TypeDependence::Dependent |
                       TypeDependence::Instantiation |
                       (matrixType->isVariablyModifiedType()
                            ? TypeDependence::VariablyModified
                            : TypeDependence::None) |
                       (matrixType->containsUnexpandedParameterPack() ||
                                (RowExpr &&
                                 RowExpr->containsUnexpandedParameterPack()) ||
                                (ColumnExpr &&
                                 ColumnExpr->containsUnexpandedParameterPack())
                            ? TypeDependence::UnexpandedPack
                            : TypeDependence::None))
                    : matrixType->getDependence()),
           matrixType->isMetaType()),
      ElementType(matrixType) {}

ConstantMatrixType::ConstantMatrixType(QualType matrixType, unsigned nRows,
                                       unsigned nColumns, QualType canonType)
    : ConstantMatrixType(ConstantMatrix, matrixType, nRows, nColumns,
                         canonType) {}

ConstantMatrixType::ConstantMatrixType(TypeClass tc, QualType matrixType,
                                       unsigned nRows, unsigned nColumns,
                                       QualType canonType)
    : MatrixType(tc, matrixType, canonType) {
  ConstantMatrixTypeBits.NumRows = nRows;
  ConstantMatrixTypeBits.NumColumns = nColumns;
}

DependentSizedMatrixType::DependentSizedMatrixType(
    const ASTContext &CTX, QualType ElementType, QualType CanonicalType,
    Expr *RowExpr, Expr *ColumnExpr, SourceLocation loc)
    : MatrixType(DependentSizedMatrix, ElementType, CanonicalType, RowExpr,
                 ColumnExpr),
      Context(CTX), RowExpr(RowExpr), ColumnExpr(ColumnExpr), loc(loc) {}

void DependentSizedMatrixType::Profile(llvm::FoldingSetNodeID &ID,
                                       const ASTContext &CTX,
                                       QualType ElementType, Expr *RowExpr,
                                       Expr *ColumnExpr) {
  ID.AddPointer(ElementType.getAsOpaquePtr());
  RowExpr->Profile(ID, CTX, true);
  ColumnExpr->Profile(ID, CTX, true);
}

VectorType::VectorType(QualType vecType, unsigned nElements, QualType canonType,
                       VectorKind vecKind)
    : VectorType(Vector, vecType, nElements, canonType, vecKind) {}

VectorType::VectorType(TypeClass tc, QualType vecType, unsigned nElements,
                       QualType canonType, VectorKind vecKind)
    : Type(tc, canonType, vecType->getDependence(), vecType->isMetaType()),
      ElementType(vecType) {
  VectorTypeBits.VecKind = vecKind;
  VectorTypeBits.NumElements = nElements;
}

ExtIntType::ExtIntType(bool IsUnsigned, unsigned NumBits)
    : Type(ExtInt, QualType{}, TypeDependence::None, /*MetaType=*/false),
      IsUnsigned(IsUnsigned), NumBits(NumBits) {}

DependentExtIntType::DependentExtIntType(const ASTContext &Context,
                                         bool IsUnsigned, Expr *NumBitsExpr)
    : Type(DependentExtInt, QualType{},
           ((NumBitsExpr->isValueDependent() || NumBitsExpr->isTypeDependent())
                ? TypeDependence::Dependent
                : TypeDependence::None) |
               (NumBitsExpr->isInstantiationDependent()
                    ? TypeDependence::Instantiation
                    : TypeDependence::None) |
               (NumBitsExpr->containsUnexpandedParameterPack()
                    ? TypeDependence::VariablyModified
                    : TypeDependence::None), /*MetaType=*/false),
      Context(Context), ExprAndUnsigned(NumBitsExpr, IsUnsigned) {}

bool DependentExtIntType::isUnsigned() const {
  return ExprAndUnsigned.getInt();
}

clang::Expr *DependentExtIntType::getNumBitsExpr() const {
  return ExprAndUnsigned.getPointer();
}

void DependentExtIntType::Profile(llvm::FoldingSetNodeID &ID,
                                  const ASTContext &Context, bool IsUnsigned,
                                  Expr *NumBitsExpr) {
  ID.AddBoolean(IsUnsigned);
  NumBitsExpr->Profile(ID, Context, true);
}

/// getArrayElementTypeNoTypeQual - If this is an array type, return the
/// element type of the array, potentially with type qualifiers missing.
/// This method should never be used when type qualifiers are meaningful.
const Type *Type::getArrayElementTypeNoTypeQual() const {
  // If this is directly an array type, return it.
  if (const auto *ATy = dyn_cast<ArrayType>(this))
    return ATy->getElementType().getTypePtr();

  // If the canonical form of this type isn't the right kind, reject it.
  if (!isa<ArrayType>(CanonicalType))
    return nullptr;

  // If this is a typedef for an array type, strip the typedef off without
  // losing all typedef information.
  return cast<ArrayType>(getUnqualifiedDesugaredType())
    ->getElementType().getTypePtr();
}

/// getDesugaredType - Return the specified type with any "sugar" removed from
/// the type.  This takes off typedefs, typeof's etc.  If the outer level of
/// the type is already concrete, it returns it unmodified.  This is similar
/// to getting the canonical type, but it doesn't remove *all* typedefs.  For
/// example, it returns "T*" as "T*", (not as "int*"), because the pointer is
/// concrete.
QualType QualType::getDesugaredType(QualType T, const ASTContext &Context) {
  SplitQualType split = getSplitDesugaredType(T);
  return Context.getQualifiedType(split.Ty, split.Quals);
}

QualType QualType::getSingleStepDesugaredTypeImpl(QualType type,
                                                  const ASTContext &Context) {
  SplitQualType split = type.split();
  QualType desugar = split.Ty->getLocallyUnqualifiedSingleStepDesugaredType();
  return Context.getQualifiedType(desugar, split.Quals);
}

// Check that no type class is polymorphic. LLVM style RTTI should be used
// instead. If absolutely needed an exception can still be added here by
// defining the appropriate macro (but please don't do this).
#define TYPE(CLASS, BASE) \
  static_assert(!std::is_polymorphic<CLASS##Type>::value, \
                #CLASS "Type should not be polymorphic!");
#include "clang/AST/TypeNodes.inc"

// Check that no type class has a non-trival destructor. Types are
// allocated with the BumpPtrAllocator from ASTContext and therefore
// their destructor is not executed.
//
// FIXME: ConstantArrayType is not trivially destructible because of its
// APInt member. It should be replaced in favor of ASTContext allocation.
#define TYPE(CLASS, BASE)                                                      \
  static_assert(std::is_trivially_destructible<CLASS##Type>::value ||          \
                    std::is_same<CLASS##Type, ConstantArrayType>::value,       \
                #CLASS "Type should be trivially destructible!");
#include "clang/AST/TypeNodes.inc"

QualType Type::getLocallyUnqualifiedSingleStepDesugaredType() const {
  if (const LocInfoType *LIT = dyn_cast<LocInfoType>(this))
    return LIT->getType()->getLocallyUnqualifiedSingleStepDesugaredType();

  switch (getTypeClass()) {
#define ABSTRACT_TYPE(Class, Parent)
#define TYPE(Class, Parent) \
  case Type::Class: { \
    const auto *ty = cast<Class##Type>(this); \
    if (!ty->isSugared()) return QualType(ty, 0); \
    return ty->desugar(); \
  }
#include "clang/AST/TypeNodes.inc"
  }
  llvm_unreachable("bad type kind!");
}

SplitQualType QualType::getSplitDesugaredType(QualType T) {
  QualifierCollector Qs;

  QualType Cur = T;
  while (true) {
    if (const LocInfoType *LITy = dyn_cast<LocInfoType>(Cur.getTypePtr()))
      Cur = LITy->getType();
    const Type *CurTy = Qs.strip(Cur);
    switch (CurTy->getTypeClass()) {
#define ABSTRACT_TYPE(Class, Parent)
#define TYPE(Class, Parent) \
    case Type::Class: { \
      const auto *Ty = cast<Class##Type>(CurTy); \
      if (!Ty->isSugared()) \
        return SplitQualType(Ty, Qs); \
      Cur = Ty->desugar(); \
      continue; \
    }
#include "clang/AST/TypeNodes.inc"
    }
    llvm_unreachable("bad type kind!");
  }
}

SplitQualType QualType::getSplitUnqualifiedTypeImpl(QualType type) {
  SplitQualType split = type.split();

  // All the qualifiers we've seen so far.
  Qualifiers quals = split.Quals;

  // The last type node we saw with any nodes inside it.
  const Type *lastTypeWithQuals = split.Ty;

  while (true) {
    QualType next;

    // Do a single-step desugar, aborting the loop if the type isn't
    // sugared.
    switch (split.Ty->getTypeClass()) {
#define ABSTRACT_TYPE(Class, Parent)
#define TYPE(Class, Parent) \
    case Type::Class: { \
      const auto *ty = cast<Class##Type>(split.Ty); \
      if (!ty->isSugared()) goto done; \
      next = ty->desugar(); \
      break; \
    }
#include "clang/AST/TypeNodes.inc"
    }

    // Otherwise, split the underlying type.  If that yields qualifiers,
    // update the information.
    split = next.split();
    if (!split.Quals.empty()) {
      lastTypeWithQuals = split.Ty;
      quals.addConsistentQualifiers(split.Quals);
    }
  }

 done:
  return SplitQualType(lastTypeWithQuals, quals);
}

QualType QualType::IgnoreParens(QualType T) {
  // FIXME: this seems inherently un-qualifiers-safe.
  while (const auto *PT = T->getAs<ParenType>())
    T = PT->getInnerType();
  return T;
}

/// This will check for a T (which should be a Type which can act as
/// sugar, such as a TypedefType) by removing any existing sugar until it
/// reaches a T or a non-sugared type.
template<typename T> static const T *getAsSugar(const Type *Cur) {
  while (true) {
    if (const LocInfoType *LITy = dyn_cast<LocInfoType>(Cur))
      Cur = LITy->getType().getTypePtr();
    if (const auto *Sugar = dyn_cast<T>(Cur))
      return Sugar;
    switch (Cur->getTypeClass()) {
#define ABSTRACT_TYPE(Class, Parent)
#define TYPE(Class, Parent) \
    case Type::Class: { \
      const auto *Ty = cast<Class##Type>(Cur); \
      if (!Ty->isSugared()) return 0; \
      Cur = Ty->desugar().getTypePtr(); \
      break; \
    }
#include "clang/AST/TypeNodes.inc"
    }
  }
}

template <> const TypedefType *Type::getAs() const {
  return getAsSugar<TypedefType>(this);
}

template <> const TemplateSpecializationType *Type::getAs() const {
  return getAsSugar<TemplateSpecializationType>(this);
}

template <> const AttributedType *Type::getAs() const {
  return getAsSugar<AttributedType>(this);
}

/// getUnqualifiedDesugaredType - Pull any qualifiers and syntactic
/// sugar off the given type.  This should produce an object of the
/// same dynamic type as the canonical type.
const Type *Type::getUnqualifiedDesugaredType() const {
  const Type *Cur = this;

  while (true) {
    if (const LocInfoType *LITy = dyn_cast<LocInfoType>(Cur))
      Cur = LITy->getType().getTypePtr();
    switch (Cur->getTypeClass()) {
#define ABSTRACT_TYPE(Class, Parent)
#define TYPE(Class, Parent) \
    case Class: { \
      const auto *Ty = cast<Class##Type>(Cur); \
      if (!Ty->isSugared()) return Cur; \
      Cur = Ty->desugar().getTypePtr(); \
      break; \
    }
#include "clang/AST/TypeNodes.inc"
    }
  }
}

bool Type::isClassType() const {
  if (const auto *RT = getAs<RecordType>())
    return RT->getDecl()->isClass();
  return false;
}

bool Type::isStructureType() const {
  if (const auto *RT = getAs<RecordType>())
    return RT->getDecl()->isStruct();
  return false;
}

bool Type::isMetaType() const {
  const Type *CanonType = getCanonicalTypeInternal().getTypePtr();
  if (CanonType != this) {
    return CanonType->isMetaType();
  }

  return TypeBits.MetaType;
}

bool Type::isObjCBoxableRecordType() const {
  if (const auto *RT = getAs<RecordType>())
    return RT->getDecl()->hasAttr<ObjCBoxableAttr>();
  return false;
}

bool Type::isInterfaceType() const {
  if (const auto *RT = getAs<RecordType>())
    return RT->getDecl()->isInterface();
  return false;
}

bool Type::isStructureOrClassType() const {
  if (const auto *RT = getAs<RecordType>()) {
    RecordDecl *RD = RT->getDecl();
    return RD->isStruct() || RD->isClass() || RD->isInterface();
  }
  return false;
}

bool Type::isVoidPointerType() const {
  if (const auto *PT = getAs<PointerType>())
    return PT->getPointeeType()->isVoidType();
  return false;
}

bool Type::isUnionType() const {
  if (const auto *RT = getAs<RecordType>())
    return RT->getDecl()->isUnion();
  return false;
}

bool Type::isComplexType() const {
  if (const auto *CT = dyn_cast<ComplexType>(CanonicalType))
    return CT->getElementType()->isFloatingType();
  return false;
}

bool Type::isComplexIntegerType() const {
  // Check for GCC complex integer extension.
  return getAsComplexIntegerType();
}

bool Type::isScopedEnumeralType() const {
  if (const auto *ET = getAs<EnumType>())
    return ET->getDecl()->isScoped();
  return false;
}

const ComplexType *Type::getAsComplexIntegerType() const {
  if (const auto *Complex = getAs<ComplexType>())
    if (Complex->getElementType()->isIntegerType())
      return Complex;
  return nullptr;
}

QualType Type::getPointeeType() const {
  if (const auto *PT = getAs<PointerType>())
    return PT->getPointeeType();
  if (const auto *OPT = getAs<ObjCObjectPointerType>())
    return OPT->getPointeeType();
  if (const auto *BPT = getAs<BlockPointerType>())
    return BPT->getPointeeType();
  if (const auto *RT = getAs<ReferenceType>())
    return RT->getPointeeType();
  if (const auto *MPT = getAs<MemberPointerType>())
    return MPT->getPointeeType();
  if (const auto *DT = getAs<DecayedType>())
    return DT->getPointeeType();
  return {};
}

const RecordType *Type::getAsStructureType() const {
  // If this is directly a structure type, return it.
  if (const auto *RT = dyn_cast<RecordType>(this)) {
    if (RT->getDecl()->isStruct())
      return RT;
  }

  // If the canonical form of this type isn't the right kind, reject it.
  if (const auto *RT = dyn_cast<RecordType>(CanonicalType)) {
    if (!RT->getDecl()->isStruct())
      return nullptr;

    // If this is a typedef for a structure type, strip the typedef off without
    // losing all typedef information.
    return cast<RecordType>(getUnqualifiedDesugaredType());
  }
  return nullptr;
}

const RecordType *Type::getAsUnionType() const {
  // If this is directly a union type, return it.
  if (const auto *RT = dyn_cast<RecordType>(this)) {
    if (RT->getDecl()->isUnion())
      return RT;
  }

  // If the canonical form of this type isn't the right kind, reject it.
  if (const auto *RT = dyn_cast<RecordType>(CanonicalType)) {
    if (!RT->getDecl()->isUnion())
      return nullptr;

    // If this is a typedef for a union type, strip the typedef off without
    // losing all typedef information.
    return cast<RecordType>(getUnqualifiedDesugaredType());
  }

  return nullptr;
}

bool Type::isObjCIdOrObjectKindOfType(const ASTContext &ctx,
                                      const ObjCObjectType *&bound) const {
  bound = nullptr;

  const auto *OPT = getAs<ObjCObjectPointerType>();
  if (!OPT)
    return false;

  // Easy case: id.
  if (OPT->isObjCIdType())
    return true;

  // If it's not a __kindof type, reject it now.
  if (!OPT->isKindOfType())
    return false;

  // If it's Class or qualified Class, it's not an object type.
  if (OPT->isObjCClassType() || OPT->isObjCQualifiedClassType())
    return false;

  // Figure out the type bound for the __kindof type.
  bound = OPT->getObjectType()->stripObjCKindOfTypeAndQuals(ctx)
            ->getAs<ObjCObjectType>();
  return true;
}

bool Type::isObjCClassOrClassKindOfType() const {
  const auto *OPT = getAs<ObjCObjectPointerType>();
  if (!OPT)
    return false;

  // Easy case: Class.
  if (OPT->isObjCClassType())
    return true;

  // If it's not a __kindof type, reject it now.
  if (!OPT->isKindOfType())
    return false;

  // If it's Class or qualified Class, it's a class __kindof type.
  return OPT->isObjCClassType() || OPT->isObjCQualifiedClassType();
}

ObjCTypeParamType::ObjCTypeParamType(const ObjCTypeParamDecl *D, QualType can,
                                     ArrayRef<ObjCProtocolDecl *> protocols)
    : Type(ObjCTypeParam, can,
           can->getDependence() & ~TypeDependence::UnexpandedPack,
           /*MetaType=*/false),
      OTPDecl(const_cast<ObjCTypeParamDecl *>(D)) {
  initialize(protocols);
}

ObjCObjectType::ObjCObjectType(QualType Canonical, QualType Base,
                               ArrayRef<QualType> typeArgs,
                               ArrayRef<ObjCProtocolDecl *> protocols,
                               bool isKindOf)
    : Type(ObjCObject, Canonical, Base->getDependence(), /*MetaType=*/false),
      BaseType(Base) {
  ObjCObjectTypeBits.IsKindOf = isKindOf;

  ObjCObjectTypeBits.NumTypeArgs = typeArgs.size();
  assert(getTypeArgsAsWritten().size() == typeArgs.size() &&
         "bitfield overflow in type argument count");
  if (!typeArgs.empty())
    memcpy(getTypeArgStorage(), typeArgs.data(),
           typeArgs.size() * sizeof(QualType));

  for (auto typeArg : typeArgs) {
    addDependence(typeArg->getDependence() & ~TypeDependence::VariablyModified);
  }
  // Initialize the protocol qualifiers. The protocol storage is known
  // after we set number of type arguments.
  initialize(protocols);
}

bool ObjCObjectType::isSpecialized() const {
  // If we have type arguments written here, the type is specialized.
  if (ObjCObjectTypeBits.NumTypeArgs > 0)
    return true;

  // Otherwise, check whether the base type is specialized.
  if (const auto objcObject = getBaseType()->getAs<ObjCObjectType>()) {
    // Terminate when we reach an interface type.
    if (isa<ObjCInterfaceType>(objcObject))
      return false;

    return objcObject->isSpecialized();
  }

  // Not specialized.
  return false;
}

ArrayRef<QualType> ObjCObjectType::getTypeArgs() const {
  // We have type arguments written on this type.
  if (isSpecializedAsWritten())
    return getTypeArgsAsWritten();

  // Look at the base type, which might have type arguments.
  if (const auto objcObject = getBaseType()->getAs<ObjCObjectType>()) {
    // Terminate when we reach an interface type.
    if (isa<ObjCInterfaceType>(objcObject))
      return {};

    return objcObject->getTypeArgs();
  }

  // No type arguments.
  return {};
}

bool ObjCObjectType::isKindOfType() const {
  if (isKindOfTypeAsWritten())
    return true;

  // Look at the base type, which might have type arguments.
  if (const auto objcObject = getBaseType()->getAs<ObjCObjectType>()) {
    // Terminate when we reach an interface type.
    if (isa<ObjCInterfaceType>(objcObject))
      return false;

    return objcObject->isKindOfType();
  }

  // Not a "__kindof" type.
  return false;
}

QualType ObjCObjectType::stripObjCKindOfTypeAndQuals(
           const ASTContext &ctx) const {
  if (!isKindOfType() && qual_empty())
    return QualType(this, 0);

  // Recursively strip __kindof.
  SplitQualType splitBaseType = getBaseType().split();
  QualType baseType(splitBaseType.Ty, 0);
  if (const auto *baseObj = splitBaseType.Ty->getAs<ObjCObjectType>())
    baseType = baseObj->stripObjCKindOfTypeAndQuals(ctx);

  return ctx.getObjCObjectType(ctx.getQualifiedType(baseType,
                                                    splitBaseType.Quals),
                               getTypeArgsAsWritten(),
                               /*protocols=*/{},
                               /*isKindOf=*/false);
}

const ObjCObjectPointerType *ObjCObjectPointerType::stripObjCKindOfTypeAndQuals(
                               const ASTContext &ctx) const {
  if (!isKindOfType() && qual_empty())
    return this;

  QualType obj = getObjectType()->stripObjCKindOfTypeAndQuals(ctx);
  return ctx.getObjCObjectPointerType(obj)->castAs<ObjCObjectPointerType>();
}

namespace {

/// Visitor used to perform a simple type transformation that does not change
/// the semantics of the type.
template <typename Derived>
struct SimpleTransformVisitor : public TypeVisitor<Derived, QualType> {
  ASTContext &Ctx;

  QualType recurse(QualType type) {
    // Split out the qualifiers from the type.
    SplitQualType splitType = type.split();

    // Visit the type itself.
    QualType result = static_cast<Derived *>(this)->Visit(splitType.Ty);
    if (result.isNull())
      return result;

    // Reconstruct the transformed type by applying the local qualifiers
    // from the split type.
    return Ctx.getQualifiedType(result, splitType.Quals);
  }

public:
  explicit SimpleTransformVisitor(ASTContext &ctx) : Ctx(ctx) {}

  // None of the clients of this transformation can occur where
  // there are dependent types, so skip dependent types.
#define TYPE(Class, Base)
#define META_TYPE(Class, Base)
#define DEPENDENT_TYPE(Class, Base) \
  QualType Visit##Class##Type(const Class##Type *T) { return QualType(T, 0); }
#include "clang/AST/TypeNodes.inc"

#define TRIVIAL_TYPE_CLASS(Class) \
  QualType Visit##Class##Type(const Class##Type *T) { return QualType(T, 0); }
#define SUGARED_TYPE_CLASS(Class) \
  QualType Visit##Class##Type(const Class##Type *T) { \
    if (!T->isSugared()) \
      return QualType(T, 0); \
    QualType desugaredType = recurse(T->desugar()); \
    if (desugaredType.isNull()) \
      return {}; \
    if (desugaredType.getAsOpaquePtr() == T->desugar().getAsOpaquePtr()) \
      return QualType(T, 0); \
    return desugaredType; \
  }

  TRIVIAL_TYPE_CLASS(Builtin)

  QualType VisitComplexType(const ComplexType *T) {
    QualType elementType = recurse(T->getElementType());
    if (elementType.isNull())
      return {};

    if (elementType.getAsOpaquePtr() == T->getElementType().getAsOpaquePtr())
      return QualType(T, 0);

    return Ctx.getComplexType(elementType);
  }

  QualType VisitPointerType(const PointerType *T) {
    QualType pointeeType = recurse(T->getPointeeType());
    if (pointeeType.isNull())
      return {};

    if (pointeeType.getAsOpaquePtr() == T->getPointeeType().getAsOpaquePtr())
      return QualType(T, 0);

    return Ctx.getPointerType(pointeeType);
  }

  QualType VisitBlockPointerType(const BlockPointerType *T) {
    QualType pointeeType = recurse(T->getPointeeType());
    if (pointeeType.isNull())
      return {};

    if (pointeeType.getAsOpaquePtr() == T->getPointeeType().getAsOpaquePtr())
      return QualType(T, 0);

    return Ctx.getBlockPointerType(pointeeType);
  }

  QualType VisitLValueReferenceType(const LValueReferenceType *T) {
    QualType pointeeType = recurse(T->getPointeeTypeAsWritten());
    if (pointeeType.isNull())
      return {};

    if (pointeeType.getAsOpaquePtr()
          == T->getPointeeTypeAsWritten().getAsOpaquePtr())
      return QualType(T, 0);

    return Ctx.getLValueReferenceType(pointeeType, T->isSpelledAsLValue());
  }

  QualType VisitRValueReferenceType(const RValueReferenceType *T) {
    QualType pointeeType = recurse(T->getPointeeTypeAsWritten());
    if (pointeeType.isNull())
      return {};

    if (pointeeType.getAsOpaquePtr()
          == T->getPointeeTypeAsWritten().getAsOpaquePtr())
      return QualType(T, 0);

    return Ctx.getRValueReferenceType(pointeeType);
  }

  QualType VisitMemberPointerType(const MemberPointerType *T) {
    QualType pointeeType = recurse(T->getPointeeType());
    if (pointeeType.isNull())
      return {};

    if (pointeeType.getAsOpaquePtr() == T->getPointeeType().getAsOpaquePtr())
      return QualType(T, 0);

    return Ctx.getMemberPointerType(pointeeType, T->getClass());
  }

  QualType VisitConstantArrayType(const ConstantArrayType *T) {
    QualType elementType = recurse(T->getElementType());
    if (elementType.isNull())
      return {};

    if (elementType.getAsOpaquePtr() == T->getElementType().getAsOpaquePtr())
      return QualType(T, 0);

    return Ctx.getConstantArrayType(elementType, T->getSize(), T->getSizeExpr(),
                                    T->getSizeModifier(),
                                    T->getIndexTypeCVRQualifiers());
  }

  QualType VisitVariableArrayType(const VariableArrayType *T) {
    QualType elementType = recurse(T->getElementType());
    if (elementType.isNull())
      return {};

    if (elementType.getAsOpaquePtr() == T->getElementType().getAsOpaquePtr())
      return QualType(T, 0);

    return Ctx.getVariableArrayType(elementType, T->getSizeExpr(),
                                    T->getSizeModifier(),
                                    T->getIndexTypeCVRQualifiers(),
                                    T->getBracketsRange());
  }

  QualType VisitIncompleteArrayType(const IncompleteArrayType *T) {
    QualType elementType = recurse(T->getElementType());
    if (elementType.isNull())
      return {};

    if (elementType.getAsOpaquePtr() == T->getElementType().getAsOpaquePtr())
      return QualType(T, 0);

    return Ctx.getIncompleteArrayType(elementType, T->getSizeModifier(),
                                      T->getIndexTypeCVRQualifiers());
  }

  QualType VisitVectorType(const VectorType *T) {
    QualType elementType = recurse(T->getElementType());
    if (elementType.isNull())
      return {};

    if (elementType.getAsOpaquePtr() == T->getElementType().getAsOpaquePtr())
      return QualType(T, 0);

    return Ctx.getVectorType(elementType, T->getNumElements(),
                             T->getVectorKind());
  }

  QualType VisitExtVectorType(const ExtVectorType *T) {
    QualType elementType = recurse(T->getElementType());
    if (elementType.isNull())
      return {};

    if (elementType.getAsOpaquePtr() == T->getElementType().getAsOpaquePtr())
      return QualType(T, 0);

    return Ctx.getExtVectorType(elementType, T->getNumElements());
  }

  QualType VisitConstantMatrixType(const ConstantMatrixType *T) {
    QualType elementType = recurse(T->getElementType());
    if (elementType.isNull())
      return {};
    if (elementType.getAsOpaquePtr() == T->getElementType().getAsOpaquePtr())
      return QualType(T, 0);

    return Ctx.getConstantMatrixType(elementType, T->getNumRows(),
                                     T->getNumColumns());
  }

  QualType VisitFunctionNoProtoType(const FunctionNoProtoType *T) {
    QualType returnType = recurse(T->getReturnType());
    if (returnType.isNull())
      return {};

    if (returnType.getAsOpaquePtr() == T->getReturnType().getAsOpaquePtr())
      return QualType(T, 0);

    return Ctx.getFunctionNoProtoType(returnType, T->getExtInfo());
  }

  QualType VisitFunctionProtoType(const FunctionProtoType *T) {
    QualType returnType = recurse(T->getReturnType());
    if (returnType.isNull())
      return {};

    // Transform parameter types.
    SmallVector<QualType, 4> paramTypes;
    bool paramChanged = false;
    for (auto paramType : T->getParamTypes()) {
      QualType newParamType = recurse(paramType);
      if (newParamType.isNull())
        return {};

      if (newParamType.getAsOpaquePtr() != paramType.getAsOpaquePtr())
        paramChanged = true;

      paramTypes.push_back(newParamType);
    }

    // Transform extended info.
    FunctionProtoType::ExtProtoInfo info = T->getExtProtoInfo();
    bool exceptionChanged = false;
    if (info.ExceptionSpec.Type == EST_Dynamic) {
      SmallVector<QualType, 4> exceptionTypes;
      for (auto exceptionType : info.ExceptionSpec.Exceptions) {
        QualType newExceptionType = recurse(exceptionType);
        if (newExceptionType.isNull())
          return {};

        if (newExceptionType.getAsOpaquePtr() != exceptionType.getAsOpaquePtr())
          exceptionChanged = true;

        exceptionTypes.push_back(newExceptionType);
      }

      if (exceptionChanged) {
        info.ExceptionSpec.Exceptions =
            llvm::makeArrayRef(exceptionTypes).copy(Ctx);
      }
    }

    if (returnType.getAsOpaquePtr() == T->getReturnType().getAsOpaquePtr() &&
        !paramChanged && !exceptionChanged)
      return QualType(T, 0);

    return Ctx.getFunctionType(returnType, paramTypes, info);
  }

  QualType VisitParenType(const ParenType *T) {
    QualType innerType = recurse(T->getInnerType());
    if (innerType.isNull())
      return {};

    if (innerType.getAsOpaquePtr() == T->getInnerType().getAsOpaquePtr())
      return QualType(T, 0);

    return Ctx.getParenType(innerType);
  }

  SUGARED_TYPE_CLASS(Typedef)
  SUGARED_TYPE_CLASS(ObjCTypeParam)
  SUGARED_TYPE_CLASS(MacroQualified)

  QualType VisitAdjustedType(const AdjustedType *T) {
    QualType originalType = recurse(T->getOriginalType());
    if (originalType.isNull())
      return {};

    QualType adjustedType = recurse(T->getAdjustedType());
    if (adjustedType.isNull())
      return {};

    if (originalType.getAsOpaquePtr()
          == T->getOriginalType().getAsOpaquePtr() &&
        adjustedType.getAsOpaquePtr() == T->getAdjustedType().getAsOpaquePtr())
      return QualType(T, 0);

    return Ctx.getAdjustedType(originalType, adjustedType);
  }

  QualType VisitDecayedType(const DecayedType *T) {
    QualType originalType = recurse(T->getOriginalType());
    if (originalType.isNull())
      return {};

    if (originalType.getAsOpaquePtr()
          == T->getOriginalType().getAsOpaquePtr())
      return QualType(T, 0);

    return Ctx.getDecayedType(originalType);
  }

  SUGARED_TYPE_CLASS(TypeOfExpr)
  SUGARED_TYPE_CLASS(TypeOf)
  SUGARED_TYPE_CLASS(Decltype)
  SUGARED_TYPE_CLASS(Reflected)
  SUGARED_TYPE_CLASS(UnaryTransform)
  TRIVIAL_TYPE_CLASS(Record)
  TRIVIAL_TYPE_CLASS(Enum)

  // FIXME: Non-trivial to implement, but important for C++
  SUGARED_TYPE_CLASS(Elaborated)

  QualType VisitAttributedType(const AttributedType *T) {
    QualType modifiedType = recurse(T->getModifiedType());
    if (modifiedType.isNull())
      return {};

    QualType equivalentType = recurse(T->getEquivalentType());
    if (equivalentType.isNull())
      return {};

    if (modifiedType.getAsOpaquePtr()
          == T->getModifiedType().getAsOpaquePtr() &&
        equivalentType.getAsOpaquePtr()
          == T->getEquivalentType().getAsOpaquePtr())
      return QualType(T, 0);

    return Ctx.getAttributedType(T->getAttrKind(), modifiedType,
                                 equivalentType);
  }

  QualType VisitSubstTemplateTypeParmType(const SubstTemplateTypeParmType *T) {
    QualType replacementType = recurse(T->getReplacementType());
    if (replacementType.isNull())
      return {};

    if (replacementType.getAsOpaquePtr()
          == T->getReplacementType().getAsOpaquePtr())
      return QualType(T, 0);

    return Ctx.getSubstTemplateTypeParmType(T->getReplacedParameter(),
                                            replacementType);
  }

  // FIXME: Non-trivial to implement, but important for C++
  SUGARED_TYPE_CLASS(TemplateSpecialization)

  QualType VisitAutoType(const AutoType *T) {
    if (!T->isDeduced())
      return QualType(T, 0);

    QualType deducedType = recurse(T->getDeducedType());
    if (deducedType.isNull())
      return {};

    if (deducedType.getAsOpaquePtr()
          == T->getDeducedType().getAsOpaquePtr())
      return QualType(T, 0);

    return Ctx.getAutoType(deducedType, T->getKeyword(),
                           T->isDependentType(), /*IsPack=*/false,
                           T->getTypeConstraintConcept(),
                           T->getTypeConstraintArguments());
  }

  // FIXME: Non-trivial to implement, but important for C++
  SUGARED_TYPE_CLASS(PackExpansion)

  QualType VisitObjCObjectType(const ObjCObjectType *T) {
    QualType baseType = recurse(T->getBaseType());
    if (baseType.isNull())
      return {};

    // Transform type arguments.
    bool typeArgChanged = false;
    SmallVector<QualType, 4> typeArgs;
    for (auto typeArg : T->getTypeArgsAsWritten()) {
      QualType newTypeArg = recurse(typeArg);
      if (newTypeArg.isNull())
        return {};

      if (newTypeArg.getAsOpaquePtr() != typeArg.getAsOpaquePtr())
        typeArgChanged = true;

      typeArgs.push_back(newTypeArg);
    }

    if (baseType.getAsOpaquePtr() == T->getBaseType().getAsOpaquePtr() &&
        !typeArgChanged)
      return QualType(T, 0);

    return Ctx.getObjCObjectType(baseType, typeArgs,
                                 llvm::makeArrayRef(T->qual_begin(),
                                                    T->getNumProtocols()),
                                 T->isKindOfTypeAsWritten());
  }

  TRIVIAL_TYPE_CLASS(ObjCInterface)

  QualType VisitObjCObjectPointerType(const ObjCObjectPointerType *T) {
    QualType pointeeType = recurse(T->getPointeeType());
    if (pointeeType.isNull())
      return {};

    if (pointeeType.getAsOpaquePtr()
          == T->getPointeeType().getAsOpaquePtr())
      return QualType(T, 0);

    return Ctx.getObjCObjectPointerType(pointeeType);
  }

  QualType VisitAtomicType(const AtomicType *T) {
    QualType valueType = recurse(T->getValueType());
    if (valueType.isNull())
      return {};

    if (valueType.getAsOpaquePtr()
          == T->getValueType().getAsOpaquePtr())
      return QualType(T, 0);

    return Ctx.getAtomicType(valueType);
  }

#undef TRIVIAL_TYPE_CLASS
#undef SUGARED_TYPE_CLASS
};

struct SubstObjCTypeArgsVisitor
    : public SimpleTransformVisitor<SubstObjCTypeArgsVisitor> {
  using BaseType = SimpleTransformVisitor<SubstObjCTypeArgsVisitor>;

  ArrayRef<QualType> TypeArgs;
  ObjCSubstitutionContext SubstContext;

  SubstObjCTypeArgsVisitor(ASTContext &ctx, ArrayRef<QualType> typeArgs,
                           ObjCSubstitutionContext context)
      : BaseType(ctx), TypeArgs(typeArgs), SubstContext(context) {}

  QualType VisitObjCTypeParamType(const ObjCTypeParamType *OTPTy) {
    // Replace an Objective-C type parameter reference with the corresponding
    // type argument.
    ObjCTypeParamDecl *typeParam = OTPTy->getDecl();
    // If we have type arguments, use them.
    if (!TypeArgs.empty()) {
      QualType argType = TypeArgs[typeParam->getIndex()];
      if (OTPTy->qual_empty())
        return argType;

      // Apply protocol lists if exists.
      bool hasError;
      SmallVector<ObjCProtocolDecl *, 8> protocolsVec;
      protocolsVec.append(OTPTy->qual_begin(), OTPTy->qual_end());
      ArrayRef<ObjCProtocolDecl *> protocolsToApply = protocolsVec;
      return Ctx.applyObjCProtocolQualifiers(
          argType, protocolsToApply, hasError, true/*allowOnPointerType*/);
    }

    switch (SubstContext) {
    case ObjCSubstitutionContext::Ordinary:
    case ObjCSubstitutionContext::Parameter:
    case ObjCSubstitutionContext::Superclass:
      // Substitute the bound.
      return typeParam->getUnderlyingType();

    case ObjCSubstitutionContext::Result:
    case ObjCSubstitutionContext::Property: {
      // Substitute the __kindof form of the underlying type.
      const auto *objPtr =
          typeParam->getUnderlyingType()->castAs<ObjCObjectPointerType>();

      // __kindof types, id, and Class don't need an additional
      // __kindof.
      if (objPtr->isKindOfType() || objPtr->isObjCIdOrClassType())
        return typeParam->getUnderlyingType();

      // Add __kindof.
      const auto *obj = objPtr->getObjectType();
      QualType resultTy = Ctx.getObjCObjectType(
          obj->getBaseType(), obj->getTypeArgsAsWritten(), obj->getProtocols(),
          /*isKindOf=*/true);

      // Rebuild object pointer type.
      return Ctx.getObjCObjectPointerType(resultTy);
    }
    }
    llvm_unreachable("Unexpected ObjCSubstitutionContext!");
  }

  QualType VisitFunctionType(const FunctionType *funcType) {
    // If we have a function type, update the substitution context
    // appropriately.

    //Substitute result type.
    QualType returnType = funcType->getReturnType().substObjCTypeArgs(
        Ctx, TypeArgs, ObjCSubstitutionContext::Result);
    if (returnType.isNull())
      return {};

    // Handle non-prototyped functions, which only substitute into the result
    // type.
    if (isa<FunctionNoProtoType>(funcType)) {
      // If the return type was unchanged, do nothing.
      if (returnType.getAsOpaquePtr() ==
          funcType->getReturnType().getAsOpaquePtr())
        return BaseType::VisitFunctionType(funcType);

      // Otherwise, build a new type.
      return Ctx.getFunctionNoProtoType(returnType, funcType->getExtInfo());
    }

    const auto *funcProtoType = cast<FunctionProtoType>(funcType);

    // Transform parameter types.
    SmallVector<QualType, 4> paramTypes;
    bool paramChanged = false;
    for (auto paramType : funcProtoType->getParamTypes()) {
      QualType newParamType = paramType.substObjCTypeArgs(
          Ctx, TypeArgs, ObjCSubstitutionContext::Parameter);
      if (newParamType.isNull())
        return {};

      if (newParamType.getAsOpaquePtr() != paramType.getAsOpaquePtr())
        paramChanged = true;

      paramTypes.push_back(newParamType);
    }

    // Transform extended info.
    FunctionProtoType::ExtProtoInfo info = funcProtoType->getExtProtoInfo();
    bool exceptionChanged = false;
    if (info.ExceptionSpec.Type == EST_Dynamic) {
      SmallVector<QualType, 4> exceptionTypes;
      for (auto exceptionType : info.ExceptionSpec.Exceptions) {
        QualType newExceptionType = exceptionType.substObjCTypeArgs(
            Ctx, TypeArgs, ObjCSubstitutionContext::Ordinary);
        if (newExceptionType.isNull())
          return {};

        if (newExceptionType.getAsOpaquePtr() != exceptionType.getAsOpaquePtr())
          exceptionChanged = true;

        exceptionTypes.push_back(newExceptionType);
      }

      if (exceptionChanged) {
        info.ExceptionSpec.Exceptions =
            llvm::makeArrayRef(exceptionTypes).copy(Ctx);
      }
    }

    if (returnType.getAsOpaquePtr() ==
            funcProtoType->getReturnType().getAsOpaquePtr() &&
        !paramChanged && !exceptionChanged)
      return BaseType::VisitFunctionType(funcType);

    return Ctx.getFunctionType(returnType, paramTypes, info);
  }

  QualType VisitObjCObjectType(const ObjCObjectType *objcObjectType) {
    // Substitute into the type arguments of a specialized Objective-C object
    // type.
    if (objcObjectType->isSpecializedAsWritten()) {
      SmallVector<QualType, 4> newTypeArgs;
      bool anyChanged = false;
      for (auto typeArg : objcObjectType->getTypeArgsAsWritten()) {
        QualType newTypeArg = typeArg.substObjCTypeArgs(
            Ctx, TypeArgs, ObjCSubstitutionContext::Ordinary);
        if (newTypeArg.isNull())
          return {};

        if (newTypeArg.getAsOpaquePtr() != typeArg.getAsOpaquePtr()) {
          // If we're substituting based on an unspecialized context type,
          // produce an unspecialized type.
          ArrayRef<ObjCProtocolDecl *> protocols(
              objcObjectType->qual_begin(), objcObjectType->getNumProtocols());
          if (TypeArgs.empty() &&
              SubstContext != ObjCSubstitutionContext::Superclass) {
            return Ctx.getObjCObjectType(
                objcObjectType->getBaseType(), {}, protocols,
                objcObjectType->isKindOfTypeAsWritten());
          }

          anyChanged = true;
        }

        newTypeArgs.push_back(newTypeArg);
      }

      if (anyChanged) {
        ArrayRef<ObjCProtocolDecl *> protocols(
            objcObjectType->qual_begin(), objcObjectType->getNumProtocols());
        return Ctx.getObjCObjectType(objcObjectType->getBaseType(), newTypeArgs,
                                     protocols,
                                     objcObjectType->isKindOfTypeAsWritten());
      }
    }

    return BaseType::VisitObjCObjectType(objcObjectType);
  }

  QualType VisitAttributedType(const AttributedType *attrType) {
    QualType newType = BaseType::VisitAttributedType(attrType);
    if (newType.isNull())
      return {};

    const auto *newAttrType = dyn_cast<AttributedType>(newType.getTypePtr());
    if (!newAttrType || newAttrType->getAttrKind() != attr::ObjCKindOf)
      return newType;

    // Find out if it's an Objective-C object or object pointer type;
    QualType newEquivType = newAttrType->getEquivalentType();
    const ObjCObjectPointerType *ptrType =
        newEquivType->getAs<ObjCObjectPointerType>();
    const ObjCObjectType *objType = ptrType
                                        ? ptrType->getObjectType()
                                        : newEquivType->getAs<ObjCObjectType>();
    if (!objType)
      return newType;

    // Rebuild the "equivalent" type, which pushes __kindof down into
    // the object type.
    newEquivType = Ctx.getObjCObjectType(
        objType->getBaseType(), objType->getTypeArgsAsWritten(),
        objType->getProtocols(),
        // There is no need to apply kindof on an unqualified id type.
        /*isKindOf=*/objType->isObjCUnqualifiedId() ? false : true);

    // If we started with an object pointer type, rebuild it.
    if (ptrType)
      newEquivType = Ctx.getObjCObjectPointerType(newEquivType);

    // Rebuild the attributed type.
    return Ctx.getAttributedType(newAttrType->getAttrKind(),
                                 newAttrType->getModifiedType(), newEquivType);
  }
};

struct StripObjCKindOfTypeVisitor
    : public SimpleTransformVisitor<StripObjCKindOfTypeVisitor> {
  using BaseType = SimpleTransformVisitor<StripObjCKindOfTypeVisitor>;

  explicit StripObjCKindOfTypeVisitor(ASTContext &ctx) : BaseType(ctx) {}

  QualType VisitObjCObjectType(const ObjCObjectType *objType) {
    if (!objType->isKindOfType())
      return BaseType::VisitObjCObjectType(objType);

    QualType baseType = objType->getBaseType().stripObjCKindOfType(Ctx);
    return Ctx.getObjCObjectType(baseType, objType->getTypeArgsAsWritten(),
                                 objType->getProtocols(),
                                 /*isKindOf=*/false);
  }
};

} // namespace

/// Substitute the given type arguments for Objective-C type
/// parameters within the given type, recursively.
QualType QualType::substObjCTypeArgs(ASTContext &ctx,
                                     ArrayRef<QualType> typeArgs,
                                     ObjCSubstitutionContext context) const {
  SubstObjCTypeArgsVisitor visitor(ctx, typeArgs, context);
  return visitor.recurse(*this);
}

QualType QualType::substObjCMemberType(QualType objectType,
                                       const DeclContext *dc,
                                       ObjCSubstitutionContext context) const {
  if (auto subs = objectType->getObjCSubstitutions(dc))
    return substObjCTypeArgs(dc->getParentASTContext(), *subs, context);

  return *this;
}

QualType QualType::stripObjCKindOfType(const ASTContext &constCtx) const {
  // FIXME: Because ASTContext::getAttributedType() is non-const.
  auto &ctx = const_cast<ASTContext &>(constCtx);
  StripObjCKindOfTypeVisitor visitor(ctx);
  return visitor.recurse(*this);
}

QualType QualType::getAtomicUnqualifiedType() const {
  if (const auto AT = getTypePtr()->getAs<AtomicType>())
    return AT->getValueType().getUnqualifiedType();
  return getUnqualifiedType();
}

Optional<ArrayRef<QualType>> Type::getObjCSubstitutions(
                               const DeclContext *dc) const {
  // Look through method scopes.
  if (const auto method = dyn_cast<ObjCMethodDecl>(dc))
    dc = method->getDeclContext();

  // Find the class or category in which the type we're substituting
  // was declared.
  const auto *dcClassDecl = dyn_cast<ObjCInterfaceDecl>(dc);
  const ObjCCategoryDecl *dcCategoryDecl = nullptr;
  ObjCTypeParamList *dcTypeParams = nullptr;
  if (dcClassDecl) {
    // If the class does not have any type parameters, there's no
    // substitution to do.
    dcTypeParams = dcClassDecl->getTypeParamList();
    if (!dcTypeParams)
      return None;
  } else {
    // If we are in neither a class nor a category, there's no
    // substitution to perform.
    dcCategoryDecl = dyn_cast<ObjCCategoryDecl>(dc);
    if (!dcCategoryDecl)
      return None;

    // If the category does not have any type parameters, there's no
    // substitution to do.
    dcTypeParams = dcCategoryDecl->getTypeParamList();
    if (!dcTypeParams)
      return None;

    dcClassDecl = dcCategoryDecl->getClassInterface();
    if (!dcClassDecl)
      return None;
  }
  assert(dcTypeParams && "No substitutions to perform");
  assert(dcClassDecl && "No class context");

  // Find the underlying object type.
  const ObjCObjectType *objectType;
  if (const auto *objectPointerType = getAs<ObjCObjectPointerType>()) {
    objectType = objectPointerType->getObjectType();
  } else if (getAs<BlockPointerType>()) {
    ASTContext &ctx = dc->getParentASTContext();
    objectType = ctx.getObjCObjectType(ctx.ObjCBuiltinIdTy, {}, {})
                   ->castAs<ObjCObjectType>();
  } else {
    objectType = getAs<ObjCObjectType>();
  }

  /// Extract the class from the receiver object type.
  ObjCInterfaceDecl *curClassDecl = objectType ? objectType->getInterface()
                                               : nullptr;
  if (!curClassDecl) {
    // If we don't have a context type (e.g., this is "id" or some
    // variant thereof), substitute the bounds.
    return llvm::ArrayRef<QualType>();
  }

  // Follow the superclass chain until we've mapped the receiver type
  // to the same class as the context.
  while (curClassDecl != dcClassDecl) {
    // Map to the superclass type.
    QualType superType = objectType->getSuperClassType();
    if (superType.isNull()) {
      objectType = nullptr;
      break;
    }

    objectType = superType->castAs<ObjCObjectType>();
    curClassDecl = objectType->getInterface();
  }

  // If we don't have a receiver type, or the receiver type does not
  // have type arguments, substitute in the defaults.
  if (!objectType || objectType->isUnspecialized()) {
    return llvm::ArrayRef<QualType>();
  }

  // The receiver type has the type arguments we want.
  return objectType->getTypeArgs();
}

bool Type::acceptsObjCTypeParams() const {
  if (auto *IfaceT = getAsObjCInterfaceType()) {
    if (auto *ID = IfaceT->getInterface()) {
      if (ID->getTypeParamList())
        return true;
    }
  }

  return false;
}

void ObjCObjectType::computeSuperClassTypeSlow() const {
  // Retrieve the class declaration for this type. If there isn't one
  // (e.g., this is some variant of "id" or "Class"), then there is no
  // superclass type.
  ObjCInterfaceDecl *classDecl = getInterface();
  if (!classDecl) {
    CachedSuperClassType.setInt(true);
    return;
  }

  // Extract the superclass type.
  const ObjCObjectType *superClassObjTy = classDecl->getSuperClassType();
  if (!superClassObjTy) {
    CachedSuperClassType.setInt(true);
    return;
  }

  ObjCInterfaceDecl *superClassDecl = superClassObjTy->getInterface();
  if (!superClassDecl) {
    CachedSuperClassType.setInt(true);
    return;
  }

  // If the superclass doesn't have type parameters, then there is no
  // substitution to perform.
  QualType superClassType(superClassObjTy, 0);
  ObjCTypeParamList *superClassTypeParams = superClassDecl->getTypeParamList();
  if (!superClassTypeParams) {
    CachedSuperClassType.setPointerAndInt(
      superClassType->castAs<ObjCObjectType>(), true);
    return;
  }

  // If the superclass reference is unspecialized, return it.
  if (superClassObjTy->isUnspecialized()) {
    CachedSuperClassType.setPointerAndInt(superClassObjTy, true);
    return;
  }

  // If the subclass is not parameterized, there aren't any type
  // parameters in the superclass reference to substitute.
  ObjCTypeParamList *typeParams = classDecl->getTypeParamList();
  if (!typeParams) {
    CachedSuperClassType.setPointerAndInt(
      superClassType->castAs<ObjCObjectType>(), true);
    return;
  }

  // If the subclass type isn't specialized, return the unspecialized
  // superclass.
  if (isUnspecialized()) {
    QualType unspecializedSuper
      = classDecl->getASTContext().getObjCInterfaceType(
          superClassObjTy->getInterface());
    CachedSuperClassType.setPointerAndInt(
      unspecializedSuper->castAs<ObjCObjectType>(),
      true);
    return;
  }

  // Substitute the provided type arguments into the superclass type.
  ArrayRef<QualType> typeArgs = getTypeArgs();
  assert(typeArgs.size() == typeParams->size());
  CachedSuperClassType.setPointerAndInt(
    superClassType.substObjCTypeArgs(classDecl->getASTContext(), typeArgs,
                                     ObjCSubstitutionContext::Superclass)
      ->castAs<ObjCObjectType>(),
    true);
}

const ObjCInterfaceType *ObjCObjectPointerType::getInterfaceType() const {
  if (auto interfaceDecl = getObjectType()->getInterface()) {
    return interfaceDecl->getASTContext().getObjCInterfaceType(interfaceDecl)
             ->castAs<ObjCInterfaceType>();
  }

  return nullptr;
}

QualType ObjCObjectPointerType::getSuperClassType() const {
  QualType superObjectType = getObjectType()->getSuperClassType();
  if (superObjectType.isNull())
    return superObjectType;

  ASTContext &ctx = getInterfaceDecl()->getASTContext();
  return ctx.getObjCObjectPointerType(superObjectType);
}

const ObjCObjectType *Type::getAsObjCQualifiedInterfaceType() const {
  // There is no sugar for ObjCObjectType's, just return the canonical
  // type pointer if it is the right class.  There is no typedef information to
  // return and these cannot be Address-space qualified.
  if (const auto *T = getAs<ObjCObjectType>())
    if (T->getNumProtocols() && T->getInterface())
      return T;
  return nullptr;
}

bool Type::isObjCQualifiedInterfaceType() const {
  return getAsObjCQualifiedInterfaceType() != nullptr;
}

const ObjCObjectPointerType *Type::getAsObjCQualifiedIdType() const {
  // There is no sugar for ObjCQualifiedIdType's, just return the canonical
  // type pointer if it is the right class.
  if (const auto *OPT = getAs<ObjCObjectPointerType>()) {
    if (OPT->isObjCQualifiedIdType())
      return OPT;
  }
  return nullptr;
}

const ObjCObjectPointerType *Type::getAsObjCQualifiedClassType() const {
  // There is no sugar for ObjCQualifiedClassType's, just return the canonical
  // type pointer if it is the right class.
  if (const auto *OPT = getAs<ObjCObjectPointerType>()) {
    if (OPT->isObjCQualifiedClassType())
      return OPT;
  }
  return nullptr;
}

const ObjCObjectType *Type::getAsObjCInterfaceType() const {
  if (const auto *OT = getAs<ObjCObjectType>()) {
    if (OT->getInterface())
      return OT;
  }
  return nullptr;
}

const ObjCObjectPointerType *Type::getAsObjCInterfacePointerType() const {
  if (const auto *OPT = getAs<ObjCObjectPointerType>()) {
    if (OPT->getInterfaceType())
      return OPT;
  }
  return nullptr;
}

const CXXRecordDecl *Type::getPointeeCXXRecordDecl() const {
  QualType PointeeType;
  if (const auto *PT = getAs<PointerType>())
    PointeeType = PT->getPointeeType();
  else if (const auto *RT = getAs<ReferenceType>())
    PointeeType = RT->getPointeeType();
  else
    return nullptr;

  if (const auto *RT = PointeeType->getAs<RecordType>())
    return dyn_cast<CXXRecordDecl>(RT->getDecl());

  return nullptr;
}

CXXRecordDecl *Type::getAsCXXRecordDecl() const {
  return dyn_cast_or_null<CXXRecordDecl>(getAsTagDecl());
}

RecordDecl *Type::getAsRecordDecl() const {
  return dyn_cast_or_null<RecordDecl>(getAsTagDecl());
}

TagDecl *Type::getAsTagDecl() const {
  if (const auto *TT = getAs<TagType>())
    return TT->getDecl();
  if (const auto *Injected = getAs<InjectedClassNameType>())
    return Injected->getDecl();

  return nullptr;
}

bool Type::hasAttr(attr::Kind AK) const {
  const Type *Cur = this;
  while (const auto *AT = Cur->getAs<AttributedType>()) {
    if (AT->getAttrKind() == AK)
      return true;
    Cur = AT->getEquivalentType().getTypePtr();
  }
  return false;
}

namespace {

  class GetContainedDeducedTypeVisitor :
    public TypeVisitor<GetContainedDeducedTypeVisitor, Type*> {
    bool Syntactic;

  public:
    GetContainedDeducedTypeVisitor(bool Syntactic = false)
        : Syntactic(Syntactic) {}

    using TypeVisitor<GetContainedDeducedTypeVisitor, Type*>::Visit;

    Type *Visit(QualType T) {
      if (T.isNull())
        return nullptr;
      return Visit(T.getTypePtr());
    }

    // The deduced type itself.
    Type *VisitDeducedType(const DeducedType *AT) {
      return const_cast<DeducedType*>(AT);
    }

    // Only these types can contain the desired 'auto' type.

    Type *VisitElaboratedType(const ElaboratedType *T) {
      return Visit(T->getNamedType());
    }

    Type *VisitPointerType(const PointerType *T) {
      return Visit(T->getPointeeType());
    }

    Type *VisitBlockPointerType(const BlockPointerType *T) {
      return Visit(T->getPointeeType());
    }

    Type *VisitReferenceType(const ReferenceType *T) {
      return Visit(T->getPointeeTypeAsWritten());
    }

    Type *VisitMemberPointerType(const MemberPointerType *T) {
      return Visit(T->getPointeeType());
    }

    Type *VisitArrayType(const ArrayType *T) {
      return Visit(T->getElementType());
    }

    Type *VisitDependentSizedExtVectorType(
      const DependentSizedExtVectorType *T) {
      return Visit(T->getElementType());
    }

    Type *VisitVectorType(const VectorType *T) {
      return Visit(T->getElementType());
    }

    Type *VisitDependentSizedMatrixType(const DependentSizedMatrixType *T) {
      return Visit(T->getElementType());
    }

    Type *VisitConstantMatrixType(const ConstantMatrixType *T) {
      return Visit(T->getElementType());
    }

    Type *VisitFunctionProtoType(const FunctionProtoType *T) {
      if (Syntactic && T->hasTrailingReturn())
        return const_cast<FunctionProtoType*>(T);
      return VisitFunctionType(T);
    }

    Type *VisitFunctionType(const FunctionType *T) {
      return Visit(T->getReturnType());
    }

    Type *VisitParenType(const ParenType *T) {
      return Visit(T->getInnerType());
    }

    Type *VisitAttributedType(const AttributedType *T) {
      return Visit(T->getModifiedType());
    }

    Type *VisitMacroQualifiedType(const MacroQualifiedType *T) {
      return Visit(T->getUnderlyingType());
    }

    Type *VisitAdjustedType(const AdjustedType *T) {
      return Visit(T->getOriginalType());
    }

    Type *VisitPackExpansionType(const PackExpansionType *T) {
      return Visit(T->getPattern());
    }
  };

} // namespace

DeducedType *Type::getContainedDeducedType() const {
  return cast_or_null<DeducedType>(
      GetContainedDeducedTypeVisitor().Visit(this));
}

bool Type::hasAutoForTrailingReturnType() const {
  return dyn_cast_or_null<FunctionType>(
      GetContainedDeducedTypeVisitor(true).Visit(this));
}

bool Type::hasIntegerRepresentation() const {
  if (const auto *VT = dyn_cast<VectorType>(CanonicalType))
    return VT->getElementType()->isIntegerType();
  else
    return isIntegerType();
}

/// Determine whether this type is an integral type.
///
/// This routine determines whether the given type is an integral type per
/// C++ [basic.fundamental]p7. Although the C standard does not define the
/// term "integral type", it has a similar term "integer type", and in C++
/// the two terms are equivalent. However, C's "integer type" includes
/// enumeration types, while C++'s "integer type" does not. The \c ASTContext
/// parameter is used to determine whether we should be following the C or
/// C++ rules when determining whether this type is an integral/integer type.
///
/// For cases where C permits "an integer type" and C++ permits "an integral
/// type", use this routine.
///
/// For cases where C permits "an integer type" and C++ permits "an integral
/// or enumeration type", use \c isIntegralOrEnumerationType() instead.
///
/// \param Ctx The context in which this type occurs.
///
/// \returns true if the type is considered an integral type, false otherwise.
bool Type::isIntegralType(const ASTContext &Ctx) const {
  if (const auto *BT = dyn_cast<BuiltinType>(CanonicalType))
    return BT->getKind() >= BuiltinType::Bool &&
           BT->getKind() <= BuiltinType::Int128;

  // Complete enum types are integral in C.
  if (!Ctx.getLangOpts().CPlusPlus)
    if (const auto *ET = dyn_cast<EnumType>(CanonicalType))
      return ET->getDecl()->isComplete();

  return isExtIntType();
}

bool Type::isIntegralOrUnscopedEnumerationType() const {
  if (const auto *BT = dyn_cast<BuiltinType>(CanonicalType))
    return BT->getKind() >= BuiltinType::Bool &&
           BT->getKind() <= BuiltinType::Int128;

  if (isExtIntType())
    return true;

  return isUnscopedEnumerationType();
}

bool Type::isUnscopedEnumerationType() const {
  if (const auto *ET = dyn_cast<EnumType>(CanonicalType))
    return !ET->getDecl()->isScoped();

  return false;
}

bool Type::isCharType() const {
  if (const auto *BT = dyn_cast<BuiltinType>(CanonicalType))
    return BT->getKind() == BuiltinType::Char_U ||
           BT->getKind() == BuiltinType::UChar ||
           BT->getKind() == BuiltinType::Char_S ||
           BT->getKind() == BuiltinType::SChar;
  return false;
}

bool Type::isWideCharType() const {
  if (const auto *BT = dyn_cast<BuiltinType>(CanonicalType))
    return BT->getKind() == BuiltinType::WChar_S ||
           BT->getKind() == BuiltinType::WChar_U;
  return false;
}

bool Type::isChar8Type() const {
  if (const BuiltinType *BT = dyn_cast<BuiltinType>(CanonicalType))
    return BT->getKind() == BuiltinType::Char8;
  return false;
}

bool Type::isChar16Type() const {
  if (const auto *BT = dyn_cast<BuiltinType>(CanonicalType))
    return BT->getKind() == BuiltinType::Char16;
  return false;
}

bool Type::isChar32Type() const {
  if (const auto *BT = dyn_cast<BuiltinType>(CanonicalType))
    return BT->getKind() == BuiltinType::Char32;
  return false;
}

/// Determine whether this type is any of the built-in character
/// types.
bool Type::isAnyCharacterType() const {
  const auto *BT = dyn_cast<BuiltinType>(CanonicalType);
  if (!BT) return false;
  switch (BT->getKind()) {
  default: return false;
  case BuiltinType::Char_U:
  case BuiltinType::UChar:
  case BuiltinType::WChar_U:
  case BuiltinType::Char8:
  case BuiltinType::Char16:
  case BuiltinType::Char32:
  case BuiltinType::Char_S:
  case BuiltinType::SChar:
  case BuiltinType::WChar_S:
    return true;
  }
}

/// isSignedIntegerType - Return true if this is an integer type that is
/// signed, according to C99 6.2.5p4 [char, signed char, short, int, long..],
/// an enum decl which has a signed representation
bool Type::isSignedIntegerType() const {
  if (const auto *BT = dyn_cast<BuiltinType>(CanonicalType)) {
    return BT->getKind() >= BuiltinType::Char_S &&
           BT->getKind() <= BuiltinType::Int128;
  }

  if (const EnumType *ET = dyn_cast<EnumType>(CanonicalType)) {
    // Incomplete enum types are not treated as integer types.
    // FIXME: In C++, enum types are never integer types.
    if (ET->getDecl()->isComplete() && !ET->getDecl()->isScoped())
      return ET->getDecl()->getIntegerType()->isSignedIntegerType();
  }

  if (const ExtIntType *IT = dyn_cast<ExtIntType>(CanonicalType))
    return IT->isSigned();

  return false;
}

bool Type::isSignedIntegerOrEnumerationType() const {
  if (const auto *BT = dyn_cast<BuiltinType>(CanonicalType)) {
    return BT->getKind() >= BuiltinType::Char_S &&
           BT->getKind() <= BuiltinType::Int128;
  }

  if (const auto *ET = dyn_cast<EnumType>(CanonicalType)) {
    if (ET->getDecl()->isComplete())
      return ET->getDecl()->getIntegerType()->isSignedIntegerType();
  }

  if (const ExtIntType *IT = dyn_cast<ExtIntType>(CanonicalType))
    return IT->isSigned();


  return false;
}

bool Type::hasSignedIntegerRepresentation() const {
  if (const auto *VT = dyn_cast<VectorType>(CanonicalType))
    return VT->getElementType()->isSignedIntegerOrEnumerationType();
  else
    return isSignedIntegerOrEnumerationType();
}

/// isUnsignedIntegerType - Return true if this is an integer type that is
/// unsigned, according to C99 6.2.5p6 [which returns true for _Bool], an enum
/// decl which has an unsigned representation
bool Type::isUnsignedIntegerType() const {
  if (const auto *BT = dyn_cast<BuiltinType>(CanonicalType)) {
    return BT->getKind() >= BuiltinType::Bool &&
           BT->getKind() <= BuiltinType::UInt128;
  }

  if (const auto *ET = dyn_cast<EnumType>(CanonicalType)) {
    // Incomplete enum types are not treated as integer types.
    // FIXME: In C++, enum types are never integer types.
    if (ET->getDecl()->isComplete() && !ET->getDecl()->isScoped())
      return ET->getDecl()->getIntegerType()->isUnsignedIntegerType();
  }

  if (const ExtIntType *IT = dyn_cast<ExtIntType>(CanonicalType))
    return IT->isUnsigned();

  return false;
}

bool Type::isUnsignedIntegerOrEnumerationType() const {
  if (const auto *BT = dyn_cast<BuiltinType>(CanonicalType)) {
    return BT->getKind() >= BuiltinType::Bool &&
    BT->getKind() <= BuiltinType::UInt128;
  }

  if (const auto *ET = dyn_cast<EnumType>(CanonicalType)) {
    if (ET->getDecl()->isComplete())
      return ET->getDecl()->getIntegerType()->isUnsignedIntegerType();
  }

  if (const ExtIntType *IT = dyn_cast<ExtIntType>(CanonicalType))
    return IT->isUnsigned();

  return false;
}

bool Type::hasUnsignedIntegerRepresentation() const {
  if (const auto *VT = dyn_cast<VectorType>(CanonicalType))
    return VT->getElementType()->isUnsignedIntegerOrEnumerationType();
  else
    return isUnsignedIntegerOrEnumerationType();
}

bool Type::isFloatingType() const {
  if (const auto *BT = dyn_cast<BuiltinType>(CanonicalType))
    return BT->getKind() >= BuiltinType::Half &&
           BT->getKind() <= BuiltinType::Float128;
  if (const auto *CT = dyn_cast<ComplexType>(CanonicalType))
    return CT->getElementType()->isFloatingType();
  return false;
}

bool Type::hasFloatingRepresentation() const {
  if (const auto *VT = dyn_cast<VectorType>(CanonicalType))
    return VT->getElementType()->isFloatingType();
  else
    return isFloatingType();
}

bool Type::isRealFloatingType() const {
  if (const auto *BT = dyn_cast<BuiltinType>(CanonicalType))
    return BT->isFloatingPoint();
  return false;
}

bool Type::isRealType() const {
  if (const auto *BT = dyn_cast<BuiltinType>(CanonicalType))
    return BT->getKind() >= BuiltinType::Bool &&
           BT->getKind() <= BuiltinType::Float128;
  if (const auto *ET = dyn_cast<EnumType>(CanonicalType))
      return ET->getDecl()->isComplete() && !ET->getDecl()->isScoped();
  return isExtIntType();
}

bool Type::isArithmeticType() const {
  if (const auto *BT = dyn_cast<BuiltinType>(CanonicalType))
    return BT->getKind() >= BuiltinType::Bool &&
           BT->getKind() <= BuiltinType::Float128 &&
           BT->getKind() != BuiltinType::BFloat16;
  if (const auto *ET = dyn_cast<EnumType>(CanonicalType))
    // GCC allows forward declaration of enum types (forbid by C99 6.7.2.3p2).
    // If a body isn't seen by the time we get here, return false.
    //
    // C++0x: Enumerations are not arithmetic types. For now, just return
    // false for scoped enumerations since that will disable any
    // unwanted implicit conversions.
    return !ET->getDecl()->isScoped() && ET->getDecl()->isComplete();
  return isa<ComplexType>(CanonicalType) || isExtIntType();
}

Type::ScalarTypeKind Type::getScalarTypeKind() const {
  assert(isScalarType());

  const Type *T = CanonicalType.getTypePtr();
  if (const auto *BT = dyn_cast<BuiltinType>(T)) {
    if (BT->getKind() == BuiltinType::Bool) return STK_Bool;
    if (BT->getKind() == BuiltinType::NullPtr) return STK_CPointer;
    if (BT->getKind() == BuiltinType::MetaInfo) return STK_Integral;
    if (BT->isInteger()) return STK_Integral;
    if (BT->isFloatingPoint()) return STK_Floating;
    if (BT->isFixedPointType()) return STK_FixedPoint;
    llvm_unreachable("unknown scalar builtin type");
  } else if (isa<PointerType>(T)) {
    return STK_CPointer;
  } else if (isa<BlockPointerType>(T)) {
    return STK_BlockPointer;
  } else if (isa<ObjCObjectPointerType>(T)) {
    return STK_ObjCObjectPointer;
  } else if (isa<MemberPointerType>(T)) {
    return STK_MemberPointer;
  } else if (isa<EnumType>(T)) {
    assert(cast<EnumType>(T)->getDecl()->isComplete());
    return STK_Integral;
  } else if (const auto *CT = dyn_cast<ComplexType>(T)) {
    if (CT->getElementType()->isRealFloatingType())
      return STK_FloatingComplex;
    return STK_IntegralComplex;
  } else if (isExtIntType()) {
    return STK_Integral;
  }

  llvm_unreachable("unknown scalar type");
}

/// Determines whether the type is a C++ aggregate type or C
/// aggregate or union type.
///
/// An aggregate type is an array or a class type (struct, union, or
/// class) that has no user-declared constructors, no private or
/// protected non-static data members, no base classes, and no virtual
/// functions (C++ [dcl.init.aggr]p1). The notion of an aggregate type
/// subsumes the notion of C aggregates (C99 6.2.5p21) because it also
/// includes union types.
bool Type::isAggregateType() const {
  if (const auto *Record = dyn_cast<RecordType>(CanonicalType)) {
    if (const auto *ClassDecl = dyn_cast<CXXRecordDecl>(Record->getDecl()))
      return ClassDecl->isAggregate();

    return true;
  }

  return isa<ArrayType>(CanonicalType);
}

/// isConstantSizeType - Return true if this is not a variable sized type,
/// according to the rules of C99 6.7.5p3.  It is not legal to call this on
/// incomplete types or dependent types.
bool Type::isConstantSizeType() const {
  assert(!isIncompleteType() && "This doesn't make sense for incomplete types");
  assert(!isDependentType() && "This doesn't make sense for dependent types");
  // The VAT must have a size, as it is known to be complete.
  return !isa<VariableArrayType>(CanonicalType);
}

/// isIncompleteType - Return true if this is an incomplete type (C99 6.2.5p1)
/// - a type that can describe objects, but which lacks information needed to
/// determine its size.
bool Type::isIncompleteType(NamedDecl **Def) const {
  if (Def)
    *Def = nullptr;

  switch (CanonicalType->getTypeClass()) {
  default: return false;
  case Builtin:
    // Void is the only incomplete builtin type.  Per C99 6.2.5p19, it can never
    // be completed.
    return isVoidType();
  case Enum: {
    EnumDecl *EnumD = cast<EnumType>(CanonicalType)->getDecl();
    if (Def)
      *Def = EnumD;
    return !EnumD->isComplete();
  }
  case Record: {
    // A tagged type (struct/union/enum/class) is incomplete if the decl is a
    // forward declaration, but not a full definition (C99 6.2.5p22).
    RecordDecl *Rec = cast<RecordType>(CanonicalType)->getDecl();
    if (Def)
      *Def = Rec;
    return !Rec->isCompleteDefinition();
  }
  case ConstantArray:
    // An array is incomplete if its element type is incomplete
    // (C++ [dcl.array]p1).
    // We don't handle variable arrays (they're not allowed in C++) or
    // dependent-sized arrays (dependent types are never treated as incomplete).
    return cast<ArrayType>(CanonicalType)->getElementType()
             ->isIncompleteType(Def);
  case IncompleteArray:
    // An array of unknown size is an incomplete type (C99 6.2.5p22).
    return true;
  case MemberPointer: {
    // Member pointers in the MS ABI have special behavior in
    // RequireCompleteType: they attach a MSInheritanceAttr to the CXXRecordDecl
    // to indicate which inheritance model to use.
    auto *MPTy = cast<MemberPointerType>(CanonicalType);
    const Type *ClassTy = MPTy->getClass();
    // Member pointers with dependent class types don't get special treatment.
    if (ClassTy->isDependentType())
      return false;
    const CXXRecordDecl *RD = ClassTy->getAsCXXRecordDecl();
    ASTContext &Context = RD->getASTContext();
    // Member pointers not in the MS ABI don't get special treatment.
    if (!Context.getTargetInfo().getCXXABI().isMicrosoft())
      return false;
    // The inheritance attribute might only be present on the most recent
    // CXXRecordDecl, use that one.
    RD = RD->getMostRecentNonInjectedDecl();
    // Nothing interesting to do if the inheritance attribute is already set.
    if (RD->hasAttr<MSInheritanceAttr>())
      return false;
    return true;
  }
  case ObjCObject:
    return cast<ObjCObjectType>(CanonicalType)->getBaseType()
             ->isIncompleteType(Def);
  case ObjCInterface: {
    // ObjC interfaces are incomplete if they are @class, not @interface.
    ObjCInterfaceDecl *Interface
      = cast<ObjCInterfaceType>(CanonicalType)->getDecl();
    if (Def)
      *Def = Interface;
    return !Interface->hasDefinition();
  }
  }
}

bool Type::isSizelessBuiltinType() const {
  if (const BuiltinType *BT = getAs<BuiltinType>()) {
    switch (BT->getKind()) {
      // SVE Types
#define SVE_TYPE(Name, Id, SingletonId) case BuiltinType::Id:
#include "clang/Basic/AArch64SVEACLETypes.def"
      return true;
    default:
      return false;
    }
  }
  return false;
}

bool Type::isSizelessType() const { return isSizelessBuiltinType(); }

bool QualType::isPODType(const ASTContext &Context) const {
  // C++11 has a more relaxed definition of POD.
  if (Context.getLangOpts().CPlusPlus11)
    return isCXX11PODType(Context);

  return isCXX98PODType(Context);
}

bool QualType::isCXX98PODType(const ASTContext &Context) const {
  // The compiler shouldn't query this for incomplete types, but the user might.
  // We return false for that case. Except for incomplete arrays of PODs, which
  // are PODs according to the standard.
  if (isNull())
    return false;

  if ((*this)->isIncompleteArrayType())
    return Context.getBaseElementType(*this).isCXX98PODType(Context);

  if ((*this)->isIncompleteType())
    return false;

  if (hasNonTrivialObjCLifetime())
    return false;

  QualType CanonicalType = getTypePtr()->CanonicalType;
  switch (CanonicalType->getTypeClass()) {
    // Everything not explicitly mentioned is not POD.
  default: return false;
  case Type::VariableArray:
  case Type::ConstantArray:
    // IncompleteArray is handled above.
    return Context.getBaseElementType(*this).isCXX98PODType(Context);

  case Type::ObjCObjectPointer:
  case Type::BlockPointer:
  case Type::Builtin:
  case Type::Complex:
  case Type::Pointer:
  case Type::MemberPointer:
  case Type::Vector:
  case Type::ExtVector:
  case Type::ExtInt:
    return true;

  case Type::Enum:
    return true;

  case Type::Record:
    if (const auto *ClassDecl =
            dyn_cast<CXXRecordDecl>(cast<RecordType>(CanonicalType)->getDecl()))
      return ClassDecl->isPOD();

    // C struct/union is POD.
    return true;
  }
}

bool QualType::isTrivialType(const ASTContext &Context) const {
  // The compiler shouldn't query this for incomplete types, but the user might.
  // We return false for that case. Except for incomplete arrays of PODs, which
  // are PODs according to the standard.
  if (isNull())
    return false;

  if ((*this)->isArrayType())
    return Context.getBaseElementType(*this).isTrivialType(Context);

  if ((*this)->isSizelessBuiltinType())
    return true;

  // Return false for incomplete types after skipping any incomplete array
  // types which are expressly allowed by the standard and thus our API.
  if ((*this)->isIncompleteType())
    return false;

  if (hasNonTrivialObjCLifetime())
    return false;

  QualType CanonicalType = getTypePtr()->CanonicalType;
  if (CanonicalType->isDependentType())
    return false;

  // C++0x [basic.types]p9:
  //   Scalar types, trivial class types, arrays of such types, and
  //   cv-qualified versions of these types are collectively called trivial
  //   types.

  // As an extension, Clang treats vector types as Scalar types.
  if (CanonicalType->isScalarType() || CanonicalType->isVectorType())
    return true;
  if (const auto *RT = CanonicalType->getAs<RecordType>()) {
    if (const auto *ClassDecl = dyn_cast<CXXRecordDecl>(RT->getDecl())) {
      // C++11 [class]p6:
      //   A trivial class is a class that has a default constructor,
      //   has no non-trivial default constructors, and is trivially
      //   copyable.
      return ClassDecl->hasDefaultConstructor() &&
             !ClassDecl->hasNonTrivialDefaultConstructor() &&
             ClassDecl->isTriviallyCopyable();
    }

    return true;
  }

  // No other types can match.
  return false;
}

bool QualType::isTriviallyCopyableType(const ASTContext &Context) const {
  if ((*this)->isArrayType())
    return Context.getBaseElementType(*this).isTriviallyCopyableType(Context);

  if (hasNonTrivialObjCLifetime())
    return false;

  // C++11 [basic.types]p9 - See Core 2094
  //   Scalar types, trivially copyable class types, arrays of such types, and
  //   cv-qualified versions of these types are collectively
  //   called trivially copyable types.

  QualType CanonicalType = getCanonicalType();
  if (CanonicalType->isDependentType())
    return false;

  if (CanonicalType->isSizelessBuiltinType())
    return true;

  // Return false for incomplete types after skipping any incomplete array types
  // which are expressly allowed by the standard and thus our API.
  if (CanonicalType->isIncompleteType())
    return false;

  // As an extension, Clang treats vector types as Scalar types.
  if (CanonicalType->isScalarType() || CanonicalType->isVectorType())
    return true;

  if (const auto *RT = CanonicalType->getAs<RecordType>()) {
    if (const auto *ClassDecl = dyn_cast<CXXRecordDecl>(RT->getDecl())) {
      if (!ClassDecl->isTriviallyCopyable()) return false;
    }

    return true;
  }

  // No other types can match.
  return false;
}

bool QualType::isNonWeakInMRRWithObjCWeak(const ASTContext &Context) const {
  return !Context.getLangOpts().ObjCAutoRefCount &&
         Context.getLangOpts().ObjCWeak &&
         getObjCLifetime() != Qualifiers::OCL_Weak;
}

bool QualType::hasNonTrivialToPrimitiveDefaultInitializeCUnion(const RecordDecl *RD) {
  return RD->hasNonTrivialToPrimitiveDefaultInitializeCUnion();
}

bool QualType::hasNonTrivialToPrimitiveDestructCUnion(const RecordDecl *RD) {
  return RD->hasNonTrivialToPrimitiveDestructCUnion();
}

bool QualType::hasNonTrivialToPrimitiveCopyCUnion(const RecordDecl *RD) {
  return RD->hasNonTrivialToPrimitiveCopyCUnion();
}

QualType::PrimitiveDefaultInitializeKind
QualType::isNonTrivialToPrimitiveDefaultInitialize() const {
  if (const auto *RT =
          getTypePtr()->getBaseElementTypeUnsafe()->getAs<RecordType>())
    if (RT->getDecl()->isNonTrivialToPrimitiveDefaultInitialize())
      return PDIK_Struct;

  switch (getQualifiers().getObjCLifetime()) {
  case Qualifiers::OCL_Strong:
    return PDIK_ARCStrong;
  case Qualifiers::OCL_Weak:
    return PDIK_ARCWeak;
  default:
    return PDIK_Trivial;
  }
}

QualType::PrimitiveCopyKind QualType::isNonTrivialToPrimitiveCopy() const {
  if (const auto *RT =
          getTypePtr()->getBaseElementTypeUnsafe()->getAs<RecordType>())
    if (RT->getDecl()->isNonTrivialToPrimitiveCopy())
      return PCK_Struct;

  Qualifiers Qs = getQualifiers();
  switch (Qs.getObjCLifetime()) {
  case Qualifiers::OCL_Strong:
    return PCK_ARCStrong;
  case Qualifiers::OCL_Weak:
    return PCK_ARCWeak;
  default:
    return Qs.hasVolatile() ? PCK_VolatileTrivial : PCK_Trivial;
  }
}

QualType::PrimitiveCopyKind
QualType::isNonTrivialToPrimitiveDestructiveMove() const {
  return isNonTrivialToPrimitiveCopy();
}

bool Type::isLiteralType(const ASTContext &Ctx) const {
  if (isDependentType())
    return false;

  // C++1y [basic.types]p10:
  //   A type is a literal type if it is:
  //   -- cv void; or
  if (Ctx.getLangOpts().CPlusPlus14 && isVoidType())
    return true;

  // C++11 [basic.types]p10:
  //   A type is a literal type if it is:
  //   [...]
  //   -- an array of literal type other than an array of runtime bound; or
  if (isVariableArrayType())
    return false;
  const Type *BaseTy = getBaseElementTypeUnsafe();
  assert(BaseTy && "NULL element type");

  // Return false for incomplete types after skipping any incomplete array
  // types; those are expressly allowed by the standard and thus our API.
  if (BaseTy->isIncompleteType())
    return false;

  // C++11 [basic.types]p10:
  //   A type is a literal type if it is:
  //    -- a scalar type; or
  // As an extension, Clang treats vector types and complex types as
  // literal types.
  if (BaseTy->isScalarType() || BaseTy->isVectorType() ||
      BaseTy->isAnyComplexType())
    return true;
  //    -- a reference type; or
  if (BaseTy->isReferenceType())
    return true;
  //    -- a class type that has all of the following properties:
  if (const auto *RT = BaseTy->getAs<RecordType>()) {
    //    -- a trivial destructor,
    //    -- every constructor call and full-expression in the
    //       brace-or-equal-initializers for non-static data members (if any)
    //       is a constant expression,
    //    -- it is an aggregate type or has at least one constexpr
    //       constructor or constructor template that is not a copy or move
    //       constructor, and
    //    -- all non-static data members and base classes of literal types
    //
    // We resolve DR1361 by ignoring the second bullet.
    if (const auto *ClassDecl = dyn_cast<CXXRecordDecl>(RT->getDecl()))
      return ClassDecl->isLiteral();

    return true;
  }

  // We treat _Atomic T as a literal type if T is a literal type.
  if (const auto *AT = BaseTy->getAs<AtomicType>())
    return AT->getValueType()->isLiteralType(Ctx);

  // If this type hasn't been deduced yet, then conservatively assume that
  // it'll work out to be a literal type.
  if (isa<AutoType>(BaseTy->getCanonicalTypeInternal()))
    return true;

  return false;
}

bool Type::isStandardLayoutType() const {
  if (isDependentType())
    return false;

  // C++0x [basic.types]p9:
  //   Scalar types, standard-layout class types, arrays of such types, and
  //   cv-qualified versions of these types are collectively called
  //   standard-layout types.
  const Type *BaseTy = getBaseElementTypeUnsafe();
  assert(BaseTy && "NULL element type");

  // Return false for incomplete types after skipping any incomplete array
  // types which are expressly allowed by the standard and thus our API.
  if (BaseTy->isIncompleteType())
    return false;

  // As an extension, Clang treats vector types as Scalar types.
  if (BaseTy->isScalarType() || BaseTy->isVectorType()) return true;
  if (const auto *RT = BaseTy->getAs<RecordType>()) {
    if (const auto *ClassDecl = dyn_cast<CXXRecordDecl>(RT->getDecl()))
      if (!ClassDecl->isStandardLayout())
        return false;

    // Default to 'true' for non-C++ class types.
    // FIXME: This is a bit dubious, but plain C structs should trivially meet
    // all the requirements of standard layout classes.
    return true;
  }

  // No other types can match.
  return false;
}

// This is effectively the intersection of isTrivialType and
// isStandardLayoutType. We implement it directly to avoid redundant
// conversions from a type to a CXXRecordDecl.
bool QualType::isCXX11PODType(const ASTContext &Context) const {
  const Type *ty = getTypePtr();
  if (ty->isDependentType())
    return false;

  if (hasNonTrivialObjCLifetime())
    return false;

  // C++11 [basic.types]p9:
  //   Scalar types, POD classes, arrays of such types, and cv-qualified
  //   versions of these types are collectively called trivial types.
  const Type *BaseTy = ty->getBaseElementTypeUnsafe();
  assert(BaseTy && "NULL element type");

  if (BaseTy->isSizelessBuiltinType())
    return true;

  // Return false for incomplete types after skipping any incomplete array
  // types which are expressly allowed by the standard and thus our API.
  if (BaseTy->isIncompleteType())
    return false;

  // As an extension, Clang treats vector types as Scalar types.
  if (BaseTy->isScalarType() || BaseTy->isVectorType()) return true;
  if (const auto *RT = BaseTy->getAs<RecordType>()) {
    if (const auto *ClassDecl = dyn_cast<CXXRecordDecl>(RT->getDecl())) {
      // C++11 [class]p10:
      //   A POD struct is a non-union class that is both a trivial class [...]
      if (!ClassDecl->isTrivial()) return false;

      // C++11 [class]p10:
      //   A POD struct is a non-union class that is both a trivial class and
      //   a standard-layout class [...]
      if (!ClassDecl->isStandardLayout()) return false;

      // C++11 [class]p10:
      //   A POD struct is a non-union class that is both a trivial class and
      //   a standard-layout class, and has no non-static data members of type
      //   non-POD struct, non-POD union (or array of such types). [...]
      //
      // We don't directly query the recursive aspect as the requirements for
      // both standard-layout classes and trivial classes apply recursively
      // already.
    }

    return true;
  }

  // No other types can match.
  return false;
}

static const QualType seeThroughAlias(QualType Ty) {
  if (const TypedefType *TDT = dyn_cast<TypedefType>(Ty.getTypePtr()))
    return TDT->desugar();
  else
    return Ty;
}

static bool isConstCharPtr(QualType Ty) {
  if (const PointerType *Ptr = dyn_cast<PointerType>(Ty))
    Ty = Ptr->getPointeeType();
  return Ty.isConstQualified() && Ty->isCharType();
}

static bool isCharArray(QualType Ty) {
  if (Ty->isConstantArrayType())
    Ty = cast<ArrayType>(Ty.getTypePtr())->getElementType();
  return Ty->isCharType();
}

bool QualType::isCXXStringLiteralType() const {
  const QualType Ty = seeThroughAlias(*this);
  if (isConstCharPtr(Ty))
    return true;
  if (isCharArray(Ty))
    return true;
  return false;
}

bool Type::isNothrowT() const {
  if (const auto *RD = getAsCXXRecordDecl()) {
    IdentifierInfo *II = RD->getIdentifier();
    if (II && II->isStr("nothrow_t") && RD->isInStdNamespace())
      return true;
  }
  return false;
}

bool Type::isAlignValT() const {
  if (const auto *ET = getAs<EnumType>()) {
    IdentifierInfo *II = ET->getDecl()->getIdentifier();
    if (II && II->isStr("align_val_t") && ET->getDecl()->isInStdNamespace())
      return true;
  }
  return false;
}

bool Type::isStdByteType() const {
  if (const auto *ET = getAs<EnumType>()) {
    IdentifierInfo *II = ET->getDecl()->getIdentifier();
    if (II && II->isStr("byte") && ET->getDecl()->isInStdNamespace())
      return true;
  }
  return false;
}

bool Type::isPromotableIntegerType() const {
  if (const auto *BT = getAs<BuiltinType>())
    switch (BT->getKind()) {
    case BuiltinType::Bool:
    case BuiltinType::Char_S:
    case BuiltinType::Char_U:
    case BuiltinType::SChar:
    case BuiltinType::UChar:
    case BuiltinType::Short:
    case BuiltinType::UShort:
    case BuiltinType::WChar_S:
    case BuiltinType::WChar_U:
    case BuiltinType::Char8:
    case BuiltinType::Char16:
    case BuiltinType::Char32:
      return true;
    default:
      return false;
    }

  // Enumerated types are promotable to their compatible integer types
  // (C99 6.3.1.1) a.k.a. its underlying type (C++ [conv.prom]p2).
  if (const auto *ET = getAs<EnumType>()){
    if (this->isDependentType() || ET->getDecl()->getPromotionType().isNull()
        || ET->getDecl()->isScoped())
      return false;

    return true;
  }

  return false;
}

bool Type::isSpecifierType() const {
  // Note that this intentionally does not use the canonical type.
  switch (getTypeClass()) {
  case Builtin:
  case Record:
  case Enum:
  case Typedef:
  case Complex:
  case TypeOfExpr:
  case TypeOf:
  case TemplateTypeParm:
  case SubstTemplateTypeParm:
  case TemplateSpecialization:
  case Elaborated:
  case DependentName:
  case DependentTemplateSpecialization:
  case ObjCInterface:
  case ObjCObject:
  case ObjCObjectPointer: // FIXME: object pointers aren't really specifiers
    return true;
  default:
    return false;
  }
}

ElaboratedTypeKeyword
TypeWithKeyword::getKeywordForTypeSpec(unsigned TypeSpec) {
  switch (TypeSpec) {
  default: return ETK_None;
  case TST_typename: return ETK_Typename;
  case TST_class: return ETK_Class;
  case TST_struct: return ETK_Struct;
  case TST_interface: return ETK_Interface;
  case TST_union: return ETK_Union;
  case TST_enum: return ETK_Enum;
  }
}

TagTypeKind
TypeWithKeyword::getTagTypeKindForTypeSpec(unsigned TypeSpec) {
  switch(TypeSpec) {
  case TST_class: return TTK_Class;
  case TST_struct: return TTK_Struct;
  case TST_interface: return TTK_Interface;
  case TST_union: return TTK_Union;
  case TST_enum: return TTK_Enum;
  }

  llvm_unreachable("Type specifier is not a tag type kind.");
}

ElaboratedTypeKeyword
TypeWithKeyword::getKeywordForTagTypeKind(TagTypeKind Kind) {
  switch (Kind) {
  case TTK_Class: return ETK_Class;
  case TTK_Struct: return ETK_Struct;
  case TTK_Interface: return ETK_Interface;
  case TTK_Union: return ETK_Union;
  case TTK_Enum: return ETK_Enum;
  }
  llvm_unreachable("Unknown tag type kind.");
}

TagTypeKind
TypeWithKeyword::getTagTypeKindForKeyword(ElaboratedTypeKeyword Keyword) {
  switch (Keyword) {
  case ETK_Class: return TTK_Class;
  case ETK_Struct: return TTK_Struct;
  case ETK_Interface: return TTK_Interface;
  case ETK_Union: return TTK_Union;
  case ETK_Enum: return TTK_Enum;
  case ETK_None: // Fall through.
  case ETK_Typename:
    llvm_unreachable("Elaborated type keyword is not a tag type kind.");
  }
  llvm_unreachable("Unknown elaborated type keyword.");
}

bool
TypeWithKeyword::KeywordIsTagTypeKind(ElaboratedTypeKeyword Keyword) {
  switch (Keyword) {
  case ETK_None:
  case ETK_Typename:
    return false;
  case ETK_Class:
  case ETK_Struct:
  case ETK_Interface:
  case ETK_Union:
  case ETK_Enum:
    return true;
  }
  llvm_unreachable("Unknown elaborated type keyword.");
}

StringRef TypeWithKeyword::getKeywordName(ElaboratedTypeKeyword Keyword) {
  switch (Keyword) {
  case ETK_None: return {};
  case ETK_Typename: return "typename";
  case ETK_Class:  return "class";
  case ETK_Struct: return "struct";
  case ETK_Interface: return "__interface";
  case ETK_Union:  return "union";
  case ETK_Enum:   return "enum";
  }

  llvm_unreachable("Unknown elaborated type keyword.");
}

DependentTemplateSpecializationType::DependentTemplateSpecializationType(
    ElaboratedTypeKeyword Keyword, NestedNameSpecifier *NNS,
    const IdentifierInfo *Name, ArrayRef<TemplateArgument> Args, QualType Canon)
    : TypeWithKeyword(Keyword, DependentTemplateSpecialization, Canon,
                      TypeDependence::DependentInstantiation |
                          (NNS ? toTypeDependence(NNS->getDependence())
                               : TypeDependence::None)),
      NNS(NNS), Name(Name) {
  DependentTemplateSpecializationTypeBits.NumArgs = Args.size();
  assert((!NNS || NNS->isDependent()) &&
         "DependentTemplateSpecializatonType requires dependent qualifier");
  TemplateArgument *ArgBuffer = getArgBuffer();
  for (const TemplateArgument &Arg : Args) {
    addDependence(toTypeDependence(Arg.getDependence() &
                                   TemplateArgumentDependence::UnexpandedPack));

    new (ArgBuffer++) TemplateArgument(Arg);
  }
}

void
DependentTemplateSpecializationType::Profile(llvm::FoldingSetNodeID &ID,
                                             const ASTContext &Context,
                                             ElaboratedTypeKeyword Keyword,
                                             NestedNameSpecifier *Qualifier,
                                             const IdentifierInfo *Name,
                                             ArrayRef<TemplateArgument> Args) {
  ID.AddInteger(Keyword);
  ID.AddPointer(Qualifier);
  ID.AddPointer(Name);
  for (const TemplateArgument &Arg : Args)
    Arg.Profile(ID, Context);
}

bool Type::isElaboratedTypeSpecifier() const {
  ElaboratedTypeKeyword Keyword;
  if (const auto *Elab = dyn_cast<ElaboratedType>(this))
    Keyword = Elab->getKeyword();
  else if (const auto *DepName = dyn_cast<DependentNameType>(this))
    Keyword = DepName->getKeyword();
  else if (const auto *DepTST =
               dyn_cast<DependentTemplateSpecializationType>(this))
    Keyword = DepTST->getKeyword();
  else
    return false;

  return TypeWithKeyword::KeywordIsTagTypeKind(Keyword);
}

const char *Type::getTypeClassName() const {
  switch (TypeBits.TC) {
#define ABSTRACT_TYPE(Derived, Base)
#define TYPE(Derived, Base) case Derived: return #Derived;
#include "clang/AST/TypeNodes.inc"
  }

  llvm_unreachable("Invalid type class.");
}

StringRef BuiltinType::getName() const {
  LangOptions LO;
  return getName(PrintingPolicy(LO));
}

StringRef BuiltinType::getName(const PrintingPolicy &Policy) const {
  switch (getKind()) {
  case Void:
    return "void";
  case Bool:
    return Policy.Bool ? "bool" : "_Bool";
  case Char_S:
    return "char";
  case Char_U:
    return "char";
  case SChar:
    return "signed char";
  case Short:
    return "short";
  case Int:
    return "int";
  case Long:
    return "long";
  case LongLong:
    return "long long";
  case Int128:
    return "__int128";
  case UChar:
    return "unsigned char";
  case UShort:
    return "unsigned short";
  case UInt:
    return "unsigned int";
  case ULong:
    return "unsigned long";
  case ULongLong:
    return "unsigned long long";
  case UInt128:
    return "unsigned __int128";
  case Half:
    return Policy.Half ? "half" : "__fp16";
  case BFloat16:
    return "__bf16";
  case Float:
    return "float";
  case Double:
    return "double";
  case LongDouble:
    return "long double";
  case ShortAccum:
    return "short _Accum";
  case Accum:
    return "_Accum";
  case LongAccum:
    return "long _Accum";
  case UShortAccum:
    return "unsigned short _Accum";
  case UAccum:
    return "unsigned _Accum";
  case ULongAccum:
    return "unsigned long _Accum";
  case BuiltinType::ShortFract:
    return "short _Fract";
  case BuiltinType::Fract:
    return "_Fract";
  case BuiltinType::LongFract:
    return "long _Fract";
  case BuiltinType::UShortFract:
    return "unsigned short _Fract";
  case BuiltinType::UFract:
    return "unsigned _Fract";
  case BuiltinType::ULongFract:
    return "unsigned long _Fract";
  case BuiltinType::SatShortAccum:
    return "_Sat short _Accum";
  case BuiltinType::SatAccum:
    return "_Sat _Accum";
  case BuiltinType::SatLongAccum:
    return "_Sat long _Accum";
  case BuiltinType::SatUShortAccum:
    return "_Sat unsigned short _Accum";
  case BuiltinType::SatUAccum:
    return "_Sat unsigned _Accum";
  case BuiltinType::SatULongAccum:
    return "_Sat unsigned long _Accum";
  case BuiltinType::SatShortFract:
    return "_Sat short _Fract";
  case BuiltinType::SatFract:
    return "_Sat _Fract";
  case BuiltinType::SatLongFract:
    return "_Sat long _Fract";
  case BuiltinType::SatUShortFract:
    return "_Sat unsigned short _Fract";
  case BuiltinType::SatUFract:
    return "_Sat unsigned _Fract";
  case BuiltinType::SatULongFract:
    return "_Sat unsigned long _Fract";
  case Float16:
    return "_Float16";
  case Float128:
    return "__float128";
  case WChar_S:
  case WChar_U:
    return Policy.MSWChar ? "__wchar_t" : "wchar_t";
  case Char8:
    return "char8_t";
  case Char16:
    return "char16_t";
  case Char32:
    return "char32_t";
  case NullPtr:
    return "nullptr_t";
  case MetaInfo:
    return "meta::info";
  case Overload:
    return "<overloaded function type>";
  case BoundMember:
    return "<bound member function type>";
  case PseudoObject:
    return "<pseudo-object type>";
  case Dependent:
    return "<dependent type>";
  case UnknownAny:
    return "<unknown type>";
  case ARCUnbridgedCast:
    return "<ARC unbridged cast type>";
  case BuiltinFn:
    return "<builtin fn type>";
  case ObjCId:
    return "id";
  case ObjCClass:
    return "Class";
  case ObjCSel:
    return "SEL";
#define IMAGE_TYPE(ImgType, Id, SingletonId, Access, Suffix) \
  case Id: \
    return "__" #Access " " #ImgType "_t";
#include "clang/Basic/OpenCLImageTypes.def"
  case OCLSampler:
    return "sampler_t";
  case OCLEvent:
    return "event_t";
  case OCLClkEvent:
    return "clk_event_t";
  case OCLQueue:
    return "queue_t";
  case OCLReserveID:
    return "reserve_id_t";
  case IncompleteMatrixIdx:
    return "<incomplete matrix index type>";
  case OMPArraySection:
    return "<OpenMP array section type>";
  case OMPArrayShaping:
    return "<OpenMP array shaping type>";
  case OMPIterator:
    return "<OpenMP iterator type>";
#define EXT_OPAQUE_TYPE(ExtType, Id, Ext) \
  case Id: \
    return #ExtType;
#include "clang/Basic/OpenCLExtensionTypes.def"
#define SVE_TYPE(Name, Id, SingletonId) \
  case Id: \
    return Name;
#include "clang/Basic/AArch64SVEACLETypes.def"
  }

  llvm_unreachable("Invalid builtin type.");
}

QualType QualType::getNonLValueExprType(const ASTContext &Context) const {
  if (const auto *RefType = getTypePtr()->getAs<ReferenceType>())
    return RefType->getPointeeType();

  // C++0x [basic.lval]:
  //   Class prvalues can have cv-qualified types; non-class prvalues always
  //   have cv-unqualified types.
  //
  // See also C99 6.3.2.1p2.
  if (!Context.getLangOpts().CPlusPlus ||
      (!getTypePtr()->isDependentType() && !getTypePtr()->isRecordType()))
    return getUnqualifiedType();

  return *this;
}

StringRef FunctionType::getNameForCallConv(CallingConv CC) {
  switch (CC) {
  case CC_C: return "cdecl";
  case CC_X86StdCall: return "stdcall";
  case CC_X86FastCall: return "fastcall";
  case CC_X86ThisCall: return "thiscall";
  case CC_X86Pascal: return "pascal";
  case CC_X86VectorCall: return "vectorcall";
  case CC_Win64: return "ms_abi";
  case CC_X86_64SysV: return "sysv_abi";
  case CC_X86RegCall : return "regcall";
  case CC_AAPCS: return "aapcs";
  case CC_AAPCS_VFP: return "aapcs-vfp";
  case CC_AArch64VectorCall: return "aarch64_vector_pcs";
  case CC_IntelOclBicc: return "intel_ocl_bicc";
  case CC_SpirFunction: return "spir_function";
  case CC_OpenCLKernel: return "opencl_kernel";
  case CC_Swift: return "swiftcall";
  case CC_PreserveMost: return "preserve_most";
  case CC_PreserveAll: return "preserve_all";
  }

  llvm_unreachable("Invalid calling convention.");
}

FunctionProtoType::FunctionProtoType(QualType result, ArrayRef<QualType> params,
                                     QualType canonical,
                                     const ExtProtoInfo &epi)
    : FunctionType(FunctionProto, result, canonical, result->getDependence(),
                   epi.ExtInfo), NumParams(params.size()) {
  assert(getNumParams() == params.size() && "NumParams overflow!");
  FunctionTypeBits.FastTypeQuals = epi.TypeQuals.getFastQualifiers();
  FunctionTypeBits.RefQualifier = epi.RefQualifier;
  FunctionTypeBits.ExceptionSpecType = epi.ExceptionSpec.Type;
  FunctionTypeBits.HasExtParameterInfos = !!epi.ExtParameterInfos;
  FunctionTypeBits.Variadic = epi.Variadic;
  FunctionTypeBits.HasTrailingReturn = epi.HasTrailingReturn;

  // Fill in the extra trailing bitfields if present.
  if (hasExtraBitfields(epi.ExceptionSpec.Type)) {
    auto &ExtraBits = *getTrailingObjects<FunctionTypeExtraBitfields>();
    ExtraBits.NumExceptionType = epi.ExceptionSpec.Exceptions.size();
  }

  // Fill in the trailing argument array.
  auto *argSlot = getTrailingObjects<QualType>();
  for (unsigned i = 0; i != getNumParams(); ++i) {
    addDependence(params[i]->getDependence() &
                  ~TypeDependence::VariablyModified);
    argSlot[i] = params[i];
  }

  // Fill in the exception type array if present.
  if (getExceptionSpecType() == EST_Dynamic) {
    assert(hasExtraBitfields() && "missing trailing extra bitfields!");
    auto *exnSlot =
        reinterpret_cast<QualType *>(getTrailingObjects<ExceptionType>());
    unsigned I = 0;
    for (QualType ExceptionType : epi.ExceptionSpec.Exceptions) {
      // Note that, before C++17, a dependent exception specification does
      // *not* make a type dependent; it's not even part of the C++ type
      // system.
      addDependence(
          ExceptionType->getDependence() &
          (TypeDependence::Instantiation | TypeDependence::UnexpandedPack));

      exnSlot[I++] = ExceptionType;
    }
  }
  // Fill in the Expr * in the exception specification if present.
  else if (isComputedNoexcept(getExceptionSpecType())) {
    assert(epi.ExceptionSpec.NoexceptExpr && "computed noexcept with no expr");
    assert((getExceptionSpecType() == EST_DependentNoexcept) ==
           epi.ExceptionSpec.NoexceptExpr->isValueDependent());

    // Store the noexcept expression and context.
    *getTrailingObjects<Expr *>() = epi.ExceptionSpec.NoexceptExpr;

    addDependence(
        toTypeDependence(epi.ExceptionSpec.NoexceptExpr->getDependence()) &
        (TypeDependence::Instantiation | TypeDependence::UnexpandedPack));
  }
  // Fill in the FunctionDecl * in the exception specification if present.
  else if (getExceptionSpecType() == EST_Uninstantiated) {
    // Store the function decl from which we will resolve our
    // exception specification.
    auto **slot = getTrailingObjects<FunctionDecl *>();
    slot[0] = epi.ExceptionSpec.SourceDecl;
    slot[1] = epi.ExceptionSpec.SourceTemplate;
    // This exception specification doesn't make the type dependent, because
    // it's not instantiated as part of instantiating the type.
  } else if (getExceptionSpecType() == EST_Unevaluated) {
    // Store the function decl from which we will resolve our
    // exception specification.
    auto **slot = getTrailingObjects<FunctionDecl *>();
    slot[0] = epi.ExceptionSpec.SourceDecl;
  }

  // If this is a canonical type, and its exception specification is dependent,
  // then it's a dependent type. This only happens in C++17 onwards.
  if (isCanonicalUnqualified()) {
    if (getExceptionSpecType() == EST_Dynamic ||
        getExceptionSpecType() == EST_DependentNoexcept) {
      assert(hasDependentExceptionSpec() && "type should not be canonical");
      addDependence(TypeDependence::DependentInstantiation);
    }
  } else if (getCanonicalTypeInternal()->isDependentType()) {
    // Ask our canonical type whether our exception specification was dependent.
    addDependence(TypeDependence::DependentInstantiation);
  }

  // Fill in the extra parameter info if present.
  if (epi.ExtParameterInfos) {
    auto *extParamInfos = getTrailingObjects<ExtParameterInfo>();
    for (unsigned i = 0; i != getNumParams(); ++i)
      extParamInfos[i] = epi.ExtParameterInfos[i];
  }

  if (epi.TypeQuals.hasNonFastQualifiers()) {
    FunctionTypeBits.HasExtQuals = 1;
    *getTrailingObjects<Qualifiers>() = epi.TypeQuals;
  } else {
    FunctionTypeBits.HasExtQuals = 0;
  }

  // Fill in the Ellipsis location info if present.
  if (epi.Variadic) {
    auto &EllipsisLoc = *getTrailingObjects<SourceLocation>();
    EllipsisLoc = epi.EllipsisLoc;
  }
}

bool FunctionProtoType::hasDependentExceptionSpec() const {
  if (Expr *NE = getNoexceptExpr())
    return NE->isValueDependent();
  for (QualType ET : exceptions())
    // A pack expansion with a non-dependent pattern is still dependent,
    // because we don't know whether the pattern is in the exception spec
    // or not (that depends on whether the pack has 0 expansions).
    if (ET->isDependentType() || ET->getAs<PackExpansionType>())
      return true;
  return false;
}

bool FunctionProtoType::hasInstantiationDependentExceptionSpec() const {
  if (Expr *NE = getNoexceptExpr())
    return NE->isInstantiationDependent();
  for (QualType ET : exceptions())
    if (ET->isInstantiationDependentType())
      return true;
  return false;
}

CanThrowResult FunctionProtoType::canThrow() const {
  switch (getExceptionSpecType()) {
  case EST_Unparsed:
  case EST_Unevaluated:
  case EST_Uninstantiated:
    llvm_unreachable("should not call this with unresolved exception specs");

  case EST_DynamicNone:
  case EST_BasicNoexcept:
  case EST_NoexceptTrue:
  case EST_NoThrow:
    return CT_Cannot;

  case EST_None:
  case EST_MSAny:
  case EST_NoexceptFalse:
    return CT_Can;

  case EST_Dynamic:
    // A dynamic exception specification is throwing unless every exception
    // type is an (unexpanded) pack expansion type.
    for (unsigned I = 0; I != getNumExceptions(); ++I)
      if (!getExceptionType(I)->getAs<PackExpansionType>())
        return CT_Can;
    return CT_Dependent;

  case EST_DependentNoexcept:
    return CT_Dependent;
  }

  llvm_unreachable("unexpected exception specification kind");
}

bool FunctionProtoType::isTemplateVariadic() const {
  for (unsigned ArgIdx = getNumParams(); ArgIdx; --ArgIdx)
    if (isa<PackExpansionType>(getParamType(ArgIdx - 1)))
      return true;

  return false;
}

void FunctionProtoType::Profile(llvm::FoldingSetNodeID &ID, QualType Result,
                                const QualType *ArgTys, unsigned NumParams,
                                const ExtProtoInfo &epi,
                                const ASTContext &Context, bool Canonical) {
  // We have to be careful not to get ambiguous profile encodings.
  // Note that valid type pointers are never ambiguous with anything else.
  //
  // The encoding grammar begins:
  //      type type* bool int bool
  // If that final bool is true, then there is a section for the EH spec:
  //      bool type*
  // This is followed by an optional "consumed argument" section of the
  // same length as the first type sequence:
  //      bool*
  // Finally, we have the ext info and trailing return type flag:
  //      int bool
  //
  // There is no ambiguity between the consumed arguments and an empty EH
  // spec because of the leading 'bool' which unambiguously indicates
  // whether the following bool is the EH spec or part of the arguments.

  ID.AddPointer(Result.getAsOpaquePtr());
  for (unsigned i = 0; i != NumParams; ++i)
    ID.AddPointer(ArgTys[i].getAsOpaquePtr());
  // This method is relatively performance sensitive, so as a performance
  // shortcut, use one AddInteger call instead of four for the next four
  // fields.
  assert(!(unsigned(epi.Variadic) & ~1) &&
         !(unsigned(epi.RefQualifier) & ~3) &&
         !(unsigned(epi.ExceptionSpec.Type) & ~15) &&
         "Values larger than expected.");
  ID.AddInteger(unsigned(epi.Variadic) +
                (epi.RefQualifier << 1) +
                (epi.ExceptionSpec.Type << 3));
  ID.Add(epi.TypeQuals);
  if (epi.ExceptionSpec.Type == EST_Dynamic) {
    for (QualType Ex : epi.ExceptionSpec.Exceptions)
      ID.AddPointer(Ex.getAsOpaquePtr());
  } else if (isComputedNoexcept(epi.ExceptionSpec.Type)) {
    epi.ExceptionSpec.NoexceptExpr->Profile(ID, Context, Canonical);
  } else if (epi.ExceptionSpec.Type == EST_Uninstantiated ||
             epi.ExceptionSpec.Type == EST_Unevaluated) {
    ID.AddPointer(epi.ExceptionSpec.SourceDecl->getCanonicalDecl());
  }
  if (epi.ExtParameterInfos) {
    for (unsigned i = 0; i != NumParams; ++i)
      ID.AddInteger(epi.ExtParameterInfos[i].getOpaqueValue());
  }
  epi.ExtInfo.Profile(ID);
  ID.AddBoolean(epi.HasTrailingReturn);
}

void FunctionProtoType::Profile(llvm::FoldingSetNodeID &ID,
                                const ASTContext &Ctx) {
  Profile(ID, getReturnType(), param_type_begin(), getNumParams(),
          getExtProtoInfo(), Ctx, isCanonicalUnqualified());
}

QualType TypedefType::desugar() const {
  return getDecl()->getUnderlyingType();
}

QualType MacroQualifiedType::desugar() const { return getUnderlyingType(); }

QualType MacroQualifiedType::getModifiedType() const {
  // Step over MacroQualifiedTypes from the same macro to find the type
  // ultimately qualified by the macro qualifier.
  QualType Inner = cast<AttributedType>(getUnderlyingType())->getModifiedType();
  while (auto *InnerMQT = dyn_cast<MacroQualifiedType>(Inner)) {
    if (InnerMQT->getMacroIdentifier() != getMacroIdentifier())
      break;
    Inner = InnerMQT->getModifiedType();
  }
  return Inner;
}

TypeOfExprType::TypeOfExprType(Expr *E, QualType can)
    : Type(TypeOfExpr, can,
           toTypeDependence(E->getDependence()) |
               (E->getType()->getDependence() &
                TypeDependence::VariablyModified), E->getType()->isMetaType()),
      TOExpr(E) {}

bool TypeOfExprType::isSugared() const {
  return !TOExpr->isTypeDependent();
}

QualType TypeOfExprType::desugar() const {
  if (isSugared())
    return getUnderlyingExpr()->getType();

  return QualType(this, 0);
}

void DependentTypeOfExprType::Profile(llvm::FoldingSetNodeID &ID,
                                      const ASTContext &Context, Expr *E) {
  E->Profile(ID, Context, true);
}

DecltypeType::DecltypeType(Expr *E, QualType underlyingType, QualType can)
    // C++11 [temp.type]p2: "If an expression e involves a template parameter,
    // decltype(e) denotes a unique dependent type." Hence a decltype type is
    // type-dependent even if its expression is only instantiation-dependent.
    : Type(Decltype, can,
           toTypeDependence(E->getDependence()) |
               (E->isInstantiationDependent() ? TypeDependence::Dependent
                                              : TypeDependence::None) |
               (E->getType()->getDependence() &
                TypeDependence::VariablyModified), E->getType()->isMetaType()),
      E(E), UnderlyingType(underlyingType) {}

bool DecltypeType::isSugared() const { return !E->isInstantiationDependent(); }

QualType DecltypeType::desugar() const {
  if (isSugared())
    return getUnderlyingType();

  return QualType(this, 0);
}

DependentDecltypeType::DependentDecltypeType(const ASTContext &Context, Expr *E)
    : DecltypeType(E, Context.DependentTy), Context(Context) {}

void DependentDecltypeType::Profile(llvm::FoldingSetNodeID &ID,
                                    const ASTContext &Context, Expr *E) {
  E->Profile(ID, Context, true);
}

ReflectedType::ReflectedType(Expr *E, QualType T, QualType Can)
  : Type(Reflected, Can, toTypeDependence(E->getDependence()),
         T->isMetaType()),
    Reflection(E), UnderlyingType(T) {
}

bool ReflectedType::isSugared() const {
  // A reflected type is sugared if it's non-dependent.
  return !Reflection->isInstantiationDependent();
}

QualType ReflectedType::desugar() const {
  if (isSugared())
    return getUnderlyingType();
  else
    return QualType(this, 0);
}

DependentReflectedType::DependentReflectedType(const ASTContext &Cxt, Expr *E)
  : ReflectedType(E, Cxt.DependentTy), Context(Cxt) { }

void DependentReflectedType::Profile(llvm::FoldingSetNodeID &ID,
                                     const ASTContext& Context, Expr *E) {
  E->Profile(ID, Context, true);
}

UnaryTransformType::UnaryTransformType(QualType BaseType,
                                       QualType UnderlyingType, UTTKind UKind,
                                       QualType CanonicalType)
    : Type(UnaryTransform, CanonicalType, BaseType->getDependence(),
           BaseType->isMetaType()),
      BaseType(BaseType), UnderlyingType(UnderlyingType), UKind(UKind) {}

DependentUnaryTransformType::DependentUnaryTransformType(const ASTContext &C,
                                                         QualType BaseType,
                                                         UTTKind UKind)
     : UnaryTransformType(BaseType, C.DependentTy, UKind, QualType()) {}

TagType::TagType(TypeClass TC, const TagDecl *D, QualType can)
    : Type(TC, can,
           D->isDependentType() ? TypeDependence::DependentInstantiation
                                : TypeDependence::None, /*MetaType=*/false),
      decl(const_cast<TagDecl *>(D)) {}

static TagDecl *getInterestingTagDecl(TagDecl *decl) {
  for (auto I : decl->redecls()) {
    if (I->isCompleteDefinition() || I->isBeingDefined())
      return I;
  }
  // If there's no definition (not even in progress), return what we have.
  return decl;
}

TagDecl *TagType::getDecl() const {
  return getInterestingTagDecl(decl);
}

bool TagType::isBeingDefined() const {
  return getDecl()->isBeingDefined();
}

bool RecordType::hasConstFields() const {
  std::vector<const RecordType*> RecordTypeList;
  RecordTypeList.push_back(this);
  unsigned NextToCheckIndex = 0;

  while (RecordTypeList.size() > NextToCheckIndex) {
    for (FieldDecl *FD :
         RecordTypeList[NextToCheckIndex]->getDecl()->fields()) {
      QualType FieldTy = FD->getType();
      if (FieldTy.isConstQualified())
        return true;
      FieldTy = FieldTy.getCanonicalType();
      if (const auto *FieldRecTy = FieldTy->getAs<RecordType>()) {
        if (llvm::find(RecordTypeList, FieldRecTy) == RecordTypeList.end())
          RecordTypeList.push_back(FieldRecTy);
      }
    }
    ++NextToCheckIndex;
  }
  return false;
}

bool AttributedType::isQualifier() const {
  // FIXME: Generate this with TableGen.
  switch (getAttrKind()) {
  // These are type qualifiers in the traditional C sense: they annotate
  // something about a specific value/variable of a type.  (They aren't
  // always part of the canonical type, though.)
  case attr::ObjCGC:
  case attr::ObjCOwnership:
  case attr::ObjCInertUnsafeUnretained:
  case attr::TypeNonNull:
  case attr::TypeNullable:
  case attr::TypeNullUnspecified:
  case attr::LifetimeBound:
  case attr::AddressSpace:
    return true;

  // All other type attributes aren't qualifiers; they rewrite the modified
  // type to be a semantically different type.
  default:
    return false;
  }
}

bool AttributedType::isMSTypeSpec() const {
  // FIXME: Generate this with TableGen?
  switch (getAttrKind()) {
  default: return false;
  case attr::Ptr32:
  case attr::Ptr64:
  case attr::SPtr:
  case attr::UPtr:
    return true;
  }
  llvm_unreachable("invalid attr kind");
}

bool AttributedType::isCallingConv() const {
  // FIXME: Generate this with TableGen.
  switch (getAttrKind()) {
  default: return false;
  case attr::Pcs:
  case attr::CDecl:
  case attr::FastCall:
  case attr::StdCall:
  case attr::ThisCall:
  case attr::RegCall:
  case attr::SwiftCall:
  case attr::VectorCall:
  case attr::AArch64VectorPcs:
  case attr::Pascal:
  case attr::MSABI:
  case attr::SysVABI:
  case attr::IntelOclBicc:
  case attr::PreserveMost:
  case attr::PreserveAll:
    return true;
  }
  llvm_unreachable("invalid attr kind");
}

CXXRecordDecl *InjectedClassNameType::getDecl() const {
  return cast<CXXRecordDecl>(getInterestingTagDecl(Decl));
}

IdentifierInfo *TemplateTypeParmType::getIdentifier() const {
  return isCanonicalUnqualified() ? nullptr : getDecl()->getIdentifier();
}

SubstTemplateTypeParmPackType::SubstTemplateTypeParmPackType(
    const TemplateTypeParmType *Param, QualType Canon,
    const TemplateArgument &ArgPack)
    : Type(SubstTemplateTypeParmPack, Canon,
           TypeDependence::DependentInstantiation |
               TypeDependence::UnexpandedPack, /*MetaType=*/false),
      Replaced(Param), Arguments(ArgPack.pack_begin()) {
  SubstTemplateTypeParmPackTypeBits.NumArgs = ArgPack.pack_size();
}

TemplateArgument SubstTemplateTypeParmPackType::getArgumentPack() const {
  return TemplateArgument(llvm::makeArrayRef(Arguments, getNumArgs()));
}

void SubstTemplateTypeParmPackType::Profile(llvm::FoldingSetNodeID &ID) {
  Profile(ID, getReplacedParameter(), getArgumentPack());
}

void SubstTemplateTypeParmPackType::Profile(llvm::FoldingSetNodeID &ID,
                                           const TemplateTypeParmType *Replaced,
                                            const TemplateArgument &ArgPack) {
  ID.AddPointer(Replaced);
  ID.AddInteger(ArgPack.pack_size());
  for (const auto &P : ArgPack.pack_elements())
    ID.AddPointer(P.getAsType().getAsOpaquePtr());
}

bool TemplateSpecializationType::
anyDependentTemplateArguments(const TemplateArgumentListInfo &Args,
                              bool &InstantiationDependent) {
  return anyDependentTemplateArguments(Args.arguments(),
                                       InstantiationDependent);
}

bool TemplateSpecializationType::
anyDependentTemplateArguments(ArrayRef<TemplateArgumentLoc> Args,
                              bool &InstantiationDependent) {
  for (const TemplateArgumentLoc &ArgLoc : Args) {
    if (ArgLoc.getArgument().isDependent()) {
      InstantiationDependent = true;
      return true;
    }

    if (ArgLoc.getArgument().isInstantiationDependent())
      InstantiationDependent = true;
  }
  return false;
}

TemplateSpecializationType::TemplateSpecializationType(
    TemplateName T, ArrayRef<TemplateArgument> Args, QualType Canon,
    QualType AliasedType)
    : Type(TemplateSpecialization, Canon.isNull() ? QualType(this, 0) : Canon,
           (Canon.isNull()
                ? TypeDependence::DependentInstantiation
                : Canon->getDependence() & ~(TypeDependence::VariablyModified |
                                             TypeDependence::UnexpandedPack)) |
               (toTypeDependence(T.getDependence()) &
                TypeDependence::UnexpandedPack), /*MetaType=*/false),
      Template(T) {
  TemplateSpecializationTypeBits.NumArgs = Args.size();
  TemplateSpecializationTypeBits.TypeAlias = !AliasedType.isNull();

  assert(!T.getAsDependentTemplateName() &&
         "Use DependentTemplateSpecializationType for dependent template-name");
  assert((T.getKind() == TemplateName::Template ||
          T.getKind() == TemplateName::SubstTemplateTemplateParm ||
          T.getKind() == TemplateName::SubstTemplateTemplateParmPack) &&
         "Unexpected template name for TemplateSpecializationType");

  auto *TemplateArgs = reinterpret_cast<TemplateArgument *>(this + 1);
  for (const TemplateArgument &Arg : Args) {
    // Update instantiation-dependent and variably-modified bits.
    // If the canonical type exists and is non-dependent, the template
    // specialization type can be non-dependent even if one of the type
    // arguments is. Given:
    //   template<typename T> using U = int;
    // U<T> is always non-dependent, irrespective of the type T.
    // However, U<Ts> contains an unexpanded parameter pack, even though
    // its expansion (and thus its desugared type) doesn't.
    addDependence(toTypeDependence(Arg.getDependence()) &
                  ~TypeDependence::Dependent);
    if (Arg.getKind() == TemplateArgument::Type)
      addDependence(Arg.getAsType()->getDependence() &
                    TypeDependence::VariablyModified);
    new (TemplateArgs++) TemplateArgument(Arg);
  }

  // Store the aliased type if this is a type alias template specialization.
  if (isTypeAlias()) {
    auto *Begin = reinterpret_cast<TemplateArgument *>(this + 1);
    *reinterpret_cast<QualType*>(Begin + getNumArgs()) = AliasedType;
  }
}

void
TemplateSpecializationType::Profile(llvm::FoldingSetNodeID &ID,
                                    TemplateName T,
                                    ArrayRef<TemplateArgument> Args,
                                    const ASTContext &Context) {
  T.Profile(ID);
  for (const TemplateArgument &Arg : Args)
    Arg.Profile(ID, Context);
}

QualType
QualifierCollector::apply(const ASTContext &Context, QualType QT) const {
  if (!hasNonFastQualifiers())
    return QT.withFastQualifiers(getFastQualifiers());

  return Context.getQualifiedType(QT, *this);
}

QualType
QualifierCollector::apply(const ASTContext &Context, const Type *T) const {
  if (!hasNonFastQualifiers())
    return QualType(T, getFastQualifiers());

  return Context.getQualifiedType(T, *this);
}

void ObjCObjectTypeImpl::Profile(llvm::FoldingSetNodeID &ID,
                                 QualType BaseType,
                                 ArrayRef<QualType> typeArgs,
                                 ArrayRef<ObjCProtocolDecl *> protocols,
                                 bool isKindOf) {
  ID.AddPointer(BaseType.getAsOpaquePtr());
  ID.AddInteger(typeArgs.size());
  for (auto typeArg : typeArgs)
    ID.AddPointer(typeArg.getAsOpaquePtr());
  ID.AddInteger(protocols.size());
  for (auto proto : protocols)
    ID.AddPointer(proto);
  ID.AddBoolean(isKindOf);
}

void ObjCObjectTypeImpl::Profile(llvm::FoldingSetNodeID &ID) {
  Profile(ID, getBaseType(), getTypeArgsAsWritten(),
          llvm::makeArrayRef(qual_begin(), getNumProtocols()),
          isKindOfTypeAsWritten());
}

void ObjCTypeParamType::Profile(llvm::FoldingSetNodeID &ID,
                                const ObjCTypeParamDecl *OTPDecl,
                                QualType CanonicalType,
                                ArrayRef<ObjCProtocolDecl *> protocols) {
  ID.AddPointer(OTPDecl);
  ID.AddPointer(CanonicalType.getAsOpaquePtr());
  ID.AddInteger(protocols.size());
  for (auto proto : protocols)
    ID.AddPointer(proto);
}

void ObjCTypeParamType::Profile(llvm::FoldingSetNodeID &ID) {
  Profile(ID, getDecl(), getCanonicalTypeInternal(),
          llvm::makeArrayRef(qual_begin(), getNumProtocols()));
}

namespace {

/// The cached properties of a type.
class CachedProperties {
  Linkage L;
  bool local;

public:
  CachedProperties(Linkage L, bool local) : L(L), local(local) {}

  Linkage getLinkage() const { return L; }
  bool hasLocalOrUnnamedType() const { return local; }

  friend CachedProperties merge(CachedProperties L, CachedProperties R) {
    Linkage MergedLinkage = minLinkage(L.L, R.L);
    return CachedProperties(MergedLinkage,
                         L.hasLocalOrUnnamedType() | R.hasLocalOrUnnamedType());
  }
};

} // namespace

static CachedProperties computeCachedProperties(const Type *T);

namespace clang {

/// The type-property cache.  This is templated so as to be
/// instantiated at an internal type to prevent unnecessary symbol
/// leakage.
template <class Private> class TypePropertyCache {
public:
  static CachedProperties get(QualType T) {
    return get(T.getTypePtr());
  }

  static CachedProperties get(const Type *T) {
    ensure(T);
    return CachedProperties(T->TypeBits.getLinkage(),
                            T->TypeBits.hasLocalOrUnnamedType());
  }

  static void ensure(const Type *T) {
    // If the cache is valid, we're okay.
    if (T->TypeBits.isCacheValid()) return;

    // If this type is non-canonical, ask its canonical type for the
    // relevant information.
    if (!T->isCanonicalUnqualified()) {
      const Type *CT = T->getCanonicalTypeInternal().getTypePtr();
      ensure(CT);
      T->TypeBits.CacheValid = true;
      T->TypeBits.CachedLinkage = CT->TypeBits.CachedLinkage;
      T->TypeBits.CachedLocalOrUnnamed = CT->TypeBits.CachedLocalOrUnnamed;
      return;
    }

    // Compute the cached properties and then set the cache.
    CachedProperties Result = computeCachedProperties(T);
    T->TypeBits.CacheValid = true;
    T->TypeBits.CachedLinkage = Result.getLinkage();
    T->TypeBits.CachedLocalOrUnnamed = Result.hasLocalOrUnnamedType();
  }
};

} // namespace clang

// Instantiate the friend template at a private class.  In a
// reasonable implementation, these symbols will be internal.
// It is terrible that this is the best way to accomplish this.
namespace {

class Private {};

} // namespace

using Cache = TypePropertyCache<Private>;

static CachedProperties computeCachedProperties(const Type *T) {
  switch (T->getTypeClass()) {
#define TYPE(Class,Base)
#define NON_CANONICAL_TYPE(Class,Base) case Type::Class:
#include "clang/AST/TypeNodes.inc"
    llvm_unreachable("didn't expect a non-canonical type here");

#define TYPE(Class,Base)
#define DEPENDENT_TYPE(Class,Base) case Type::Class:
#define NON_CANONICAL_UNLESS_DEPENDENT_TYPE(Class,Base) case Type::Class:
#include "clang/AST/TypeNodes.inc"
    // Treat instantiation-dependent types as external.
    if (!T->isInstantiationDependentType()) T->dump();
    assert(T->isInstantiationDependentType());
    return CachedProperties(ExternalLinkage, false);

  case Type::Auto:
  case Type::DeducedTemplateSpecialization:
    // Give non-deduced 'auto' types external linkage. We should only see them
    // here in error recovery.
    return CachedProperties(ExternalLinkage, false);

  case Type::ExtInt:
  case Type::Builtin:
    // C++ [basic.link]p8:
    //   A type is said to have linkage if and only if:
    //     - it is a fundamental type (3.9.1); or
    return CachedProperties(ExternalLinkage, false);

  case Type::Record:
  case Type::Enum: {
    const TagDecl *Tag = cast<TagType>(T)->getDecl();

    // C++ [basic.link]p8:
    //     - it is a class or enumeration type that is named (or has a name
    //       for linkage purposes (7.1.3)) and the name has linkage; or
    //     -  it is a specialization of a class template (14); or
    Linkage L = Tag->getLinkageInternal();
    bool IsLocalOrUnnamed =
      Tag->getDeclContext()->isFunctionOrMethod() ||
      !Tag->hasNameForLinkage();
    return CachedProperties(L, IsLocalOrUnnamed);
  }

    // C++ [basic.link]p8:
    //   - it is a compound type (3.9.2) other than a class or enumeration,
    //     compounded exclusively from types that have linkage; or
  case Type::Complex:
    return Cache::get(cast<ComplexType>(T)->getElementType());
  case Type::Pointer:
    return Cache::get(cast<PointerType>(T)->getPointeeType());
  case Type::BlockPointer:
    return Cache::get(cast<BlockPointerType>(T)->getPointeeType());
  case Type::LValueReference:
  case Type::RValueReference:
    return Cache::get(cast<ReferenceType>(T)->getPointeeType());
  case Type::MemberPointer: {
    const auto *MPT = cast<MemberPointerType>(T);
    return merge(Cache::get(MPT->getClass()),
                 Cache::get(MPT->getPointeeType()));
  }
  case Type::ConstantArray:
  case Type::IncompleteArray:
  case Type::VariableArray:
    return Cache::get(cast<ArrayType>(T)->getElementType());
  case Type::Vector:
  case Type::ExtVector:
    return Cache::get(cast<VectorType>(T)->getElementType());
  case Type::ConstantMatrix:
    return Cache::get(cast<ConstantMatrixType>(T)->getElementType());
  case Type::FunctionNoProto:
    return Cache::get(cast<FunctionType>(T)->getReturnType());
  case Type::FunctionProto: {
    const auto *FPT = cast<FunctionProtoType>(T);
    CachedProperties result = Cache::get(FPT->getReturnType());
    for (const auto &ai : FPT->param_types())
      result = merge(result, Cache::get(ai));
    return result;
  }
  case Type::ObjCInterface: {
    Linkage L = cast<ObjCInterfaceType>(T)->getDecl()->getLinkageInternal();
    return CachedProperties(L, false);
  }
  case Type::ObjCObject:
    return Cache::get(cast<ObjCObjectType>(T)->getBaseType());
  case Type::ObjCObjectPointer:
    return Cache::get(cast<ObjCObjectPointerType>(T)->getPointeeType());
  case Type::Atomic:
    return Cache::get(cast<AtomicType>(T)->getValueType());
  case Type::Pipe:
    return Cache::get(cast<PipeType>(T)->getElementType());
  }

  llvm_unreachable("unhandled type class");
}

/// Determine the linkage of this type.
Linkage Type::getLinkage() const {
  Cache::ensure(this);
  return TypeBits.getLinkage();
}

bool Type::hasUnnamedOrLocalType() const {
  Cache::ensure(this);
  return TypeBits.hasLocalOrUnnamedType();
}

LinkageInfo LinkageComputer::computeTypeLinkageInfo(const Type *T) {
  switch (T->getTypeClass()) {
#define TYPE(Class,Base)
#define NON_CANONICAL_TYPE(Class,Base) case Type::Class:
#include "clang/AST/TypeNodes.inc"
    llvm_unreachable("didn't expect a non-canonical type here");

#define TYPE(Class,Base)
#define DEPENDENT_TYPE(Class,Base) case Type::Class:
#define NON_CANONICAL_UNLESS_DEPENDENT_TYPE(Class,Base) case Type::Class:
#include "clang/AST/TypeNodes.inc"
    // Treat instantiation-dependent types as external.
    assert(T->isInstantiationDependentType());
    return LinkageInfo::external();

  case Type::ExtInt:
  case Type::Builtin:
    return LinkageInfo::external();

  case Type::Auto:
  case Type::DeducedTemplateSpecialization:
    return LinkageInfo::external();

  case Type::Record:
  case Type::Enum:
    return getDeclLinkageAndVisibility(cast<TagType>(T)->getDecl());

  case Type::Complex:
    return computeTypeLinkageInfo(cast<ComplexType>(T)->getElementType());
  case Type::Pointer:
    return computeTypeLinkageInfo(cast<PointerType>(T)->getPointeeType());
  case Type::BlockPointer:
    return computeTypeLinkageInfo(cast<BlockPointerType>(T)->getPointeeType());
  case Type::LValueReference:
  case Type::RValueReference:
    return computeTypeLinkageInfo(cast<ReferenceType>(T)->getPointeeType());
  case Type::MemberPointer: {
    const auto *MPT = cast<MemberPointerType>(T);
    LinkageInfo LV = computeTypeLinkageInfo(MPT->getClass());
    LV.merge(computeTypeLinkageInfo(MPT->getPointeeType()));
    return LV;
  }
  case Type::ConstantArray:
  case Type::IncompleteArray:
  case Type::VariableArray:
    return computeTypeLinkageInfo(cast<ArrayType>(T)->getElementType());
  case Type::Vector:
  case Type::ExtVector:
    return computeTypeLinkageInfo(cast<VectorType>(T)->getElementType());
  case Type::ConstantMatrix:
    return computeTypeLinkageInfo(
        cast<ConstantMatrixType>(T)->getElementType());
  case Type::FunctionNoProto:
    return computeTypeLinkageInfo(cast<FunctionType>(T)->getReturnType());
  case Type::FunctionProto: {
    const auto *FPT = cast<FunctionProtoType>(T);
    LinkageInfo LV = computeTypeLinkageInfo(FPT->getReturnType());
    for (const auto &ai : FPT->param_types())
      LV.merge(computeTypeLinkageInfo(ai));
    return LV;
  }
  case Type::ObjCInterface:
    return getDeclLinkageAndVisibility(cast<ObjCInterfaceType>(T)->getDecl());
  case Type::ObjCObject:
    return computeTypeLinkageInfo(cast<ObjCObjectType>(T)->getBaseType());
  case Type::ObjCObjectPointer:
    return computeTypeLinkageInfo(
        cast<ObjCObjectPointerType>(T)->getPointeeType());
  case Type::Atomic:
    return computeTypeLinkageInfo(cast<AtomicType>(T)->getValueType());
  case Type::Pipe:
    return computeTypeLinkageInfo(cast<PipeType>(T)->getElementType());
  }

  llvm_unreachable("unhandled type class");
}

bool Type::isLinkageValid() const {
  if (!TypeBits.isCacheValid())
    return true;

  Linkage L = LinkageComputer{}
                  .computeTypeLinkageInfo(getCanonicalTypeInternal())
                  .getLinkage();
  return L == TypeBits.getLinkage();
}

LinkageInfo LinkageComputer::getTypeLinkageAndVisibility(const Type *T) {
  if (!T->isCanonicalUnqualified())
    return computeTypeLinkageInfo(T->getCanonicalTypeInternal());

  LinkageInfo LV = computeTypeLinkageInfo(T);
  assert(LV.getLinkage() == T->getLinkage());
  return LV;
}

LinkageInfo Type::getLinkageAndVisibility() const {
  return LinkageComputer{}.getTypeLinkageAndVisibility(this);
}

Optional<NullabilityKind>
Type::getNullability(const ASTContext &Context) const {
  QualType Type(this, 0);
  while (const auto *AT = Type->getAs<AttributedType>()) {
    // Check whether this is an attributed type with nullability
    // information.
    if (auto Nullability = AT->getImmediateNullability())
      return Nullability;

    Type = AT->getEquivalentType();
  }
  return None;
}

bool Type::canHaveNullability(bool ResultIfUnknown) const {
  QualType type = getCanonicalTypeInternal();

  switch (type->getTypeClass()) {
  // We'll only see canonical types here.
#define NON_CANONICAL_TYPE(Class, Parent)       \
  case Type::Class:                             \
    llvm_unreachable("non-canonical type");
#define TYPE(Class, Parent)
#include "clang/AST/TypeNodes.inc"

  // Pointer types.
  case Type::Pointer:
  case Type::BlockPointer:
  case Type::MemberPointer:
  case Type::ObjCObjectPointer:
    return true;

  // Dependent types that could instantiate to pointer types.
  case Type::UnresolvedUsing:
  case Type::TypeOfExpr:
  case Type::TypeOf:
  case Type::Decltype:
  case Type::Reflected:
  case Type::UnaryTransform:
  case Type::TemplateTypeParm:
  case Type::SubstTemplateTypeParmPack:
  case Type::DependentName:
  case Type::DependentTemplateSpecialization:
  case Type::Auto:
    return ResultIfUnknown;

  // Dependent template specializations can instantiate to pointer
  // types unless they're known to be specializations of a class
  // template.
  case Type::TemplateSpecialization:
    if (TemplateDecl *templateDecl
          = cast<TemplateSpecializationType>(type.getTypePtr())
              ->getTemplateName().getAsTemplateDecl()) {
      if (isa<ClassTemplateDecl>(templateDecl))
        return false;
    }
    return ResultIfUnknown;

  case Type::Builtin:
    switch (cast<BuiltinType>(type.getTypePtr())->getKind()) {
      // Signed, unsigned, and floating-point types cannot have nullability.
#define SIGNED_TYPE(Id, SingletonId) case BuiltinType::Id:
#define UNSIGNED_TYPE(Id, SingletonId) case BuiltinType::Id:
#define FLOATING_TYPE(Id, SingletonId) case BuiltinType::Id:
#define BUILTIN_TYPE(Id, SingletonId)
#include "clang/AST/BuiltinTypes.def"
      return false;

    // Dependent types that could instantiate to a pointer type.
    case BuiltinType::Dependent:
    case BuiltinType::Overload:
    case BuiltinType::BoundMember:
    case BuiltinType::PseudoObject:
    case BuiltinType::UnknownAny:
    case BuiltinType::ARCUnbridgedCast:
      return ResultIfUnknown;

    case BuiltinType::Void:
    case BuiltinType::ObjCId:
    case BuiltinType::ObjCClass:
    case BuiltinType::ObjCSel:
#define IMAGE_TYPE(ImgType, Id, SingletonId, Access, Suffix) \
    case BuiltinType::Id:
#include "clang/Basic/OpenCLImageTypes.def"
#define EXT_OPAQUE_TYPE(ExtType, Id, Ext) \
    case BuiltinType::Id:
#include "clang/Basic/OpenCLExtensionTypes.def"
    case BuiltinType::OCLSampler:
    case BuiltinType::OCLEvent:
    case BuiltinType::OCLClkEvent:
    case BuiltinType::OCLQueue:
    case BuiltinType::OCLReserveID:
#define SVE_TYPE(Name, Id, SingletonId) \
    case BuiltinType::Id:
#include "clang/Basic/AArch64SVEACLETypes.def"
    case BuiltinType::BuiltinFn:
    case BuiltinType::NullPtr:
<<<<<<< HEAD
    case BuiltinType::MetaInfo:
=======
    case BuiltinType::IncompleteMatrixIdx:
>>>>>>> fda5192d
    case BuiltinType::OMPArraySection:
    case BuiltinType::OMPArrayShaping:
    case BuiltinType::OMPIterator:
      return false;
    }
    llvm_unreachable("unknown builtin type");

  // Non-pointer types.
  case Type::Complex:
  case Type::LValueReference:
  case Type::RValueReference:
  case Type::ConstantArray:
  case Type::IncompleteArray:
  case Type::VariableArray:
  case Type::DependentSizedArray:
  case Type::DependentVector:
  case Type::DependentSizedExtVector:
  case Type::Vector:
  case Type::ExtVector:
  case Type::ConstantMatrix:
  case Type::DependentSizedMatrix:
  case Type::DependentAddressSpace:
  case Type::FunctionProto:
  case Type::FunctionNoProto:
  case Type::Record:
  case Type::DeducedTemplateSpecialization:
  case Type::Enum:
  case Type::InjectedClassName:
  case Type::PackExpansion:
  case Type::CXXDependentVariadicReifier:
  case Type::ObjCObject:
  case Type::ObjCInterface:
  case Type::Atomic:
  case Type::Pipe:
  case Type::ExtInt:
  case Type::DependentExtInt:
    return false;
  }
  llvm_unreachable("bad type kind!");
}

llvm::Optional<NullabilityKind>
AttributedType::getImmediateNullability() const {
  if (getAttrKind() == attr::TypeNonNull)
    return NullabilityKind::NonNull;
  if (getAttrKind() == attr::TypeNullable)
    return NullabilityKind::Nullable;
  if (getAttrKind() == attr::TypeNullUnspecified)
    return NullabilityKind::Unspecified;
  return None;
}

Optional<NullabilityKind> AttributedType::stripOuterNullability(QualType &T) {
  QualType AttrTy = T;
  if (auto MacroTy = dyn_cast<MacroQualifiedType>(T))
    AttrTy = MacroTy->getUnderlyingType();

  if (auto attributed = dyn_cast<AttributedType>(AttrTy)) {
    if (auto nullability = attributed->getImmediateNullability()) {
      T = attributed->getModifiedType();
      return nullability;
    }
  }

  return None;
}

bool Type::isBlockCompatibleObjCPointerType(ASTContext &ctx) const {
  const auto *objcPtr = getAs<ObjCObjectPointerType>();
  if (!objcPtr)
    return false;

  if (objcPtr->isObjCIdType()) {
    // id is always okay.
    return true;
  }

  // Blocks are NSObjects.
  if (ObjCInterfaceDecl *iface = objcPtr->getInterfaceDecl()) {
    if (iface->getIdentifier() != ctx.getNSObjectName())
      return false;

    // Continue to check qualifiers, below.
  } else if (objcPtr->isObjCQualifiedIdType()) {
    // Continue to check qualifiers, below.
  } else {
    return false;
  }

  // Check protocol qualifiers.
  for (ObjCProtocolDecl *proto : objcPtr->quals()) {
    // Blocks conform to NSObject and NSCopying.
    if (proto->getIdentifier() != ctx.getNSObjectName() &&
        proto->getIdentifier() != ctx.getNSCopyingName())
      return false;
  }

  return true;
}

Qualifiers::ObjCLifetime Type::getObjCARCImplicitLifetime() const {
  if (isObjCARCImplicitlyUnretainedType())
    return Qualifiers::OCL_ExplicitNone;
  return Qualifiers::OCL_Strong;
}

bool Type::isObjCARCImplicitlyUnretainedType() const {
  assert(isObjCLifetimeType() &&
         "cannot query implicit lifetime for non-inferrable type");

  const Type *canon = getCanonicalTypeInternal().getTypePtr();

  // Walk down to the base type.  We don't care about qualifiers for this.
  while (const auto *array = dyn_cast<ArrayType>(canon))
    canon = array->getElementType().getTypePtr();

  if (const auto *opt = dyn_cast<ObjCObjectPointerType>(canon)) {
    // Class and Class<Protocol> don't require retention.
    if (opt->getObjectType()->isObjCClass())
      return true;
  }

  return false;
}

bool Type::isObjCNSObjectType() const {
  const Type *cur = this;
  while (true) {
    if (const auto *typedefType = dyn_cast<TypedefType>(cur))
      return typedefType->getDecl()->hasAttr<ObjCNSObjectAttr>();

    // Single-step desugar until we run out of sugar.
    QualType next = cur->getLocallyUnqualifiedSingleStepDesugaredType();
    if (next.getTypePtr() == cur) return false;
    cur = next.getTypePtr();
  }
}

bool Type::isObjCIndependentClassType() const {
  if (const auto *typedefType = dyn_cast<TypedefType>(this))
    return typedefType->getDecl()->hasAttr<ObjCIndependentClassAttr>();
  return false;
}

bool Type::isObjCRetainableType() const {
  return isObjCObjectPointerType() ||
         isBlockPointerType() ||
         isObjCNSObjectType();
}

bool Type::isObjCIndirectLifetimeType() const {
  if (isObjCLifetimeType())
    return true;
  if (const auto *OPT = getAs<PointerType>())
    return OPT->getPointeeType()->isObjCIndirectLifetimeType();
  if (const auto *Ref = getAs<ReferenceType>())
    return Ref->getPointeeType()->isObjCIndirectLifetimeType();
  if (const auto *MemPtr = getAs<MemberPointerType>())
    return MemPtr->getPointeeType()->isObjCIndirectLifetimeType();
  return false;
}

/// Returns true if objects of this type have lifetime semantics under
/// ARC.
bool Type::isObjCLifetimeType() const {
  const Type *type = this;
  while (const ArrayType *array = type->getAsArrayTypeUnsafe())
    type = array->getElementType().getTypePtr();
  return type->isObjCRetainableType();
}

/// Determine whether the given type T is a "bridgable" Objective-C type,
/// which is either an Objective-C object pointer type or an
bool Type::isObjCARCBridgableType() const {
  return isObjCObjectPointerType() || isBlockPointerType();
}

/// Determine whether the given type T is a "bridgeable" C type.
bool Type::isCARCBridgableType() const {
  const auto *Pointer = getAs<PointerType>();
  if (!Pointer)
    return false;

  QualType Pointee = Pointer->getPointeeType();
  return Pointee->isVoidType() || Pointee->isRecordType();
}

/// Check if the specified type is the CUDA device builtin surface type.
bool Type::isCUDADeviceBuiltinSurfaceType() const {
  if (const auto *RT = getAs<RecordType>())
    return RT->getDecl()->hasAttr<CUDADeviceBuiltinSurfaceTypeAttr>();
  return false;
}

/// Check if the specified type is the CUDA device builtin texture type.
bool Type::isCUDADeviceBuiltinTextureType() const {
  if (const auto *RT = getAs<RecordType>())
    return RT->getDecl()->hasAttr<CUDADeviceBuiltinTextureTypeAttr>();
  return false;
}

bool Type::hasSizedVLAType() const {
  if (!isVariablyModifiedType()) return false;

  if (const auto *ptr = getAs<PointerType>())
    return ptr->getPointeeType()->hasSizedVLAType();
  if (const auto *ref = getAs<ReferenceType>())
    return ref->getPointeeType()->hasSizedVLAType();
  if (const ArrayType *arr = getAsArrayTypeUnsafe()) {
    if (isa<VariableArrayType>(arr) &&
        cast<VariableArrayType>(arr)->getSizeExpr())
      return true;

    return arr->getElementType()->hasSizedVLAType();
  }

  return false;
}

QualType::DestructionKind QualType::isDestructedTypeImpl(QualType type) {
  switch (type.getObjCLifetime()) {
  case Qualifiers::OCL_None:
  case Qualifiers::OCL_ExplicitNone:
  case Qualifiers::OCL_Autoreleasing:
    break;

  case Qualifiers::OCL_Strong:
    return DK_objc_strong_lifetime;
  case Qualifiers::OCL_Weak:
    return DK_objc_weak_lifetime;
  }

  if (const auto *RT =
          type->getBaseElementTypeUnsafe()->getAs<RecordType>()) {
    const RecordDecl *RD = RT->getDecl();
    if (const auto *CXXRD = dyn_cast<CXXRecordDecl>(RD)) {
      /// Check if this is a C++ object with a non-trivial destructor.
      if (CXXRD->hasDefinition() && !CXXRD->hasTrivialDestructor())
        return DK_cxx_destructor;
    } else {
      /// Check if this is a C struct that is non-trivial to destroy or an array
      /// that contains such a struct.
      if (RD->isNonTrivialToPrimitiveDestroy())
        return DK_nontrivial_c_struct;
    }
  }

  return DK_none;
}

CXXRecordDecl *MemberPointerType::getMostRecentCXXRecordDecl() const {
  return getClass()->getAsCXXRecordDecl()->getMostRecentNonInjectedDecl();
}

void clang::FixedPointValueToString(SmallVectorImpl<char> &Str,
                                    llvm::APSInt Val, unsigned Scale) {
  FixedPointSemantics FXSema(Val.getBitWidth(), Scale, Val.isSigned(),
                             /*IsSaturated=*/false,
                             /*HasUnsignedPadding=*/false);
  APFixedPoint(Val, FXSema).toString(Str);
}

AutoType::AutoType(QualType DeducedAsType, AutoTypeKeyword Keyword,
                   TypeDependence ExtraDependence,
                   ConceptDecl *TypeConstraintConcept,
                   ArrayRef<TemplateArgument> TypeConstraintArgs)
    : DeducedType(Auto, DeducedAsType, ExtraDependence) {
  AutoTypeBits.Keyword = (unsigned)Keyword;
  AutoTypeBits.NumArgs = TypeConstraintArgs.size();
  this->TypeConstraintConcept = TypeConstraintConcept;
  if (TypeConstraintConcept) {
    TemplateArgument *ArgBuffer = getArgBuffer();
    for (const TemplateArgument &Arg : TypeConstraintArgs) {
      addDependence(toTypeDependence(
          Arg.getDependence() & TemplateArgumentDependence::UnexpandedPack));

      new (ArgBuffer++) TemplateArgument(Arg);
    }
  }
}

void AutoType::Profile(llvm::FoldingSetNodeID &ID, const ASTContext &Context,
                      QualType Deduced, AutoTypeKeyword Keyword,
                      bool IsDependent, ConceptDecl *CD,
                      ArrayRef<TemplateArgument> Arguments) {
  ID.AddPointer(Deduced.getAsOpaquePtr());
  ID.AddInteger((unsigned)Keyword);
  ID.AddBoolean(IsDependent);
  ID.AddPointer(CD);
  for (const TemplateArgument &Arg : Arguments)
    Arg.Profile(ID, Context);
}<|MERGE_RESOLUTION|>--- conflicted
+++ resolved
@@ -4140,11 +4140,8 @@
 #include "clang/Basic/AArch64SVEACLETypes.def"
     case BuiltinType::BuiltinFn:
     case BuiltinType::NullPtr:
-<<<<<<< HEAD
     case BuiltinType::MetaInfo:
-=======
     case BuiltinType::IncompleteMatrixIdx:
->>>>>>> fda5192d
     case BuiltinType::OMPArraySection:
     case BuiltinType::OMPArrayShaping:
     case BuiltinType::OMPIterator:
