//===--- Expr.cpp - Expression AST Node Implementation --------------------===//
//
// Part of the LLVM Project, under the Apache License v2.0 with LLVM Exceptions.
// See https://llvm.org/LICENSE.txt for license information.
// SPDX-License-Identifier: Apache-2.0 WITH LLVM-exception
//
//===----------------------------------------------------------------------===//
//
// This file implements the Expr class and subclasses.
//
//===----------------------------------------------------------------------===//

#include "clang/AST/Expr.h"
#include "clang/AST/APValue.h"
#include "clang/AST/ASTContext.h"
#include "clang/AST/Attr.h"
#include "clang/AST/ComputeDependence.h"
#include "clang/AST/DeclCXX.h"
#include "clang/AST/DeclObjC.h"
#include "clang/AST/DeclTemplate.h"
#include "clang/AST/DependenceFlags.h"
#include "clang/AST/EvaluatedExprVisitor.h"
#include "clang/AST/ExprCXX.h"
#include "clang/AST/Mangle.h"
#include "clang/AST/RecordLayout.h"
#include "clang/AST/StmtVisitor.h"
#include "clang/Basic/Builtins.h"
#include "clang/Basic/CharInfo.h"
#include "clang/Basic/SourceManager.h"
#include "clang/Basic/TargetInfo.h"
#include "clang/Lex/Lexer.h"
#include "clang/Lex/LiteralSupport.h"
#include "llvm/Support/ErrorHandling.h"
#include "llvm/Support/raw_ostream.h"
#include <algorithm>
#include <cstring>
using namespace clang;

const Expr *Expr::getBestDynamicClassTypeExpr() const {
  const Expr *E = this;
  while (true) {
    E = E->ignoreParenBaseCasts();

    // Follow the RHS of a comma operator.
    if (auto *BO = dyn_cast<BinaryOperator>(E)) {
      if (BO->getOpcode() == BO_Comma) {
        E = BO->getRHS();
        continue;
      }
    }

    // Step into initializer for materialized temporaries.
    if (auto *MTE = dyn_cast<MaterializeTemporaryExpr>(E)) {
      E = MTE->getSubExpr();
      continue;
    }

    break;
  }

  return E;
}

const CXXRecordDecl *Expr::getBestDynamicClassType() const {
  const Expr *E = getBestDynamicClassTypeExpr();
  QualType DerivedType = E->getType();
  if (const PointerType *PTy = DerivedType->getAs<PointerType>())
    DerivedType = PTy->getPointeeType();

  if (DerivedType->isDependentType())
    return nullptr;

  const RecordType *Ty = DerivedType->castAs<RecordType>();
  Decl *D = Ty->getDecl();
  return cast<CXXRecordDecl>(D);
}

const Expr *Expr::skipRValueSubobjectAdjustments(
    SmallVectorImpl<const Expr *> &CommaLHSs,
    SmallVectorImpl<SubobjectAdjustment> &Adjustments) const {
  const Expr *E = this;
  while (true) {
    E = E->IgnoreParens();

    if (const CastExpr *CE = dyn_cast<CastExpr>(E)) {
      if ((CE->getCastKind() == CK_DerivedToBase ||
           CE->getCastKind() == CK_UncheckedDerivedToBase) &&
          E->getType()->isRecordType()) {
        E = CE->getSubExpr();
        auto *Derived =
            cast<CXXRecordDecl>(E->getType()->castAs<RecordType>()->getDecl());
        Adjustments.push_back(SubobjectAdjustment(CE, Derived));
        continue;
      }

      if (CE->getCastKind() == CK_NoOp) {
        E = CE->getSubExpr();
        continue;
      }
    } else if (const MemberExpr *ME = dyn_cast<MemberExpr>(E)) {
      if (!ME->isArrow()) {
        assert(ME->getBase()->getType()->isRecordType());
        if (FieldDecl *Field = dyn_cast<FieldDecl>(ME->getMemberDecl())) {
          if (!Field->isBitField() && !Field->getType()->isReferenceType()) {
            E = ME->getBase();
            Adjustments.push_back(SubobjectAdjustment(Field));
            continue;
          }
        }
      }
    } else if (const BinaryOperator *BO = dyn_cast<BinaryOperator>(E)) {
      if (BO->getOpcode() == BO_PtrMemD) {
        assert(BO->getRHS()->isRValue());
        E = BO->getLHS();
        const MemberPointerType *MPT =
          BO->getRHS()->getType()->getAs<MemberPointerType>();
        Adjustments.push_back(SubobjectAdjustment(MPT, BO->getRHS()));
        continue;
      } else if (BO->getOpcode() == BO_Comma) {
        CommaLHSs.push_back(BO->getLHS());
        E = BO->getRHS();
        continue;
      }
    }

    // Nothing changed.
    break;
  }
  return E;
}

bool Expr::isKnownToHaveBooleanValue(bool Semantic) const {
  const Expr *E = IgnoreParens();

  // If this value has _Bool type, it is obvious 0/1.
  if (E->getType()->isBooleanType()) return true;
  // If this is a non-scalar-integer type, we don't care enough to try.
  if (!E->getType()->isIntegralOrEnumerationType()) return false;

  if (const UnaryOperator *UO = dyn_cast<UnaryOperator>(E)) {
    switch (UO->getOpcode()) {
    case UO_Plus:
      return UO->getSubExpr()->isKnownToHaveBooleanValue(Semantic);
    case UO_LNot:
      return true;
    default:
      return false;
    }
  }

  // Only look through implicit casts.  If the user writes
  // '(int) (a && b)' treat it as an arbitrary int.
  // FIXME: Should we look through any cast expression in !Semantic mode?
  if (const ImplicitCastExpr *CE = dyn_cast<ImplicitCastExpr>(E))
    return CE->getSubExpr()->isKnownToHaveBooleanValue(Semantic);

  if (const BinaryOperator *BO = dyn_cast<BinaryOperator>(E)) {
    switch (BO->getOpcode()) {
    default: return false;
    case BO_LT:   // Relational operators.
    case BO_GT:
    case BO_LE:
    case BO_GE:
    case BO_EQ:   // Equality operators.
    case BO_NE:
    case BO_LAnd: // AND operator.
    case BO_LOr:  // Logical OR operator.
      return true;

    case BO_And:  // Bitwise AND operator.
    case BO_Xor:  // Bitwise XOR operator.
    case BO_Or:   // Bitwise OR operator.
      // Handle things like (x==2)|(y==12).
      return BO->getLHS()->isKnownToHaveBooleanValue(Semantic) &&
             BO->getRHS()->isKnownToHaveBooleanValue(Semantic);

    case BO_Comma:
    case BO_Assign:
      return BO->getRHS()->isKnownToHaveBooleanValue(Semantic);
    }
  }

  if (const ConditionalOperator *CO = dyn_cast<ConditionalOperator>(E))
    return CO->getTrueExpr()->isKnownToHaveBooleanValue(Semantic) &&
           CO->getFalseExpr()->isKnownToHaveBooleanValue(Semantic);

  if (isa<ObjCBoolLiteralExpr>(E))
    return true;

  if (const auto *OVE = dyn_cast<OpaqueValueExpr>(E))
    return OVE->getSourceExpr()->isKnownToHaveBooleanValue(Semantic);

  if (const FieldDecl *FD = E->getSourceBitField())
    if (!Semantic && FD->getType()->isUnsignedIntegerType() &&
        !FD->getBitWidth()->isValueDependent() &&
        FD->getBitWidthValue(FD->getASTContext()) == 1)
      return true;

  return false;
}

// Amusing macro metaprogramming hack: check whether a class provides
// a more specific implementation of getExprLoc().
//
// See also Stmt.cpp:{getBeginLoc(),getEndLoc()}.
namespace {
  /// This implementation is used when a class provides a custom
  /// implementation of getExprLoc.
  template <class E, class T>
  SourceLocation getExprLocImpl(const Expr *expr,
                                SourceLocation (T::*v)() const) {
    return static_cast<const E*>(expr)->getExprLoc();
  }

  /// This implementation is used when a class doesn't provide
  /// a custom implementation of getExprLoc.  Overload resolution
  /// should pick it over the implementation above because it's
  /// more specialized according to function template partial ordering.
  template <class E>
  SourceLocation getExprLocImpl(const Expr *expr,
                                SourceLocation (Expr::*v)() const) {
    return static_cast<const E *>(expr)->getBeginLoc();
  }
}

SourceLocation Expr::getExprLoc() const {
  switch (getStmtClass()) {
  case Stmt::NoStmtClass: llvm_unreachable("statement without class");
#define ABSTRACT_STMT(type)
#define STMT(type, base) \
  case Stmt::type##Class: break;
#define EXPR(type, base) \
  case Stmt::type##Class: return getExprLocImpl<type>(this, &type::getExprLoc);
#include "clang/AST/StmtNodes.inc"
  }
  llvm_unreachable("unknown expression kind");
}

//===----------------------------------------------------------------------===//
// Primary Expressions.
//===----------------------------------------------------------------------===//

static void AssertResultStorageKind(ConstantExpr::ResultStorageKind Kind) {
  assert((Kind == ConstantExpr::RSK_APValue ||
          Kind == ConstantExpr::RSK_Int64 || Kind == ConstantExpr::RSK_None) &&
         "Invalid StorageKind Value");
}

ConstantExpr::ResultStorageKind
ConstantExpr::getStorageKind(const APValue &Value) {
  switch (Value.getKind()) {
  case APValue::None:
  case APValue::Indeterminate:
    return ConstantExpr::RSK_None;
  case APValue::Int:
    if (!Value.getInt().needsCleanup())
      return ConstantExpr::RSK_Int64;
    LLVM_FALLTHROUGH;
  default:
    return ConstantExpr::RSK_APValue;
  }
}

ConstantExpr::ResultStorageKind
ConstantExpr::getStorageKind(const Type *T, const ASTContext &Context) {
  if (T->isIntegralOrEnumerationType() && Context.getTypeInfo(T).Width <= 64)
    return ConstantExpr::RSK_Int64;
  return ConstantExpr::RSK_APValue;
}

void ConstantExpr::DefaultInit(ResultStorageKind StorageKind) {
  ConstantExprBits.ResultKind = StorageKind;
  ConstantExprBits.APValueKind = APValue::None;
  ConstantExprBits.HasCleanup = false;
  if (StorageKind == ConstantExpr::RSK_APValue)
    ::new (getTrailingObjects<APValue>()) APValue();
}

ConstantExpr::ConstantExpr(Expr *subexpr, ResultStorageKind StorageKind)
    : FullExpr(ConstantExprClass, subexpr) {
  DefaultInit(StorageKind);
}

ConstantExpr *ConstantExpr::Create(const ASTContext &Context, Expr *E,
                                   ResultStorageKind StorageKind,
                                   bool IsImmediateInvocation) {
  assert(!isa<ConstantExpr>(E));
  AssertResultStorageKind(StorageKind);
  unsigned Size = totalSizeToAlloc<APValue, uint64_t>(
      StorageKind == ConstantExpr::RSK_APValue,
      StorageKind == ConstantExpr::RSK_Int64);
  void *Mem = Context.Allocate(Size, alignof(ConstantExpr));
  ConstantExpr *Self = new (Mem) ConstantExpr(E, StorageKind);
  Self->ConstantExprBits.IsImmediateInvocation =
      IsImmediateInvocation;
  return Self;
}

ConstantExpr *ConstantExpr::Create(const ASTContext &Context, Expr *E,
                                   const APValue &Result) {
  ResultStorageKind StorageKind = getStorageKind(Result);
  ConstantExpr *Self = Create(Context, E, StorageKind);
  Self->SetResult(Result, Context);
  return Self;
}

ConstantExpr::ConstantExpr(ResultStorageKind StorageKind, EmptyShell Empty)
    : FullExpr(ConstantExprClass, Empty) {
  DefaultInit(StorageKind);
}

ConstantExpr *ConstantExpr::CreateEmpty(const ASTContext &Context,
                                        ResultStorageKind StorageKind,
                                        EmptyShell Empty) {
  AssertResultStorageKind(StorageKind);
  unsigned Size = totalSizeToAlloc<APValue, uint64_t>(
      StorageKind == ConstantExpr::RSK_APValue,
      StorageKind == ConstantExpr::RSK_Int64);
  void *Mem = Context.Allocate(Size, alignof(ConstantExpr));
  ConstantExpr *Self = new (Mem) ConstantExpr(StorageKind, Empty);
  return Self;
}

void ConstantExpr::MoveIntoResult(APValue &Value, const ASTContext &Context) {
  assert((unsigned)getStorageKind(Value) <= ConstantExprBits.ResultKind &&
         "Invalid storage for this value kind");
  ConstantExprBits.APValueKind = Value.getKind();
  switch (ConstantExprBits.ResultKind) {
  case RSK_None:
    return;
  case RSK_Int64:
    Int64Result() = *Value.getInt().getRawData();
    ConstantExprBits.BitWidth = Value.getInt().getBitWidth();
    ConstantExprBits.IsUnsigned = Value.getInt().isUnsigned();
    return;
  case RSK_APValue:
    if (!ConstantExprBits.HasCleanup && Value.needsCleanup()) {
      ConstantExprBits.HasCleanup = true;
      Context.addDestruction(&APValueResult());
    }
    APValueResult() = std::move(Value);
    return;
  }
  llvm_unreachable("Invalid ResultKind Bits");
}

llvm::APSInt ConstantExpr::getResultAsAPSInt() const {
  switch (ConstantExprBits.ResultKind) {
  case ConstantExpr::RSK_APValue:
    return APValueResult().getInt();
  case ConstantExpr::RSK_Int64:
    return llvm::APSInt(llvm::APInt(ConstantExprBits.BitWidth, Int64Result()),
                        ConstantExprBits.IsUnsigned);
  default:
    llvm_unreachable("invalid Accessor");
  }
}

APValue ConstantExpr::getAPValueResult() const {
<<<<<<< HEAD
  // Don't try and make an APValue where there is none.
  if (ConstantExprBits.APValueKind == APValue::None)
    return APValue();
=======
  assert(hasAPValueResult());
>>>>>>> ab50cca3

  switch (ConstantExprBits.ResultKind) {
  case ConstantExpr::RSK_APValue:
    return APValueResult();
  case ConstantExpr::RSK_Int64:
    return APValue(
        llvm::APSInt(llvm::APInt(ConstantExprBits.BitWidth, Int64Result()),
                     ConstantExprBits.IsUnsigned));
  case ConstantExpr::RSK_None:
    return APValue();
  }
  llvm_unreachable("invalid ResultKind");
}

DeclRefExpr::DeclRefExpr(const ASTContext &Ctx, ValueDecl *D,
                         bool RefersToEnclosingVariableOrCapture, QualType T,
                         ExprValueKind VK, SourceLocation L,
                         const DeclarationNameLoc &LocInfo,
                         NonOdrUseReason NOUR)
    : Expr(DeclRefExprClass, T, VK, OK_Ordinary), D(D), DNLoc(LocInfo) {
  DeclRefExprBits.HasQualifier = false;
  DeclRefExprBits.HasTemplateKWAndArgsInfo = false;
  DeclRefExprBits.HasFoundDecl = false;
  DeclRefExprBits.HadMultipleCandidates = false;
  DeclRefExprBits.RefersToEnclosingVariableOrCapture =
      RefersToEnclosingVariableOrCapture;
  DeclRefExprBits.NonOdrUseReason = NOUR;
  DeclRefExprBits.Loc = L;
  setDependence(computeDependence(this, Ctx));
}

DeclRefExpr::DeclRefExpr(const ASTContext &Ctx,
                         NestedNameSpecifierLoc QualifierLoc,
                         SourceLocation TemplateKWLoc, ValueDecl *D,
                         bool RefersToEnclosingVariableOrCapture,
                         const DeclarationNameInfo &NameInfo, NamedDecl *FoundD,
                         const TemplateArgumentListInfo *TemplateArgs,
                         QualType T, ExprValueKind VK, NonOdrUseReason NOUR)
    : Expr(DeclRefExprClass, T, VK, OK_Ordinary), D(D),
      DNLoc(NameInfo.getInfo()) {
  DeclRefExprBits.Loc = NameInfo.getLoc();
  DeclRefExprBits.HasQualifier = QualifierLoc ? 1 : 0;
  if (QualifierLoc)
    new (getTrailingObjects<NestedNameSpecifierLoc>())
        NestedNameSpecifierLoc(QualifierLoc);
  DeclRefExprBits.HasFoundDecl = FoundD ? 1 : 0;
  if (FoundD)
    *getTrailingObjects<NamedDecl *>() = FoundD;
  DeclRefExprBits.HasTemplateKWAndArgsInfo
    = (TemplateArgs || TemplateKWLoc.isValid()) ? 1 : 0;
  DeclRefExprBits.RefersToEnclosingVariableOrCapture =
      RefersToEnclosingVariableOrCapture;
  DeclRefExprBits.NonOdrUseReason = NOUR;
  if (TemplateArgs) {
    auto Deps = TemplateArgumentDependence::None;
    getTrailingObjects<ASTTemplateKWAndArgsInfo>()->initializeFrom(
        TemplateKWLoc, *TemplateArgs, getTrailingObjects<TemplateArgumentLoc>(),
        Deps);
    assert(!(Deps & TemplateArgumentDependence::Dependent) &&
           "built a DeclRefExpr with dependent template args");
  } else if (TemplateKWLoc.isValid()) {
    getTrailingObjects<ASTTemplateKWAndArgsInfo>()->initializeFrom(
        TemplateKWLoc);
  }
  DeclRefExprBits.HadMultipleCandidates = 0;
  setDependence(computeDependence(this, Ctx));
}

DeclRefExpr *DeclRefExpr::Create(const ASTContext &Context,
                                 NestedNameSpecifierLoc QualifierLoc,
                                 SourceLocation TemplateKWLoc, ValueDecl *D,
                                 bool RefersToEnclosingVariableOrCapture,
                                 SourceLocation NameLoc, QualType T,
                                 ExprValueKind VK, NamedDecl *FoundD,
                                 const TemplateArgumentListInfo *TemplateArgs,
                                 NonOdrUseReason NOUR) {
  return Create(Context, QualifierLoc, TemplateKWLoc, D,
                RefersToEnclosingVariableOrCapture,
                DeclarationNameInfo(D->getDeclName(), NameLoc),
                T, VK, FoundD, TemplateArgs, NOUR);
}

DeclRefExpr *DeclRefExpr::Create(const ASTContext &Context,
                                 NestedNameSpecifierLoc QualifierLoc,
                                 SourceLocation TemplateKWLoc, ValueDecl *D,
                                 bool RefersToEnclosingVariableOrCapture,
                                 const DeclarationNameInfo &NameInfo,
                                 QualType T, ExprValueKind VK,
                                 NamedDecl *FoundD,
                                 const TemplateArgumentListInfo *TemplateArgs,
                                 NonOdrUseReason NOUR) {
  // Filter out cases where the found Decl is the same as the value refenenced.
  if (D == FoundD)
    FoundD = nullptr;

  bool HasTemplateKWAndArgsInfo = TemplateArgs || TemplateKWLoc.isValid();
  std::size_t Size =
      totalSizeToAlloc<NestedNameSpecifierLoc, NamedDecl *,
                       ASTTemplateKWAndArgsInfo, TemplateArgumentLoc>(
          QualifierLoc ? 1 : 0, FoundD ? 1 : 0,
          HasTemplateKWAndArgsInfo ? 1 : 0,
          TemplateArgs ? TemplateArgs->size() : 0);

  void *Mem = Context.Allocate(Size, alignof(DeclRefExpr));
  return new (Mem) DeclRefExpr(Context, QualifierLoc, TemplateKWLoc, D,
                               RefersToEnclosingVariableOrCapture, NameInfo,
                               FoundD, TemplateArgs, T, VK, NOUR);
}

DeclRefExpr *DeclRefExpr::CreateEmpty(const ASTContext &Context,
                                      bool HasQualifier,
                                      bool HasFoundDecl,
                                      bool HasTemplateKWAndArgsInfo,
                                      unsigned NumTemplateArgs) {
  assert(NumTemplateArgs == 0 || HasTemplateKWAndArgsInfo);
  std::size_t Size =
      totalSizeToAlloc<NestedNameSpecifierLoc, NamedDecl *,
                       ASTTemplateKWAndArgsInfo, TemplateArgumentLoc>(
          HasQualifier ? 1 : 0, HasFoundDecl ? 1 : 0, HasTemplateKWAndArgsInfo,
          NumTemplateArgs);
  void *Mem = Context.Allocate(Size, alignof(DeclRefExpr));
  return new (Mem) DeclRefExpr(EmptyShell());
}

SourceLocation DeclRefExpr::getBeginLoc() const {
  if (hasQualifier())
    return getQualifierLoc().getBeginLoc();
  return getNameInfo().getBeginLoc();
}
SourceLocation DeclRefExpr::getEndLoc() const {
  if (hasExplicitTemplateArgs())
    return getRAngleLoc();
  return getNameInfo().getEndLoc();
}

PredefinedExpr::PredefinedExpr(SourceLocation L, QualType FNTy, IdentKind IK,
                               StringLiteral *SL)
    : Expr(PredefinedExprClass, FNTy, VK_LValue, OK_Ordinary) {
  PredefinedExprBits.Kind = IK;
  assert((getIdentKind() == IK) &&
         "IdentKind do not fit in PredefinedExprBitfields!");
  bool HasFunctionName = SL != nullptr;
  PredefinedExprBits.HasFunctionName = HasFunctionName;
  PredefinedExprBits.Loc = L;
  if (HasFunctionName)
    setFunctionName(SL);
  setDependence(computeDependence(this));
}

PredefinedExpr::PredefinedExpr(EmptyShell Empty, bool HasFunctionName)
    : Expr(PredefinedExprClass, Empty) {
  PredefinedExprBits.HasFunctionName = HasFunctionName;
}

PredefinedExpr *PredefinedExpr::Create(const ASTContext &Ctx, SourceLocation L,
                                       QualType FNTy, IdentKind IK,
                                       StringLiteral *SL) {
  bool HasFunctionName = SL != nullptr;
  void *Mem = Ctx.Allocate(totalSizeToAlloc<Stmt *>(HasFunctionName),
                           alignof(PredefinedExpr));
  return new (Mem) PredefinedExpr(L, FNTy, IK, SL);
}

PredefinedExpr *PredefinedExpr::CreateEmpty(const ASTContext &Ctx,
                                            bool HasFunctionName) {
  void *Mem = Ctx.Allocate(totalSizeToAlloc<Stmt *>(HasFunctionName),
                           alignof(PredefinedExpr));
  return new (Mem) PredefinedExpr(EmptyShell(), HasFunctionName);
}

StringRef PredefinedExpr::getIdentKindName(PredefinedExpr::IdentKind IK) {
  switch (IK) {
  case Func:
    return "__func__";
  case Function:
    return "__FUNCTION__";
  case FuncDName:
    return "__FUNCDNAME__";
  case LFunction:
    return "L__FUNCTION__";
  case PrettyFunction:
    return "__PRETTY_FUNCTION__";
  case FuncSig:
    return "__FUNCSIG__";
  case LFuncSig:
    return "L__FUNCSIG__";
  case PrettyFunctionNoVirtual:
    break;
  }
  llvm_unreachable("Unknown ident kind for PredefinedExpr");
}

// FIXME: Maybe this should use DeclPrinter with a special "print predefined
// expr" policy instead.
std::string PredefinedExpr::ComputeName(IdentKind IK, const Decl *CurrentDecl) {
  ASTContext &Context = CurrentDecl->getASTContext();

  if (IK == PredefinedExpr::FuncDName) {
    if (const NamedDecl *ND = dyn_cast<NamedDecl>(CurrentDecl)) {
      std::unique_ptr<MangleContext> MC;
      MC.reset(Context.createMangleContext());

      if (MC->shouldMangleDeclName(ND)) {
        SmallString<256> Buffer;
        llvm::raw_svector_ostream Out(Buffer);
        GlobalDecl GD;
        if (const CXXConstructorDecl *CD = dyn_cast<CXXConstructorDecl>(ND))
          GD = GlobalDecl(CD, Ctor_Base);
        else if (const CXXDestructorDecl *DD = dyn_cast<CXXDestructorDecl>(ND))
          GD = GlobalDecl(DD, Dtor_Base);
        else if (ND->hasAttr<CUDAGlobalAttr>())
          GD = GlobalDecl(cast<FunctionDecl>(ND));
        else
          GD = GlobalDecl(ND);
        MC->mangleName(GD, Out);

        if (!Buffer.empty() && Buffer.front() == '\01')
          return std::string(Buffer.substr(1));
        return std::string(Buffer.str());
      } else
        return std::string(ND->getIdentifier()->getName());
    }
    return "";
  }
  if (isa<BlockDecl>(CurrentDecl)) {
    // For blocks we only emit something if it is enclosed in a function
    // For top-level block we'd like to include the name of variable, but we
    // don't have it at this point.
    auto DC = CurrentDecl->getDeclContext();
    if (DC->isFileContext())
      return "";

    SmallString<256> Buffer;
    llvm::raw_svector_ostream Out(Buffer);
    if (auto *DCBlock = dyn_cast<BlockDecl>(DC))
      // For nested blocks, propagate up to the parent.
      Out << ComputeName(IK, DCBlock);
    else if (auto *DCDecl = dyn_cast<Decl>(DC))
      Out << ComputeName(IK, DCDecl) << "_block_invoke";
    return std::string(Out.str());
  }
  if (const FunctionDecl *FD = dyn_cast<FunctionDecl>(CurrentDecl)) {
    if (IK != PrettyFunction && IK != PrettyFunctionNoVirtual &&
        IK != FuncSig && IK != LFuncSig)
      return FD->getNameAsString();

    SmallString<256> Name;
    llvm::raw_svector_ostream Out(Name);

    if (const CXXMethodDecl *MD = dyn_cast<CXXMethodDecl>(FD)) {
      if (MD->isVirtual() && IK != PrettyFunctionNoVirtual)
        Out << "virtual ";
      if (MD->isStatic())
        Out << "static ";
    }

    PrintingPolicy Policy(Context.getLangOpts());
    std::string Proto;
    llvm::raw_string_ostream POut(Proto);

    const FunctionDecl *Decl = FD;
    if (const FunctionDecl* Pattern = FD->getTemplateInstantiationPattern())
      Decl = Pattern;
    const FunctionType *AFT = Decl->getType()->getAs<FunctionType>();
    const FunctionProtoType *FT = nullptr;
    if (FD->hasWrittenPrototype())
      FT = dyn_cast<FunctionProtoType>(AFT);

    if (IK == FuncSig || IK == LFuncSig) {
      switch (AFT->getCallConv()) {
      case CC_C: POut << "__cdecl "; break;
      case CC_X86StdCall: POut << "__stdcall "; break;
      case CC_X86FastCall: POut << "__fastcall "; break;
      case CC_X86ThisCall: POut << "__thiscall "; break;
      case CC_X86VectorCall: POut << "__vectorcall "; break;
      case CC_X86RegCall: POut << "__regcall "; break;
      // Only bother printing the conventions that MSVC knows about.
      default: break;
      }
    }

    FD->printQualifiedName(POut, Policy);

    POut << "(";
    if (FT) {
      for (unsigned i = 0, e = Decl->getNumParams(); i != e; ++i) {
        if (i) POut << ", ";
        POut << Decl->getParamDecl(i)->getType().stream(Policy);
      }

      if (FT->isVariadic()) {
        if (FD->getNumParams()) POut << ", ";
        POut << "...";
      } else if ((IK == FuncSig || IK == LFuncSig ||
                  !Context.getLangOpts().CPlusPlus) &&
                 !Decl->getNumParams()) {
        POut << "void";
      }
    }
    POut << ")";

    if (const CXXMethodDecl *MD = dyn_cast<CXXMethodDecl>(FD)) {
      assert(FT && "We must have a written prototype in this case.");
      if (FT->isConst())
        POut << " const";
      if (FT->isVolatile())
        POut << " volatile";
      RefQualifierKind Ref = MD->getRefQualifier();
      if (Ref == RQ_LValue)
        POut << " &";
      else if (Ref == RQ_RValue)
        POut << " &&";
    }

    typedef SmallVector<const ClassTemplateSpecializationDecl *, 8> SpecsTy;
    SpecsTy Specs;
    const DeclContext *Ctx = FD->getDeclContext();
    while (Ctx && isa<NamedDecl>(Ctx)) {
      const ClassTemplateSpecializationDecl *Spec
                               = dyn_cast<ClassTemplateSpecializationDecl>(Ctx);
      if (Spec && !Spec->isExplicitSpecialization())
        Specs.push_back(Spec);
      Ctx = Ctx->getParent();
    }

    std::string TemplateParams;
    llvm::raw_string_ostream TOut(TemplateParams);
    for (SpecsTy::reverse_iterator I = Specs.rbegin(), E = Specs.rend();
         I != E; ++I) {
      const TemplateParameterList *Params
                  = (*I)->getSpecializedTemplate()->getTemplateParameters();
      const TemplateArgumentList &Args = (*I)->getTemplateArgs();
      assert(Params->size() == Args.size());
      for (unsigned i = 0, numParams = Params->size(); i != numParams; ++i) {
        StringRef Param = Params->getParam(i)->getName();
        if (Param.empty()) continue;
        TOut << Param << " = ";
        Args.get(i).print(Policy, TOut);
        TOut << ", ";
      }
    }

    FunctionTemplateSpecializationInfo *FSI
                                          = FD->getTemplateSpecializationInfo();
    if (FSI && !FSI->isExplicitSpecialization()) {
      const TemplateParameterList* Params
                                  = FSI->getTemplate()->getTemplateParameters();
      const TemplateArgumentList* Args = FSI->TemplateArguments;
      assert(Params->size() == Args->size());
      for (unsigned i = 0, e = Params->size(); i != e; ++i) {
        StringRef Param = Params->getParam(i)->getName();
        if (Param.empty()) continue;
        TOut << Param << " = ";
        Args->get(i).print(Policy, TOut);
        TOut << ", ";
      }
    }

    TOut.flush();
    if (!TemplateParams.empty()) {
      // remove the trailing comma and space
      TemplateParams.resize(TemplateParams.size() - 2);
      POut << " [" << TemplateParams << "]";
    }

    POut.flush();

    // Print "auto" for all deduced return types. This includes C++1y return
    // type deduction and lambdas. For trailing return types resolve the
    // decltype expression. Otherwise print the real type when this is
    // not a constructor or destructor.
    if (isa<CXXMethodDecl>(FD) &&
         cast<CXXMethodDecl>(FD)->getParent()->isLambda())
      Proto = "auto " + Proto;
    else if (FT && FT->getReturnType()->getAs<DecltypeType>())
      FT->getReturnType()
          ->getAs<DecltypeType>()
          ->getUnderlyingType()
          .getAsStringInternal(Proto, Policy);
    else if (!isa<CXXConstructorDecl>(FD) && !isa<CXXDestructorDecl>(FD))
      AFT->getReturnType().getAsStringInternal(Proto, Policy);

    Out << Proto;

    return std::string(Name);
  }
  if (const CapturedDecl *CD = dyn_cast<CapturedDecl>(CurrentDecl)) {
    for (const DeclContext *DC = CD->getParent(); DC; DC = DC->getParent())
      // Skip to its enclosing function or method, but not its enclosing
      // CapturedDecl.
      if (DC->isFunctionOrMethod() && (DC->getDeclKind() != Decl::Captured)) {
        const Decl *D = Decl::castFromDeclContext(DC);
        return ComputeName(IK, D);
      }
    llvm_unreachable("CapturedDecl not inside a function or method");
  }
  if (const ObjCMethodDecl *MD = dyn_cast<ObjCMethodDecl>(CurrentDecl)) {
    SmallString<256> Name;
    llvm::raw_svector_ostream Out(Name);
    Out << (MD->isInstanceMethod() ? '-' : '+');
    Out << '[';

    // For incorrect code, there might not be an ObjCInterfaceDecl.  Do
    // a null check to avoid a crash.
    if (const ObjCInterfaceDecl *ID = MD->getClassInterface())
      Out << *ID;

    if (const ObjCCategoryImplDecl *CID =
        dyn_cast<ObjCCategoryImplDecl>(MD->getDeclContext()))
      Out << '(' << *CID << ')';

    Out <<  ' ';
    MD->getSelector().print(Out);
    Out <<  ']';

    return std::string(Name);
  }
  if (isa<TranslationUnitDecl>(CurrentDecl) && IK == PrettyFunction) {
    // __PRETTY_FUNCTION__ -> "top level", the others produce an empty string.
    return "top level";
  }
  return "";
}

void APNumericStorage::setIntValue(const ASTContext &C,
                                   const llvm::APInt &Val) {
  if (hasAllocation())
    C.Deallocate(pVal);

  BitWidth = Val.getBitWidth();
  unsigned NumWords = Val.getNumWords();
  const uint64_t* Words = Val.getRawData();
  if (NumWords > 1) {
    pVal = new (C) uint64_t[NumWords];
    std::copy(Words, Words + NumWords, pVal);
  } else if (NumWords == 1)
    VAL = Words[0];
  else
    VAL = 0;
}

IntegerLiteral::IntegerLiteral(const ASTContext &C, const llvm::APInt &V,
                               QualType type, SourceLocation l)
    : Expr(IntegerLiteralClass, type, VK_RValue, OK_Ordinary), Loc(l) {
  assert(type->isIntegerType() && "Illegal type in IntegerLiteral");
  assert(V.getBitWidth() == C.getIntWidth(type) &&
         "Integer type is not the correct size for constant.");
  setValue(C, V);
  setDependence(ExprDependence::None);
}

IntegerLiteral *
IntegerLiteral::Create(const ASTContext &C, const llvm::APInt &V,
                       QualType type, SourceLocation l) {
  return new (C) IntegerLiteral(C, V, type, l);
}

IntegerLiteral *
IntegerLiteral::Create(const ASTContext &C, EmptyShell Empty) {
  return new (C) IntegerLiteral(Empty);
}

FixedPointLiteral::FixedPointLiteral(const ASTContext &C, const llvm::APInt &V,
                                     QualType type, SourceLocation l,
                                     unsigned Scale)
    : Expr(FixedPointLiteralClass, type, VK_RValue, OK_Ordinary), Loc(l),
      Scale(Scale) {
  assert(type->isFixedPointType() && "Illegal type in FixedPointLiteral");
  assert(V.getBitWidth() == C.getTypeInfo(type).Width &&
         "Fixed point type is not the correct size for constant.");
  setValue(C, V);
  setDependence(ExprDependence::None);
}

FixedPointLiteral *FixedPointLiteral::CreateFromRawInt(const ASTContext &C,
                                                       const llvm::APInt &V,
                                                       QualType type,
                                                       SourceLocation l,
                                                       unsigned Scale) {
  return new (C) FixedPointLiteral(C, V, type, l, Scale);
}

std::string FixedPointLiteral::getValueAsString(unsigned Radix) const {
  // Currently the longest decimal number that can be printed is the max for an
  // unsigned long _Accum: 4294967295.99999999976716935634613037109375
  // which is 43 characters.
  SmallString<64> S;
  FixedPointValueToString(
      S, llvm::APSInt::getUnsigned(getValue().getZExtValue()), Scale);
  return std::string(S.str());
}

FloatingLiteral::FloatingLiteral(const ASTContext &C, const llvm::APFloat &V,
                                 bool isexact, QualType Type, SourceLocation L)
    : Expr(FloatingLiteralClass, Type, VK_RValue, OK_Ordinary), Loc(L) {
  setSemantics(V.getSemantics());
  FloatingLiteralBits.IsExact = isexact;
  setValue(C, V);
  setDependence(ExprDependence::None);
}

FloatingLiteral::FloatingLiteral(const ASTContext &C, EmptyShell Empty)
  : Expr(FloatingLiteralClass, Empty) {
  setRawSemantics(llvm::APFloatBase::S_IEEEhalf);
  FloatingLiteralBits.IsExact = false;
}

FloatingLiteral *
FloatingLiteral::Create(const ASTContext &C, const llvm::APFloat &V,
                        bool isexact, QualType Type, SourceLocation L) {
  return new (C) FloatingLiteral(C, V, isexact, Type, L);
}

FloatingLiteral *
FloatingLiteral::Create(const ASTContext &C, EmptyShell Empty) {
  return new (C) FloatingLiteral(C, Empty);
}

/// getValueAsApproximateDouble - This returns the value as an inaccurate
/// double.  Note that this may cause loss of precision, but is useful for
/// debugging dumps, etc.
double FloatingLiteral::getValueAsApproximateDouble() const {
  llvm::APFloat V = getValue();
  bool ignored;
  V.convert(llvm::APFloat::IEEEdouble(), llvm::APFloat::rmNearestTiesToEven,
            &ignored);
  return V.convertToDouble();
}

unsigned StringLiteral::mapCharByteWidth(TargetInfo const &Target,
                                         StringKind SK) {
  unsigned CharByteWidth = 0;
  switch (SK) {
  case Ascii:
  case UTF8:
    CharByteWidth = Target.getCharWidth();
    break;
  case Wide:
    CharByteWidth = Target.getWCharWidth();
    break;
  case UTF16:
    CharByteWidth = Target.getChar16Width();
    break;
  case UTF32:
    CharByteWidth = Target.getChar32Width();
    break;
  }
  assert((CharByteWidth & 7) == 0 && "Assumes character size is byte multiple");
  CharByteWidth /= 8;
  assert((CharByteWidth == 1 || CharByteWidth == 2 || CharByteWidth == 4) &&
         "The only supported character byte widths are 1,2 and 4!");
  return CharByteWidth;
}

StringLiteral::StringLiteral(const ASTContext &Ctx, StringRef Str,
                             StringKind Kind, bool Pascal, QualType Ty,
                             const SourceLocation *Loc,
                             unsigned NumConcatenated)
    : Expr(StringLiteralClass, Ty, VK_LValue, OK_Ordinary) {
  assert(Ctx.getAsConstantArrayType(Ty) &&
         "StringLiteral must be of constant array type!");
  unsigned CharByteWidth = mapCharByteWidth(Ctx.getTargetInfo(), Kind);
  unsigned ByteLength = Str.size();
  assert((ByteLength % CharByteWidth == 0) &&
         "The size of the data must be a multiple of CharByteWidth!");

  // Avoid the expensive division. The compiler should be able to figure it
  // out by itself. However as of clang 7, even with the appropriate
  // llvm_unreachable added just here, it is not able to do so.
  unsigned Length;
  switch (CharByteWidth) {
  case 1:
    Length = ByteLength;
    break;
  case 2:
    Length = ByteLength / 2;
    break;
  case 4:
    Length = ByteLength / 4;
    break;
  default:
    llvm_unreachable("Unsupported character width!");
  }

  StringLiteralBits.Kind = Kind;
  StringLiteralBits.CharByteWidth = CharByteWidth;
  StringLiteralBits.IsPascal = Pascal;
  StringLiteralBits.NumConcatenated = NumConcatenated;
  *getTrailingObjects<unsigned>() = Length;

  // Initialize the trailing array of SourceLocation.
  // This is safe since SourceLocation is POD-like.
  std::memcpy(getTrailingObjects<SourceLocation>(), Loc,
              NumConcatenated * sizeof(SourceLocation));

  // Initialize the trailing array of char holding the string data.
  std::memcpy(getTrailingObjects<char>(), Str.data(), ByteLength);

  setDependence(ExprDependence::None);
}

StringLiteral::StringLiteral(EmptyShell Empty, unsigned NumConcatenated,
                             unsigned Length, unsigned CharByteWidth)
    : Expr(StringLiteralClass, Empty) {
  StringLiteralBits.CharByteWidth = CharByteWidth;
  StringLiteralBits.NumConcatenated = NumConcatenated;
  *getTrailingObjects<unsigned>() = Length;
}

StringLiteral *StringLiteral::Create(const ASTContext &Ctx, StringRef Str,
                                     StringKind Kind, bool Pascal, QualType Ty,
                                     const SourceLocation *Loc,
                                     unsigned NumConcatenated) {
  void *Mem = Ctx.Allocate(totalSizeToAlloc<unsigned, SourceLocation, char>(
                               1, NumConcatenated, Str.size()),
                           alignof(StringLiteral));
  return new (Mem)
      StringLiteral(Ctx, Str, Kind, Pascal, Ty, Loc, NumConcatenated);
}

StringLiteral *StringLiteral::CreateEmpty(const ASTContext &Ctx,
                                          unsigned NumConcatenated,
                                          unsigned Length,
                                          unsigned CharByteWidth) {
  void *Mem = Ctx.Allocate(totalSizeToAlloc<unsigned, SourceLocation, char>(
                               1, NumConcatenated, Length * CharByteWidth),
                           alignof(StringLiteral));
  return new (Mem)
      StringLiteral(EmptyShell(), NumConcatenated, Length, CharByteWidth);
}

void StringLiteral::outputString(raw_ostream &OS) const {
  switch (getKind()) {
  case Ascii: break; // no prefix.
  case Wide:  OS << 'L'; break;
  case UTF8:  OS << "u8"; break;
  case UTF16: OS << 'u'; break;
  case UTF32: OS << 'U'; break;
  }
  OS << '"';
  static const char Hex[] = "0123456789ABCDEF";

  unsigned LastSlashX = getLength();
  for (unsigned I = 0, N = getLength(); I != N; ++I) {
    switch (uint32_t Char = getCodeUnit(I)) {
    default:
      // FIXME: Convert UTF-8 back to codepoints before rendering.

      // Convert UTF-16 surrogate pairs back to codepoints before rendering.
      // Leave invalid surrogates alone; we'll use \x for those.
      if (getKind() == UTF16 && I != N - 1 && Char >= 0xd800 &&
          Char <= 0xdbff) {
        uint32_t Trail = getCodeUnit(I + 1);
        if (Trail >= 0xdc00 && Trail <= 0xdfff) {
          Char = 0x10000 + ((Char - 0xd800) << 10) + (Trail - 0xdc00);
          ++I;
        }
      }

      if (Char > 0xff) {
        // If this is a wide string, output characters over 0xff using \x
        // escapes. Otherwise, this is a UTF-16 or UTF-32 string, and Char is a
        // codepoint: use \x escapes for invalid codepoints.
        if (getKind() == Wide ||
            (Char >= 0xd800 && Char <= 0xdfff) || Char >= 0x110000) {
          // FIXME: Is this the best way to print wchar_t?
          OS << "\\x";
          int Shift = 28;
          while ((Char >> Shift) == 0)
            Shift -= 4;
          for (/**/; Shift >= 0; Shift -= 4)
            OS << Hex[(Char >> Shift) & 15];
          LastSlashX = I;
          break;
        }

        if (Char > 0xffff)
          OS << "\\U00"
             << Hex[(Char >> 20) & 15]
             << Hex[(Char >> 16) & 15];
        else
          OS << "\\u";
        OS << Hex[(Char >> 12) & 15]
           << Hex[(Char >>  8) & 15]
           << Hex[(Char >>  4) & 15]
           << Hex[(Char >>  0) & 15];
        break;
      }

      // If we used \x... for the previous character, and this character is a
      // hexadecimal digit, prevent it being slurped as part of the \x.
      if (LastSlashX + 1 == I) {
        switch (Char) {
          case '0': case '1': case '2': case '3': case '4':
          case '5': case '6': case '7': case '8': case '9':
          case 'a': case 'b': case 'c': case 'd': case 'e': case 'f':
          case 'A': case 'B': case 'C': case 'D': case 'E': case 'F':
            OS << "\"\"";
        }
      }

      assert(Char <= 0xff &&
             "Characters above 0xff should already have been handled.");

      if (isPrintable(Char))
        OS << (char)Char;
      else  // Output anything hard as an octal escape.
        OS << '\\'
           << (char)('0' + ((Char >> 6) & 7))
           << (char)('0' + ((Char >> 3) & 7))
           << (char)('0' + ((Char >> 0) & 7));
      break;
    // Handle some common non-printable cases to make dumps prettier.
    case '\\': OS << "\\\\"; break;
    case '"': OS << "\\\""; break;
    case '\a': OS << "\\a"; break;
    case '\b': OS << "\\b"; break;
    case '\f': OS << "\\f"; break;
    case '\n': OS << "\\n"; break;
    case '\r': OS << "\\r"; break;
    case '\t': OS << "\\t"; break;
    case '\v': OS << "\\v"; break;
    }
  }
  OS << '"';
}

/// getLocationOfByte - Return a source location that points to the specified
/// byte of this string literal.
///
/// Strings are amazingly complex.  They can be formed from multiple tokens and
/// can have escape sequences in them in addition to the usual trigraph and
/// escaped newline business.  This routine handles this complexity.
///
/// The *StartToken sets the first token to be searched in this function and
/// the *StartTokenByteOffset is the byte offset of the first token. Before
/// returning, it updates the *StartToken to the TokNo of the token being found
/// and sets *StartTokenByteOffset to the byte offset of the token in the
/// string.
/// Using these two parameters can reduce the time complexity from O(n^2) to
/// O(n) if one wants to get the location of byte for all the tokens in a
/// string.
///
SourceLocation
StringLiteral::getLocationOfByte(unsigned ByteNo, const SourceManager &SM,
                                 const LangOptions &Features,
                                 const TargetInfo &Target, unsigned *StartToken,
                                 unsigned *StartTokenByteOffset) const {
  assert((getKind() == StringLiteral::Ascii ||
          getKind() == StringLiteral::UTF8) &&
         "Only narrow string literals are currently supported");

  // Loop over all of the tokens in this string until we find the one that
  // contains the byte we're looking for.
  unsigned TokNo = 0;
  unsigned StringOffset = 0;
  if (StartToken)
    TokNo = *StartToken;
  if (StartTokenByteOffset) {
    StringOffset = *StartTokenByteOffset;
    ByteNo -= StringOffset;
  }
  while (1) {
    assert(TokNo < getNumConcatenated() && "Invalid byte number!");
    SourceLocation StrTokLoc = getStrTokenLoc(TokNo);

    // Get the spelling of the string so that we can get the data that makes up
    // the string literal, not the identifier for the macro it is potentially
    // expanded through.
    SourceLocation StrTokSpellingLoc = SM.getSpellingLoc(StrTokLoc);

    // Re-lex the token to get its length and original spelling.
    std::pair<FileID, unsigned> LocInfo =
        SM.getDecomposedLoc(StrTokSpellingLoc);
    bool Invalid = false;
    StringRef Buffer = SM.getBufferData(LocInfo.first, &Invalid);
    if (Invalid) {
      if (StartTokenByteOffset != nullptr)
        *StartTokenByteOffset = StringOffset;
      if (StartToken != nullptr)
        *StartToken = TokNo;
      return StrTokSpellingLoc;
    }

    const char *StrData = Buffer.data()+LocInfo.second;

    // Create a lexer starting at the beginning of this token.
    Lexer TheLexer(SM.getLocForStartOfFile(LocInfo.first), Features,
                   Buffer.begin(), StrData, Buffer.end());
    Token TheTok;
    TheLexer.LexFromRawLexer(TheTok);

    // Use the StringLiteralParser to compute the length of the string in bytes.
    StringLiteralParser SLP(TheTok, SM, Features, Target);
    unsigned TokNumBytes = SLP.GetStringLength();

    // If the byte is in this token, return the location of the byte.
    if (ByteNo < TokNumBytes ||
        (ByteNo == TokNumBytes && TokNo == getNumConcatenated() - 1)) {
      unsigned Offset = SLP.getOffsetOfStringByte(TheTok, ByteNo);

      // Now that we know the offset of the token in the spelling, use the
      // preprocessor to get the offset in the original source.
      if (StartTokenByteOffset != nullptr)
        *StartTokenByteOffset = StringOffset;
      if (StartToken != nullptr)
        *StartToken = TokNo;
      return Lexer::AdvanceToTokenCharacter(StrTokLoc, Offset, SM, Features);
    }

    // Move to the next string token.
    StringOffset += TokNumBytes;
    ++TokNo;
    ByteNo -= TokNumBytes;
  }
}

/// getOpcodeStr - Turn an Opcode enum value into the punctuation char it
/// corresponds to, e.g. "sizeof" or "[pre]++".
StringRef UnaryOperator::getOpcodeStr(Opcode Op) {
  switch (Op) {
#define UNARY_OPERATION(Name, Spelling) case UO_##Name: return Spelling;
#include "clang/AST/OperationKinds.def"
  }
  llvm_unreachable("Unknown unary operator");
}

UnaryOperatorKind
UnaryOperator::getOverloadedOpcode(OverloadedOperatorKind OO, bool Postfix) {
  switch (OO) {
  default: llvm_unreachable("No unary operator for overloaded function");
  case OO_PlusPlus:   return Postfix ? UO_PostInc : UO_PreInc;
  case OO_MinusMinus: return Postfix ? UO_PostDec : UO_PreDec;
  case OO_Amp:        return UO_AddrOf;
  case OO_Star:       return UO_Deref;
  case OO_Plus:       return UO_Plus;
  case OO_Minus:      return UO_Minus;
  case OO_Tilde:      return UO_Not;
  case OO_Exclaim:    return UO_LNot;
  case OO_Coawait:    return UO_Coawait;
  }
}

OverloadedOperatorKind UnaryOperator::getOverloadedOperator(Opcode Opc) {
  switch (Opc) {
  case UO_PostInc: case UO_PreInc: return OO_PlusPlus;
  case UO_PostDec: case UO_PreDec: return OO_MinusMinus;
  case UO_AddrOf: return OO_Amp;
  case UO_Deref: return OO_Star;
  case UO_Plus: return OO_Plus;
  case UO_Minus: return OO_Minus;
  case UO_Not: return OO_Tilde;
  case UO_LNot: return OO_Exclaim;
  case UO_Coawait: return OO_Coawait;
  default: return OO_None;
  }
}


//===----------------------------------------------------------------------===//
// Postfix Operators.
//===----------------------------------------------------------------------===//

CallExpr::CallExpr(StmtClass SC, Expr *Fn, ArrayRef<Expr *> PreArgs,
                   ArrayRef<Expr *> Args, QualType Ty, ExprValueKind VK,
                   SourceLocation RParenLoc, unsigned MinNumArgs,
                   ADLCallKind UsesADL)
    : Expr(SC, Ty, VK, OK_Ordinary), RParenLoc(RParenLoc) {
  NumArgs = std::max<unsigned>(Args.size(), MinNumArgs);
  unsigned NumPreArgs = PreArgs.size();
  CallExprBits.NumPreArgs = NumPreArgs;
  assert((NumPreArgs == getNumPreArgs()) && "NumPreArgs overflow!");

  unsigned OffsetToTrailingObjects = offsetToTrailingObjects(SC);
  CallExprBits.OffsetToTrailingObjects = OffsetToTrailingObjects;
  assert((CallExprBits.OffsetToTrailingObjects == OffsetToTrailingObjects) &&
         "OffsetToTrailingObjects overflow!");

  CallExprBits.UsesADL = static_cast<bool>(UsesADL);

  setCallee(Fn);
  for (unsigned I = 0; I != NumPreArgs; ++I)
    setPreArg(I, PreArgs[I]);
  for (unsigned I = 0; I != Args.size(); ++I)
    setArg(I, Args[I]);
  for (unsigned I = Args.size(); I != NumArgs; ++I)
    setArg(I, nullptr);

  setDependence(computeDependence(this, PreArgs));
}

CallExpr::CallExpr(StmtClass SC, unsigned NumPreArgs, unsigned NumArgs,
                   EmptyShell Empty)
    : Expr(SC, Empty), NumArgs(NumArgs) {
  CallExprBits.NumPreArgs = NumPreArgs;
  assert((NumPreArgs == getNumPreArgs()) && "NumPreArgs overflow!");

  unsigned OffsetToTrailingObjects = offsetToTrailingObjects(SC);
  CallExprBits.OffsetToTrailingObjects = OffsetToTrailingObjects;
  assert((CallExprBits.OffsetToTrailingObjects == OffsetToTrailingObjects) &&
         "OffsetToTrailingObjects overflow!");
}

CallExpr *CallExpr::Create(const ASTContext &Ctx, Expr *Fn,
                           ArrayRef<Expr *> Args, QualType Ty, ExprValueKind VK,
                           SourceLocation RParenLoc, unsigned MinNumArgs,
                           ADLCallKind UsesADL) {
  unsigned NumArgs = std::max<unsigned>(Args.size(), MinNumArgs);
  unsigned SizeOfTrailingObjects =
      CallExpr::sizeOfTrailingObjects(/*NumPreArgs=*/0, NumArgs);
  void *Mem =
      Ctx.Allocate(sizeof(CallExpr) + SizeOfTrailingObjects, alignof(CallExpr));
  return new (Mem) CallExpr(CallExprClass, Fn, /*PreArgs=*/{}, Args, Ty, VK,
                            RParenLoc, MinNumArgs, UsesADL);
}

CallExpr *CallExpr::CreateTemporary(void *Mem, Expr *Fn, QualType Ty,
                                    ExprValueKind VK, SourceLocation RParenLoc,
                                    ADLCallKind UsesADL) {
  assert(!(reinterpret_cast<uintptr_t>(Mem) % alignof(CallExpr)) &&
         "Misaligned memory in CallExpr::CreateTemporary!");
  return new (Mem) CallExpr(CallExprClass, Fn, /*PreArgs=*/{}, /*Args=*/{}, Ty,
                            VK, RParenLoc, /*MinNumArgs=*/0, UsesADL);
}

CallExpr *CallExpr::CreateEmpty(const ASTContext &Ctx, unsigned NumArgs,
                                EmptyShell Empty) {
  unsigned SizeOfTrailingObjects =
      CallExpr::sizeOfTrailingObjects(/*NumPreArgs=*/0, NumArgs);
  void *Mem =
      Ctx.Allocate(sizeof(CallExpr) + SizeOfTrailingObjects, alignof(CallExpr));
  return new (Mem) CallExpr(CallExprClass, /*NumPreArgs=*/0, NumArgs, Empty);
}

unsigned CallExpr::offsetToTrailingObjects(StmtClass SC) {
  switch (SC) {
  case CallExprClass:
    return sizeof(CallExpr);
  case CXXOperatorCallExprClass:
    return sizeof(CXXOperatorCallExpr);
  case CXXMemberCallExprClass:
    return sizeof(CXXMemberCallExpr);
  case UserDefinedLiteralClass:
    return sizeof(UserDefinedLiteral);
  case CUDAKernelCallExprClass:
    return sizeof(CUDAKernelCallExpr);
  default:
    llvm_unreachable("unexpected class deriving from CallExpr!");
  }
}

Decl *Expr::getReferencedDeclOfCallee() {
  Expr *CEE = IgnoreParenImpCasts();

  while (SubstNonTypeTemplateParmExpr *NTTP =
             dyn_cast<SubstNonTypeTemplateParmExpr>(CEE)) {
    CEE = NTTP->getReplacement()->IgnoreParenImpCasts();
  }

  // If we're calling a dereference, look at the pointer instead.
  while (true) {
    if (BinaryOperator *BO = dyn_cast<BinaryOperator>(CEE)) {
      if (BO->isPtrMemOp()) {
        CEE = BO->getRHS()->IgnoreParenImpCasts();
        continue;
      }
    } else if (UnaryOperator *UO = dyn_cast<UnaryOperator>(CEE)) {
      if (UO->getOpcode() == UO_Deref || UO->getOpcode() == UO_AddrOf ||
          UO->getOpcode() == UO_Plus) {
        CEE = UO->getSubExpr()->IgnoreParenImpCasts();
        continue;
      }
    }
    break;
  }

  if (DeclRefExpr *DRE = dyn_cast<DeclRefExpr>(CEE))
    return DRE->getDecl();
  if (MemberExpr *ME = dyn_cast<MemberExpr>(CEE))
    return ME->getMemberDecl();
  if (auto *BE = dyn_cast<BlockExpr>(CEE))
    return BE->getBlockDecl();

  return nullptr;
}

/// If this is a call to a builtin, return the builtin ID. If not, return 0.
unsigned CallExpr::getBuiltinCallee() const {
  auto *FDecl =
      dyn_cast_or_null<FunctionDecl>(getCallee()->getReferencedDeclOfCallee());
  return FDecl ? FDecl->getBuiltinID() : 0;
}

bool CallExpr::isUnevaluatedBuiltinCall(const ASTContext &Ctx) const {
  if (unsigned BI = getBuiltinCallee())
    return Ctx.BuiltinInfo.isUnevaluated(BI);
  return false;
}

QualType CallExpr::getCallReturnType(const ASTContext &Ctx) const {
  const Expr *Callee = getCallee();
  QualType CalleeType = Callee->getType();
  if (const auto *FnTypePtr = CalleeType->getAs<PointerType>()) {
    CalleeType = FnTypePtr->getPointeeType();
  } else if (const auto *BPT = CalleeType->getAs<BlockPointerType>()) {
    CalleeType = BPT->getPointeeType();
  } else if (CalleeType->isSpecificPlaceholderType(BuiltinType::BoundMember)) {
    if (isa<CXXPseudoDestructorExpr>(Callee->IgnoreParens()))
      return Ctx.VoidTy;

    // This should never be overloaded and so should never return null.
    CalleeType = Expr::findBoundMemberType(Callee);
  }

  const FunctionType *FnType = CalleeType->castAs<FunctionType>();
  return FnType->getReturnType();
}

const Attr *CallExpr::getUnusedResultAttr(const ASTContext &Ctx) const {
  // If the return type is a struct, union, or enum that is marked nodiscard,
  // then return the return type attribute.
  if (const TagDecl *TD = getCallReturnType(Ctx)->getAsTagDecl())
    if (const auto *A = TD->getAttr<WarnUnusedResultAttr>())
      return A;

  // Otherwise, see if the callee is marked nodiscard and return that attribute
  // instead.
  const Decl *D = getCalleeDecl();
  return D ? D->getAttr<WarnUnusedResultAttr>() : nullptr;
}

SourceLocation CallExpr::getBeginLoc() const {
  if (isa<CXXOperatorCallExpr>(this))
    return cast<CXXOperatorCallExpr>(this)->getBeginLoc();

  SourceLocation begin = getCallee()->getBeginLoc();
  if (begin.isInvalid() && getNumArgs() > 0 && getArg(0))
    begin = getArg(0)->getBeginLoc();
  return begin;
}
SourceLocation CallExpr::getEndLoc() const {
  if (isa<CXXOperatorCallExpr>(this))
    return cast<CXXOperatorCallExpr>(this)->getEndLoc();

  SourceLocation end = getRParenLoc();
  if (end.isInvalid() && getNumArgs() > 0 && getArg(getNumArgs() - 1))
    end = getArg(getNumArgs() - 1)->getEndLoc();
  return end;
}

OffsetOfExpr *OffsetOfExpr::Create(const ASTContext &C, QualType type,
                                   SourceLocation OperatorLoc,
                                   TypeSourceInfo *tsi,
                                   ArrayRef<OffsetOfNode> comps,
                                   ArrayRef<Expr*> exprs,
                                   SourceLocation RParenLoc) {
  void *Mem = C.Allocate(
      totalSizeToAlloc<OffsetOfNode, Expr *>(comps.size(), exprs.size()));

  return new (Mem) OffsetOfExpr(C, type, OperatorLoc, tsi, comps, exprs,
                                RParenLoc);
}

OffsetOfExpr *OffsetOfExpr::CreateEmpty(const ASTContext &C,
                                        unsigned numComps, unsigned numExprs) {
  void *Mem =
      C.Allocate(totalSizeToAlloc<OffsetOfNode, Expr *>(numComps, numExprs));
  return new (Mem) OffsetOfExpr(numComps, numExprs);
}

OffsetOfExpr::OffsetOfExpr(const ASTContext &C, QualType type,
                           SourceLocation OperatorLoc, TypeSourceInfo *tsi,
                           ArrayRef<OffsetOfNode> comps, ArrayRef<Expr *> exprs,
                           SourceLocation RParenLoc)
    : Expr(OffsetOfExprClass, type, VK_RValue, OK_Ordinary),
      OperatorLoc(OperatorLoc), RParenLoc(RParenLoc), TSInfo(tsi),
      NumComps(comps.size()), NumExprs(exprs.size()) {
  for (unsigned i = 0; i != comps.size(); ++i)
    setComponent(i, comps[i]);
  for (unsigned i = 0; i != exprs.size(); ++i)
    setIndexExpr(i, exprs[i]);

  setDependence(computeDependence(this));
}

IdentifierInfo *OffsetOfNode::getFieldName() const {
  assert(getKind() == Field || getKind() == Identifier);
  if (getKind() == Field)
    return getField()->getIdentifier();

  return reinterpret_cast<IdentifierInfo *> (Data & ~(uintptr_t)Mask);
}

UnaryExprOrTypeTraitExpr::UnaryExprOrTypeTraitExpr(
    UnaryExprOrTypeTrait ExprKind, Expr *E, QualType resultType,
    SourceLocation op, SourceLocation rp)
    : Expr(UnaryExprOrTypeTraitExprClass, resultType, VK_RValue, OK_Ordinary),
      OpLoc(op), RParenLoc(rp) {
  UnaryExprOrTypeTraitExprBits.Kind = ExprKind;
  UnaryExprOrTypeTraitExprBits.IsType = false;
  Argument.Ex = E;
  setDependence(computeDependence(this));
}

MemberExpr::MemberExpr(Expr *Base, bool IsArrow, SourceLocation OperatorLoc,
                       ValueDecl *MemberDecl,
                       const DeclarationNameInfo &NameInfo, QualType T,
                       ExprValueKind VK, ExprObjectKind OK,
                       NonOdrUseReason NOUR)
    : Expr(MemberExprClass, T, VK, OK), Base(Base), MemberDecl(MemberDecl),
      MemberDNLoc(NameInfo.getInfo()), MemberLoc(NameInfo.getLoc()) {
  assert(!NameInfo.getName() ||
         MemberDecl->getDeclName() == NameInfo.getName());
  MemberExprBits.IsArrow = IsArrow;
  MemberExprBits.HasQualifierOrFoundDecl = false;
  MemberExprBits.HasTemplateKWAndArgsInfo = false;
  MemberExprBits.HadMultipleCandidates = false;
  MemberExprBits.NonOdrUseReason = NOUR;
  MemberExprBits.OperatorLoc = OperatorLoc;
  setDependence(computeDependence(this));
}

MemberExpr *MemberExpr::Create(
    const ASTContext &C, Expr *Base, bool IsArrow, SourceLocation OperatorLoc,
    NestedNameSpecifierLoc QualifierLoc, SourceLocation TemplateKWLoc,
    ValueDecl *MemberDecl, DeclAccessPair FoundDecl,
    DeclarationNameInfo NameInfo, const TemplateArgumentListInfo *TemplateArgs,
    QualType T, ExprValueKind VK, ExprObjectKind OK, NonOdrUseReason NOUR) {
  bool HasQualOrFound = QualifierLoc || FoundDecl.getDecl() != MemberDecl ||
                        FoundDecl.getAccess() != MemberDecl->getAccess();
  bool HasTemplateKWAndArgsInfo = TemplateArgs || TemplateKWLoc.isValid();
  std::size_t Size =
      totalSizeToAlloc<MemberExprNameQualifier, ASTTemplateKWAndArgsInfo,
                       TemplateArgumentLoc>(
          HasQualOrFound ? 1 : 0, HasTemplateKWAndArgsInfo ? 1 : 0,
          TemplateArgs ? TemplateArgs->size() : 0);

  void *Mem = C.Allocate(Size, alignof(MemberExpr));
  MemberExpr *E = new (Mem) MemberExpr(Base, IsArrow, OperatorLoc, MemberDecl,
                                       NameInfo, T, VK, OK, NOUR);

  // FIXME: remove remaining dependence computation to computeDependence().
  auto Deps = E->getDependence();
  if (HasQualOrFound) {
    // FIXME: Wrong. We should be looking at the member declaration we found.
    if (QualifierLoc && QualifierLoc.getNestedNameSpecifier()->isDependent())
      Deps |= ExprDependence::TypeValueInstantiation;
    else if (QualifierLoc &&
             QualifierLoc.getNestedNameSpecifier()->isInstantiationDependent())
      Deps |= ExprDependence::Instantiation;

    E->MemberExprBits.HasQualifierOrFoundDecl = true;

    MemberExprNameQualifier *NQ =
        E->getTrailingObjects<MemberExprNameQualifier>();
    NQ->QualifierLoc = QualifierLoc;
    NQ->FoundDecl = FoundDecl;
  }

  E->MemberExprBits.HasTemplateKWAndArgsInfo =
      TemplateArgs || TemplateKWLoc.isValid();

  if (TemplateArgs) {
    auto TemplateArgDeps = TemplateArgumentDependence::None;
    E->getTrailingObjects<ASTTemplateKWAndArgsInfo>()->initializeFrom(
        TemplateKWLoc, *TemplateArgs,
        E->getTrailingObjects<TemplateArgumentLoc>(), TemplateArgDeps);
    if (TemplateArgDeps & TemplateArgumentDependence::Instantiation)
      Deps |= ExprDependence::Instantiation;
  } else if (TemplateKWLoc.isValid()) {
    E->getTrailingObjects<ASTTemplateKWAndArgsInfo>()->initializeFrom(
        TemplateKWLoc);
  }
  E->setDependence(Deps);

  return E;
}

MemberExpr *MemberExpr::CreateEmpty(const ASTContext &Context,
                                    bool HasQualifier, bool HasFoundDecl,
                                    bool HasTemplateKWAndArgsInfo,
                                    unsigned NumTemplateArgs) {
  assert((!NumTemplateArgs || HasTemplateKWAndArgsInfo) &&
         "template args but no template arg info?");
  bool HasQualOrFound = HasQualifier || HasFoundDecl;
  std::size_t Size =
      totalSizeToAlloc<MemberExprNameQualifier, ASTTemplateKWAndArgsInfo,
                       TemplateArgumentLoc>(HasQualOrFound ? 1 : 0,
                                            HasTemplateKWAndArgsInfo ? 1 : 0,
                                            NumTemplateArgs);
  void *Mem = Context.Allocate(Size, alignof(MemberExpr));
  return new (Mem) MemberExpr(EmptyShell());
}

SourceLocation MemberExpr::getBeginLoc() const {
  if (isImplicitAccess()) {
    if (hasQualifier())
      return getQualifierLoc().getBeginLoc();
    return MemberLoc;
  }

  // FIXME: We don't want this to happen. Rather, we should be able to
  // detect all kinds of implicit accesses more cleanly.
  SourceLocation BaseStartLoc = getBase()->getBeginLoc();
  if (BaseStartLoc.isValid())
    return BaseStartLoc;
  return MemberLoc;
}
SourceLocation MemberExpr::getEndLoc() const {
  SourceLocation EndLoc = getMemberNameInfo().getEndLoc();
  if (hasExplicitTemplateArgs())
    EndLoc = getRAngleLoc();
  else if (EndLoc.isInvalid())
    EndLoc = getBase()->getEndLoc();
  return EndLoc;
}

bool CastExpr::CastConsistency() const {
  switch (getCastKind()) {
  case CK_DerivedToBase:
  case CK_UncheckedDerivedToBase:
  case CK_DerivedToBaseMemberPointer:
  case CK_BaseToDerived:
  case CK_BaseToDerivedMemberPointer:
    assert(!path_empty() && "Cast kind should have a base path!");
    break;

  case CK_CPointerToObjCPointerCast:
    assert(getType()->isObjCObjectPointerType());
    assert(getSubExpr()->getType()->isPointerType());
    goto CheckNoBasePath;

  case CK_BlockPointerToObjCPointerCast:
    assert(getType()->isObjCObjectPointerType());
    assert(getSubExpr()->getType()->isBlockPointerType());
    goto CheckNoBasePath;

  case CK_ReinterpretMemberPointer:
    assert(getType()->isMemberPointerType());
    assert(getSubExpr()->getType()->isMemberPointerType());
    goto CheckNoBasePath;

  case CK_BitCast:
    // Arbitrary casts to C pointer types count as bitcasts.
    // Otherwise, we should only have block and ObjC pointer casts
    // here if they stay within the type kind.
    if (!getType()->isPointerType()) {
      assert(getType()->isObjCObjectPointerType() ==
             getSubExpr()->getType()->isObjCObjectPointerType());
      assert(getType()->isBlockPointerType() ==
             getSubExpr()->getType()->isBlockPointerType());
    }
    goto CheckNoBasePath;

  case CK_AnyPointerToBlockPointerCast:
    assert(getType()->isBlockPointerType());
    assert(getSubExpr()->getType()->isAnyPointerType() &&
           !getSubExpr()->getType()->isBlockPointerType());
    goto CheckNoBasePath;

  case CK_CopyAndAutoreleaseBlockObject:
    assert(getType()->isBlockPointerType());
    assert(getSubExpr()->getType()->isBlockPointerType());
    goto CheckNoBasePath;

  case CK_FunctionToPointerDecay:
    assert(getType()->isPointerType());
    assert(getSubExpr()->getType()->isFunctionType());
    goto CheckNoBasePath;

  case CK_AddressSpaceConversion: {
    auto Ty = getType();
    auto SETy = getSubExpr()->getType();
    assert(getValueKindForType(Ty) == Expr::getValueKindForType(SETy));
    if (isRValue()) {
      Ty = Ty->getPointeeType();
      SETy = SETy->getPointeeType();
    }
    assert(!Ty.isNull() && !SETy.isNull() &&
           Ty.getAddressSpace() != SETy.getAddressSpace());
    goto CheckNoBasePath;
  }
  // These should not have an inheritance path.
  case CK_Dynamic:
  case CK_ToUnion:
  case CK_ArrayToPointerDecay:
  case CK_NullToMemberPointer:
  case CK_NullToPointer:
  case CK_ConstructorConversion:
  case CK_IntegralToPointer:
  case CK_PointerToIntegral:
  case CK_ToVoid:
  case CK_VectorSplat:
  case CK_IntegralCast:
  case CK_BooleanToSignedIntegral:
  case CK_IntegralToFloating:
  case CK_FloatingToIntegral:
  case CK_FloatingCast:
  case CK_ObjCObjectLValueCast:
  case CK_FloatingRealToComplex:
  case CK_FloatingComplexToReal:
  case CK_FloatingComplexCast:
  case CK_FloatingComplexToIntegralComplex:
  case CK_IntegralRealToComplex:
  case CK_IntegralComplexToReal:
  case CK_IntegralComplexCast:
  case CK_IntegralComplexToFloatingComplex:
  case CK_ARCProduceObject:
  case CK_ARCConsumeObject:
  case CK_ARCReclaimReturnedObject:
  case CK_ARCExtendBlockObject:
  case CK_ZeroToOCLOpaqueType:
  case CK_IntToOCLSampler:
  case CK_FixedPointCast:
  case CK_FixedPointToIntegral:
  case CK_IntegralToFixedPoint:
    assert(!getType()->isBooleanType() && "unheralded conversion to bool");
    goto CheckNoBasePath;

  case CK_Dependent:
  case CK_LValueToRValue:
  case CK_NoOp:
  case CK_AtomicToNonAtomic:
  case CK_NonAtomicToAtomic:
  case CK_PointerToBoolean:
  case CK_IntegralToBoolean:
  case CK_FloatingToBoolean:
  case CK_MemberPointerToBoolean:
  case CK_FloatingComplexToBoolean:
  case CK_IntegralComplexToBoolean:
  case CK_ReflectionToBoolean:
  case CK_LValueBitCast:            // -> bool&
  case CK_LValueToRValueBitCast:
  case CK_UserDefinedConversion:    // operator bool()
  case CK_BuiltinFnToFnPtr:
  case CK_FixedPointToBoolean:
  CheckNoBasePath:
    assert(path_empty() && "Cast kind should not have a base path!");
    break;
  }
  return true;
}

const char *CastExpr::getCastKindName(CastKind CK) {
  switch (CK) {
#define CAST_OPERATION(Name) case CK_##Name: return #Name;
#include "clang/AST/OperationKinds.def"
  }
  llvm_unreachable("Unhandled cast kind!");
}

namespace {
  const Expr *skipImplicitTemporary(const Expr *E) {
    // Skip through reference binding to temporary.
    if (auto *Materialize = dyn_cast<MaterializeTemporaryExpr>(E))
      E = Materialize->getSubExpr();

    // Skip any temporary bindings; they're implicit.
    if (auto *Binder = dyn_cast<CXXBindTemporaryExpr>(E))
      E = Binder->getSubExpr();

    return E;
  }
}

Expr *CastExpr::getSubExprAsWritten() {
  const Expr *SubExpr = nullptr;
  const CastExpr *E = this;
  do {
    SubExpr = skipImplicitTemporary(E->getSubExpr());

    // Conversions by constructor and conversion functions have a
    // subexpression describing the call; strip it off.
    if (E->getCastKind() == CK_ConstructorConversion) {
      if (isa<ConstantExpr>(SubExpr))
        break;

      SubExpr =
        skipImplicitTemporary(cast<CXXConstructExpr>(SubExpr)->getArg(0));
    } else if (E->getCastKind() == CK_UserDefinedConversion) {
      assert((isa<CXXMemberCallExpr>(SubExpr) ||
              isa<BlockExpr>(SubExpr)) &&
             "Unexpected SubExpr for CK_UserDefinedConversion.");
      if (auto *MCE = dyn_cast<CXXMemberCallExpr>(SubExpr))
        SubExpr = MCE->getImplicitObjectArgument();
    }

    // If the subexpression we're left with is an implicit cast, look
    // through that, too.
  } while ((E = dyn_cast<ImplicitCastExpr>(SubExpr)));

  return const_cast<Expr*>(SubExpr);
}

NamedDecl *CastExpr::getConversionFunction() const {
  const Expr *SubExpr = nullptr;

  for (const CastExpr *E = this; E; E = dyn_cast<ImplicitCastExpr>(SubExpr)) {
    SubExpr = skipImplicitTemporary(E->getSubExpr());

    if (E->getCastKind() == CK_ConstructorConversion)
      return cast<CXXConstructExpr>(SubExpr)->getConstructor();

    if (E->getCastKind() == CK_UserDefinedConversion) {
      if (auto *MCE = dyn_cast<CXXMemberCallExpr>(SubExpr))
        return MCE->getMethodDecl();
    }
  }

  return nullptr;
}

CXXBaseSpecifier **CastExpr::path_buffer() {
  switch (getStmtClass()) {
#define ABSTRACT_STMT(x)
#define CASTEXPR(Type, Base)                                                   \
  case Stmt::Type##Class:                                                      \
    return static_cast<Type *>(this)->getTrailingObjects<CXXBaseSpecifier *>();
#define STMT(Type, Base)
#include "clang/AST/StmtNodes.inc"
  default:
    llvm_unreachable("non-cast expressions not possible here");
  }
}

const FieldDecl *CastExpr::getTargetFieldForToUnionCast(QualType unionType,
                                                        QualType opType) {
  auto RD = unionType->castAs<RecordType>()->getDecl();
  return getTargetFieldForToUnionCast(RD, opType);
}

const FieldDecl *CastExpr::getTargetFieldForToUnionCast(const RecordDecl *RD,
                                                        QualType OpType) {
  auto &Ctx = RD->getASTContext();
  RecordDecl::field_iterator Field, FieldEnd;
  for (Field = RD->field_begin(), FieldEnd = RD->field_end();
       Field != FieldEnd; ++Field) {
    if (Ctx.hasSameUnqualifiedType(Field->getType(), OpType) &&
        !Field->isUnnamedBitfield()) {
      return *Field;
    }
  }
  return nullptr;
}

ImplicitCastExpr *ImplicitCastExpr::Create(const ASTContext &C, QualType T,
                                           CastKind Kind, Expr *Operand,
                                           const CXXCastPath *BasePath,
                                           ExprValueKind VK) {
  unsigned PathSize = (BasePath ? BasePath->size() : 0);
  void *Buffer = C.Allocate(totalSizeToAlloc<CXXBaseSpecifier *>(PathSize));
  // Per C++ [conv.lval]p3, lvalue-to-rvalue conversions on class and
  // std::nullptr_t have special semantics not captured by CK_LValueToRValue.
  assert((Kind != CK_LValueToRValue ||
          !(T->isNullPtrType() || T->getAsCXXRecordDecl())) &&
         "invalid type for lvalue-to-rvalue conversion");
  ImplicitCastExpr *E =
    new (Buffer) ImplicitCastExpr(T, Kind, Operand, PathSize, VK);
  if (PathSize)
    std::uninitialized_copy_n(BasePath->data(), BasePath->size(),
                              E->getTrailingObjects<CXXBaseSpecifier *>());
  return E;
}

ImplicitCastExpr *ImplicitCastExpr::CreateEmpty(const ASTContext &C,
                                                unsigned PathSize) {
  void *Buffer = C.Allocate(totalSizeToAlloc<CXXBaseSpecifier *>(PathSize));
  return new (Buffer) ImplicitCastExpr(EmptyShell(), PathSize);
}


CStyleCastExpr *CStyleCastExpr::Create(const ASTContext &C, QualType T,
                                       ExprValueKind VK, CastKind K, Expr *Op,
                                       const CXXCastPath *BasePath,
                                       TypeSourceInfo *WrittenTy,
                                       SourceLocation L, SourceLocation R) {
  unsigned PathSize = (BasePath ? BasePath->size() : 0);
  void *Buffer = C.Allocate(totalSizeToAlloc<CXXBaseSpecifier *>(PathSize));
  CStyleCastExpr *E =
    new (Buffer) CStyleCastExpr(T, VK, K, Op, PathSize, WrittenTy, L, R);
  if (PathSize)
    std::uninitialized_copy_n(BasePath->data(), BasePath->size(),
                              E->getTrailingObjects<CXXBaseSpecifier *>());
  return E;
}

CStyleCastExpr *CStyleCastExpr::CreateEmpty(const ASTContext &C,
                                            unsigned PathSize) {
  void *Buffer = C.Allocate(totalSizeToAlloc<CXXBaseSpecifier *>(PathSize));
  return new (Buffer) CStyleCastExpr(EmptyShell(), PathSize);
}

/// getOpcodeStr - Turn an Opcode enum value into the punctuation char it
/// corresponds to, e.g. "<<=".
StringRef BinaryOperator::getOpcodeStr(Opcode Op) {
  switch (Op) {
#define BINARY_OPERATION(Name, Spelling) case BO_##Name: return Spelling;
#include "clang/AST/OperationKinds.def"
  }
  llvm_unreachable("Invalid OpCode!");
}

BinaryOperatorKind
BinaryOperator::getOverloadedOpcode(OverloadedOperatorKind OO) {
  switch (OO) {
  default: llvm_unreachable("Not an overloadable binary operator");
  case OO_Plus: return BO_Add;
  case OO_Minus: return BO_Sub;
  case OO_Star: return BO_Mul;
  case OO_Slash: return BO_Div;
  case OO_Percent: return BO_Rem;
  case OO_Caret: return BO_Xor;
  case OO_Amp: return BO_And;
  case OO_Pipe: return BO_Or;
  case OO_Equal: return BO_Assign;
  case OO_Spaceship: return BO_Cmp;
  case OO_Less: return BO_LT;
  case OO_Greater: return BO_GT;
  case OO_PlusEqual: return BO_AddAssign;
  case OO_MinusEqual: return BO_SubAssign;
  case OO_StarEqual: return BO_MulAssign;
  case OO_SlashEqual: return BO_DivAssign;
  case OO_PercentEqual: return BO_RemAssign;
  case OO_CaretEqual: return BO_XorAssign;
  case OO_AmpEqual: return BO_AndAssign;
  case OO_PipeEqual: return BO_OrAssign;
  case OO_LessLess: return BO_Shl;
  case OO_GreaterGreater: return BO_Shr;
  case OO_LessLessEqual: return BO_ShlAssign;
  case OO_GreaterGreaterEqual: return BO_ShrAssign;
  case OO_EqualEqual: return BO_EQ;
  case OO_ExclaimEqual: return BO_NE;
  case OO_LessEqual: return BO_LE;
  case OO_GreaterEqual: return BO_GE;
  case OO_AmpAmp: return BO_LAnd;
  case OO_PipePipe: return BO_LOr;
  case OO_Comma: return BO_Comma;
  case OO_ArrowStar: return BO_PtrMemI;
  }
}

OverloadedOperatorKind BinaryOperator::getOverloadedOperator(Opcode Opc) {
  static const OverloadedOperatorKind OverOps[] = {
    /* .* Cannot be overloaded */OO_None, OO_ArrowStar,
    OO_Star, OO_Slash, OO_Percent,
    OO_Plus, OO_Minus,
    OO_LessLess, OO_GreaterGreater,
    OO_Spaceship,
    OO_Less, OO_Greater, OO_LessEqual, OO_GreaterEqual,
    OO_EqualEqual, OO_ExclaimEqual,
    OO_Amp,
    OO_Caret,
    OO_Pipe,
    OO_AmpAmp,
    OO_PipePipe,
    OO_Equal, OO_StarEqual,
    OO_SlashEqual, OO_PercentEqual,
    OO_PlusEqual, OO_MinusEqual,
    OO_LessLessEqual, OO_GreaterGreaterEqual,
    OO_AmpEqual, OO_CaretEqual,
    OO_PipeEqual,
    OO_Comma
  };
  return OverOps[Opc];
}

bool BinaryOperator::isNullPointerArithmeticExtension(ASTContext &Ctx,
                                                      Opcode Opc,
                                                      Expr *LHS, Expr *RHS) {
  if (Opc != BO_Add)
    return false;

  // Check that we have one pointer and one integer operand.
  Expr *PExp;
  if (LHS->getType()->isPointerType()) {
    if (!RHS->getType()->isIntegerType())
      return false;
    PExp = LHS;
  } else if (RHS->getType()->isPointerType()) {
    if (!LHS->getType()->isIntegerType())
      return false;
    PExp = RHS;
  } else {
    return false;
  }

  // Check that the pointer is a nullptr.
  if (!PExp->IgnoreParenCasts()
          ->isNullPointerConstant(Ctx, Expr::NPC_ValueDependentIsNotNull))
    return false;

  // Check that the pointee type is char-sized.
  const PointerType *PTy = PExp->getType()->getAs<PointerType>();
  if (!PTy || !PTy->getPointeeType()->isCharType())
    return false;

  return true;
}

static QualType getDecayedSourceLocExprType(const ASTContext &Ctx,
                                            SourceLocExpr::IdentKind Kind) {
  switch (Kind) {
  case SourceLocExpr::File:
  case SourceLocExpr::Function: {
    QualType ArrTy = Ctx.getStringLiteralArrayType(Ctx.CharTy, 0);
    return Ctx.getPointerType(ArrTy->getAsArrayTypeUnsafe()->getElementType());
  }
  case SourceLocExpr::Line:
  case SourceLocExpr::Column:
    return Ctx.UnsignedIntTy;
  }
  llvm_unreachable("unhandled case");
}

SourceLocExpr::SourceLocExpr(const ASTContext &Ctx, IdentKind Kind,
                             SourceLocation BLoc, SourceLocation RParenLoc,
                             DeclContext *ParentContext)
    : Expr(SourceLocExprClass, getDecayedSourceLocExprType(Ctx, Kind),
           VK_RValue, OK_Ordinary),
      BuiltinLoc(BLoc), RParenLoc(RParenLoc), ParentContext(ParentContext) {
  SourceLocExprBits.Kind = Kind;
  setDependence(ExprDependence::None);
}

StringRef SourceLocExpr::getBuiltinStr() const {
  switch (getIdentKind()) {
  case File:
    return "__builtin_FILE";
  case Function:
    return "__builtin_FUNCTION";
  case Line:
    return "__builtin_LINE";
  case Column:
    return "__builtin_COLUMN";
  }
  llvm_unreachable("unexpected IdentKind!");
}

APValue SourceLocExpr::EvaluateInContext(const ASTContext &Ctx,
                                         const Expr *DefaultExpr) const {
  SourceLocation Loc;
  const DeclContext *Context;

  std::tie(Loc,
           Context) = [&]() -> std::pair<SourceLocation, const DeclContext *> {
    if (auto *DIE = dyn_cast_or_null<CXXDefaultInitExpr>(DefaultExpr))
      return {DIE->getUsedLocation(), DIE->getUsedContext()};
    if (auto *DAE = dyn_cast_or_null<CXXDefaultArgExpr>(DefaultExpr))
      return {DAE->getUsedLocation(), DAE->getUsedContext()};
    return {this->getLocation(), this->getParentContext()};
  }();

  PresumedLoc PLoc = Ctx.getSourceManager().getPresumedLoc(
      Ctx.getSourceManager().getExpansionRange(Loc).getEnd());

  auto MakeStringLiteral = [&](StringRef Tmp) {
    using LValuePathEntry = APValue::LValuePathEntry;
    StringLiteral *Res = Ctx.getPredefinedStringLiteralFromCache(Tmp);
    // Decay the string to a pointer to the first character.
    LValuePathEntry Path[1] = {LValuePathEntry::ArrayIndex(0)};
    return APValue(Res, CharUnits::Zero(), Path, /*OnePastTheEnd=*/false);
  };

  switch (getIdentKind()) {
  case SourceLocExpr::File:
    return MakeStringLiteral(PLoc.getFilename());
  case SourceLocExpr::Function: {
    const Decl *CurDecl = dyn_cast_or_null<Decl>(Context);
    return MakeStringLiteral(
        CurDecl ? PredefinedExpr::ComputeName(PredefinedExpr::Function, CurDecl)
                : std::string(""));
  }
  case SourceLocExpr::Line:
  case SourceLocExpr::Column: {
    llvm::APSInt IntVal(Ctx.getIntWidth(Ctx.UnsignedIntTy),
                        /*isUnsigned=*/true);
    IntVal = getIdentKind() == SourceLocExpr::Line ? PLoc.getLine()
                                                   : PLoc.getColumn();
    return APValue(IntVal);
  }
  }
  llvm_unreachable("unhandled case");
}

InitListExpr::InitListExpr(const ASTContext &C, SourceLocation lbraceloc,
                           ArrayRef<Expr *> initExprs, SourceLocation rbraceloc)
    : Expr(InitListExprClass, QualType(), VK_RValue, OK_Ordinary),
      InitExprs(C, initExprs.size()), LBraceLoc(lbraceloc),
      RBraceLoc(rbraceloc), AltForm(nullptr, true) {
  sawArrayRangeDesignator(false);
  InitExprs.insert(C, InitExprs.end(), initExprs.begin(), initExprs.end());

  setDependence(computeDependence(this));
}

void InitListExpr::reserveInits(const ASTContext &C, unsigned NumInits) {
  if (NumInits > InitExprs.size())
    InitExprs.reserve(C, NumInits);
}

void InitListExpr::resizeInits(const ASTContext &C, unsigned NumInits) {
  InitExprs.resize(C, NumInits, nullptr);
}

Expr *InitListExpr::updateInit(const ASTContext &C, unsigned Init, Expr *expr) {
  if (Init >= InitExprs.size()) {
    InitExprs.insert(C, InitExprs.end(), Init - InitExprs.size() + 1, nullptr);
    setInit(Init, expr);
    return nullptr;
  }

  Expr *Result = cast_or_null<Expr>(InitExprs[Init]);
  setInit(Init, expr);
  return Result;
}

void InitListExpr::setArrayFiller(Expr *filler) {
  assert(!hasArrayFiller() && "Filler already set!");
  ArrayFillerOrUnionFieldInit = filler;
  // Fill out any "holes" in the array due to designated initializers.
  Expr **inits = getInits();
  for (unsigned i = 0, e = getNumInits(); i != e; ++i)
    if (inits[i] == nullptr)
      inits[i] = filler;
}

bool InitListExpr::isStringLiteralInit() const {
  if (getNumInits() != 1)
    return false;
  const ArrayType *AT = getType()->getAsArrayTypeUnsafe();
  if (!AT || !AT->getElementType()->isIntegerType())
    return false;
  // It is possible for getInit() to return null.
  const Expr *Init = getInit(0);
  if (!Init)
    return false;
  Init = Init->IgnoreParens();
  return isa<StringLiteral>(Init) || isa<ObjCEncodeExpr>(Init);
}

bool InitListExpr::isTransparent() const {
  assert(isSemanticForm() && "syntactic form never semantically transparent");

  // A glvalue InitListExpr is always just sugar.
  if (isGLValue()) {
    assert(getNumInits() == 1 && "multiple inits in glvalue init list");
    return true;
  }

  // Otherwise, we're sugar if and only if we have exactly one initializer that
  // is of the same type.
  if (getNumInits() != 1 || !getInit(0))
    return false;

  // Don't confuse aggregate initialization of a struct X { X &x; }; with a
  // transparent struct copy.
  if (!getInit(0)->isRValue() && getType()->isRecordType())
    return false;

  return getType().getCanonicalType() ==
         getInit(0)->getType().getCanonicalType();
}

bool InitListExpr::isIdiomaticZeroInitializer(const LangOptions &LangOpts) const {
  assert(isSyntacticForm() && "only test syntactic form as zero initializer");

  if (LangOpts.CPlusPlus || getNumInits() != 1 || !getInit(0)) {
    return false;
  }

  const IntegerLiteral *Lit = dyn_cast<IntegerLiteral>(getInit(0)->IgnoreImplicit());
  return Lit && Lit->getValue() == 0;
}

SourceLocation InitListExpr::getBeginLoc() const {
  if (InitListExpr *SyntacticForm = getSyntacticForm())
    return SyntacticForm->getBeginLoc();
  SourceLocation Beg = LBraceLoc;
  if (Beg.isInvalid()) {
    // Find the first non-null initializer.
    for (InitExprsTy::const_iterator I = InitExprs.begin(),
                                     E = InitExprs.end();
      I != E; ++I) {
      if (Stmt *S = *I) {
        Beg = S->getBeginLoc();
        break;
      }
    }
  }
  return Beg;
}

SourceLocation InitListExpr::getEndLoc() const {
  if (InitListExpr *SyntacticForm = getSyntacticForm())
    return SyntacticForm->getEndLoc();
  SourceLocation End = RBraceLoc;
  if (End.isInvalid()) {
    // Find the first non-null initializer from the end.
    for (InitExprsTy::const_reverse_iterator I = InitExprs.rbegin(),
         E = InitExprs.rend();
         I != E; ++I) {
      if (Stmt *S = *I) {
        End = S->getEndLoc();
        break;
      }
    }
  }
  return End;
}

/// getFunctionType - Return the underlying function type for this block.
///
const FunctionProtoType *BlockExpr::getFunctionType() const {
  // The block pointer is never sugared, but the function type might be.
  return cast<BlockPointerType>(getType())
           ->getPointeeType()->castAs<FunctionProtoType>();
}

SourceLocation BlockExpr::getCaretLocation() const {
  return TheBlock->getCaretLocation();
}
const Stmt *BlockExpr::getBody() const {
  return TheBlock->getBody();
}
Stmt *BlockExpr::getBody() {
  return TheBlock->getBody();
}


//===----------------------------------------------------------------------===//
// Generic Expression Routines
//===----------------------------------------------------------------------===//

/// isUnusedResultAWarning - Return true if this immediate expression should
/// be warned about if the result is unused.  If so, fill in Loc and Ranges
/// with location to warn on and the source range[s] to report with the
/// warning.
bool Expr::isUnusedResultAWarning(const Expr *&WarnE, SourceLocation &Loc,
                                  SourceRange &R1, SourceRange &R2,
                                  ASTContext &Ctx) const {
  // Don't warn if the expr is type dependent. The type could end up
  // instantiating to void.
  if (isTypeDependent())
    return false;

  switch (getStmtClass()) {
  default:
    if (getType()->isVoidType())
      return false;
    WarnE = this;
    Loc = getExprLoc();
    R1 = getSourceRange();
    return true;
  case ParenExprClass:
    return cast<ParenExpr>(this)->getSubExpr()->
      isUnusedResultAWarning(WarnE, Loc, R1, R2, Ctx);
  case GenericSelectionExprClass:
    return cast<GenericSelectionExpr>(this)->getResultExpr()->
      isUnusedResultAWarning(WarnE, Loc, R1, R2, Ctx);
  case CoawaitExprClass:
  case CoyieldExprClass:
    return cast<CoroutineSuspendExpr>(this)->getResumeExpr()->
      isUnusedResultAWarning(WarnE, Loc, R1, R2, Ctx);
  case ChooseExprClass:
    return cast<ChooseExpr>(this)->getChosenSubExpr()->
      isUnusedResultAWarning(WarnE, Loc, R1, R2, Ctx);
  case UnaryOperatorClass: {
    const UnaryOperator *UO = cast<UnaryOperator>(this);

    switch (UO->getOpcode()) {
    case UO_Plus:
    case UO_Minus:
    case UO_AddrOf:
    case UO_Not:
    case UO_LNot:
    case UO_Deref:
      break;
    case UO_Coawait:
      // This is just the 'operator co_await' call inside the guts of a
      // dependent co_await call.
    case UO_PostInc:
    case UO_PostDec:
    case UO_PreInc:
    case UO_PreDec:                 // ++/--
      return false;  // Not a warning.
    case UO_Real:
    case UO_Imag:
      // accessing a piece of a volatile complex is a side-effect.
      if (Ctx.getCanonicalType(UO->getSubExpr()->getType())
          .isVolatileQualified())
        return false;
      break;
    case UO_Extension:
      return UO->getSubExpr()->isUnusedResultAWarning(WarnE, Loc, R1, R2, Ctx);
    }
    WarnE = this;
    Loc = UO->getOperatorLoc();
    R1 = UO->getSubExpr()->getSourceRange();
    return true;
  }
  case BinaryOperatorClass: {
    const BinaryOperator *BO = cast<BinaryOperator>(this);
    switch (BO->getOpcode()) {
      default:
        break;
      // Consider the RHS of comma for side effects. LHS was checked by
      // Sema::CheckCommaOperands.
      case BO_Comma:
        // ((foo = <blah>), 0) is an idiom for hiding the result (and
        // lvalue-ness) of an assignment written in a macro.
        if (IntegerLiteral *IE =
              dyn_cast<IntegerLiteral>(BO->getRHS()->IgnoreParens()))
          if (IE->getValue() == 0)
            return false;
        return BO->getRHS()->isUnusedResultAWarning(WarnE, Loc, R1, R2, Ctx);
      // Consider '||', '&&' to have side effects if the LHS or RHS does.
      case BO_LAnd:
      case BO_LOr:
        if (!BO->getLHS()->isUnusedResultAWarning(WarnE, Loc, R1, R2, Ctx) ||
            !BO->getRHS()->isUnusedResultAWarning(WarnE, Loc, R1, R2, Ctx))
          return false;
        break;
    }
    if (BO->isAssignmentOp())
      return false;
    WarnE = this;
    Loc = BO->getOperatorLoc();
    R1 = BO->getLHS()->getSourceRange();
    R2 = BO->getRHS()->getSourceRange();
    return true;
  }
  case CompoundAssignOperatorClass:
  case VAArgExprClass:
  case AtomicExprClass:
    return false;

  case ConditionalOperatorClass: {
    // If only one of the LHS or RHS is a warning, the operator might
    // be being used for control flow. Only warn if both the LHS and
    // RHS are warnings.
    const auto *Exp = cast<ConditionalOperator>(this);
    return Exp->getLHS()->isUnusedResultAWarning(WarnE, Loc, R1, R2, Ctx) &&
           Exp->getRHS()->isUnusedResultAWarning(WarnE, Loc, R1, R2, Ctx);
  }
  case BinaryConditionalOperatorClass: {
    const auto *Exp = cast<BinaryConditionalOperator>(this);
    return Exp->getFalseExpr()->isUnusedResultAWarning(WarnE, Loc, R1, R2, Ctx);
  }

  case MemberExprClass:
    WarnE = this;
    Loc = cast<MemberExpr>(this)->getMemberLoc();
    R1 = SourceRange(Loc, Loc);
    R2 = cast<MemberExpr>(this)->getBase()->getSourceRange();
    return true;

  case ArraySubscriptExprClass:
    WarnE = this;
    Loc = cast<ArraySubscriptExpr>(this)->getRBracketLoc();
    R1 = cast<ArraySubscriptExpr>(this)->getLHS()->getSourceRange();
    R2 = cast<ArraySubscriptExpr>(this)->getRHS()->getSourceRange();
    return true;

  case CXXOperatorCallExprClass: {
    // Warn about operator ==,!=,<,>,<=, and >= even when user-defined operator
    // overloads as there is no reasonable way to define these such that they
    // have non-trivial, desirable side-effects. See the -Wunused-comparison
    // warning: operators == and != are commonly typo'ed, and so warning on them
    // provides additional value as well. If this list is updated,
    // DiagnoseUnusedComparison should be as well.
    const CXXOperatorCallExpr *Op = cast<CXXOperatorCallExpr>(this);
    switch (Op->getOperator()) {
    default:
      break;
    case OO_EqualEqual:
    case OO_ExclaimEqual:
    case OO_Less:
    case OO_Greater:
    case OO_GreaterEqual:
    case OO_LessEqual:
      if (Op->getCallReturnType(Ctx)->isReferenceType() ||
          Op->getCallReturnType(Ctx)->isVoidType())
        break;
      WarnE = this;
      Loc = Op->getOperatorLoc();
      R1 = Op->getSourceRange();
      return true;
    }

    // Fallthrough for generic call handling.
    LLVM_FALLTHROUGH;
  }
  case CallExprClass:
  case CXXMemberCallExprClass:
  case UserDefinedLiteralClass: {
    // If this is a direct call, get the callee.
    const CallExpr *CE = cast<CallExpr>(this);
    if (const Decl *FD = CE->getCalleeDecl()) {
      // If the callee has attribute pure, const, or warn_unused_result, warn
      // about it. void foo() { strlen("bar"); } should warn.
      //
      // Note: If new cases are added here, DiagnoseUnusedExprResult should be
      // updated to match for QoI.
      if (CE->hasUnusedResultAttr(Ctx) ||
          FD->hasAttr<PureAttr>() || FD->hasAttr<ConstAttr>()) {
        WarnE = this;
        Loc = CE->getCallee()->getBeginLoc();
        R1 = CE->getCallee()->getSourceRange();

        if (unsigned NumArgs = CE->getNumArgs())
          R2 = SourceRange(CE->getArg(0)->getBeginLoc(),
                           CE->getArg(NumArgs - 1)->getEndLoc());
        return true;
      }
    }
    return false;
  }

  // If we don't know precisely what we're looking at, let's not warn.
  case UnresolvedLookupExprClass:
  case CXXUnresolvedConstructExprClass:
    return false;

  case CXXTemporaryObjectExprClass:
  case CXXConstructExprClass: {
    if (const CXXRecordDecl *Type = getType()->getAsCXXRecordDecl()) {
      const auto *WarnURAttr = Type->getAttr<WarnUnusedResultAttr>();
      if (Type->hasAttr<WarnUnusedAttr>() ||
          (WarnURAttr && WarnURAttr->IsCXX11NoDiscard())) {
        WarnE = this;
        Loc = getBeginLoc();
        R1 = getSourceRange();
        return true;
      }
    }

    const auto *CE = cast<CXXConstructExpr>(this);
    if (const CXXConstructorDecl *Ctor = CE->getConstructor()) {
      const auto *WarnURAttr = Ctor->getAttr<WarnUnusedResultAttr>();
      if (WarnURAttr && WarnURAttr->IsCXX11NoDiscard()) {
        WarnE = this;
        Loc = getBeginLoc();
        R1 = getSourceRange();

        if (unsigned NumArgs = CE->getNumArgs())
          R2 = SourceRange(CE->getArg(0)->getBeginLoc(),
                           CE->getArg(NumArgs - 1)->getEndLoc());
        return true;
      }
    }

    return false;
  }

  case ObjCMessageExprClass: {
    const ObjCMessageExpr *ME = cast<ObjCMessageExpr>(this);
    if (Ctx.getLangOpts().ObjCAutoRefCount &&
        ME->isInstanceMessage() &&
        !ME->getType()->isVoidType() &&
        ME->getMethodFamily() == OMF_init) {
      WarnE = this;
      Loc = getExprLoc();
      R1 = ME->getSourceRange();
      return true;
    }

    if (const ObjCMethodDecl *MD = ME->getMethodDecl())
      if (MD->hasAttr<WarnUnusedResultAttr>()) {
        WarnE = this;
        Loc = getExprLoc();
        return true;
      }

    return false;
  }

  case ObjCPropertyRefExprClass:
    WarnE = this;
    Loc = getExprLoc();
    R1 = getSourceRange();
    return true;

  case PseudoObjectExprClass: {
    const PseudoObjectExpr *PO = cast<PseudoObjectExpr>(this);

    // Only complain about things that have the form of a getter.
    if (isa<UnaryOperator>(PO->getSyntacticForm()) ||
        isa<BinaryOperator>(PO->getSyntacticForm()))
      return false;

    WarnE = this;
    Loc = getExprLoc();
    R1 = getSourceRange();
    return true;
  }

  case StmtExprClass: {
    // Statement exprs don't logically have side effects themselves, but are
    // sometimes used in macros in ways that give them a type that is unused.
    // For example ({ blah; foo(); }) will end up with a type if foo has a type.
    // however, if the result of the stmt expr is dead, we don't want to emit a
    // warning.
    const CompoundStmt *CS = cast<StmtExpr>(this)->getSubStmt();
    if (!CS->body_empty()) {
      if (const Expr *E = dyn_cast<Expr>(CS->body_back()))
        return E->isUnusedResultAWarning(WarnE, Loc, R1, R2, Ctx);
      if (const LabelStmt *Label = dyn_cast<LabelStmt>(CS->body_back()))
        if (const Expr *E = dyn_cast<Expr>(Label->getSubStmt()))
          return E->isUnusedResultAWarning(WarnE, Loc, R1, R2, Ctx);
    }

    if (getType()->isVoidType())
      return false;
    WarnE = this;
    Loc = cast<StmtExpr>(this)->getLParenLoc();
    R1 = getSourceRange();
    return true;
  }
  case CXXFunctionalCastExprClass:
  case CStyleCastExprClass: {
    // Ignore an explicit cast to void unless the operand is a non-trivial
    // volatile lvalue.
    const CastExpr *CE = cast<CastExpr>(this);
    if (CE->getCastKind() == CK_ToVoid) {
      if (CE->getSubExpr()->isGLValue() &&
          CE->getSubExpr()->getType().isVolatileQualified()) {
        const DeclRefExpr *DRE =
            dyn_cast<DeclRefExpr>(CE->getSubExpr()->IgnoreParens());
        if (!(DRE && isa<VarDecl>(DRE->getDecl()) &&
              cast<VarDecl>(DRE->getDecl())->hasLocalStorage()) &&
            !isa<CallExpr>(CE->getSubExpr()->IgnoreParens())) {
          return CE->getSubExpr()->isUnusedResultAWarning(WarnE, Loc,
                                                          R1, R2, Ctx);
        }
      }
      return false;
    }

    // If this is a cast to a constructor conversion, check the operand.
    // Otherwise, the result of the cast is unused.
    if (CE->getCastKind() == CK_ConstructorConversion)
      return CE->getSubExpr()->isUnusedResultAWarning(WarnE, Loc, R1, R2, Ctx);

    WarnE = this;
    if (const CXXFunctionalCastExpr *CXXCE =
            dyn_cast<CXXFunctionalCastExpr>(this)) {
      Loc = CXXCE->getBeginLoc();
      R1 = CXXCE->getSubExpr()->getSourceRange();
    } else {
      const CStyleCastExpr *CStyleCE = cast<CStyleCastExpr>(this);
      Loc = CStyleCE->getLParenLoc();
      R1 = CStyleCE->getSubExpr()->getSourceRange();
    }
    return true;
  }
  case ImplicitCastExprClass: {
    const CastExpr *ICE = cast<ImplicitCastExpr>(this);

    // lvalue-to-rvalue conversion on a volatile lvalue is a side-effect.
    if (ICE->getCastKind() == CK_LValueToRValue &&
        ICE->getSubExpr()->getType().isVolatileQualified())
      return false;

    return ICE->getSubExpr()->isUnusedResultAWarning(WarnE, Loc, R1, R2, Ctx);
  }
  case CXXDefaultArgExprClass:
    return (cast<CXXDefaultArgExpr>(this)
            ->getExpr()->isUnusedResultAWarning(WarnE, Loc, R1, R2, Ctx));
  case CXXDefaultInitExprClass:
    return (cast<CXXDefaultInitExpr>(this)
            ->getExpr()->isUnusedResultAWarning(WarnE, Loc, R1, R2, Ctx));

  case CXXNewExprClass:
    // FIXME: In theory, there might be new expressions that don't have side
    // effects (e.g. a placement new with an uninitialized POD).
  case CXXDeleteExprClass:
    return false;
  case MaterializeTemporaryExprClass:
    return cast<MaterializeTemporaryExpr>(this)
        ->getSubExpr()
        ->isUnusedResultAWarning(WarnE, Loc, R1, R2, Ctx);
  case CXXBindTemporaryExprClass:
    return cast<CXXBindTemporaryExpr>(this)->getSubExpr()
               ->isUnusedResultAWarning(WarnE, Loc, R1, R2, Ctx);
  case ExprWithCleanupsClass:
    return cast<ExprWithCleanups>(this)->getSubExpr()
               ->isUnusedResultAWarning(WarnE, Loc, R1, R2, Ctx);
  }
}

/// isOBJCGCCandidate - Check if an expression is objc gc'able.
/// returns true, if it is; false otherwise.
bool Expr::isOBJCGCCandidate(ASTContext &Ctx) const {
  const Expr *E = IgnoreParens();
  switch (E->getStmtClass()) {
  default:
    return false;
  case ObjCIvarRefExprClass:
    return true;
  case Expr::UnaryOperatorClass:
    return cast<UnaryOperator>(E)->getSubExpr()->isOBJCGCCandidate(Ctx);
  case ImplicitCastExprClass:
    return cast<ImplicitCastExpr>(E)->getSubExpr()->isOBJCGCCandidate(Ctx);
  case MaterializeTemporaryExprClass:
    return cast<MaterializeTemporaryExpr>(E)->getSubExpr()->isOBJCGCCandidate(
        Ctx);
  case CStyleCastExprClass:
    return cast<CStyleCastExpr>(E)->getSubExpr()->isOBJCGCCandidate(Ctx);
  case DeclRefExprClass: {
    const Decl *D = cast<DeclRefExpr>(E)->getDecl();

    if (const VarDecl *VD = dyn_cast<VarDecl>(D)) {
      if (VD->hasGlobalStorage())
        return true;
      QualType T = VD->getType();
      // dereferencing to a  pointer is always a gc'able candidate,
      // unless it is __weak.
      return T->isPointerType() &&
             (Ctx.getObjCGCAttrKind(T) != Qualifiers::Weak);
    }
    return false;
  }
  case MemberExprClass: {
    const MemberExpr *M = cast<MemberExpr>(E);
    return M->getBase()->isOBJCGCCandidate(Ctx);
  }
  case ArraySubscriptExprClass:
    return cast<ArraySubscriptExpr>(E)->getBase()->isOBJCGCCandidate(Ctx);
  }
}

bool Expr::isBoundMemberFunction(ASTContext &Ctx) const {
  if (isTypeDependent())
    return false;
  return ClassifyLValue(Ctx) == Expr::LV_MemberFunction;
}

QualType Expr::findBoundMemberType(const Expr *expr) {
  assert(expr->hasPlaceholderType(BuiltinType::BoundMember));

  // Bound member expressions are always one of these possibilities:
  //   x->m      x.m      x->*y      x.*y
  // (possibly parenthesized)

  expr = expr->IgnoreParens();
  if (const MemberExpr *mem = dyn_cast<MemberExpr>(expr)) {
    assert(isa<CXXMethodDecl>(mem->getMemberDecl()));
    return mem->getMemberDecl()->getType();
  }

  if (const BinaryOperator *op = dyn_cast<BinaryOperator>(expr)) {
    QualType type = op->getRHS()->getType()->castAs<MemberPointerType>()
                      ->getPointeeType();
    assert(type->isFunctionType());
    return type;
  }

  assert(isa<UnresolvedMemberExpr>(expr) || isa<CXXPseudoDestructorExpr>(expr));
  return QualType();
}

static Expr *IgnoreImpCastsSingleStep(Expr *E) {
  if (auto *ICE = dyn_cast<ImplicitCastExpr>(E))
    return ICE->getSubExpr();

  if (auto *FE = dyn_cast<FullExpr>(E))
    return FE->getSubExpr();

  return E;
}

static Expr *IgnoreImpCastsExtraSingleStep(Expr *E) {
  // FIXME: Skip MaterializeTemporaryExpr and SubstNonTypeTemplateParmExpr in
  // addition to what IgnoreImpCasts() skips to account for the current
  // behaviour of IgnoreParenImpCasts().
  Expr *SubE = IgnoreImpCastsSingleStep(E);
  if (SubE != E)
    return SubE;

  if (auto *MTE = dyn_cast<MaterializeTemporaryExpr>(E))
    return MTE->getSubExpr();

  if (auto *NTTP = dyn_cast<SubstNonTypeTemplateParmExpr>(E))
    return NTTP->getReplacement();

  return E;
}

static Expr *IgnoreCastsSingleStep(Expr *E) {
  if (auto *CE = dyn_cast<CastExpr>(E))
    return CE->getSubExpr();

  if (auto *FE = dyn_cast<FullExpr>(E))
    return FE->getSubExpr();

  if (auto *MTE = dyn_cast<MaterializeTemporaryExpr>(E))
    return MTE->getSubExpr();

  if (auto *NTTP = dyn_cast<SubstNonTypeTemplateParmExpr>(E))
    return NTTP->getReplacement();

  return E;
}

static Expr *IgnoreLValueCastsSingleStep(Expr *E) {
  // Skip what IgnoreCastsSingleStep skips, except that only
  // lvalue-to-rvalue casts are skipped.
  if (auto *CE = dyn_cast<CastExpr>(E))
    if (CE->getCastKind() != CK_LValueToRValue)
      return E;

  return IgnoreCastsSingleStep(E);
}

static Expr *IgnoreBaseCastsSingleStep(Expr *E) {
  if (auto *CE = dyn_cast<CastExpr>(E))
    if (CE->getCastKind() == CK_DerivedToBase ||
        CE->getCastKind() == CK_UncheckedDerivedToBase ||
        CE->getCastKind() == CK_NoOp)
      return CE->getSubExpr();

  return E;
}

static Expr *IgnoreImplicitSingleStep(Expr *E) {
  Expr *SubE = IgnoreImpCastsSingleStep(E);
  if (SubE != E)
    return SubE;

  if (auto *MTE = dyn_cast<MaterializeTemporaryExpr>(E))
    return MTE->getSubExpr();

  if (auto *BTE = dyn_cast<CXXBindTemporaryExpr>(E))
    return BTE->getSubExpr();

  return E;
}

static Expr *IgnoreImplicitAsWrittenSingleStep(Expr *E) {
  if (auto *ICE = dyn_cast<ImplicitCastExpr>(E))
    return ICE->getSubExprAsWritten();

  return IgnoreImplicitSingleStep(E);
}

static Expr *IgnoreParensOnlySingleStep(Expr *E) {
  if (auto *PE = dyn_cast<ParenExpr>(E))
    return PE->getSubExpr();
  return E;
}

static Expr *IgnoreParensSingleStep(Expr *E) {
  if (auto *PE = dyn_cast<ParenExpr>(E))
    return PE->getSubExpr();

  if (auto *UO = dyn_cast<UnaryOperator>(E)) {
    if (UO->getOpcode() == UO_Extension)
      return UO->getSubExpr();
  }

  else if (auto *GSE = dyn_cast<GenericSelectionExpr>(E)) {
    if (!GSE->isResultDependent())
      return GSE->getResultExpr();
  }

  else if (auto *CE = dyn_cast<ChooseExpr>(E)) {
    if (!CE->isConditionDependent())
      return CE->getChosenSubExpr();
  }

  return E;
}

static Expr *IgnoreNoopCastsSingleStep(const ASTContext &Ctx, Expr *E) {
  if (auto *CE = dyn_cast<CastExpr>(E)) {
    // We ignore integer <-> casts that are of the same width, ptr<->ptr and
    // ptr<->int casts of the same width. We also ignore all identity casts.
    Expr *SubExpr = CE->getSubExpr();
    bool IsIdentityCast =
        Ctx.hasSameUnqualifiedType(E->getType(), SubExpr->getType());
    bool IsSameWidthCast =
        (E->getType()->isPointerType() || E->getType()->isIntegralType(Ctx)) &&
        (SubExpr->getType()->isPointerType() ||
         SubExpr->getType()->isIntegralType(Ctx)) &&
        (Ctx.getTypeSize(E->getType()) == Ctx.getTypeSize(SubExpr->getType()));

    if (IsIdentityCast || IsSameWidthCast)
      return SubExpr;
  }

  else if (auto *NTTP = dyn_cast<SubstNonTypeTemplateParmExpr>(E))
    return NTTP->getReplacement();

  return E;
}

static Expr *IgnoreExprNodesImpl(Expr *E) { return E; }
template <typename FnTy, typename... FnTys>
static Expr *IgnoreExprNodesImpl(Expr *E, FnTy &&Fn, FnTys &&... Fns) {
  return IgnoreExprNodesImpl(Fn(E), std::forward<FnTys>(Fns)...);
}

/// Given an expression E and functions Fn_1,...,Fn_n : Expr * -> Expr *,
/// Recursively apply each of the functions to E until reaching a fixed point.
/// Note that a null E is valid; in this case nothing is done.
template <typename... FnTys>
static Expr *IgnoreExprNodes(Expr *E, FnTys &&... Fns) {
  Expr *LastE = nullptr;
  while (E != LastE) {
    LastE = E;
    E = IgnoreExprNodesImpl(E, std::forward<FnTys>(Fns)...);
  }
  return E;
}

Expr *Expr::IgnoreImpCasts() {
  return IgnoreExprNodes(this, IgnoreImpCastsSingleStep);
}

Expr *Expr::IgnoreCasts() {
  return IgnoreExprNodes(this, IgnoreCastsSingleStep);
}

Expr *Expr::IgnoreImplicit() {
  return IgnoreExprNodes(this, IgnoreImplicitSingleStep);
}

Expr *Expr::IgnoreImplicitAsWritten() {
  return IgnoreExprNodes(this, IgnoreImplicitAsWrittenSingleStep);
}

Expr *Expr::IgnoreParens() {
  return IgnoreExprNodes(this, IgnoreParensSingleStep);
}

Expr *Expr::IgnoreParenImpCasts() {
  return IgnoreExprNodes(this, IgnoreParensSingleStep,
                         IgnoreImpCastsExtraSingleStep);
}

Expr *Expr::IgnoreParenCasts() {
  return IgnoreExprNodes(this, IgnoreParensSingleStep, IgnoreCastsSingleStep);
}

Expr *Expr::IgnoreConversionOperator() {
  if (auto *MCE = dyn_cast<CXXMemberCallExpr>(this)) {
    if (MCE->getMethodDecl() && isa<CXXConversionDecl>(MCE->getMethodDecl()))
      return MCE->getImplicitObjectArgument();
  }
  return this;
}

Expr *Expr::IgnoreParenLValueCasts() {
  return IgnoreExprNodes(this, IgnoreParensSingleStep,
                         IgnoreLValueCastsSingleStep);
}

Expr *Expr::ignoreParenBaseCasts() {
  return IgnoreExprNodes(this, IgnoreParensSingleStep,
                         IgnoreBaseCastsSingleStep);
}

Expr *Expr::IgnoreParenNoopCasts(const ASTContext &Ctx) {
  return IgnoreExprNodes(this, IgnoreParensSingleStep, [&Ctx](Expr *E) {
    return IgnoreNoopCastsSingleStep(Ctx, E);
  });
}

Expr *Expr::IgnoreUnlessSpelledInSource() {
  Expr *E = this;

  Expr *LastE = nullptr;
  while (E != LastE) {
    LastE = E;
    E = IgnoreExprNodes(E, IgnoreImplicitSingleStep, IgnoreImpCastsSingleStep,
                        IgnoreParensOnlySingleStep);

    auto SR = E->getSourceRange();

    if (auto *C = dyn_cast<CXXConstructExpr>(E)) {
      if (C->getNumArgs() == 1) {
        Expr *A = C->getArg(0);
        if (A->getSourceRange() == SR || !isa<CXXTemporaryObjectExpr>(C))
          E = A;
      }
    }

    if (auto *C = dyn_cast<CXXMemberCallExpr>(E)) {
      Expr *ExprNode = C->getImplicitObjectArgument()->IgnoreParenImpCasts();
      if (ExprNode->getSourceRange() == SR)
        E = ExprNode;
    }
  }

  return E;
}

bool Expr::isDefaultArgument() const {
  const Expr *E = this;
  if (const MaterializeTemporaryExpr *M = dyn_cast<MaterializeTemporaryExpr>(E))
    E = M->getSubExpr();

  while (const ImplicitCastExpr *ICE = dyn_cast<ImplicitCastExpr>(E))
    E = ICE->getSubExprAsWritten();

  return isa<CXXDefaultArgExpr>(E);
}

/// Skip over any no-op casts and any temporary-binding
/// expressions.
static const Expr *skipTemporaryBindingsNoOpCastsAndParens(const Expr *E) {
  if (const MaterializeTemporaryExpr *M = dyn_cast<MaterializeTemporaryExpr>(E))
    E = M->getSubExpr();

  while (const ImplicitCastExpr *ICE = dyn_cast<ImplicitCastExpr>(E)) {
    if (ICE->getCastKind() == CK_NoOp)
      E = ICE->getSubExpr();
    else
      break;
  }

  while (const CXXBindTemporaryExpr *BE = dyn_cast<CXXBindTemporaryExpr>(E))
    E = BE->getSubExpr();

  while (const ImplicitCastExpr *ICE = dyn_cast<ImplicitCastExpr>(E)) {
    if (ICE->getCastKind() == CK_NoOp)
      E = ICE->getSubExpr();
    else
      break;
  }

  return E->IgnoreParens();
}

/// isTemporaryObject - Determines if this expression produces a
/// temporary of the given class type.
bool Expr::isTemporaryObject(ASTContext &C, const CXXRecordDecl *TempTy) const {
  if (!C.hasSameUnqualifiedType(getType(), C.getTypeDeclType(TempTy)))
    return false;

  const Expr *E = skipTemporaryBindingsNoOpCastsAndParens(this);

  // Temporaries are by definition pr-values of class type.
  if (!E->Classify(C).isPRValue()) {
    // In this context, property reference is a message call and is pr-value.
    if (!isa<ObjCPropertyRefExpr>(E))
      return false;
  }

  // Black-list a few cases which yield pr-values of class type that don't
  // refer to temporaries of that type:

  // - implicit derived-to-base conversions
  if (isa<ImplicitCastExpr>(E)) {
    switch (cast<ImplicitCastExpr>(E)->getCastKind()) {
    case CK_DerivedToBase:
    case CK_UncheckedDerivedToBase:
      return false;
    default:
      break;
    }
  }

  // - member expressions (all)
  if (isa<MemberExpr>(E))
    return false;

  if (const BinaryOperator *BO = dyn_cast<BinaryOperator>(E))
    if (BO->isPtrMemOp())
      return false;

  // - opaque values (all)
  if (isa<OpaqueValueExpr>(E))
    return false;

  return true;
}

bool Expr::isImplicitCXXThis() const {
  const Expr *E = this;

  // Strip away parentheses and casts we don't care about.
  while (true) {
    if (const ParenExpr *Paren = dyn_cast<ParenExpr>(E)) {
      E = Paren->getSubExpr();
      continue;
    }

    if (const ImplicitCastExpr *ICE = dyn_cast<ImplicitCastExpr>(E)) {
      if (ICE->getCastKind() == CK_NoOp ||
          ICE->getCastKind() == CK_LValueToRValue ||
          ICE->getCastKind() == CK_DerivedToBase ||
          ICE->getCastKind() == CK_UncheckedDerivedToBase) {
        E = ICE->getSubExpr();
        continue;
      }
    }

    if (const UnaryOperator* UnOp = dyn_cast<UnaryOperator>(E)) {
      if (UnOp->getOpcode() == UO_Extension) {
        E = UnOp->getSubExpr();
        continue;
      }
    }

    if (const MaterializeTemporaryExpr *M
                                      = dyn_cast<MaterializeTemporaryExpr>(E)) {
      E = M->getSubExpr();
      continue;
    }

    break;
  }

  if (const CXXThisExpr *This = dyn_cast<CXXThisExpr>(E))
    return This->isImplicit();

  return false;
}

/// hasAnyTypeDependentArguments - Determines if any of the expressions
/// in Exprs is type-dependent.
bool Expr::hasAnyTypeDependentArguments(ArrayRef<Expr *> Exprs) {
  for (unsigned I = 0; I < Exprs.size(); ++I)
    if (Exprs[I]->isTypeDependent())
      return true;

  return false;
}

bool Expr::hasDependentVariadicReifierArguments(ArrayRef<Expr *> Exprs) {
  for (unsigned I = 0; I < Exprs.size(); ++I)
    if (isa<CXXDependentVariadicReifierExpr>(Exprs[I]))
      return true;

  return false;
}

bool Expr::isConstantInitializer(ASTContext &Ctx, bool IsForRef,
                                 const Expr **Culprit) const {
  assert(!isValueDependent() &&
         "Expression evaluator can't be called on a dependent expression.");

  // This function is attempting whether an expression is an initializer
  // which can be evaluated at compile-time. It very closely parallels
  // ConstExprEmitter in CGExprConstant.cpp; if they don't match, it
  // will lead to unexpected results.  Like ConstExprEmitter, it falls back
  // to isEvaluatable most of the time.
  //
  // If we ever capture reference-binding directly in the AST, we can
  // kill the second parameter.

  if (IsForRef) {
    EvalResult Result;
    EvalContext EvalCtx(Ctx, nullptr);
    if (EvaluateAsLValue(Result, EvalCtx) && !Result.HasSideEffects)
      return true;
    if (Culprit)
      *Culprit = this;
    return false;
  }

  switch (getStmtClass()) {
  default: break;
  case Stmt::ExprWithCleanupsClass:
    return cast<ExprWithCleanups>(this)->getSubExpr()->isConstantInitializer(
        Ctx, IsForRef, Culprit);
  case StringLiteralClass:
  case ObjCEncodeExprClass:
    return true;
  case CXXTemporaryObjectExprClass:
  case CXXConstructExprClass: {
    const CXXConstructExpr *CE = cast<CXXConstructExpr>(this);

    if (CE->getConstructor()->isTrivial() &&
        CE->getConstructor()->getParent()->hasTrivialDestructor()) {
      // Trivial default constructor
      if (!CE->getNumArgs()) return true;

      // Trivial copy constructor
      assert(CE->getNumArgs() == 1 && "trivial ctor with > 1 argument");
      return CE->getArg(0)->isConstantInitializer(Ctx, false, Culprit);
    }

    break;
  }
  case ConstantExprClass: {
    // FIXME: We should be able to return "true" here, but it can lead to extra
    // error messages. E.g. in Sema/array-init.c.
    const Expr *Exp = cast<ConstantExpr>(this)->getSubExpr();
    return Exp->isConstantInitializer(Ctx, false, Culprit);
  }
  case CompoundLiteralExprClass: {
    // This handles gcc's extension that allows global initializers like
    // "struct x {int x;} x = (struct x) {};".
    // FIXME: This accepts other cases it shouldn't!
    const Expr *Exp = cast<CompoundLiteralExpr>(this)->getInitializer();
    return Exp->isConstantInitializer(Ctx, false, Culprit);
  }
  case DesignatedInitUpdateExprClass: {
    const DesignatedInitUpdateExpr *DIUE = cast<DesignatedInitUpdateExpr>(this);
    return DIUE->getBase()->isConstantInitializer(Ctx, false, Culprit) &&
           DIUE->getUpdater()->isConstantInitializer(Ctx, false, Culprit);
  }
  case InitListExprClass: {
    const InitListExpr *ILE = cast<InitListExpr>(this);
    assert(ILE->isSemanticForm() && "InitListExpr must be in semantic form");
    if (ILE->getType()->isArrayType()) {
      unsigned numInits = ILE->getNumInits();
      for (unsigned i = 0; i < numInits; i++) {
        if (!ILE->getInit(i)->isConstantInitializer(Ctx, false, Culprit))
          return false;
      }
      return true;
    }

    if (ILE->getType()->isRecordType()) {
      unsigned ElementNo = 0;
      RecordDecl *RD = ILE->getType()->castAs<RecordType>()->getDecl();
      for (const auto *Field : RD->fields()) {
        // If this is a union, skip all the fields that aren't being initialized.
        if (RD->isUnion() && ILE->getInitializedFieldInUnion() != Field)
          continue;

        // Don't emit anonymous bitfields, they just affect layout.
        if (Field->isUnnamedBitfield())
          continue;

        if (ElementNo < ILE->getNumInits()) {
          const Expr *Elt = ILE->getInit(ElementNo++);
          if (Field->isBitField()) {
            // Bitfields have to evaluate to an integer.
            EvalResult Result;
            EvalContext EvalCtx(Ctx, nullptr);
            if (!Elt->EvaluateAsInt(Result, EvalCtx)) {
              if (Culprit)
                *Culprit = Elt;
              return false;
            }
          } else {
            bool RefType = Field->getType()->isReferenceType();
            if (!Elt->isConstantInitializer(Ctx, RefType, Culprit))
              return false;
          }
        }
      }
      return true;
    }

    break;
  }
  case ImplicitValueInitExprClass:
  case NoInitExprClass:
    return true;
  case ParenExprClass:
    return cast<ParenExpr>(this)->getSubExpr()
      ->isConstantInitializer(Ctx, IsForRef, Culprit);
  case GenericSelectionExprClass:
    return cast<GenericSelectionExpr>(this)->getResultExpr()
      ->isConstantInitializer(Ctx, IsForRef, Culprit);
  case ChooseExprClass:
    if (cast<ChooseExpr>(this)->isConditionDependent()) {
      if (Culprit)
        *Culprit = this;
      return false;
    }
    return cast<ChooseExpr>(this)->getChosenSubExpr()
      ->isConstantInitializer(Ctx, IsForRef, Culprit);
  case UnaryOperatorClass: {
    const UnaryOperator* Exp = cast<UnaryOperator>(this);
    if (Exp->getOpcode() == UO_Extension)
      return Exp->getSubExpr()->isConstantInitializer(Ctx, false, Culprit);
    break;
  }
  case CXXFunctionalCastExprClass:
  case CXXStaticCastExprClass:
  case ImplicitCastExprClass:
  case CStyleCastExprClass:
  case ObjCBridgedCastExprClass:
  case CXXDynamicCastExprClass:
  case CXXReinterpretCastExprClass:
  case CXXConstCastExprClass: {
    const CastExpr *CE = cast<CastExpr>(this);

    // Handle misc casts we want to ignore.
    if (CE->getCastKind() == CK_NoOp ||
        CE->getCastKind() == CK_LValueToRValue ||
        CE->getCastKind() == CK_ToUnion ||
        CE->getCastKind() == CK_ConstructorConversion ||
        CE->getCastKind() == CK_NonAtomicToAtomic ||
        CE->getCastKind() == CK_AtomicToNonAtomic ||
        CE->getCastKind() == CK_IntToOCLSampler)
      return CE->getSubExpr()->isConstantInitializer(Ctx, false, Culprit);

    break;
  }
  case MaterializeTemporaryExprClass:
    return cast<MaterializeTemporaryExpr>(this)
        ->getSubExpr()
        ->isConstantInitializer(Ctx, false, Culprit);

  case SubstNonTypeTemplateParmExprClass:
    return cast<SubstNonTypeTemplateParmExpr>(this)->getReplacement()
      ->isConstantInitializer(Ctx, false, Culprit);
  case CXXDefaultArgExprClass:
    return cast<CXXDefaultArgExpr>(this)->getExpr()
      ->isConstantInitializer(Ctx, false, Culprit);
  case CXXDefaultInitExprClass:
    return cast<CXXDefaultInitExpr>(this)->getExpr()
      ->isConstantInitializer(Ctx, false, Culprit);
  }
  // Allow certain forms of UB in constant initializers: signed integer
  // overflow and floating-point division by zero. We'll give a warning on
  // these, but they're common enough that we have to accept them.
  EvalContext EvalCtx(Ctx, nullptr);
  if (isEvaluatable(EvalCtx, SE_AllowUndefinedBehavior))
    return true;
  if (Culprit)
    *Culprit = this;
  return false;
}

bool CallExpr::isBuiltinAssumeFalse(const EvalContext &Ctx) const {
  const FunctionDecl* FD = getDirectCallee();
  if (!FD || (FD->getBuiltinID() != Builtin::BI__assume &&
              FD->getBuiltinID() != Builtin::BI__builtin_assume))
    return false;

  const Expr* Arg = getArg(0);
  bool ArgVal;
  return !Arg->isValueDependent() &&
         Arg->EvaluateAsBooleanCondition(ArgVal, Ctx) && !ArgVal;
}

namespace {
  /// Look for any side effects within a Stmt.
  class SideEffectFinder : public ConstEvaluatedExprVisitor<SideEffectFinder> {
    typedef ConstEvaluatedExprVisitor<SideEffectFinder> Inherited;
    const bool IncludePossibleEffects;
    bool HasSideEffects;

  public:
    explicit SideEffectFinder(const Expr::EvalContext &Context, bool IncludePossible)
      : Inherited(Context),
        IncludePossibleEffects(IncludePossible), HasSideEffects(false) { }

    bool hasSideEffects() const { return HasSideEffects; }

    void VisitExpr(const Expr *E) {
      if (!HasSideEffects &&
          E->HasSideEffects(Context, IncludePossibleEffects))
        HasSideEffects = true;
    }
  };
}

bool Expr::HasSideEffects(const EvalContext &Ctx,
                          bool IncludePossibleEffects) const {
  // In circumstances where we care about definite side effects instead of
  // potential side effects, we want to ignore expressions that are part of a
  // macro expansion as a potential side effect.
  if (!IncludePossibleEffects && getExprLoc().isMacroID())
    return false;

  if (isInstantiationDependent())
    return IncludePossibleEffects;

  switch (getStmtClass()) {
  case NoStmtClass:
  #define ABSTRACT_STMT(Type)
  #define STMT(Type, Base) case Type##Class:
  #define EXPR(Type, Base)
  #include "clang/AST/StmtNodes.inc"
    llvm_unreachable("unexpected Expr kind");

  case DependentScopeDeclRefExprClass:
  case CXXUnresolvedConstructExprClass:
  case CXXDependentScopeMemberExprClass:
  case UnresolvedLookupExprClass:
  case UnresolvedMemberExprClass:
  case PackExpansionExprClass:
  case SubstNonTypeTemplateParmPackExprClass:
  case FunctionParmPackExprClass:
  case TypoExprClass:
  case CXXFoldExprClass:
    llvm_unreachable("shouldn't see dependent / unresolved nodes here");

  case DeclRefExprClass:
  case ObjCIvarRefExprClass:
  case PredefinedExprClass:
  case IntegerLiteralClass:
  case FixedPointLiteralClass:
  case FloatingLiteralClass:
  case ImaginaryLiteralClass:
  case StringLiteralClass:
  case CharacterLiteralClass:
  case OffsetOfExprClass:
  case ImplicitValueInitExprClass:
  case UnaryExprOrTypeTraitExprClass:
  case AddrLabelExprClass:
  case GNUNullExprClass:
  case ArrayInitIndexExprClass:
  case NoInitExprClass:
  case CXXBoolLiteralExprClass:
  case CXXNullPtrLiteralExprClass:
  case CXXThisExprClass:
  case CXXScalarValueInitExprClass:
  case TypeTraitExprClass:
  case ArrayTypeTraitExprClass:
  case ExpressionTraitExprClass:
  case CXXNoexceptExprClass:
  case SizeOfPackExprClass:
  case ObjCStringLiteralClass:
  case ObjCEncodeExprClass:
  case ObjCBoolLiteralExprClass:
  case ObjCAvailabilityCheckExprClass:
  case CXXUuidofExprClass:
  case OpaqueValueExprClass:
  case SourceLocExprClass:
  case ConceptSpecializationExprClass:
  case RequiresExprClass:
  case CXXReflectExprClass:
  case CXXInvalidReflectionExprClass:
  case CXXReflectionReadQueryExprClass:
  case CXXReflectionWriteQueryExprClass:
  case CXXReflectPrintLiteralExprClass:
  case CXXReflectPrintReflectionExprClass:
  case CXXReflectDumpReflectionExprClass:
  case CXXCompilerErrorExprClass:
  case CXXIdExprExprClass:
  case CXXValueOfExprClass:
  case CXXReflectedIdExprClass:
  case CXXConcatenateExprClass:
  case CXXDependentVariadicReifierExprClass:
  case CXXFragmentExprClass:
  case CXXSelectMemberExprClass:
  case CXXSelectPackExprClass:
    // These never have a side-effect.
    return false;

  case ConstantExprClass:
    // FIXME: Move this into the "return false;" block above.
    return cast<ConstantExpr>(this)->getSubExpr()->HasSideEffects(
        Ctx, IncludePossibleEffects);

  case CallExprClass:
  case CXXOperatorCallExprClass:
  case CXXMemberCallExprClass:
  case CUDAKernelCallExprClass:
  case UserDefinedLiteralClass: {
    // We don't know a call definitely has side effects, except for calls
    // to pure/const functions that definitely don't.
    // If the call itself is considered side-effect free, check the operands.
    const Decl *FD = cast<CallExpr>(this)->getCalleeDecl();
    bool IsPure = FD && (FD->hasAttr<ConstAttr>() || FD->hasAttr<PureAttr>());
    if (IsPure || !IncludePossibleEffects)
      break;
    return true;
  }

  case BlockExprClass:
  case CXXBindTemporaryExprClass:
    if (!IncludePossibleEffects)
      break;
    return true;

  case MSPropertyRefExprClass:
  case MSPropertySubscriptExprClass:
  case CompoundAssignOperatorClass:
  case VAArgExprClass:
  case AtomicExprClass:
  case CXXThrowExprClass:
  case CXXNewExprClass:
  case CXXDeleteExprClass:
  case CoawaitExprClass:
  case DependentCoawaitExprClass:
  case CoyieldExprClass:
    // These always have a side-effect.
    return true;

  case StmtExprClass: {
    // StmtExprs have a side-effect if any substatement does.
    SideEffectFinder Finder(Ctx, IncludePossibleEffects);
    Finder.Visit(cast<StmtExpr>(this)->getSubStmt());
    return Finder.hasSideEffects();
  }

  case ExprWithCleanupsClass:
    if (IncludePossibleEffects)
      if (cast<ExprWithCleanups>(this)->cleanupsHaveSideEffects())
        return true;
    break;

  case ParenExprClass:
  case ArraySubscriptExprClass:
  case OMPArraySectionExprClass:
  case MemberExprClass:
  case ConditionalOperatorClass:
  case BinaryConditionalOperatorClass:
  case CompoundLiteralExprClass:
  case ExtVectorElementExprClass:
  case DesignatedInitExprClass:
  case DesignatedInitUpdateExprClass:
  case ArrayInitLoopExprClass:
  case ParenListExprClass:
  case CXXPseudoDestructorExprClass:
  case CXXRewrittenBinaryOperatorClass:
  case CXXStdInitializerListExprClass:
  case SubstNonTypeTemplateParmExprClass:
  case MaterializeTemporaryExprClass:
  case ShuffleVectorExprClass:
  case ConvertVectorExprClass:
  case AsTypeExprClass:
    // These have a side-effect if any subexpression does.
    break;

  case UnaryOperatorClass:
    if (cast<UnaryOperator>(this)->isIncrementDecrementOp())
      return true;
    break;

  case BinaryOperatorClass:
    if (cast<BinaryOperator>(this)->isAssignmentOp())
      return true;
    break;

  case InitListExprClass:
    // FIXME: The children for an InitListExpr doesn't include the array filler.
    if (const Expr *E = cast<InitListExpr>(this)->getArrayFiller())
      if (E->HasSideEffects(Ctx, IncludePossibleEffects))
        return true;
    break;

  case GenericSelectionExprClass:
    return cast<GenericSelectionExpr>(this)->getResultExpr()->
        HasSideEffects(Ctx, IncludePossibleEffects);

  case ChooseExprClass:
    return cast<ChooseExpr>(this)->getChosenSubExpr()->HasSideEffects(
        Ctx, IncludePossibleEffects);

  case CXXDefaultArgExprClass:
    return cast<CXXDefaultArgExpr>(this)->getExpr()->HasSideEffects(
        Ctx, IncludePossibleEffects);

  case CXXDefaultInitExprClass: {
    const FieldDecl *FD = cast<CXXDefaultInitExpr>(this)->getField();
    if (const Expr *E = FD->getInClassInitializer())
      return E->HasSideEffects(Ctx, IncludePossibleEffects);
    // If we've not yet parsed the initializer, assume it has side-effects.
    return true;
  }

  case CXXDynamicCastExprClass: {
    // A dynamic_cast expression has side-effects if it can throw.
    const CXXDynamicCastExpr *DCE = cast<CXXDynamicCastExpr>(this);
    if (DCE->getTypeAsWritten()->isReferenceType() &&
        DCE->getCastKind() == CK_Dynamic)
      return true;
    }
    LLVM_FALLTHROUGH;
  case ImplicitCastExprClass:
  case CStyleCastExprClass:
  case CXXStaticCastExprClass:
  case CXXReinterpretCastExprClass:
  case CXXConstCastExprClass:
  case CXXFunctionalCastExprClass:
  case BuiltinBitCastExprClass: {
    // While volatile reads are side-effecting in both C and C++, we treat them
    // as having possible (not definite) side-effects. This allows idiomatic
    // code to behave without warning, such as sizeof(*v) for a volatile-
    // qualified pointer.
    if (!IncludePossibleEffects)
      break;

    const CastExpr *CE = cast<CastExpr>(this);
    if (CE->getCastKind() == CK_LValueToRValue &&
        CE->getSubExpr()->getType().isVolatileQualified())
      return true;
    break;
  }

  case CXXTypeidExprClass:
    // typeid might throw if its subexpression is potentially-evaluated, so has
    // side-effects in that case whether or not its subexpression does.
    return cast<CXXTypeidExpr>(this)->isPotentiallyEvaluated();

  case CXXConstructExprClass:
  case CXXTemporaryObjectExprClass: {
    const CXXConstructExpr *CE = cast<CXXConstructExpr>(this);
    if (!CE->getConstructor()->isTrivial() && IncludePossibleEffects)
      return true;
    // A trivial constructor does not add any side-effects of its own. Just look
    // at its arguments.
    break;
  }

  case CXXInheritedCtorInitExprClass: {
    const auto *ICIE = cast<CXXInheritedCtorInitExpr>(this);
    if (!ICIE->getConstructor()->isTrivial() && IncludePossibleEffects)
      return true;
    break;
  }

  case LambdaExprClass: {
    const LambdaExpr *LE = cast<LambdaExpr>(this);
    for (Expr *E : LE->capture_inits())
      if (E->HasSideEffects(Ctx, IncludePossibleEffects))
        return true;
    return false;
  }

  case PseudoObjectExprClass: {
    // Only look for side-effects in the semantic form, and look past
    // OpaqueValueExpr bindings in that form.
    const PseudoObjectExpr *PO = cast<PseudoObjectExpr>(this);
    for (PseudoObjectExpr::const_semantics_iterator I = PO->semantics_begin(),
                                                    E = PO->semantics_end();
         I != E; ++I) {
      const Expr *Subexpr = *I;
      if (const OpaqueValueExpr *OVE = dyn_cast<OpaqueValueExpr>(Subexpr))
        Subexpr = OVE->getSourceExpr();
      if (Subexpr->HasSideEffects(Ctx, IncludePossibleEffects))
        return true;
    }
    return false;
  }

  case ObjCBoxedExprClass:
  case ObjCArrayLiteralClass:
  case ObjCDictionaryLiteralClass:
  case ObjCSelectorExprClass:
  case ObjCProtocolExprClass:
  case ObjCIsaExprClass:
  case ObjCIndirectCopyRestoreExprClass:
  case ObjCSubscriptRefExprClass:
  case ObjCBridgedCastExprClass:
  case ObjCMessageExprClass:
  case ObjCPropertyRefExprClass:
  // FIXME: Classify these cases better.
    if (IncludePossibleEffects)
      return true;
    break;
  }

  // Recurse to children.
  for (const Stmt *SubStmt : children())
    if (SubStmt &&
        cast<Expr>(SubStmt)->HasSideEffects(Ctx, IncludePossibleEffects))
      return true;

  return false;
}

namespace {
  /// Look for a call to a non-trivial function within an expression.
  class NonTrivialCallFinder : public ConstEvaluatedExprVisitor<NonTrivialCallFinder>
  {
    typedef ConstEvaluatedExprVisitor<NonTrivialCallFinder> Inherited;

    bool NonTrivial;

  public:
    explicit NonTrivialCallFinder(const Expr::EvalContext &Context)
      : Inherited(Context), NonTrivial(false) { }

    bool hasNonTrivialCall() const { return NonTrivial; }

    void VisitCallExpr(const CallExpr *E) {
      if (const CXXMethodDecl *Method
          = dyn_cast_or_null<const CXXMethodDecl>(E->getCalleeDecl())) {
        if (Method->isTrivial()) {
          // Recurse to children of the call.
          Inherited::VisitStmt(E);
          return;
        }
      }

      NonTrivial = true;
    }

    void VisitCXXConstructExpr(const CXXConstructExpr *E) {
      if (E->getConstructor()->isTrivial()) {
        // Recurse to children of the call.
        Inherited::VisitStmt(E);
        return;
      }

      NonTrivial = true;
    }

    void VisitCXXBindTemporaryExpr(const CXXBindTemporaryExpr *E) {
      if (E->getTemporary()->getDestructor()->isTrivial()) {
        Inherited::VisitStmt(E);
        return;
      }

      NonTrivial = true;
    }
  };
}

bool Expr::hasNonTrivialCall(const EvalContext &Ctx) const {
  NonTrivialCallFinder Finder(Ctx);
  Finder.Visit(this);
  return Finder.hasNonTrivialCall();
}

/// isNullPointerConstant - C99 6.3.2.3p3 - Return whether this is a null
/// pointer constant or not, as well as the specific kind of constant detected.
/// Null pointer constants can be integer constant expressions with the
/// value zero, casts of zero to void*, nullptr (C++0X), or __null
/// (a GNU extension).
Expr::NullPointerConstantKind
Expr::isNullPointerConstant(ASTContext &Ctx,
                            NullPointerConstantValueDependence NPC) const {
  if (isValueDependent() &&
      (!Ctx.getLangOpts().CPlusPlus11 || Ctx.getLangOpts().MSVCCompat)) {
    switch (NPC) {
    case NPC_NeverValueDependent:
      llvm_unreachable("Unexpected value dependent expression!");
    case NPC_ValueDependentIsNull:
      if (isTypeDependent() || getType()->isIntegralType(Ctx))
        return NPCK_ZeroExpression;
      else
        return NPCK_NotNull;

    case NPC_ValueDependentIsNotNull:
      return NPCK_NotNull;
    }
  }

  // Strip off a cast to void*, if it exists. Except in C++.
  if (const ExplicitCastExpr *CE = dyn_cast<ExplicitCastExpr>(this)) {
    if (!Ctx.getLangOpts().CPlusPlus) {
      // Check that it is a cast to void*.
      if (const PointerType *PT = CE->getType()->getAs<PointerType>()) {
        QualType Pointee = PT->getPointeeType();
        Qualifiers Qs = Pointee.getQualifiers();
        // Only (void*)0 or equivalent are treated as nullptr. If pointee type
        // has non-default address space it is not treated as nullptr.
        // (__generic void*)0 in OpenCL 2.0 should not be treated as nullptr
        // since it cannot be assigned to a pointer to constant address space.
        if ((Ctx.getLangOpts().OpenCLVersion >= 200 &&
             Pointee.getAddressSpace() == LangAS::opencl_generic) ||
            (Ctx.getLangOpts().OpenCL &&
             Ctx.getLangOpts().OpenCLVersion < 200 &&
             Pointee.getAddressSpace() == LangAS::opencl_private))
          Qs.removeAddressSpace();

        if (Pointee->isVoidType() && Qs.empty() && // to void*
            CE->getSubExpr()->getType()->isIntegerType()) // from int
          return CE->getSubExpr()->isNullPointerConstant(Ctx, NPC);
      }
    }
  } else if (const ImplicitCastExpr *ICE = dyn_cast<ImplicitCastExpr>(this)) {
    // Ignore the ImplicitCastExpr type entirely.
    return ICE->getSubExpr()->isNullPointerConstant(Ctx, NPC);
  } else if (const ParenExpr *PE = dyn_cast<ParenExpr>(this)) {
    // Accept ((void*)0) as a null pointer constant, as many other
    // implementations do.
    return PE->getSubExpr()->isNullPointerConstant(Ctx, NPC);
  } else if (const GenericSelectionExpr *GE =
               dyn_cast<GenericSelectionExpr>(this)) {
    if (GE->isResultDependent())
      return NPCK_NotNull;
    return GE->getResultExpr()->isNullPointerConstant(Ctx, NPC);
  } else if (const ChooseExpr *CE = dyn_cast<ChooseExpr>(this)) {
    if (CE->isConditionDependent())
      return NPCK_NotNull;
    return CE->getChosenSubExpr()->isNullPointerConstant(Ctx, NPC);
  } else if (const CXXDefaultArgExpr *DefaultArg
               = dyn_cast<CXXDefaultArgExpr>(this)) {
    // See through default argument expressions.
    return DefaultArg->getExpr()->isNullPointerConstant(Ctx, NPC);
  } else if (const CXXDefaultInitExpr *DefaultInit
               = dyn_cast<CXXDefaultInitExpr>(this)) {
    // See through default initializer expressions.
    return DefaultInit->getExpr()->isNullPointerConstant(Ctx, NPC);
  } else if (isa<GNUNullExpr>(this)) {
    // The GNU __null extension is always a null pointer constant.
    return NPCK_GNUNull;
  } else if (const MaterializeTemporaryExpr *M
                                   = dyn_cast<MaterializeTemporaryExpr>(this)) {
    return M->getSubExpr()->isNullPointerConstant(Ctx, NPC);
  } else if (const OpaqueValueExpr *OVE = dyn_cast<OpaqueValueExpr>(this)) {
    if (const Expr *Source = OVE->getSourceExpr())
      return Source->isNullPointerConstant(Ctx, NPC);
  }

  // C++11 nullptr_t is always a null pointer constant.
  if (getType()->isNullPtrType())
    return NPCK_CXX11_nullptr;

  if (const RecordType *UT = getType()->getAsUnionType())
    if (!Ctx.getLangOpts().CPlusPlus11 &&
        UT && UT->getDecl()->hasAttr<TransparentUnionAttr>())
      if (const CompoundLiteralExpr *CLE = dyn_cast<CompoundLiteralExpr>(this)){
        const Expr *InitExpr = CLE->getInitializer();
        if (const InitListExpr *ILE = dyn_cast<InitListExpr>(InitExpr))
          return ILE->getInit(0)->isNullPointerConstant(Ctx, NPC);
      }
  // This expression must be an integer type.
  if (!getType()->isIntegerType() ||
      (Ctx.getLangOpts().CPlusPlus && getType()->isEnumeralType()))
    return NPCK_NotNull;

  Expr::EvalContext EvalCtx(Ctx, nullptr);
  if (Ctx.getLangOpts().CPlusPlus11) {
    // C++11 [conv.ptr]p1: A null pointer constant is an integer literal with
    // value zero or a prvalue of type std::nullptr_t.
    // Microsoft mode permits C++98 rules reflecting MSVC behavior.
    const IntegerLiteral *Lit = dyn_cast<IntegerLiteral>(this);
    if (Lit && !Lit->getValue())
      return NPCK_ZeroLiteral;
    else if (!Ctx.getLangOpts().MSVCCompat || !isCXX98IntegralConstantExpr(EvalCtx))
      return NPCK_NotNull;
  } else {
    // If we have an integer constant expression, we need to *evaluate* it and
    // test for the value 0.
    if (!isIntegerConstantExpr(EvalCtx))
      return NPCK_NotNull;
  }

  if (EvaluateKnownConstInt(EvalCtx) != 0)
    return NPCK_NotNull;

  if (isa<IntegerLiteral>(this))
    return NPCK_ZeroLiteral;
  return NPCK_ZeroExpression;
}

/// If this expression is an l-value for an Objective C
/// property, find the underlying property reference expression.
const ObjCPropertyRefExpr *Expr::getObjCProperty() const {
  const Expr *E = this;
  while (true) {
    assert((E->getValueKind() == VK_LValue &&
            E->getObjectKind() == OK_ObjCProperty) &&
           "expression is not a property reference");
    E = E->IgnoreParenCasts();
    if (const BinaryOperator *BO = dyn_cast<BinaryOperator>(E)) {
      if (BO->getOpcode() == BO_Comma) {
        E = BO->getRHS();
        continue;
      }
    }

    break;
  }

  return cast<ObjCPropertyRefExpr>(E);
}

bool Expr::isObjCSelfExpr() const {
  const Expr *E = IgnoreParenImpCasts();

  const DeclRefExpr *DRE = dyn_cast<DeclRefExpr>(E);
  if (!DRE)
    return false;

  const ImplicitParamDecl *Param = dyn_cast<ImplicitParamDecl>(DRE->getDecl());
  if (!Param)
    return false;

  const ObjCMethodDecl *M = dyn_cast<ObjCMethodDecl>(Param->getDeclContext());
  if (!M)
    return false;

  return M->getSelfDecl() == Param;
}

FieldDecl *Expr::getSourceBitField() {
  Expr *E = this->IgnoreParens();

  while (ImplicitCastExpr *ICE = dyn_cast<ImplicitCastExpr>(E)) {
    if (ICE->getCastKind() == CK_LValueToRValue ||
        (ICE->getValueKind() != VK_RValue && ICE->getCastKind() == CK_NoOp))
      E = ICE->getSubExpr()->IgnoreParens();
    else
      break;
  }

  if (MemberExpr *MemRef = dyn_cast<MemberExpr>(E))
    if (FieldDecl *Field = dyn_cast<FieldDecl>(MemRef->getMemberDecl()))
      if (Field->isBitField())
        return Field;

  if (ObjCIvarRefExpr *IvarRef = dyn_cast<ObjCIvarRefExpr>(E)) {
    FieldDecl *Ivar = IvarRef->getDecl();
    if (Ivar->isBitField())
      return Ivar;
  }

  if (DeclRefExpr *DeclRef = dyn_cast<DeclRefExpr>(E)) {
    if (FieldDecl *Field = dyn_cast<FieldDecl>(DeclRef->getDecl()))
      if (Field->isBitField())
        return Field;

    if (BindingDecl *BD = dyn_cast<BindingDecl>(DeclRef->getDecl()))
      if (Expr *E = BD->getBinding())
        return E->getSourceBitField();
  }

  if (BinaryOperator *BinOp = dyn_cast<BinaryOperator>(E)) {
    if (BinOp->isAssignmentOp() && BinOp->getLHS())
      return BinOp->getLHS()->getSourceBitField();

    if (BinOp->getOpcode() == BO_Comma && BinOp->getRHS())
      return BinOp->getRHS()->getSourceBitField();
  }

  if (UnaryOperator *UnOp = dyn_cast<UnaryOperator>(E))
    if (UnOp->isPrefix() && UnOp->isIncrementDecrementOp())
      return UnOp->getSubExpr()->getSourceBitField();

  return nullptr;
}

bool Expr::refersToVectorElement() const {
  // FIXME: Why do we not just look at the ObjectKind here?
  const Expr *E = this->IgnoreParens();

  while (const ImplicitCastExpr *ICE = dyn_cast<ImplicitCastExpr>(E)) {
    if (ICE->getValueKind() != VK_RValue &&
        ICE->getCastKind() == CK_NoOp)
      E = ICE->getSubExpr()->IgnoreParens();
    else
      break;
  }

  if (const ArraySubscriptExpr *ASE = dyn_cast<ArraySubscriptExpr>(E))
    return ASE->getBase()->getType()->isVectorType();

  if (isa<ExtVectorElementExpr>(E))
    return true;

  if (auto *DRE = dyn_cast<DeclRefExpr>(E))
    if (auto *BD = dyn_cast<BindingDecl>(DRE->getDecl()))
      if (auto *E = BD->getBinding())
        return E->refersToVectorElement();

  return false;
}

bool Expr::refersToGlobalRegisterVar() const {
  const Expr *E = this->IgnoreParenImpCasts();

  if (const DeclRefExpr *DRE = dyn_cast<DeclRefExpr>(E))
    if (const auto *VD = dyn_cast<VarDecl>(DRE->getDecl()))
      if (VD->getStorageClass() == SC_Register &&
          VD->hasAttr<AsmLabelAttr>() && !VD->isLocalVarDecl())
        return true;

  return false;
}

bool Expr::isSameComparisonOperand(const Expr* E1, const Expr* E2) {
  E1 = E1->IgnoreParens();
  E2 = E2->IgnoreParens();

  if (E1->getStmtClass() != E2->getStmtClass())
    return false;

  switch (E1->getStmtClass()) {
    default:
      return false;
    case CXXThisExprClass:
      return true;
    case DeclRefExprClass: {
      // DeclRefExpr without an ImplicitCastExpr can happen for integral
      // template parameters.
      const auto *DRE1 = cast<DeclRefExpr>(E1);
      const auto *DRE2 = cast<DeclRefExpr>(E2);
      return DRE1->isRValue() && DRE2->isRValue() &&
             DRE1->getDecl() == DRE2->getDecl();
    }
    case ImplicitCastExprClass: {
      // Peel off implicit casts.
      while (true) {
        const auto *ICE1 = dyn_cast<ImplicitCastExpr>(E1);
        const auto *ICE2 = dyn_cast<ImplicitCastExpr>(E2);
        if (!ICE1 || !ICE2)
          return false;
        if (ICE1->getCastKind() != ICE2->getCastKind())
          return false;
        E1 = ICE1->getSubExpr()->IgnoreParens();
        E2 = ICE2->getSubExpr()->IgnoreParens();
        // The final cast must be one of these types.
        if (ICE1->getCastKind() == CK_LValueToRValue ||
            ICE1->getCastKind() == CK_ArrayToPointerDecay ||
            ICE1->getCastKind() == CK_FunctionToPointerDecay) {
          break;
        }
      }

      const auto *DRE1 = dyn_cast<DeclRefExpr>(E1);
      const auto *DRE2 = dyn_cast<DeclRefExpr>(E2);
      if (DRE1 && DRE2)
        return declaresSameEntity(DRE1->getDecl(), DRE2->getDecl());

      const auto *Ivar1 = dyn_cast<ObjCIvarRefExpr>(E1);
      const auto *Ivar2 = dyn_cast<ObjCIvarRefExpr>(E2);
      if (Ivar1 && Ivar2) {
        return Ivar1->isFreeIvar() && Ivar2->isFreeIvar() &&
               declaresSameEntity(Ivar1->getDecl(), Ivar2->getDecl());
      }

      const auto *Array1 = dyn_cast<ArraySubscriptExpr>(E1);
      const auto *Array2 = dyn_cast<ArraySubscriptExpr>(E2);
      if (Array1 && Array2) {
        if (!isSameComparisonOperand(Array1->getBase(), Array2->getBase()))
          return false;

        auto Idx1 = Array1->getIdx();
        auto Idx2 = Array2->getIdx();
        const auto Integer1 = dyn_cast<IntegerLiteral>(Idx1);
        const auto Integer2 = dyn_cast<IntegerLiteral>(Idx2);
        if (Integer1 && Integer2) {
          if (!llvm::APInt::isSameValue(Integer1->getValue(),
                                        Integer2->getValue()))
            return false;
        } else {
          if (!isSameComparisonOperand(Idx1, Idx2))
            return false;
        }

        return true;
      }

      // Walk the MemberExpr chain.
      while (isa<MemberExpr>(E1) && isa<MemberExpr>(E2)) {
        const auto *ME1 = cast<MemberExpr>(E1);
        const auto *ME2 = cast<MemberExpr>(E2);
        if (!declaresSameEntity(ME1->getMemberDecl(), ME2->getMemberDecl()))
          return false;
        if (const auto *D = dyn_cast<VarDecl>(ME1->getMemberDecl()))
          if (D->isStaticDataMember())
            return true;
        E1 = ME1->getBase()->IgnoreParenImpCasts();
        E2 = ME2->getBase()->IgnoreParenImpCasts();
      }

      if (isa<CXXThisExpr>(E1) && isa<CXXThisExpr>(E2))
        return true;

      // A static member variable can end the MemberExpr chain with either
      // a MemberExpr or a DeclRefExpr.
      auto getAnyDecl = [](const Expr *E) -> const ValueDecl * {
        if (const auto *DRE = dyn_cast<DeclRefExpr>(E))
          return DRE->getDecl();
        if (const auto *ME = dyn_cast<MemberExpr>(E))
          return ME->getMemberDecl();
        return nullptr;
      };

      const ValueDecl *VD1 = getAnyDecl(E1);
      const ValueDecl *VD2 = getAnyDecl(E2);
      return declaresSameEntity(VD1, VD2);
    }
  }
}

/// isArrow - Return true if the base expression is a pointer to vector,
/// return false if the base expression is a vector.
bool ExtVectorElementExpr::isArrow() const {
  return getBase()->getType()->isPointerType();
}

unsigned ExtVectorElementExpr::getNumElements() const {
  if (const VectorType *VT = getType()->getAs<VectorType>())
    return VT->getNumElements();
  return 1;
}

/// containsDuplicateElements - Return true if any element access is repeated.
bool ExtVectorElementExpr::containsDuplicateElements() const {
  // FIXME: Refactor this code to an accessor on the AST node which returns the
  // "type" of component access, and share with code below and in Sema.
  StringRef Comp = Accessor->getName();

  // Halving swizzles do not contain duplicate elements.
  if (Comp == "hi" || Comp == "lo" || Comp == "even" || Comp == "odd")
    return false;

  // Advance past s-char prefix on hex swizzles.
  if (Comp[0] == 's' || Comp[0] == 'S')
    Comp = Comp.substr(1);

  for (unsigned i = 0, e = Comp.size(); i != e; ++i)
    if (Comp.substr(i + 1).find(Comp[i]) != StringRef::npos)
        return true;

  return false;
}

/// getEncodedElementAccess - We encode the fields as a llvm ConstantArray.
void ExtVectorElementExpr::getEncodedElementAccess(
    SmallVectorImpl<uint32_t> &Elts) const {
  StringRef Comp = Accessor->getName();
  bool isNumericAccessor = false;
  if (Comp[0] == 's' || Comp[0] == 'S') {
    Comp = Comp.substr(1);
    isNumericAccessor = true;
  }

  bool isHi =   Comp == "hi";
  bool isLo =   Comp == "lo";
  bool isEven = Comp == "even";
  bool isOdd  = Comp == "odd";

  for (unsigned i = 0, e = getNumElements(); i != e; ++i) {
    uint64_t Index;

    if (isHi)
      Index = e + i;
    else if (isLo)
      Index = i;
    else if (isEven)
      Index = 2 * i;
    else if (isOdd)
      Index = 2 * i + 1;
    else
      Index = ExtVectorType::getAccessorIdx(Comp[i], isNumericAccessor);

    Elts.push_back(Index);
  }
}

ShuffleVectorExpr::ShuffleVectorExpr(const ASTContext &C, ArrayRef<Expr *> args,
                                     QualType Type, SourceLocation BLoc,
                                     SourceLocation RP)
    : Expr(ShuffleVectorExprClass, Type, VK_RValue, OK_Ordinary),
      BuiltinLoc(BLoc), RParenLoc(RP), NumExprs(args.size()) {
  SubExprs = new (C) Stmt*[args.size()];
  for (unsigned i = 0; i != args.size(); i++)
    SubExprs[i] = args[i];

  setDependence(computeDependence(this));
}

void ShuffleVectorExpr::setExprs(const ASTContext &C, ArrayRef<Expr *> Exprs) {
  if (SubExprs) C.Deallocate(SubExprs);

  this->NumExprs = Exprs.size();
  SubExprs = new (C) Stmt*[NumExprs];
  memcpy(SubExprs, Exprs.data(), sizeof(Expr *) * Exprs.size());
}

GenericSelectionExpr::GenericSelectionExpr(
    const ASTContext &, SourceLocation GenericLoc, Expr *ControllingExpr,
    ArrayRef<TypeSourceInfo *> AssocTypes, ArrayRef<Expr *> AssocExprs,
    SourceLocation DefaultLoc, SourceLocation RParenLoc,
    bool ContainsUnexpandedParameterPack, unsigned ResultIndex)
    : Expr(GenericSelectionExprClass, AssocExprs[ResultIndex]->getType(),
           AssocExprs[ResultIndex]->getValueKind(),
           AssocExprs[ResultIndex]->getObjectKind()),
      NumAssocs(AssocExprs.size()), ResultIndex(ResultIndex),
      DefaultLoc(DefaultLoc), RParenLoc(RParenLoc) {
  assert(AssocTypes.size() == AssocExprs.size() &&
         "Must have the same number of association expressions"
         " and TypeSourceInfo!");
  assert(ResultIndex < NumAssocs && "ResultIndex is out-of-bounds!");

  GenericSelectionExprBits.GenericLoc = GenericLoc;
  getTrailingObjects<Stmt *>()[ControllingIndex] = ControllingExpr;
  std::copy(AssocExprs.begin(), AssocExprs.end(),
            getTrailingObjects<Stmt *>() + AssocExprStartIndex);
  std::copy(AssocTypes.begin(), AssocTypes.end(),
            getTrailingObjects<TypeSourceInfo *>());

  setDependence(computeDependence(this, ContainsUnexpandedParameterPack));
}

GenericSelectionExpr::GenericSelectionExpr(
    const ASTContext &Context, SourceLocation GenericLoc, Expr *ControllingExpr,
    ArrayRef<TypeSourceInfo *> AssocTypes, ArrayRef<Expr *> AssocExprs,
    SourceLocation DefaultLoc, SourceLocation RParenLoc,
    bool ContainsUnexpandedParameterPack)
    : Expr(GenericSelectionExprClass, Context.DependentTy, VK_RValue,
           OK_Ordinary),
      NumAssocs(AssocExprs.size()), ResultIndex(ResultDependentIndex),
      DefaultLoc(DefaultLoc), RParenLoc(RParenLoc) {
  assert(AssocTypes.size() == AssocExprs.size() &&
         "Must have the same number of association expressions"
         " and TypeSourceInfo!");

  GenericSelectionExprBits.GenericLoc = GenericLoc;
  getTrailingObjects<Stmt *>()[ControllingIndex] = ControllingExpr;
  std::copy(AssocExprs.begin(), AssocExprs.end(),
            getTrailingObjects<Stmt *>() + AssocExprStartIndex);
  std::copy(AssocTypes.begin(), AssocTypes.end(),
            getTrailingObjects<TypeSourceInfo *>());

  setDependence(computeDependence(this, ContainsUnexpandedParameterPack));
}

GenericSelectionExpr::GenericSelectionExpr(EmptyShell Empty, unsigned NumAssocs)
    : Expr(GenericSelectionExprClass, Empty), NumAssocs(NumAssocs) {}

GenericSelectionExpr *GenericSelectionExpr::Create(
    const ASTContext &Context, SourceLocation GenericLoc, Expr *ControllingExpr,
    ArrayRef<TypeSourceInfo *> AssocTypes, ArrayRef<Expr *> AssocExprs,
    SourceLocation DefaultLoc, SourceLocation RParenLoc,
    bool ContainsUnexpandedParameterPack, unsigned ResultIndex) {
  unsigned NumAssocs = AssocExprs.size();
  void *Mem = Context.Allocate(
      totalSizeToAlloc<Stmt *, TypeSourceInfo *>(1 + NumAssocs, NumAssocs),
      alignof(GenericSelectionExpr));
  return new (Mem) GenericSelectionExpr(
      Context, GenericLoc, ControllingExpr, AssocTypes, AssocExprs, DefaultLoc,
      RParenLoc, ContainsUnexpandedParameterPack, ResultIndex);
}

GenericSelectionExpr *GenericSelectionExpr::Create(
    const ASTContext &Context, SourceLocation GenericLoc, Expr *ControllingExpr,
    ArrayRef<TypeSourceInfo *> AssocTypes, ArrayRef<Expr *> AssocExprs,
    SourceLocation DefaultLoc, SourceLocation RParenLoc,
    bool ContainsUnexpandedParameterPack) {
  unsigned NumAssocs = AssocExprs.size();
  void *Mem = Context.Allocate(
      totalSizeToAlloc<Stmt *, TypeSourceInfo *>(1 + NumAssocs, NumAssocs),
      alignof(GenericSelectionExpr));
  return new (Mem) GenericSelectionExpr(
      Context, GenericLoc, ControllingExpr, AssocTypes, AssocExprs, DefaultLoc,
      RParenLoc, ContainsUnexpandedParameterPack);
}

GenericSelectionExpr *
GenericSelectionExpr::CreateEmpty(const ASTContext &Context,
                                  unsigned NumAssocs) {
  void *Mem = Context.Allocate(
      totalSizeToAlloc<Stmt *, TypeSourceInfo *>(1 + NumAssocs, NumAssocs),
      alignof(GenericSelectionExpr));
  return new (Mem) GenericSelectionExpr(EmptyShell(), NumAssocs);
}

//===----------------------------------------------------------------------===//
//  DesignatedInitExpr
//===----------------------------------------------------------------------===//

IdentifierInfo *DesignatedInitExpr::Designator::getFieldName() const {
  assert(Kind == FieldDesignator && "Only valid on a field designator");
  if (Field.NameOrField & 0x01)
    return reinterpret_cast<IdentifierInfo *>(Field.NameOrField&~0x01);
  else
    return getField()->getIdentifier();
}

DesignatedInitExpr::DesignatedInitExpr(const ASTContext &C, QualType Ty,
                                       llvm::ArrayRef<Designator> Designators,
                                       SourceLocation EqualOrColonLoc,
                                       bool GNUSyntax,
                                       ArrayRef<Expr *> IndexExprs, Expr *Init)
    : Expr(DesignatedInitExprClass, Ty, Init->getValueKind(),
           Init->getObjectKind()),
      EqualOrColonLoc(EqualOrColonLoc), GNUSyntax(GNUSyntax),
      NumDesignators(Designators.size()), NumSubExprs(IndexExprs.size() + 1) {
  this->Designators = new (C) Designator[NumDesignators];

  // Record the initializer itself.
  child_iterator Child = child_begin();
  *Child++ = Init;

  // Copy the designators and their subexpressions, computing
  // value-dependence along the way.
  unsigned IndexIdx = 0;
  for (unsigned I = 0; I != NumDesignators; ++I) {
    this->Designators[I] = Designators[I];
    if (this->Designators[I].isArrayDesignator()) {
      // Copy the index expressions into permanent storage.
      *Child++ = IndexExprs[IndexIdx++];
    } else if (this->Designators[I].isArrayRangeDesignator()) {
      // Copy the start/end expressions into permanent storage.
      *Child++ = IndexExprs[IndexIdx++];
      *Child++ = IndexExprs[IndexIdx++];
    }
  }

  assert(IndexIdx == IndexExprs.size() && "Wrong number of index expressions");
  setDependence(computeDependence(this));
}

DesignatedInitExpr *
DesignatedInitExpr::Create(const ASTContext &C,
                           llvm::ArrayRef<Designator> Designators,
                           ArrayRef<Expr*> IndexExprs,
                           SourceLocation ColonOrEqualLoc,
                           bool UsesColonSyntax, Expr *Init) {
  void *Mem = C.Allocate(totalSizeToAlloc<Stmt *>(IndexExprs.size() + 1),
                         alignof(DesignatedInitExpr));
  return new (Mem) DesignatedInitExpr(C, C.VoidTy, Designators,
                                      ColonOrEqualLoc, UsesColonSyntax,
                                      IndexExprs, Init);
}

DesignatedInitExpr *DesignatedInitExpr::CreateEmpty(const ASTContext &C,
                                                    unsigned NumIndexExprs) {
  void *Mem = C.Allocate(totalSizeToAlloc<Stmt *>(NumIndexExprs + 1),
                         alignof(DesignatedInitExpr));
  return new (Mem) DesignatedInitExpr(NumIndexExprs + 1);
}

void DesignatedInitExpr::setDesignators(const ASTContext &C,
                                        const Designator *Desigs,
                                        unsigned NumDesigs) {
  Designators = new (C) Designator[NumDesigs];
  NumDesignators = NumDesigs;
  for (unsigned I = 0; I != NumDesigs; ++I)
    Designators[I] = Desigs[I];
}

SourceRange DesignatedInitExpr::getDesignatorsSourceRange() const {
  DesignatedInitExpr *DIE = const_cast<DesignatedInitExpr*>(this);
  if (size() == 1)
    return DIE->getDesignator(0)->getSourceRange();
  return SourceRange(DIE->getDesignator(0)->getBeginLoc(),
                     DIE->getDesignator(size() - 1)->getEndLoc());
}

SourceLocation DesignatedInitExpr::getBeginLoc() const {
  SourceLocation StartLoc;
  auto *DIE = const_cast<DesignatedInitExpr *>(this);
  Designator &First = *DIE->getDesignator(0);
  if (First.isFieldDesignator()) {
    if (GNUSyntax)
      StartLoc = SourceLocation::getFromRawEncoding(First.Field.FieldLoc);
    else
      StartLoc = SourceLocation::getFromRawEncoding(First.Field.DotLoc);
  } else
    StartLoc =
      SourceLocation::getFromRawEncoding(First.ArrayOrRange.LBracketLoc);
  return StartLoc;
}

SourceLocation DesignatedInitExpr::getEndLoc() const {
  return getInit()->getEndLoc();
}

Expr *DesignatedInitExpr::getArrayIndex(const Designator& D) const {
  assert(D.Kind == Designator::ArrayDesignator && "Requires array designator");
  return getSubExpr(D.ArrayOrRange.Index + 1);
}

Expr *DesignatedInitExpr::getArrayRangeStart(const Designator &D) const {
  assert(D.Kind == Designator::ArrayRangeDesignator &&
         "Requires array range designator");
  return getSubExpr(D.ArrayOrRange.Index + 1);
}

Expr *DesignatedInitExpr::getArrayRangeEnd(const Designator &D) const {
  assert(D.Kind == Designator::ArrayRangeDesignator &&
         "Requires array range designator");
  return getSubExpr(D.ArrayOrRange.Index + 2);
}

/// Replaces the designator at index @p Idx with the series
/// of designators in [First, Last).
void DesignatedInitExpr::ExpandDesignator(const ASTContext &C, unsigned Idx,
                                          const Designator *First,
                                          const Designator *Last) {
  unsigned NumNewDesignators = Last - First;
  if (NumNewDesignators == 0) {
    std::copy_backward(Designators + Idx + 1,
                       Designators + NumDesignators,
                       Designators + Idx);
    --NumNewDesignators;
    return;
  } else if (NumNewDesignators == 1) {
    Designators[Idx] = *First;
    return;
  }

  Designator *NewDesignators
    = new (C) Designator[NumDesignators - 1 + NumNewDesignators];
  std::copy(Designators, Designators + Idx, NewDesignators);
  std::copy(First, Last, NewDesignators + Idx);
  std::copy(Designators + Idx + 1, Designators + NumDesignators,
            NewDesignators + Idx + NumNewDesignators);
  Designators = NewDesignators;
  NumDesignators = NumDesignators - 1 + NumNewDesignators;
}

DesignatedInitUpdateExpr::DesignatedInitUpdateExpr(const ASTContext &C,
                                                   SourceLocation lBraceLoc,
                                                   Expr *baseExpr,
                                                   SourceLocation rBraceLoc)
    : Expr(DesignatedInitUpdateExprClass, baseExpr->getType(), VK_RValue,
           OK_Ordinary) {
  BaseAndUpdaterExprs[0] = baseExpr;

  InitListExpr *ILE = new (C) InitListExpr(C, lBraceLoc, None, rBraceLoc);
  ILE->setType(baseExpr->getType());
  BaseAndUpdaterExprs[1] = ILE;

  // FIXME: this is wrong, set it correctly.
  setDependence(ExprDependence::None);
}

SourceLocation DesignatedInitUpdateExpr::getBeginLoc() const {
  return getBase()->getBeginLoc();
}

SourceLocation DesignatedInitUpdateExpr::getEndLoc() const {
  return getBase()->getEndLoc();
}

ParenListExpr::ParenListExpr(SourceLocation LParenLoc, ArrayRef<Expr *> Exprs,
                             SourceLocation RParenLoc)
    : Expr(ParenListExprClass, QualType(), VK_RValue, OK_Ordinary),
      LParenLoc(LParenLoc), RParenLoc(RParenLoc) {
  ParenListExprBits.NumExprs = Exprs.size();

  for (unsigned I = 0, N = Exprs.size(); I != N; ++I)
    getTrailingObjects<Stmt *>()[I] = Exprs[I];
  setDependence(computeDependence(this));
}

ParenListExpr::ParenListExpr(EmptyShell Empty, unsigned NumExprs)
    : Expr(ParenListExprClass, Empty) {
  ParenListExprBits.NumExprs = NumExprs;
}

ParenListExpr *ParenListExpr::Create(const ASTContext &Ctx,
                                     SourceLocation LParenLoc,
                                     ArrayRef<Expr *> Exprs,
                                     SourceLocation RParenLoc) {
  void *Mem = Ctx.Allocate(totalSizeToAlloc<Stmt *>(Exprs.size()),
                           alignof(ParenListExpr));
  return new (Mem) ParenListExpr(LParenLoc, Exprs, RParenLoc);
}

ParenListExpr *ParenListExpr::CreateEmpty(const ASTContext &Ctx,
                                          unsigned NumExprs) {
  void *Mem =
      Ctx.Allocate(totalSizeToAlloc<Stmt *>(NumExprs), alignof(ParenListExpr));
  return new (Mem) ParenListExpr(EmptyShell(), NumExprs);
}

const OpaqueValueExpr *OpaqueValueExpr::findInCopyConstruct(const Expr *e) {
  if (const ExprWithCleanups *ewc = dyn_cast<ExprWithCleanups>(e))
    e = ewc->getSubExpr();
  if (const MaterializeTemporaryExpr *m = dyn_cast<MaterializeTemporaryExpr>(e))
    e = m->getSubExpr();
  e = cast<CXXConstructExpr>(e)->getArg(0);
  while (const ImplicitCastExpr *ice = dyn_cast<ImplicitCastExpr>(e))
    e = ice->getSubExpr();
  return cast<OpaqueValueExpr>(e);
}

PseudoObjectExpr *PseudoObjectExpr::Create(const ASTContext &Context,
                                           EmptyShell sh,
                                           unsigned numSemanticExprs) {
  void *buffer =
      Context.Allocate(totalSizeToAlloc<Expr *>(1 + numSemanticExprs),
                       alignof(PseudoObjectExpr));
  return new(buffer) PseudoObjectExpr(sh, numSemanticExprs);
}

PseudoObjectExpr::PseudoObjectExpr(EmptyShell shell, unsigned numSemanticExprs)
  : Expr(PseudoObjectExprClass, shell) {
  PseudoObjectExprBits.NumSubExprs = numSemanticExprs + 1;
}

PseudoObjectExpr *PseudoObjectExpr::Create(const ASTContext &C, Expr *syntax,
                                           ArrayRef<Expr*> semantics,
                                           unsigned resultIndex) {
  assert(syntax && "no syntactic expression!");
  assert(semantics.size() && "no semantic expressions!");

  QualType type;
  ExprValueKind VK;
  if (resultIndex == NoResult) {
    type = C.VoidTy;
    VK = VK_RValue;
  } else {
    assert(resultIndex < semantics.size());
    type = semantics[resultIndex]->getType();
    VK = semantics[resultIndex]->getValueKind();
    assert(semantics[resultIndex]->getObjectKind() == OK_Ordinary);
  }

  void *buffer = C.Allocate(totalSizeToAlloc<Expr *>(semantics.size() + 1),
                            alignof(PseudoObjectExpr));
  return new(buffer) PseudoObjectExpr(type, VK, syntax, semantics,
                                      resultIndex);
}

PseudoObjectExpr::PseudoObjectExpr(QualType type, ExprValueKind VK,
                                   Expr *syntax, ArrayRef<Expr *> semantics,
                                   unsigned resultIndex)
    : Expr(PseudoObjectExprClass, type, VK, OK_Ordinary) {
  PseudoObjectExprBits.NumSubExprs = semantics.size() + 1;
  PseudoObjectExprBits.ResultIndex = resultIndex + 1;

  for (unsigned i = 0, e = semantics.size() + 1; i != e; ++i) {
    Expr *E = (i == 0 ? syntax : semantics[i-1]);
    getSubExprsBuffer()[i] = E;

    if (isa<OpaqueValueExpr>(E))
      assert(cast<OpaqueValueExpr>(E)->getSourceExpr() != nullptr &&
             "opaque-value semantic expressions for pseudo-object "
             "operations must have sources");
  }

  setDependence(computeDependence(this));
}

//===----------------------------------------------------------------------===//
//  Child Iterators for iterating over subexpressions/substatements
//===----------------------------------------------------------------------===//

// UnaryExprOrTypeTraitExpr
Stmt::child_range UnaryExprOrTypeTraitExpr::children() {
  const_child_range CCR =
      const_cast<const UnaryExprOrTypeTraitExpr *>(this)->children();
  return child_range(cast_away_const(CCR.begin()), cast_away_const(CCR.end()));
}

Stmt::const_child_range UnaryExprOrTypeTraitExpr::children() const {
  // If this is of a type and the type is a VLA type (and not a typedef), the
  // size expression of the VLA needs to be treated as an executable expression.
  // Why isn't this weirdness documented better in StmtIterator?
  if (isArgumentType()) {
    if (const VariableArrayType *T =
            dyn_cast<VariableArrayType>(getArgumentType().getTypePtr()))
      return const_child_range(const_child_iterator(T), const_child_iterator());
    return const_child_range(const_child_iterator(), const_child_iterator());
  }
  return const_child_range(&Argument.Ex, &Argument.Ex + 1);
}

AtomicExpr::AtomicExpr(SourceLocation BLoc, ArrayRef<Expr *> args, QualType t,
                       AtomicOp op, SourceLocation RP)
    : Expr(AtomicExprClass, t, VK_RValue, OK_Ordinary),
      NumSubExprs(args.size()), BuiltinLoc(BLoc), RParenLoc(RP), Op(op) {
  assert(args.size() == getNumSubExprs(op) && "wrong number of subexpressions");
  for (unsigned i = 0; i != args.size(); i++)
    SubExprs[i] = args[i];
  setDependence(computeDependence(this));
}

unsigned AtomicExpr::getNumSubExprs(AtomicOp Op) {
  switch (Op) {
  case AO__c11_atomic_init:
  case AO__opencl_atomic_init:
  case AO__c11_atomic_load:
  case AO__atomic_load_n:
    return 2;

  case AO__opencl_atomic_load:
  case AO__c11_atomic_store:
  case AO__c11_atomic_exchange:
  case AO__atomic_load:
  case AO__atomic_store:
  case AO__atomic_store_n:
  case AO__atomic_exchange_n:
  case AO__c11_atomic_fetch_add:
  case AO__c11_atomic_fetch_sub:
  case AO__c11_atomic_fetch_and:
  case AO__c11_atomic_fetch_or:
  case AO__c11_atomic_fetch_xor:
  case AO__c11_atomic_fetch_max:
  case AO__c11_atomic_fetch_min:
  case AO__atomic_fetch_add:
  case AO__atomic_fetch_sub:
  case AO__atomic_fetch_and:
  case AO__atomic_fetch_or:
  case AO__atomic_fetch_xor:
  case AO__atomic_fetch_nand:
  case AO__atomic_add_fetch:
  case AO__atomic_sub_fetch:
  case AO__atomic_and_fetch:
  case AO__atomic_or_fetch:
  case AO__atomic_xor_fetch:
  case AO__atomic_nand_fetch:
  case AO__atomic_min_fetch:
  case AO__atomic_max_fetch:
  case AO__atomic_fetch_min:
  case AO__atomic_fetch_max:
    return 3;

  case AO__opencl_atomic_store:
  case AO__opencl_atomic_exchange:
  case AO__opencl_atomic_fetch_add:
  case AO__opencl_atomic_fetch_sub:
  case AO__opencl_atomic_fetch_and:
  case AO__opencl_atomic_fetch_or:
  case AO__opencl_atomic_fetch_xor:
  case AO__opencl_atomic_fetch_min:
  case AO__opencl_atomic_fetch_max:
  case AO__atomic_exchange:
    return 4;

  case AO__c11_atomic_compare_exchange_strong:
  case AO__c11_atomic_compare_exchange_weak:
    return 5;

  case AO__opencl_atomic_compare_exchange_strong:
  case AO__opencl_atomic_compare_exchange_weak:
  case AO__atomic_compare_exchange:
  case AO__atomic_compare_exchange_n:
    return 6;
  }
  llvm_unreachable("unknown atomic op");
}

QualType AtomicExpr::getValueType() const {
  auto T = getPtr()->getType()->castAs<PointerType>()->getPointeeType();
  if (auto AT = T->getAs<AtomicType>())
    return AT->getValueType();
  return T;
}

QualType OMPArraySectionExpr::getBaseOriginalType(const Expr *Base) {
  unsigned ArraySectionCount = 0;
  while (auto *OASE = dyn_cast<OMPArraySectionExpr>(Base->IgnoreParens())) {
    Base = OASE->getBase();
    ++ArraySectionCount;
  }
  while (auto *ASE =
             dyn_cast<ArraySubscriptExpr>(Base->IgnoreParenImpCasts())) {
    Base = ASE->getBase();
    ++ArraySectionCount;
  }
  Base = Base->IgnoreParenImpCasts();
  auto OriginalTy = Base->getType();
  if (auto *DRE = dyn_cast<DeclRefExpr>(Base))
    if (auto *PVD = dyn_cast<ParmVarDecl>(DRE->getDecl()))
      OriginalTy = PVD->getOriginalType().getNonReferenceType();

  for (unsigned Cnt = 0; Cnt < ArraySectionCount; ++Cnt) {
    if (OriginalTy->isAnyPointerType())
      OriginalTy = OriginalTy->getPointeeType();
    else {
      assert (OriginalTy->isArrayType());
      OriginalTy = OriginalTy->castAsArrayTypeUnsafe()->getElementType();
    }
  }
  return OriginalTy;
}

const DiagnosticBuilder &clang::operator<<(const DiagnosticBuilder &DB,
                                           const Expr *E) {
  // This shouldn't actually ever happen, so it's okay that we're
  // regurgitating an expression here.
  // FIXME: We're guessing at LangOptions!
  SmallString<32> Str;
  llvm::raw_svector_ostream OS(Str);
  LangOptions LangOpts;
  LangOpts.CPlusPlus = true;
  PrintingPolicy Policy(LangOpts);
  E->printPretty(OS, nullptr, Policy);
  return DB << OS.str();
}<|MERGE_RESOLUTION|>--- conflicted
+++ resolved
@@ -357,13 +357,7 @@
 }
 
 APValue ConstantExpr::getAPValueResult() const {
-<<<<<<< HEAD
-  // Don't try and make an APValue where there is none.
-  if (ConstantExprBits.APValueKind == APValue::None)
-    return APValue();
-=======
   assert(hasAPValueResult());
->>>>>>> ab50cca3
 
   switch (ConstantExprBits.ResultKind) {
   case ConstantExpr::RSK_APValue:
