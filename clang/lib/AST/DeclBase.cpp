//===- DeclBase.cpp - Declaration AST Node Implementation -----------------===//
//
// Part of the LLVM Project, under the Apache License v2.0 with LLVM Exceptions.
// See https://llvm.org/LICENSE.txt for license information.
// SPDX-License-Identifier: Apache-2.0 WITH LLVM-exception
//
//===----------------------------------------------------------------------===//
//
// This file implements the Decl and DeclContext classes.
//
//===----------------------------------------------------------------------===//

#include "clang/AST/DeclBase.h"
#include "clang/AST/ASTContext.h"
#include "clang/AST/ASTLambda.h"
#include "clang/AST/ASTMutationListener.h"
#include "clang/AST/Attr.h"
#include "clang/AST/AttrIterator.h"
#include "clang/AST/Decl.h"
#include "clang/AST/DeclCXX.h"
#include "clang/AST/DeclContextInternals.h"
#include "clang/AST/DeclFriend.h"
#include "clang/AST/DeclObjC.h"
#include "clang/AST/DeclOpenMP.h"
#include "clang/AST/DeclTemplate.h"
#include "clang/AST/DependentDiagnostic.h"
#include "clang/AST/ExternalASTSource.h"
#include "clang/AST/Stmt.h"
#include "clang/AST/Type.h"
#include "clang/Basic/IdentifierTable.h"
#include "clang/Basic/LLVM.h"
#include "clang/Basic/LangOptions.h"
#include "clang/Basic/ObjCRuntime.h"
#include "clang/Basic/PartialDiagnostic.h"
#include "clang/Basic/SourceLocation.h"
#include "clang/Basic/TargetInfo.h"
#include "llvm/ADT/ArrayRef.h"
#include "llvm/ADT/PointerIntPair.h"
#include "llvm/ADT/SmallVector.h"
#include "llvm/ADT/StringRef.h"
#include "llvm/Support/Casting.h"
#include "llvm/Support/ErrorHandling.h"
#include "llvm/Support/MathExtras.h"
#include "llvm/Support/VersionTuple.h"
#include "llvm/Support/raw_ostream.h"
#include <algorithm>
#include <cassert>
#include <cstddef>
#include <string>
#include <tuple>
#include <utility>

using namespace clang;

//===----------------------------------------------------------------------===//
//  Statistics
//===----------------------------------------------------------------------===//

#define DECL(DERIVED, BASE) static int n##DERIVED##s = 0;
#define ABSTRACT_DECL(DECL)
#include "clang/AST/DeclNodes.inc"

void Decl::updateOutOfDate(IdentifierInfo &II) const {
  getASTContext().getExternalSource()->updateOutOfDateIdentifier(II);
}

#define DECL(DERIVED, BASE)                                                    \
  static_assert(alignof(Decl) >= alignof(DERIVED##Decl),                       \
                "Alignment sufficient after objects prepended to " #DERIVED);
#define ABSTRACT_DECL(DECL)
#include "clang/AST/DeclNodes.inc"

void *Decl::operator new(std::size_t Size, const ASTContext &Context,
                         unsigned ID, std::size_t Extra) {
  // Allocate an extra 8 bytes worth of storage, which ensures that the
  // resulting pointer will still be 8-byte aligned.
  static_assert(sizeof(unsigned) * 2 >= alignof(Decl),
                "Decl won't be misaligned");
  void *Start = Context.Allocate(Size + Extra + 8);
  void *Result = (char*)Start + 8;

  unsigned *PrefixPtr = (unsigned *)Result - 2;

  // Zero out the first 4 bytes; this is used to store the owning module ID.
  PrefixPtr[0] = 0;

  // Store the global declaration ID in the second 4 bytes.
  PrefixPtr[1] = ID;

  return Result;
}

void *Decl::operator new(std::size_t Size, const ASTContext &Ctx,
                         DeclContext *Parent, std::size_t Extra) {
  assert(!Parent || &Parent->getParentASTContext() == &Ctx);
  // With local visibility enabled, we track the owning module even for local
  // declarations. We create the TU decl early and may not yet know what the
  // LangOpts are, so conservatively allocate the storage.
  if (Ctx.getLangOpts().trackLocalOwningModule() || !Parent) {
    // Ensure required alignment of the resulting object by adding extra
    // padding at the start if required.
    size_t ExtraAlign =
        llvm::offsetToAlignment(sizeof(Module *), llvm::Align(alignof(Decl)));
    auto *Buffer = reinterpret_cast<char *>(
        ::operator new(ExtraAlign + sizeof(Module *) + Size + Extra, Ctx));
    Buffer += ExtraAlign;
    auto *ParentModule =
        Parent ? cast<Decl>(Parent)->getOwningModule() : nullptr;
    return new (Buffer) Module*(ParentModule) + 1;
  }
  return ::operator new(Size + Extra, Ctx);
}

Module *Decl::getOwningModuleSlow() const {
  assert(isFromASTFile() && "Not from AST file?");
  return getASTContext().getExternalSource()->getModule(getOwningModuleID());
}

bool Decl::hasLocalOwningModuleStorage() const {
  return getASTContext().getLangOpts().trackLocalOwningModule();
}

const char *Decl::getDeclKindName() const {
  switch (DeclKind) {
  default: llvm_unreachable("Declaration not in DeclNodes.inc!");
#define DECL(DERIVED, BASE) case DERIVED: return #DERIVED;
#define ABSTRACT_DECL(DECL)
#include "clang/AST/DeclNodes.inc"
  }
}

void Decl::setInvalidDecl(bool Invalid) {
  InvalidDecl = Invalid;
  assert(!isa<TagDecl>(this) || !cast<TagDecl>(this)->isCompleteDefinition());
  if (!Invalid) {
    return;
  }

  if (!isa<ParmVarDecl>(this)) {
    // Defensive maneuver for ill-formed code: we're likely not to make it to
    // a point where we set the access specifier, so default it to "public"
    // to avoid triggering asserts elsewhere in the front end.
    setAccess(AS_public);
  }

  // Marking a DecompositionDecl as invalid implies all the child BindingDecl's
  // are invalid too.
  if (auto *DD = dyn_cast<DecompositionDecl>(this)) {
    for (auto *Binding : DD->bindings()) {
      Binding->setInvalidDecl();
    }
  }
}

const char *DeclContext::getDeclKindName() const {
  switch (getDeclKind()) {
#define DECL(DERIVED, BASE) case Decl::DERIVED: return #DERIVED;
#define ABSTRACT_DECL(DECL)
#include "clang/AST/DeclNodes.inc"
  }
  llvm_unreachable("Declaration context not in DeclNodes.inc!");
}

bool Decl::StatisticsEnabled = false;
void Decl::EnableStatistics() {
  StatisticsEnabled = true;
}

void Decl::PrintStats() {
  llvm::errs() << "\n*** Decl Stats:\n";

  int totalDecls = 0;
#define DECL(DERIVED, BASE) totalDecls += n##DERIVED##s;
#define ABSTRACT_DECL(DECL)
#include "clang/AST/DeclNodes.inc"
  llvm::errs() << "  " << totalDecls << " decls total.\n";

  int totalBytes = 0;
#define DECL(DERIVED, BASE)                                             \
  if (n##DERIVED##s > 0) {                                              \
    totalBytes += (int)(n##DERIVED##s * sizeof(DERIVED##Decl));         \
    llvm::errs() << "    " << n##DERIVED##s << " " #DERIVED " decls, "  \
                 << sizeof(DERIVED##Decl) << " each ("                  \
                 << n##DERIVED##s * sizeof(DERIVED##Decl)               \
                 << " bytes)\n";                                        \
  }
#define ABSTRACT_DECL(DECL)
#include "clang/AST/DeclNodes.inc"

  llvm::errs() << "Total bytes = " << totalBytes << "\n";
}

void Decl::add(Kind k) {
  switch (k) {
#define DECL(DERIVED, BASE) case DERIVED: ++n##DERIVED##s; break;
#define ABSTRACT_DECL(DECL)
#include "clang/AST/DeclNodes.inc"
  }
}

bool Decl::isTemplateParameterPack() const {
  if (const auto *TTP = dyn_cast<TemplateTypeParmDecl>(this))
    return TTP->isParameterPack();
  if (const auto *NTTP = dyn_cast<NonTypeTemplateParmDecl>(this))
    return NTTP->isParameterPack();
  if (const auto *TTP = dyn_cast<TemplateTemplateParmDecl>(this))
    return TTP->isParameterPack();
  return false;
}

bool Decl::isParameterPack() const {
  if (const auto *Var = dyn_cast<VarDecl>(this))
    return Var->isParameterPack();

  return isTemplateParameterPack();
}

FunctionDecl *Decl::getAsFunction() {
  if (auto *FD = dyn_cast<FunctionDecl>(this))
    return FD;
  if (const auto *FTD = dyn_cast<FunctionTemplateDecl>(this))
    return FTD->getTemplatedDecl();
  return nullptr;
}

bool Decl::isTemplateDecl() const {
  return isa<TemplateDecl>(this);
}

TemplateDecl *Decl::getDescribedTemplate() const {
  if (auto *FD = dyn_cast<FunctionDecl>(this))
    return FD->getDescribedFunctionTemplate();
  else if (auto *RD = dyn_cast<CXXRecordDecl>(this))
    return RD->getDescribedClassTemplate();
  else if (auto *VD = dyn_cast<VarDecl>(this))
    return VD->getDescribedVarTemplate();
  else if (auto *AD = dyn_cast<TypeAliasDecl>(this))
    return AD->getDescribedAliasTemplate();

  return nullptr;
}

bool Decl::isTemplated() const {
  // A declaration is dependent if it is a template or a template pattern, or
  // is within (lexcially for a friend, semantically otherwise) a dependent
  // context.
  // FIXME: Should local extern declarations be treated like friends?
  if (auto *AsDC = dyn_cast<DeclContext>(this))
    return AsDC->isDependentContext();
  auto *DC = getFriendObjectKind() ? getLexicalDeclContext() : getDeclContext();
  return DC->isDependentContext() || isTemplateDecl() || getDescribedTemplate();
}

const DeclContext *Decl::getParentFunctionOrMethod() const {
  for (const DeclContext *DC = getDeclContext();
       DC && !DC->isTranslationUnit() && !DC->isNamespace();
       DC = DC->getParent())
    if (DC->isFunctionOrMethod())
      return DC;

  return nullptr;
}

//===----------------------------------------------------------------------===//
// PrettyStackTraceDecl Implementation
//===----------------------------------------------------------------------===//

void PrettyStackTraceDecl::print(raw_ostream &OS) const {
  SourceLocation TheLoc = Loc;
  if (TheLoc.isInvalid() && TheDecl)
    TheLoc = TheDecl->getLocation();

  if (TheLoc.isValid()) {
    TheLoc.print(OS, SM);
    OS << ": ";
  }

  OS << Message;

  if (const auto *DN = dyn_cast_or_null<NamedDecl>(TheDecl)) {
    OS << " '";
    DN->printQualifiedName(OS);
    OS << '\'';
  }
  OS << '\n';
}

//===----------------------------------------------------------------------===//
// Decl Implementation
//===----------------------------------------------------------------------===//

// Out-of-line virtual method providing a home for Decl.
Decl::~Decl() = default;

void Decl::setDeclContext(DeclContext *DC) {
  DeclCtx = DC;
}

void Decl::setLexicalDeclContext(DeclContext *DC) {
  if (DC == getLexicalDeclContext())
    return;

  if (isInSemaDC()) {
    setDeclContextsImpl(getDeclContext(), DC, getASTContext());
  } else {
    getMultipleDC()->LexicalDC = DC;
  }

  // FIXME: We shouldn't be changing the lexical context of declarations
  // imported from AST files.
  if (!isFromASTFile()) {
    setModuleOwnershipKind(getModuleOwnershipKindForChildOf(DC));
    if (hasOwningModule())
      setLocalOwningModule(cast<Decl>(DC)->getOwningModule());
  }

  assert(
      (getModuleOwnershipKind() != ModuleOwnershipKind::VisibleWhenImported ||
       getOwningModule()) &&
      "hidden declaration has no owning module");
}

void Decl::setDeclContextsImpl(DeclContext *SemaDC, DeclContext *LexicalDC,
                               ASTContext &Ctx) {
  if (SemaDC == LexicalDC) {
    DeclCtx = SemaDC;
  } else {
    auto *MDC = new (Ctx) Decl::MultipleDC();
    MDC->SemanticDC = SemaDC;
    MDC->LexicalDC = LexicalDC;
    DeclCtx = MDC;
  }
}

bool Decl::isLexicallyWithinFunctionOrMethod() const {
  const DeclContext *LDC = getLexicalDeclContext();
  while (true) {
    if (LDC->isFunctionOrMethod())
      return true;
    if (!isa<TagDecl>(LDC))
      return false;
    LDC = LDC->getLexicalParent();
  }
  return false;
}

bool Decl::isInAnonymousNamespace() const {
  for (const DeclContext *DC = getDeclContext(); DC; DC = DC->getParent()) {
    if (const auto *ND = dyn_cast<NamespaceDecl>(DC))
      if (ND->isAnonymousNamespace())
        return true;
  }

  return false;
}

bool Decl::isInStdNamespace() const {
  const DeclContext *DC = getDeclContext();
  return DC && DC->isStdNamespace();
}

bool Decl::isInFragment() const {
  return getDeclContext()->isFragmentContext();
}

TranslationUnitDecl *Decl::getTranslationUnitDecl() {
  if (auto *TUD = dyn_cast<TranslationUnitDecl>(this))
    return TUD;

  DeclContext *DC = getDeclContext();
  assert(DC && "This decl is not contained in a translation unit!");

  while (!DC->isTranslationUnit()) {
    DC = DC->getParent();
    assert(DC && "This decl is not contained in a translation unit!");
  }

  return cast<TranslationUnitDecl>(DC);
}

ASTContext &Decl::getASTContext() const {
  return getTranslationUnitDecl()->getASTContext();
}

ASTMutationListener *Decl::getASTMutationListener() const {
  return getASTContext().getASTMutationListener();
}

unsigned Decl::getMaxAlignment() const {
  if (!hasAttrs())
    return 0;

  unsigned Align = 0;
  const AttrVec &V = getAttrs();
  ASTContext &Ctx = getASTContext();
  specific_attr_iterator<AlignedAttr> I(V.begin()), E(V.end());
  for (; I != E; ++I)
    Align = std::max(Align, I->getAlignment(Ctx));
  return Align;
}

bool Decl::isUsed(bool CheckUsedAttr) const {
  const Decl *CanonD = getCanonicalDecl();
  if (CanonD->Used)
    return true;

  // Check for used attribute.
  // Ask the most recent decl, since attributes accumulate in the redecl chain.
  if (CheckUsedAttr && getMostRecentDecl()->hasAttr<UsedAttr>())
    return true;

  // The information may have not been deserialized yet. Force deserialization
  // to complete the needed information.
  return getMostRecentDecl()->getCanonicalDecl()->Used;
}

void Decl::markUsed(ASTContext &C) {
  if (isUsed(false))
    return;

  if (C.getASTMutationListener())
    C.getASTMutationListener()->DeclarationMarkedUsed(this);

  setIsUsed();
}

bool Decl::isReferenced() const {
  if (Referenced)
    return true;

  // Check redeclarations.
  for (const auto *I : redecls())
    if (I->Referenced)
      return true;

  return false;
}

ExternalSourceSymbolAttr *Decl::getExternalSourceSymbolAttr() const {
  const Decl *Definition = nullptr;
  if (auto *ID = dyn_cast<ObjCInterfaceDecl>(this)) {
    Definition = ID->getDefinition();
  } else if (auto *PD = dyn_cast<ObjCProtocolDecl>(this)) {
    Definition = PD->getDefinition();
  } else if (auto *TD = dyn_cast<TagDecl>(this)) {
    Definition = TD->getDefinition();
  }
  if (!Definition)
    Definition = this;

  if (auto *attr = Definition->getAttr<ExternalSourceSymbolAttr>())
    return attr;
  if (auto *dcd = dyn_cast<Decl>(getDeclContext())) {
    return dcd->getAttr<ExternalSourceSymbolAttr>();
  }

  return nullptr;
}

bool Decl::hasDefiningAttr() const {
  return hasAttr<AliasAttr>() || hasAttr<IFuncAttr>();
}

const Attr *Decl::getDefiningAttr() const {
  if (auto *AA = getAttr<AliasAttr>())
    return AA;
  if (auto *IFA = getAttr<IFuncAttr>())
    return IFA;
  return nullptr;
}

static StringRef getRealizedPlatform(const AvailabilityAttr *A,
                                     const ASTContext &Context) {
  // Check if this is an App Extension "platform", and if so chop off
  // the suffix for matching with the actual platform.
  StringRef RealizedPlatform = A->getPlatform()->getName();
  if (!Context.getLangOpts().AppExt)
    return RealizedPlatform;
  size_t suffix = RealizedPlatform.rfind("_app_extension");
  if (suffix != StringRef::npos)
    return RealizedPlatform.slice(0, suffix);
  return RealizedPlatform;
}

/// Determine the availability of the given declaration based on
/// the target platform.
///
/// When it returns an availability result other than \c AR_Available,
/// if the \p Message parameter is non-NULL, it will be set to a
/// string describing why the entity is unavailable.
///
/// FIXME: Make these strings localizable, since they end up in
/// diagnostics.
static AvailabilityResult CheckAvailability(ASTContext &Context,
                                            const AvailabilityAttr *A,
                                            std::string *Message,
                                            VersionTuple EnclosingVersion) {
  if (EnclosingVersion.empty())
    EnclosingVersion = Context.getTargetInfo().getPlatformMinVersion();

  if (EnclosingVersion.empty())
    return AR_Available;

  StringRef ActualPlatform = A->getPlatform()->getName();
  StringRef TargetPlatform = Context.getTargetInfo().getPlatformName();

  // Match the platform name.
  if (getRealizedPlatform(A, Context) != TargetPlatform)
    return AR_Available;

  StringRef PrettyPlatformName
    = AvailabilityAttr::getPrettyPlatformName(ActualPlatform);

  if (PrettyPlatformName.empty())
    PrettyPlatformName = ActualPlatform;

  std::string HintMessage;
  if (!A->getMessage().empty()) {
    HintMessage = " - ";
    HintMessage += A->getMessage();
  }

  // Make sure that this declaration has not been marked 'unavailable'.
  if (A->getUnavailable()) {
    if (Message) {
      Message->clear();
      llvm::raw_string_ostream Out(*Message);
      Out << "not available on " << PrettyPlatformName
          << HintMessage;
    }

    return AR_Unavailable;
  }

  // Make sure that this declaration has already been introduced.
  if (!A->getIntroduced().empty() &&
      EnclosingVersion < A->getIntroduced()) {
    if (Message) {
      Message->clear();
      llvm::raw_string_ostream Out(*Message);
      VersionTuple VTI(A->getIntroduced());
      Out << "introduced in " << PrettyPlatformName << ' '
          << VTI << HintMessage;
    }

    return A->getStrict() ? AR_Unavailable : AR_NotYetIntroduced;
  }

  // Make sure that this declaration hasn't been obsoleted.
  if (!A->getObsoleted().empty() && EnclosingVersion >= A->getObsoleted()) {
    if (Message) {
      Message->clear();
      llvm::raw_string_ostream Out(*Message);
      VersionTuple VTO(A->getObsoleted());
      Out << "obsoleted in " << PrettyPlatformName << ' '
          << VTO << HintMessage;
    }

    return AR_Unavailable;
  }

  // Make sure that this declaration hasn't been deprecated.
  if (!A->getDeprecated().empty() && EnclosingVersion >= A->getDeprecated()) {
    if (Message) {
      Message->clear();
      llvm::raw_string_ostream Out(*Message);
      VersionTuple VTD(A->getDeprecated());
      Out << "first deprecated in " << PrettyPlatformName << ' '
          << VTD << HintMessage;
    }

    return AR_Deprecated;
  }

  return AR_Available;
}

AvailabilityResult Decl::getAvailability(std::string *Message,
                                         VersionTuple EnclosingVersion,
                                         StringRef *RealizedPlatform) const {
  if (auto *FTD = dyn_cast<FunctionTemplateDecl>(this))
    return FTD->getTemplatedDecl()->getAvailability(Message, EnclosingVersion,
                                                    RealizedPlatform);

  AvailabilityResult Result = AR_Available;
  std::string ResultMessage;

  for (const auto *A : attrs()) {
    if (const auto *Deprecated = dyn_cast<DeprecatedAttr>(A)) {
      if (Result >= AR_Deprecated)
        continue;

      if (Message)
        ResultMessage = Deprecated->getMessage();

      Result = AR_Deprecated;
      continue;
    }

    if (const auto *Unavailable = dyn_cast<UnavailableAttr>(A)) {
      if (Message)
        *Message = Unavailable->getMessage();
      return AR_Unavailable;
    }

    if (const auto *Availability = dyn_cast<AvailabilityAttr>(A)) {
      AvailabilityResult AR = CheckAvailability(getASTContext(), Availability,
                                                Message, EnclosingVersion);

      if (AR == AR_Unavailable) {
        if (RealizedPlatform)
          *RealizedPlatform = Availability->getPlatform()->getName();
        return AR_Unavailable;
      }

      if (AR > Result) {
        Result = AR;
        if (Message)
          ResultMessage.swap(*Message);
      }
      continue;
    }
  }

  if (Message)
    Message->swap(ResultMessage);
  return Result;
}

VersionTuple Decl::getVersionIntroduced() const {
  const ASTContext &Context = getASTContext();
  StringRef TargetPlatform = Context.getTargetInfo().getPlatformName();
  for (const auto *A : attrs()) {
    if (const auto *Availability = dyn_cast<AvailabilityAttr>(A)) {
      if (getRealizedPlatform(Availability, Context) != TargetPlatform)
        continue;
      if (!Availability->getIntroduced().empty())
        return Availability->getIntroduced();
    }
  }
  return {};
}

bool Decl::canBeWeakImported(bool &IsDefinition) const {
  IsDefinition = false;

  // Variables, if they aren't definitions.
  if (const auto *Var = dyn_cast<VarDecl>(this)) {
    if (Var->isThisDeclarationADefinition()) {
      IsDefinition = true;
      return false;
    }
    return true;

  // Functions, if they aren't definitions.
  } else if (const auto *FD = dyn_cast<FunctionDecl>(this)) {
    if (FD->hasBody()) {
      IsDefinition = true;
      return false;
    }
    return true;

  // Objective-C classes, if this is the non-fragile runtime.
  } else if (isa<ObjCInterfaceDecl>(this) &&
             getASTContext().getLangOpts().ObjCRuntime.hasWeakClassImport()) {
    return true;

  // Nothing else.
  } else {
    return false;
  }
}

bool Decl::isWeakImported() const {
  bool IsDefinition;
  if (!canBeWeakImported(IsDefinition))
    return false;

  for (const auto *A : attrs()) {
    if (isa<WeakImportAttr>(A))
      return true;

    if (const auto *Availability = dyn_cast<AvailabilityAttr>(A)) {
      if (CheckAvailability(getASTContext(), Availability, nullptr,
                            VersionTuple()) == AR_NotYetIntroduced)
        return true;
    }
  }

  return false;
}

unsigned Decl::getIdentifierNamespaceForKind(Kind DeclKind) {
  switch (DeclKind) {
    case Function:
    case CXXDeductionGuide:
    case CXXMethod:
    case CXXConstructor:
    case ConstructorUsingShadow:
    case CXXDestructor:
    case CXXConversion:
    case EnumConstant:
    case Var:
    case ImplicitParam:
    case ParmVar:
    case ObjCMethod:
    case ObjCProperty:
    case MSProperty:
      return IDNS_Ordinary;
    case Label:
      return IDNS_Label;
    case IndirectField:
      return IDNS_Ordinary | IDNS_Member;

    case Binding:
    case NonTypeTemplateParm:
    case VarTemplate:
    case Concept:
    case CXXRequiredDeclarator:
      // These (C++-only) declarations are found by redeclaration lookup for
      // tag types, so we include them in the tag namespace.
      return IDNS_Ordinary | IDNS_Tag;

    case ObjCCompatibleAlias:
    case ObjCInterface:
      return IDNS_Ordinary | IDNS_Type;

    case Typedef:
    case TypeAlias:
    case TemplateTypeParm:
    case ObjCTypeParam:
    case CXXRequiredType:
      return IDNS_Ordinary | IDNS_Type;

    case UnresolvedUsingTypename:
      return IDNS_Ordinary | IDNS_Type | IDNS_Using;

    case UsingShadow:
      return 0; // we'll actually overwrite this later

    case UnresolvedUsingValue:
      return IDNS_Ordinary | IDNS_Using;

    case Using:
    case UsingPack:
      return IDNS_Using;

    case ObjCProtocol:
      return IDNS_ObjCProtocol;

    case Field:
    case ObjCAtDefsField:
    case ObjCIvar:
      return IDNS_Member;

    case Record:
    case CXXRecord:
    case Enum:
      return IDNS_Tag | IDNS_Type;

    case Namespace:
    case NamespaceAlias:
      return IDNS_Namespace;

    case FunctionTemplate:
      return IDNS_Ordinary;

    case ClassTemplate:
    case TemplateTemplateParm:
    case TypeAliasTemplate:
      return IDNS_Ordinary | IDNS_Tag | IDNS_Type;

    case OMPDeclareReduction:
      return IDNS_OMPReduction;

    case OMPDeclareMapper:
      return IDNS_OMPMapper;

    // Never have names.
    case Friend:
    case FriendTemplate:
    case AccessSpec:
    case LinkageSpec:
    case Export:
    case FileScopeAsm:
    case StaticAssert:
    case ObjCPropertyImpl:
    case PragmaComment:
    case PragmaDetectMismatch:
    case Block:
    case Captured:
    case TranslationUnit:
    case ExternCContext:
    case Decomposition:

    case UsingDirective:
    case BuiltinTemplate:
    case ClassTemplateSpecialization:
    case ClassTemplatePartialSpecialization:
    case ClassScopeFunctionSpecialization:
    case VarTemplateSpecialization:
    case VarTemplatePartialSpecialization:
    case ObjCImplementation:
    case ObjCCategory:
    case ObjCCategoryImpl:
    case Import:
    case OMPThreadPrivate:
    case OMPAllocate:
    case OMPRequires:
    case OMPCapturedExpr:
    case Empty:
<<<<<<< HEAD
    case CXXFragment:
    case CXXMetaprogram:
    case CXXInjection:
    case CXXStmtFragment:
=======
    case LifetimeExtendedTemporary:
>>>>>>> e3a6c630
      // Never looked up by name.
      return 0;
  }

  llvm_unreachable("Invalid DeclKind!");
}

void Decl::setAttrsImpl(const AttrVec &attrs, ASTContext &Ctx) {
  assert(!HasAttrs && "Decl already contains attrs.");

  AttrVec &AttrBlank = Ctx.getDeclAttrs(this);
  assert(AttrBlank.empty() && "HasAttrs was wrong?");

  AttrBlank = attrs;
  HasAttrs = true;
}

void Decl::dropAttrs() {
  if (!HasAttrs) return;

  HasAttrs = false;
  getASTContext().eraseDeclAttrs(this);
}

void Decl::addAttr(Attr *A) {
  if (!hasAttrs()) {
    setAttrs(AttrVec(1, A));
    return;
  }

  AttrVec &Attrs = getAttrs();
  if (!A->isInherited()) {
    Attrs.push_back(A);
    return;
  }

  // Attribute inheritance is processed after attribute parsing. To keep the
  // order as in the source code, add inherited attributes before non-inherited
  // ones.
  auto I = Attrs.begin(), E = Attrs.end();
  for (; I != E; ++I) {
    if (!(*I)->isInherited())
      break;
  }
  Attrs.insert(I, A);
}

const AttrVec &Decl::getAttrs() const {
  assert(HasAttrs && "No attrs to get!");
  return getASTContext().getDeclAttrs(this);
}

Decl *Decl::castFromDeclContext (const DeclContext *D) {
  Decl::Kind DK = D->getDeclKind();
  switch(DK) {
#define DECL(NAME, BASE)
#define DECL_CONTEXT(NAME) \
    case Decl::NAME:       \
      return static_cast<NAME##Decl *>(const_cast<DeclContext *>(D));
#define DECL_CONTEXT_BASE(NAME)
#include "clang/AST/DeclNodes.inc"
    default:
#define DECL(NAME, BASE)
#define DECL_CONTEXT_BASE(NAME)                  \
      if (DK >= first##NAME && DK <= last##NAME) \
        return static_cast<NAME##Decl *>(const_cast<DeclContext *>(D));
#include "clang/AST/DeclNodes.inc"
      llvm_unreachable("a decl that inherits DeclContext isn't handled");
  }
}

DeclContext *Decl::castToDeclContext(const Decl *D) {
  Decl::Kind DK = D->getKind();
  switch(DK) {
#define DECL(NAME, BASE)
#define DECL_CONTEXT(NAME) \
    case Decl::NAME:       \
      return static_cast<NAME##Decl *>(const_cast<Decl *>(D));
#define DECL_CONTEXT_BASE(NAME)
#include "clang/AST/DeclNodes.inc"
    default:
#define DECL(NAME, BASE)
#define DECL_CONTEXT_BASE(NAME)                                   \
      if (DK >= first##NAME && DK <= last##NAME)                  \
        return static_cast<NAME##Decl *>(const_cast<Decl *>(D));
#include "clang/AST/DeclNodes.inc"
      llvm_unreachable("a decl that inherits DeclContext isn't handled");
  }
}

SourceLocation Decl::getBodyRBrace() const {
  // Special handling of FunctionDecl to avoid de-serializing the body from PCH.
  // FunctionDecl stores EndRangeLoc for this purpose.
  if (const auto *FD = dyn_cast<FunctionDecl>(this)) {
    const FunctionDecl *Definition;
    if (FD->hasBody(Definition))
      return Definition->getSourceRange().getEnd();
    return {};
  }

  if (Stmt *Body = getBody())
    return Body->getSourceRange().getEnd();

  return {};
}

bool Decl::AccessDeclContextSanity() const {
#ifndef NDEBUG
  // Suppress this check if any of the following hold:
  // 1. this is the translation unit (and thus has no parent)
  // 2. this is a template parameter (and thus doesn't belong to its context)
  // 3. this is a non-type template parameter
  // 4. the context is not a record
  // 5. it's invalid
  // 6. it's a C++0x static_assert.
  // 7. it's a block literal declaration
  if (isa<TranslationUnitDecl>(this) ||
      isa<TemplateTypeParmDecl>(this) ||
      isa<NonTypeTemplateParmDecl>(this) ||
      !getDeclContext() ||
      !isa<CXXRecordDecl>(getDeclContext()) ||
      isInvalidDecl() ||
      isa<StaticAssertDecl>(this) ||
      isa<BlockDecl>(this) ||
      // FIXME: a ParmVarDecl can have ClassTemplateSpecialization
      // as DeclContext (?).
      isa<ParmVarDecl>(this) ||
      // FIXME: a ClassTemplateSpecialization or CXXRecordDecl can have
      // AS_none as access specifier.
      isa<CXXRecordDecl>(this) ||
      isa<ClassScopeFunctionSpecializationDecl>(this))
    return true;

  assert(Access != AS_none &&
         "Access specifier is AS_none inside a record decl");
#endif
  return true;
}

static Decl::Kind getKind(const Decl *D) { return D->getKind(); }
static Decl::Kind getKind(const DeclContext *DC) { return DC->getDeclKind(); }

int64_t Decl::getID() const {
  return getASTContext().getAllocator().identifyKnownAlignedObject<Decl>(this);
}

const FunctionType *Decl::getFunctionType(bool BlocksToo) const {
  QualType Ty;
  if (const auto *D = dyn_cast<ValueDecl>(this))
    Ty = D->getType();
  else if (const auto *D = dyn_cast<TypedefNameDecl>(this))
    Ty = D->getUnderlyingType();
  else
    return nullptr;

  if (Ty->isFunctionPointerType())
    Ty = Ty->castAs<PointerType>()->getPointeeType();
  else if (Ty->isFunctionReferenceType())
    Ty = Ty->castAs<ReferenceType>()->getPointeeType();
  else if (BlocksToo && Ty->isBlockPointerType())
    Ty = Ty->castAs<BlockPointerType>()->getPointeeType();

  return Ty->getAs<FunctionType>();
}

/// Starting at a given context (a Decl or DeclContext), look for a
/// code context that is not a closure (a lambda, block, etc.).
template <class T> static Decl *getNonClosureContext(T *D) {
  if (getKind(D) == Decl::CXXMethod) {
    auto *MD = cast<CXXMethodDecl>(D);
    if (MD->getOverloadedOperator() == OO_Call &&
        MD->getParent()->isLambda())
      return getNonClosureContext(MD->getParent()->getParent());
    return MD;
  } else if (auto *FD = dyn_cast<FunctionDecl>(D))
    return FD;
  else if (auto *MD = dyn_cast<ObjCMethodDecl>(D))
    return MD;
  else if (auto *BD = dyn_cast<BlockDecl>(D))
    return getNonClosureContext(BD->getParent());
  else if (auto *CD = dyn_cast<CapturedDecl>(D))
    return getNonClosureContext(CD->getParent());
  else
    return nullptr;
}

Decl *Decl::getNonClosureContext() {
  return ::getNonClosureContext(this);
}

Decl *DeclContext::getNonClosureAncestor() {
  return ::getNonClosureContext(this);
}

//===----------------------------------------------------------------------===//
// DeclContext Implementation
//===----------------------------------------------------------------------===//

DeclContext::DeclContext(Decl::Kind K) {
  DeclContextBits.DeclKind = K;
  setHasExternalLexicalStorage(false);
  setHasExternalVisibleStorage(false);
  setNeedToReconcileExternalVisibleStorage(false);
  setHasLazyLocalLexicalLookups(false);
  setHasLazyExternalLexicalLookups(false);
  setUseQualifiedLookup(false);
}

bool DeclContext::classof(const Decl *D) {
  switch (D->getKind()) {
#define DECL(NAME, BASE)
#define DECL_CONTEXT(NAME) case Decl::NAME:
#define DECL_CONTEXT_BASE(NAME)
#include "clang/AST/DeclNodes.inc"
      return true;
    default:
#define DECL(NAME, BASE)
#define DECL_CONTEXT_BASE(NAME)                 \
      if (D->getKind() >= Decl::first##NAME &&  \
          D->getKind() <= Decl::last##NAME)     \
        return true;
#include "clang/AST/DeclNodes.inc"
      return false;
  }
}

DeclContext::~DeclContext() = default;

/// Find the parent context of this context that will be
/// used for unqualified name lookup.
///
/// Generally, the parent lookup context is the semantic context. However, for
/// a friend function the parent lookup context is the lexical context, which
/// is the class in which the friend is declared.
DeclContext *DeclContext::getLookupParent() {
  // FIXME: Find a better way to identify friends.
  if (isa<FunctionDecl>(this))
    if (getParent()->getRedeclContext()->isFileContext() &&
        getLexicalParent()->getRedeclContext()->isRecord())
      return getLexicalParent();

  // A lookup within the call operator of a lambda never looks in the lambda
  // class; instead, skip to the context in which that closure type is
  // declared.
  if (isLambdaCallOperator(this))
    return getParent()->getParent();

  return getParent();
}

const BlockDecl *DeclContext::getInnermostBlockDecl() const {
  const DeclContext *Ctx = this;

  do {
    if (Ctx->isClosure())
      return cast<BlockDecl>(Ctx);
    Ctx = Ctx->getParent();
  } while (Ctx);

  return nullptr;
}

bool DeclContext::isFragmentContext() const {
  const DeclContext *DC = this;
  do {
    if (DC->isFragment())
      return true;
    if (auto *RD = dyn_cast<CXXRecordDecl>(DC)) {
      if (RD->isPrototypeClass())
        return true;
    }
    DC = DC->getParent();
  } while (DC);
  return false;
}

bool DeclContext::isStdNamespace() const {
  if (!isNamespace())
    return false;

  const auto *ND = cast<NamespaceDecl>(this);
  if (ND->isInline()) {
    return ND->getParent()->isStdNamespace();
  }

  if (!getParent()->getRedeclContext()->isTranslationUnit())
    return false;

  const IdentifierInfo *II = ND->getIdentifier();
  return II && II->isStr("std");
}

bool DeclContext::isInlineNamespace() const {
  return isNamespace() &&
         cast<NamespaceDecl>(this)->isInline();
}

bool DeclContext::isDependentContext() const {
  // We need to check this first, as it can contain
  // other contexts, that would cause it to not get triggered.
  if (getParent() && isa<CXXFragmentDecl>(getParent()))
    return true;

  if (isFileContext())
    return false;

  if (isa<ClassTemplatePartialSpecializationDecl>(this))
    return true;

  if (const auto *Record = dyn_cast<CXXRecordDecl>(this)) {
    if (Record->getDescribedClassTemplate())
      return true;

    if (Record->isDependentLambda())
      return true;

    if (Record->isPrototypeClass())
      return true;
  }

  if (const auto *Function = dyn_cast<FunctionDecl>(this)) {
    if (Function->getDescribedFunctionTemplate())
      return true;

    // Friend function declarations are dependent if their *lexical*
    // context is dependent.
    if (cast<Decl>(this)->getFriendObjectKind())
      return getLexicalParent()->isDependentContext();
  }

  // FIXME: A variable template is a dependent context, but is not a
  // DeclContext. A context within it (such as a lambda-expression)
  // should be considered dependent.

  return getParent() && getParent()->isDependentContext();
}

bool DeclContext::isConstexprContext() const {
  const DeclContext *DC = this;
  do {
    if (auto *FD = dyn_cast<FunctionDecl>(DC))
      return FD->isConstexpr();
    DC = DC->getParent();
  } while (DC);
  return false;
}

bool DeclContext::isTransparentContext() const {
  if (getDeclKind() == Decl::Enum)
    return !cast<EnumDecl>(this)->isScoped();
  else if (getDeclKind() == Decl::LinkageSpec || getDeclKind() == Decl::Export)
    return true;

  return false;
}

static bool isLinkageSpecContext(const DeclContext *DC,
                                 LinkageSpecDecl::LanguageIDs ID) {
  while (DC->getDeclKind() != Decl::TranslationUnit) {
    if (DC->getDeclKind() == Decl::LinkageSpec)
      return cast<LinkageSpecDecl>(DC)->getLanguage() == ID;
    DC = DC->getLexicalParent();
  }
  return false;
}

bool DeclContext::isExternCContext() const {
  return isLinkageSpecContext(this, LinkageSpecDecl::lang_c);
}

const LinkageSpecDecl *DeclContext::getExternCContext() const {
  const DeclContext *DC = this;
  while (DC->getDeclKind() != Decl::TranslationUnit) {
    if (DC->getDeclKind() == Decl::LinkageSpec &&
        cast<LinkageSpecDecl>(DC)->getLanguage() == LinkageSpecDecl::lang_c)
      return cast<LinkageSpecDecl>(DC);
    DC = DC->getLexicalParent();
  }
  return nullptr;
}

bool DeclContext::isExternCXXContext() const {
  return isLinkageSpecContext(this, LinkageSpecDecl::lang_cxx);
}

bool DeclContext::Encloses(const DeclContext *DC) const {
  if (getPrimaryContext() != this)
    return getPrimaryContext()->Encloses(DC);

  for (; DC; DC = DC->getParent())
    if (DC->getPrimaryContext() == this)
      return true;
  return false;
}

DeclContext *DeclContext::getPrimaryContext() {
  switch (getDeclKind()) {
  case Decl::TranslationUnit:
  case Decl::ExternCContext:
  case Decl::LinkageSpec:
  case Decl::Export:
  case Decl::Block:
  case Decl::Captured:
  case Decl::OMPDeclareReduction:
  case Decl::OMPDeclareMapper:
  case Decl::CXXFragment:
  case Decl::CXXStmtFragment:
    // There is only one DeclContext for these entities.
    return this;

  case Decl::Namespace:
    // The original namespace is our primary context.
    return static_cast<NamespaceDecl *>(this)->getOriginalNamespace();

  case Decl::ObjCMethod:
    return this;

  case Decl::ObjCInterface:
    if (auto *OID = dyn_cast<ObjCInterfaceDecl>(this))
      if (auto *Def = OID->getDefinition())
        return Def;
    return this;

  case Decl::ObjCProtocol:
    if (auto *OPD = dyn_cast<ObjCProtocolDecl>(this))
      if (auto *Def = OPD->getDefinition())
        return Def;
    return this;

  case Decl::ObjCCategory:
    return this;

  case Decl::ObjCImplementation:
  case Decl::ObjCCategoryImpl:
    return this;

  default:
    if (getDeclKind() >= Decl::firstTag && getDeclKind() <= Decl::lastTag) {
      // If this is a tag type that has a definition or is currently
      // being defined, that definition is our primary context.
      auto *Tag = cast<TagDecl>(this);

      if (TagDecl *Def = Tag->getDefinition())
        return Def;

      if (const auto *TagTy = dyn_cast<TagType>(Tag->getTypeForDecl())) {
        // Note, TagType::getDecl returns the (partial) definition one exists.
        TagDecl *PossiblePartialDef = TagTy->getDecl();
        if (PossiblePartialDef->isBeingDefined())
          return PossiblePartialDef;
      } else {
        assert(isa<InjectedClassNameType>(Tag->getTypeForDecl()));
      }

      return Tag;
    }

    assert(getDeclKind() >= Decl::firstFunction &&
           getDeclKind() <= Decl::lastFunction &&
          "Unknown DeclContext kind");
    return this;
  }
}

void
DeclContext::collectAllContexts(SmallVectorImpl<DeclContext *> &Contexts){
  Contexts.clear();

  if (getDeclKind() != Decl::Namespace) {
    Contexts.push_back(this);
    return;
  }

  auto *Self = static_cast<NamespaceDecl *>(this);
  for (NamespaceDecl *N = Self->getMostRecentDecl(); N;
       N = N->getPreviousDecl())
    Contexts.push_back(N);

  std::reverse(Contexts.begin(), Contexts.end());
}

std::pair<Decl *, Decl *>
DeclContext::BuildDeclChain(ArrayRef<Decl *> Decls,
                            bool FieldsAlreadyLoaded) {
  // Build up a chain of declarations via the Decl::NextInContextAndBits field.
  Decl *FirstNewDecl = nullptr;
  Decl *PrevDecl = nullptr;
  for (auto *D : Decls) {
    if (FieldsAlreadyLoaded && isa<FieldDecl>(D))
      continue;

    if (PrevDecl)
      PrevDecl->NextInContextAndBits.setPointer(D);
    else
      FirstNewDecl = D;

    PrevDecl = D;
  }

  return std::make_pair(FirstNewDecl, PrevDecl);
}

/// We have just acquired external visible storage, and we already have
/// built a lookup map. For every name in the map, pull in the new names from
/// the external storage.
void DeclContext::reconcileExternalVisibleStorage() const {
  assert(hasNeedToReconcileExternalVisibleStorage() && LookupPtr);
  setNeedToReconcileExternalVisibleStorage(false);

  for (auto &Lookup : *LookupPtr)
    Lookup.second.setHasExternalDecls();
}

/// Load the declarations within this lexical storage from an
/// external source.
/// \return \c true if any declarations were added.
bool
DeclContext::LoadLexicalDeclsFromExternalStorage() const {
  ExternalASTSource *Source = getParentASTContext().getExternalSource();
  assert(hasExternalLexicalStorage() && Source && "No external storage?");

  // Notify that we have a DeclContext that is initializing.
  ExternalASTSource::Deserializing ADeclContext(Source);

  // Load the external declarations, if any.
  SmallVector<Decl*, 64> Decls;
  setHasExternalLexicalStorage(false);
  Source->FindExternalLexicalDecls(this, Decls);

  if (Decls.empty())
    return false;

  // We may have already loaded just the fields of this record, in which case
  // we need to ignore them.
  bool FieldsAlreadyLoaded = false;
  if (const auto *RD = dyn_cast<RecordDecl>(this))
    FieldsAlreadyLoaded = RD->hasLoadedFieldsFromExternalStorage();

  // Splice the newly-read declarations into the beginning of the list
  // of declarations.
  Decl *ExternalFirst, *ExternalLast;
  std::tie(ExternalFirst, ExternalLast) =
      BuildDeclChain(Decls, FieldsAlreadyLoaded);
  ExternalLast->NextInContextAndBits.setPointer(FirstDecl);
  FirstDecl = ExternalFirst;
  if (!LastDecl)
    LastDecl = ExternalLast;
  return true;
}

DeclContext::lookup_result
ExternalASTSource::SetNoExternalVisibleDeclsForName(const DeclContext *DC,
                                                    DeclarationName Name) {
  ASTContext &Context = DC->getParentASTContext();
  StoredDeclsMap *Map;
  if (!(Map = DC->LookupPtr))
    Map = DC->CreateStoredDeclsMap(Context);
  if (DC->hasNeedToReconcileExternalVisibleStorage())
    DC->reconcileExternalVisibleStorage();

  (*Map)[Name].removeExternalDecls();

  return DeclContext::lookup_result();
}

DeclContext::lookup_result
ExternalASTSource::SetExternalVisibleDeclsForName(const DeclContext *DC,
                                                  DeclarationName Name,
                                                  ArrayRef<NamedDecl*> Decls) {
  ASTContext &Context = DC->getParentASTContext();
  StoredDeclsMap *Map;
  if (!(Map = DC->LookupPtr))
    Map = DC->CreateStoredDeclsMap(Context);
  if (DC->hasNeedToReconcileExternalVisibleStorage())
    DC->reconcileExternalVisibleStorage();

  StoredDeclsList &List = (*Map)[Name];

  // Clear out any old external visible declarations, to avoid quadratic
  // performance in the redeclaration checks below.
  List.removeExternalDecls();

  if (!List.isNull()) {
    // We have both existing declarations and new declarations for this name.
    // Some of the declarations may simply replace existing ones. Handle those
    // first.
    llvm::SmallVector<unsigned, 8> Skip;
    for (unsigned I = 0, N = Decls.size(); I != N; ++I)
      if (List.HandleRedeclaration(Decls[I], /*IsKnownNewer*/false))
        Skip.push_back(I);
    Skip.push_back(Decls.size());

    // Add in any new declarations.
    unsigned SkipPos = 0;
    for (unsigned I = 0, N = Decls.size(); I != N; ++I) {
      if (I == Skip[SkipPos])
        ++SkipPos;
      else
        List.AddSubsequentDecl(Decls[I]);
    }
  } else {
    // Convert the array to a StoredDeclsList.
    for (auto *D : Decls) {
      if (List.isNull())
        List.setOnlyValue(D);
      else
        List.AddSubsequentDecl(D);
    }
  }

  return List.getLookupResult();
}

DeclContext::decl_iterator DeclContext::decls_begin() const {
  if (hasExternalLexicalStorage())
    LoadLexicalDeclsFromExternalStorage();
  return decl_iterator(FirstDecl);
}

bool DeclContext::decls_empty() const {
  if (hasExternalLexicalStorage())
    LoadLexicalDeclsFromExternalStorage();

  return !FirstDecl;
}

bool DeclContext::containsDecl(Decl *D) const {
  return (D->getLexicalDeclContext() == this &&
          (D->NextInContextAndBits.getPointer() || D == LastDecl));
}

bool DeclContext::containsDeclAndLoad(Decl *D) const {
  if (hasExternalLexicalStorage())
    LoadLexicalDeclsFromExternalStorage();
  return containsDecl(D);
}

/// shouldBeHidden - Determine whether a declaration which was declared
/// within its semantic context should be invisible to qualified name lookup.
static bool shouldBeHidden(NamedDecl *D) {
  // Skip unnamed declarations.
  if (!D->getDeclName())
    return true;

  // Skip entities that can't be found by name lookup into a particular
  // context.
  if ((D->getIdentifierNamespace() == 0 && !isa<UsingDirectiveDecl>(D)) ||
      D->isTemplateParameter())
    return true;

  // Skip friends and local extern declarations unless they're the first
  // declaration of the entity.
  if ((D->isLocalExternDecl() || D->getFriendObjectKind()) &&
      D != D->getCanonicalDecl())
    return true;

  // Skip template specializations.
  // FIXME: This feels like a hack. Should DeclarationName support
  // template-ids, or is there a better way to keep specializations
  // from being visible?
  if (isa<ClassTemplateSpecializationDecl>(D))
    return true;
  if (auto *FD = dyn_cast<FunctionDecl>(D))
    if (FD->isFunctionTemplateSpecialization())
      return true;

  return false;
}

void DeclContext::removeDecl(Decl *D) {
  assert(D->getLexicalDeclContext() == this &&
         "decl being removed from non-lexical context");
  assert((D->NextInContextAndBits.getPointer() || D == LastDecl) &&
         "decl is not in decls list");

  // Remove D from the decl chain.  This is O(n) but hopefully rare.
  if (D == FirstDecl) {
    if (D == LastDecl)
      FirstDecl = LastDecl = nullptr;
    else
      FirstDecl = D->NextInContextAndBits.getPointer();
  } else {
    for (Decl *I = FirstDecl; true; I = I->NextInContextAndBits.getPointer()) {
      assert(I && "decl not found in linked list");
      if (I->NextInContextAndBits.getPointer() == D) {
        I->NextInContextAndBits.setPointer(D->NextInContextAndBits.getPointer());
        if (D == LastDecl) LastDecl = I;
        break;
      }
    }
  }

  // Mark that D is no longer in the decl chain.
  D->NextInContextAndBits.setPointer(nullptr);

  // Remove D from the lookup table if necessary.
  if (isa<NamedDecl>(D)) {
    auto *ND = cast<NamedDecl>(D);

    // Do not try to remove the declaration if that is invisible to qualified
    // lookup.  E.g. template specializations are skipped.
    if (shouldBeHidden(ND))
      return;

    // Remove only decls that have a name
    if (!ND->getDeclName())
      return;

    auto *DC = D->getDeclContext();
    do {
      StoredDeclsMap *Map = DC->getPrimaryContext()->LookupPtr;
      if (Map) {
        StoredDeclsMap::iterator Pos = Map->find(ND->getDeclName());
        assert(Pos != Map->end() && "no lookup entry for decl");
        // Remove the decl only if it is contained.
        StoredDeclsList::DeclsTy *Vec = Pos->second.getAsVector();
        if ((Vec && is_contained(*Vec, ND)) || Pos->second.getAsDecl() == ND)
          Pos->second.remove(ND);
      }
    } while (DC->isTransparentContext() && (DC = DC->getParent()));
  }
}

void DeclContext::addHiddenDecl(Decl *D) {
  assert(D->getLexicalDeclContext() == this &&
         "Decl inserted into wrong lexical context");
  assert(!D->getNextDeclInContext() && D != LastDecl &&
         "Decl already inserted into a DeclContext");

  if (FirstDecl) {
    LastDecl->NextInContextAndBits.setPointer(D);
    LastDecl = D;
  } else {
    FirstDecl = LastDecl = D;
  }

  // Notify a C++ record declaration that we've added a member, so it can
  // update its class-specific state.
  if (auto *Record = dyn_cast<CXXRecordDecl>(this))
    Record->addedMember(D);

  // If this is a newly-created (not de-serialized) import declaration, wire
  // it in to the list of local import declarations.
  if (!D->isFromASTFile()) {
    if (auto *Import = dyn_cast<ImportDecl>(D))
      D->getASTContext().addedLocalImportDecl(Import);
  }
}

void DeclContext::addDecl(Decl *D) {
  addHiddenDecl(D);

  if (auto *ND = dyn_cast<NamedDecl>(D))
    ND->getDeclContext()->getPrimaryContext()->
        makeDeclVisibleInContextWithFlags(ND, false, true);
}

void DeclContext::addDeclInternal(Decl *D) {
  addHiddenDecl(D);

  if (auto *ND = dyn_cast<NamedDecl>(D))
    ND->getDeclContext()->getPrimaryContext()->
        makeDeclVisibleInContextWithFlags(ND, true, true);
}

/// buildLookup - Build the lookup data structure with all of the
/// declarations in this DeclContext (and any other contexts linked
/// to it or transparent contexts nested within it) and return it.
///
/// Note that the produced map may miss out declarations from an
/// external source. If it does, those entries will be marked with
/// the 'hasExternalDecls' flag.
StoredDeclsMap *DeclContext::buildLookup() {
  assert(this == getPrimaryContext() && "buildLookup called on non-primary DC");

  if (!hasLazyLocalLexicalLookups() &&
      !hasLazyExternalLexicalLookups())
    return LookupPtr;

  SmallVector<DeclContext *, 2> Contexts;
  collectAllContexts(Contexts);

  if (hasLazyExternalLexicalLookups()) {
    setHasLazyExternalLexicalLookups(false);
    for (auto *DC : Contexts) {
      if (DC->hasExternalLexicalStorage()) {
        bool LoadedDecls = DC->LoadLexicalDeclsFromExternalStorage();
        setHasLazyLocalLexicalLookups(
            hasLazyLocalLexicalLookups() | LoadedDecls );
      }
    }

    if (!hasLazyLocalLexicalLookups())
      return LookupPtr;
  }

  for (auto *DC : Contexts)
    buildLookupImpl(DC, hasExternalVisibleStorage());

  // We no longer have any lazy decls.
  setHasLazyLocalLexicalLookups(false);
  return LookupPtr;
}

/// buildLookupImpl - Build part of the lookup data structure for the
/// declarations contained within DCtx, which will either be this
/// DeclContext, a DeclContext linked to it, or a transparent context
/// nested within it.
void DeclContext::buildLookupImpl(DeclContext *DCtx, bool Internal) {
  for (auto *D : DCtx->noload_decls()) {
    // Insert this declaration into the lookup structure, but only if
    // it's semantically within its decl context. Any other decls which
    // should be found in this context are added eagerly.
    //
    // If it's from an AST file, don't add it now. It'll get handled by
    // FindExternalVisibleDeclsByName if needed. Exception: if we're not
    // in C++, we do not track external visible decls for the TU, so in
    // that case we need to collect them all here.
    if (auto *ND = dyn_cast<NamedDecl>(D))
      if (ND->getDeclContext() == DCtx && !shouldBeHidden(ND) &&
          (!ND->isFromASTFile() ||
           (isTranslationUnit() &&
            !getParentASTContext().getLangOpts().CPlusPlus)))
        makeDeclVisibleInContextImpl(ND, Internal);

    // If this declaration is itself a transparent declaration context
    // or inline namespace, add the members of this declaration of that
    // context (recursively).
    if (auto *InnerCtx = dyn_cast<DeclContext>(D))
      if (InnerCtx->isTransparentContext() || InnerCtx->isInlineNamespace())
        buildLookupImpl(InnerCtx, Internal);
  }
}

NamedDecl *const DeclContextLookupResult::SingleElementDummyList = nullptr;

DeclContext::lookup_result
DeclContext::lookup(DeclarationName Name) const {
  assert(getDeclKind() != Decl::LinkageSpec &&
         getDeclKind() != Decl::Export &&
         "should not perform lookups into transparent contexts");

  const DeclContext *PrimaryContext = getPrimaryContext();
  if (PrimaryContext != this)
    return PrimaryContext->lookup(Name);

  // If we have an external source, ensure that any later redeclarations of this
  // context have been loaded, since they may add names to the result of this
  // lookup (or add external visible storage).
  ExternalASTSource *Source = getParentASTContext().getExternalSource();
  if (Source)
    (void)cast<Decl>(this)->getMostRecentDecl();

  if (hasExternalVisibleStorage()) {
    assert(Source && "external visible storage but no external source?");

    if (hasNeedToReconcileExternalVisibleStorage())
      reconcileExternalVisibleStorage();

    StoredDeclsMap *Map = LookupPtr;

    if (hasLazyLocalLexicalLookups() ||
        hasLazyExternalLexicalLookups())
      // FIXME: Make buildLookup const?
      Map = const_cast<DeclContext*>(this)->buildLookup();

    if (!Map)
      Map = CreateStoredDeclsMap(getParentASTContext());

    // If we have a lookup result with no external decls, we are done.
    std::pair<StoredDeclsMap::iterator, bool> R =
        Map->insert(std::make_pair(Name, StoredDeclsList()));
    if (!R.second && !R.first->second.hasExternalDecls())
      return R.first->second.getLookupResult();

    if (Source->FindExternalVisibleDeclsByName(this, Name) || !R.second) {
      if (StoredDeclsMap *Map = LookupPtr) {
        StoredDeclsMap::iterator I = Map->find(Name);
        if (I != Map->end())
          return I->second.getLookupResult();
      }
    }

    return {};
  }

  StoredDeclsMap *Map = LookupPtr;
  if (hasLazyLocalLexicalLookups() ||
      hasLazyExternalLexicalLookups())
    Map = const_cast<DeclContext*>(this)->buildLookup();

  if (!Map)
    return {};

  StoredDeclsMap::iterator I = Map->find(Name);
  if (I == Map->end())
    return {};

  return I->second.getLookupResult();
}

DeclContext::lookup_result
DeclContext::noload_lookup(DeclarationName Name) {
  assert(getDeclKind() != Decl::LinkageSpec &&
         getDeclKind() != Decl::Export &&
         "should not perform lookups into transparent contexts");

  DeclContext *PrimaryContext = getPrimaryContext();
  if (PrimaryContext != this)
    return PrimaryContext->noload_lookup(Name);

  loadLazyLocalLexicalLookups();
  StoredDeclsMap *Map = LookupPtr;
  if (!Map)
    return {};

  StoredDeclsMap::iterator I = Map->find(Name);
  return I != Map->end() ? I->second.getLookupResult()
                         : lookup_result();
}

// If we have any lazy lexical declarations not in our lookup map, add them
// now. Don't import any external declarations, not even if we know we have
// some missing from the external visible lookups.
void DeclContext::loadLazyLocalLexicalLookups() {
  if (hasLazyLocalLexicalLookups()) {
    SmallVector<DeclContext *, 2> Contexts;
    collectAllContexts(Contexts);
    for (auto *Context : Contexts)
      buildLookupImpl(Context, hasExternalVisibleStorage());
    setHasLazyLocalLexicalLookups(false);
  }
}

void DeclContext::localUncachedLookup(DeclarationName Name,
                                      SmallVectorImpl<NamedDecl *> &Results) {
  Results.clear();

  // If there's no external storage, just perform a normal lookup and copy
  // the results.
  if (!hasExternalVisibleStorage() && !hasExternalLexicalStorage() && Name) {
    lookup_result LookupResults = lookup(Name);
    Results.insert(Results.end(), LookupResults.begin(), LookupResults.end());
    return;
  }

  // If we have a lookup table, check there first. Maybe we'll get lucky.
  // FIXME: Should we be checking these flags on the primary context?
  if (Name && !hasLazyLocalLexicalLookups() &&
      !hasLazyExternalLexicalLookups()) {
    if (StoredDeclsMap *Map = LookupPtr) {
      StoredDeclsMap::iterator Pos = Map->find(Name);
      if (Pos != Map->end()) {
        Results.insert(Results.end(),
                       Pos->second.getLookupResult().begin(),
                       Pos->second.getLookupResult().end());
        return;
      }
    }
  }

  // Slow case: grovel through the declarations in our chain looking for
  // matches.
  // FIXME: If we have lazy external declarations, this will not find them!
  // FIXME: Should we CollectAllContexts and walk them all here?
  for (Decl *D = FirstDecl; D; D = D->getNextDeclInContext()) {
    if (auto *ND = dyn_cast<NamedDecl>(D))
      if (ND->getDeclName() == Name)
        Results.push_back(ND);
  }
}

DeclContext *DeclContext::getRedeclContext() {
  DeclContext *Ctx = this;

  // In C, a record type is the redeclaration context for its fields only. If
  // we arrive at a record context after skipping anything else, we should skip
  // the record as well. Currently, this means skipping enumerations because
  // they're the only transparent context that can exist within a struct or
  // union.
  bool SkipRecords = getDeclKind() == Decl::Kind::Enum &&
                     !getParentASTContext().getLangOpts().CPlusPlus;

  // Skip through contexts to get to the redeclaration context. Transparent
  // contexts are always skipped.
  while ((SkipRecords && Ctx->isRecord()) || Ctx->isTransparentContext())
    Ctx = Ctx->getParent();
  return Ctx;
}

DeclContext *DeclContext::getEnclosingNamespaceContext() {
  DeclContext *Ctx = this;
  // Skip through non-namespace, non-translation-unit contexts.
  while (!Ctx->isFileContext())
    Ctx = Ctx->getParent();
  return Ctx->getPrimaryContext();
}

RecordDecl *DeclContext::getOuterLexicalRecordContext() {
  // Loop until we find a non-record context.
  RecordDecl *OutermostRD = nullptr;
  DeclContext *DC = this;
  while (DC->isRecord()) {
    OutermostRD = cast<RecordDecl>(DC);
    DC = DC->getLexicalParent();
  }
  return OutermostRD;
}

bool DeclContext::InEnclosingNamespaceSetOf(const DeclContext *O) const {
  // For non-file contexts, this is equivalent to Equals.
  if (!isFileContext())
    return O->Equals(this);

  do {
    if (O->Equals(this))
      return true;

    const auto *NS = dyn_cast<NamespaceDecl>(O);
    if (!NS || !NS->isInline())
      break;
    O = NS->getParent();
  } while (O);

  return false;
}

void DeclContext::makeDeclVisibleInContext(NamedDecl *D) {
  DeclContext *PrimaryDC = this->getPrimaryContext();
  DeclContext *DeclDC = D->getDeclContext()->getPrimaryContext();
  // If the decl is being added outside of its semantic decl context, we
  // need to ensure that we eagerly build the lookup information for it.
  PrimaryDC->makeDeclVisibleInContextWithFlags(D, false, PrimaryDC == DeclDC);
}

void DeclContext::makeDeclVisibleInContextWithFlags(NamedDecl *D, bool Internal,
                                                    bool Recoverable) {
  assert(this == getPrimaryContext() && "expected a primary DC");

  if (!isLookupContext()) {
    if (isTransparentContext())
      getParent()->getPrimaryContext()
        ->makeDeclVisibleInContextWithFlags(D, Internal, Recoverable);
    return;
  }

  // Skip declarations which should be invisible to name lookup.
  if (shouldBeHidden(D))
    return;

  // If we already have a lookup data structure, perform the insertion into
  // it. If we might have externally-stored decls with this name, look them
  // up and perform the insertion. If this decl was declared outside its
  // semantic context, buildLookup won't add it, so add it now.
  //
  // FIXME: As a performance hack, don't add such decls into the translation
  // unit unless we're in C++, since qualified lookup into the TU is never
  // performed.
  if (LookupPtr || hasExternalVisibleStorage() ||
      ((!Recoverable || D->getDeclContext() != D->getLexicalDeclContext()) &&
       (getParentASTContext().getLangOpts().CPlusPlus ||
        !isTranslationUnit()))) {
    // If we have lazily omitted any decls, they might have the same name as
    // the decl which we are adding, so build a full lookup table before adding
    // this decl.
    buildLookup();
    makeDeclVisibleInContextImpl(D, Internal);
  } else {
    setHasLazyLocalLexicalLookups(true);
  }

  // If we are a transparent context or inline namespace, insert into our
  // parent context, too. This operation is recursive.
  if (isTransparentContext() || isInlineNamespace())
    getParent()->getPrimaryContext()->
        makeDeclVisibleInContextWithFlags(D, Internal, Recoverable);

  auto *DCAsDecl = cast<Decl>(this);
  // Notify that a decl was made visible unless we are a Tag being defined.
  if (!(isa<TagDecl>(DCAsDecl) && cast<TagDecl>(DCAsDecl)->isBeingDefined()))
    if (ASTMutationListener *L = DCAsDecl->getASTMutationListener())
      L->AddedVisibleDecl(this, D);
}

void DeclContext::makeDeclVisibleInContextImpl(NamedDecl *D, bool Internal) {
  // Find or create the stored declaration map.
  StoredDeclsMap *Map = LookupPtr;
  if (!Map) {
    ASTContext *C = &getParentASTContext();
    Map = CreateStoredDeclsMap(*C);
  }

  // If there is an external AST source, load any declarations it knows about
  // with this declaration's name.
  // If the lookup table contains an entry about this name it means that we
  // have already checked the external source.
  if (!Internal)
    if (ExternalASTSource *Source = getParentASTContext().getExternalSource())
      if (hasExternalVisibleStorage() &&
          Map->find(D->getDeclName()) == Map->end())
        Source->FindExternalVisibleDeclsByName(this, D->getDeclName());

  // Insert this declaration into the map.
  StoredDeclsList &DeclNameEntries = (*Map)[D->getDeclName()];

  if (Internal) {
    // If this is being added as part of loading an external declaration,
    // this may not be the only external declaration with this name.
    // In this case, we never try to replace an existing declaration; we'll
    // handle that when we finalize the list of declarations for this name.
    DeclNameEntries.setHasExternalDecls();
    DeclNameEntries.AddSubsequentDecl(D);
    return;
  }

  if (DeclNameEntries.isNull()) {
    DeclNameEntries.setOnlyValue(D);
    return;
  }

  if (DeclNameEntries.HandleRedeclaration(D, /*IsKnownNewer*/!Internal)) {
    // This declaration has replaced an existing one for which
    // declarationReplaces returns true.
    return;
  }

  // Put this declaration into the appropriate slot.
  DeclNameEntries.AddSubsequentDecl(D);
}

UsingDirectiveDecl *DeclContext::udir_iterator::operator*() const {
  return cast<UsingDirectiveDecl>(*I);
}

/// Returns iterator range [First, Last) of UsingDirectiveDecls stored within
/// this context.
DeclContext::udir_range DeclContext::using_directives() const {
  // FIXME: Use something more efficient than normal lookup for using
  // directives. In C++, using directives are looked up more than anything else.
  lookup_result Result = lookup(UsingDirectiveDecl::getName());
  return udir_range(Result.begin(), Result.end());
}

//===----------------------------------------------------------------------===//
// Creation and Destruction of StoredDeclsMaps.                               //
//===----------------------------------------------------------------------===//

StoredDeclsMap *DeclContext::CreateStoredDeclsMap(ASTContext &C) const {
  assert(!LookupPtr && "context already has a decls map");
  assert(getPrimaryContext() == this &&
         "creating decls map on non-primary context");

  StoredDeclsMap *M;
  bool Dependent = isDependentContext();
  if (Dependent)
    M = new DependentStoredDeclsMap();
  else
    M = new StoredDeclsMap();
  M->Previous = C.LastSDM;
  C.LastSDM = llvm::PointerIntPair<StoredDeclsMap*,1>(M, Dependent);
  LookupPtr = M;
  return M;
}

void ASTContext::ReleaseDeclContextMaps() {
  // It's okay to delete DependentStoredDeclsMaps via a StoredDeclsMap
  // pointer because the subclass doesn't add anything that needs to
  // be deleted.
  StoredDeclsMap::DestroyAll(LastSDM.getPointer(), LastSDM.getInt());
}

void StoredDeclsMap::DestroyAll(StoredDeclsMap *Map, bool Dependent) {
  while (Map) {
    // Advance the iteration before we invalidate memory.
    llvm::PointerIntPair<StoredDeclsMap*,1> Next = Map->Previous;

    if (Dependent)
      delete static_cast<DependentStoredDeclsMap*>(Map);
    else
      delete Map;

    Map = Next.getPointer();
    Dependent = Next.getInt();
  }
}

DependentDiagnostic *DependentDiagnostic::Create(ASTContext &C,
                                                 DeclContext *Parent,
                                           const PartialDiagnostic &PDiag) {
  assert(Parent->isDependentContext()
         && "cannot iterate dependent diagnostics of non-dependent context");
  Parent = Parent->getPrimaryContext();
  if (!Parent->LookupPtr)
    Parent->CreateStoredDeclsMap(C);

  auto *Map = static_cast<DependentStoredDeclsMap *>(Parent->LookupPtr);

  // Allocate the copy of the PartialDiagnostic via the ASTContext's
  // BumpPtrAllocator, rather than the ASTContext itself.
  PartialDiagnostic::Storage *DiagStorage = nullptr;
  if (PDiag.hasStorage())
    DiagStorage = new (C) PartialDiagnostic::Storage;

  auto *DD = new (C) DependentDiagnostic(PDiag, DiagStorage);

  // TODO: Maybe we shouldn't reverse the order during insertion.
  DD->NextDiagnostic = Map->FirstDiagnostic;
  Map->FirstDiagnostic = DD;

  return DD;
}<|MERGE_RESOLUTION|>--- conflicted
+++ resolved
@@ -809,14 +809,11 @@
     case OMPRequires:
     case OMPCapturedExpr:
     case Empty:
-<<<<<<< HEAD
+    case LifetimeExtendedTemporary:
     case CXXFragment:
     case CXXMetaprogram:
     case CXXInjection:
     case CXXStmtFragment:
-=======
-    case LifetimeExtendedTemporary:
->>>>>>> e3a6c630
       // Never looked up by name.
       return 0;
   }
