--- conflicted
+++ resolved
@@ -810,14 +810,11 @@
     case OMPCapturedExpr:
     case Empty:
     case LifetimeExtendedTemporary:
-<<<<<<< HEAD
+    case RequiresExprBody:
     case CXXFragment:
     case CXXMetaprogram:
     case CXXInjection:
     case CXXStmtFragment:
-=======
-    case RequiresExprBody:
->>>>>>> d663d74a
       // Never looked up by name.
       return 0;
   }
@@ -1235,12 +1232,9 @@
   case Decl::Captured:
   case Decl::OMPDeclareReduction:
   case Decl::OMPDeclareMapper:
-<<<<<<< HEAD
+  case Decl::RequiresExprBody:
   case Decl::CXXFragment:
   case Decl::CXXStmtFragment:
-=======
-  case Decl::RequiresExprBody:
->>>>>>> d663d74a
     // There is only one DeclContext for these entities.
     return this;
 
