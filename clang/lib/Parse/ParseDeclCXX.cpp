//===--- ParseDeclCXX.cpp - C++ Declaration Parsing -------------*- C++ -*-===//
//
// Part of the LLVM Project, under the Apache License v2.0 with LLVM Exceptions.
// See https://llvm.org/LICENSE.txt for license information.
// SPDX-License-Identifier: Apache-2.0 WITH LLVM-exception
//
//===----------------------------------------------------------------------===//
//
//  This file implements the C++ Declaration portions of the Parser interfaces.
//
//===----------------------------------------------------------------------===//

#include "clang/Parse/Parser.h"
#include "clang/AST/ASTContext.h"
#include "clang/AST/DeclTemplate.h"
#include "clang/AST/PrettyDeclStackTrace.h"
#include "clang/Basic/Attributes.h"
#include "clang/Basic/CharInfo.h"
#include "clang/Basic/OperatorKinds.h"
#include "clang/Basic/TargetInfo.h"
#include "clang/Parse/ParseDiagnostic.h"
#include "clang/Parse/RAIIObjectsForParser.h"
#include "clang/Sema/DeclSpec.h"
#include "clang/Sema/ParsedTemplate.h"
#include "clang/Sema/Scope.h"
#include "llvm/ADT/SmallString.h"
#include "llvm/Support/TimeProfiler.h"

using namespace clang;

/// ParseNamespace - We know that the current token is a namespace keyword. This
/// may either be a top level namespace or a block-level namespace alias. If
/// there was an inline keyword, it has already been parsed.
///
///       namespace-definition: [C++: namespace.def]
///         named-namespace-definition
///         unnamed-namespace-definition
///         nested-namespace-definition
///
///       named-namespace-definition:
///         'inline'[opt] 'namespace' attributes[opt] identifier '{'
///         namespace-body '}'
///
///       unnamed-namespace-definition:
///         'inline'[opt] 'namespace' attributes[opt] '{' namespace-body '}'
///
///       nested-namespace-definition:
///         'namespace' enclosing-namespace-specifier '::' 'inline'[opt]
///         identifier '{' namespace-body '}'
///
///       enclosing-namespace-specifier:
///         identifier
///         enclosing-namespace-specifier '::' 'inline'[opt] identifier
///
///       namespace-alias-definition:  [C++ 7.3.2: namespace.alias]
///         'namespace' identifier '=' qualified-namespace-specifier ';'
///
Parser::DeclGroupPtrTy Parser::ParseNamespace(DeclaratorContext Context,
                                              SourceLocation &DeclEnd,
                                              SourceLocation InlineLoc) {
  assert(Tok.is(tok::kw_namespace) && "Not a namespace!");
  SourceLocation NamespaceLoc = ConsumeToken();  // eat the 'namespace'.
  ObjCDeclContextSwitch ObjCDC(*this);

  if (Tok.is(tok::code_completion)) {
    Actions.CodeCompleteNamespaceDecl(getCurScope());
    cutOffParsing();
    return nullptr;
  }

  SourceLocation IdentLoc;
  IdentifierInfo *Ident = nullptr;
  InnerNamespaceInfoList ExtraNSs;
  SourceLocation FirstNestedInlineLoc;

  ParsedAttributesWithRange attrs(AttrFactory);
  SourceLocation attrLoc;
  if (getLangOpts().CPlusPlus11 && isCXX11AttributeSpecifier()) {
    Diag(Tok.getLocation(), getLangOpts().CPlusPlus17
                                ? diag::warn_cxx14_compat_ns_enum_attribute
                                : diag::ext_ns_enum_attribute)
      << 0 /*namespace*/;
    attrLoc = Tok.getLocation();
    ParseCXX11Attributes(attrs);
  }

  if (Tok.is(tok::identifier)) {
    Ident = Tok.getIdentifierInfo();
    IdentLoc = ConsumeToken();  // eat the identifier.
    while (Tok.is(tok::coloncolon) &&
           (NextToken().is(tok::identifier) ||
            (NextToken().is(tok::kw_inline) &&
             GetLookAheadToken(2).is(tok::identifier)))) {

      InnerNamespaceInfo Info;
      Info.NamespaceLoc = ConsumeToken();

      if (Tok.is(tok::kw_inline)) {
        Info.InlineLoc = ConsumeToken();
        if (FirstNestedInlineLoc.isInvalid())
          FirstNestedInlineLoc = Info.InlineLoc;
      }

      Info.Ident = Tok.getIdentifierInfo();
      Info.IdentLoc = ConsumeToken();

      ExtraNSs.push_back(Info);
    }
  }

  // A nested namespace definition cannot have attributes.
  if (!ExtraNSs.empty() && attrLoc.isValid())
    Diag(attrLoc, diag::err_unexpected_nested_namespace_attribute);

  // Read label attributes, if present.
  if (Tok.is(tok::kw___attribute)) {
    attrLoc = Tok.getLocation();
    ParseGNUAttributes(attrs);
  }

  if (Tok.is(tok::equal)) {
    if (!Ident) {
      Diag(Tok, diag::err_expected) << tok::identifier;
      // Skip to end of the definition and eat the ';'.
      SkipUntil(tok::semi);
      return nullptr;
    }
    if (attrLoc.isValid())
      Diag(attrLoc, diag::err_unexpected_namespace_attributes_alias);
    if (InlineLoc.isValid())
      Diag(InlineLoc, diag::err_inline_namespace_alias)
          << FixItHint::CreateRemoval(InlineLoc);
    Decl *NSAlias = ParseNamespaceAlias(NamespaceLoc, IdentLoc, Ident, DeclEnd);
    return Actions.ConvertDeclToDeclGroup(NSAlias);
}

  BalancedDelimiterTracker T(*this, tok::l_brace);
  if (T.consumeOpen()) {
    if (Ident)
      Diag(Tok, diag::err_expected) << tok::l_brace;
    else
      Diag(Tok, diag::err_expected_either) << tok::identifier << tok::l_brace;
    return nullptr;
  }

  if (getCurScope()->isClassScope() || getCurScope()->isTemplateParamScope() ||
      getCurScope()->isInObjcMethodScope() || getCurScope()->getBlockParent() ||
      (getCurScope()->getFnParent() &&
       !getCurScope()->getFnParent()->isMetaFunctionScope())) {
    Diag(T.getOpenLocation(), diag::err_namespace_nonnamespace_scope);
    SkipUntil(tok::r_brace);
    return nullptr;
  }

  if (ExtraNSs.empty()) {
    // Normal namespace definition, not a nested-namespace-definition.
  } else if (InlineLoc.isValid()) {
    Diag(InlineLoc, diag::err_inline_nested_namespace_definition);
  } else if (getLangOpts().CPlusPlus2a) {
    Diag(ExtraNSs[0].NamespaceLoc,
         diag::warn_cxx14_compat_nested_namespace_definition);
    if (FirstNestedInlineLoc.isValid())
      Diag(FirstNestedInlineLoc,
           diag::warn_cxx17_compat_inline_nested_namespace_definition);
  } else if (getLangOpts().CPlusPlus17) {
    Diag(ExtraNSs[0].NamespaceLoc,
         diag::warn_cxx14_compat_nested_namespace_definition);
    if (FirstNestedInlineLoc.isValid())
      Diag(FirstNestedInlineLoc, diag::ext_inline_nested_namespace_definition);
  } else {
    TentativeParsingAction TPA(*this);
    SkipUntil(tok::r_brace, StopBeforeMatch);
    Token rBraceToken = Tok;
    TPA.Revert();

    if (!rBraceToken.is(tok::r_brace)) {
      Diag(ExtraNSs[0].NamespaceLoc, diag::ext_nested_namespace_definition)
          << SourceRange(ExtraNSs.front().NamespaceLoc,
                         ExtraNSs.back().IdentLoc);
    } else {
      std::string NamespaceFix;
      for (const auto &ExtraNS : ExtraNSs) {
        NamespaceFix += " { ";
        if (ExtraNS.InlineLoc.isValid())
          NamespaceFix += "inline ";
        NamespaceFix += "namespace ";
        NamespaceFix += ExtraNS.Ident->getName();
      }

      std::string RBraces;
      for (unsigned i = 0, e = ExtraNSs.size(); i != e; ++i)
        RBraces +=  "} ";

      Diag(ExtraNSs[0].NamespaceLoc, diag::ext_nested_namespace_definition)
          << FixItHint::CreateReplacement(
                 SourceRange(ExtraNSs.front().NamespaceLoc,
                             ExtraNSs.back().IdentLoc),
                 NamespaceFix)
          << FixItHint::CreateInsertion(rBraceToken.getLocation(), RBraces);
    }

    // Warn about nested inline namespaces.
    if (FirstNestedInlineLoc.isValid())
      Diag(FirstNestedInlineLoc, diag::ext_inline_nested_namespace_definition);
  }

  // If we're still good, complain about inline namespaces in non-C++0x now.
  if (InlineLoc.isValid())
    Diag(InlineLoc, getLangOpts().CPlusPlus11 ?
         diag::warn_cxx98_compat_inline_namespace : diag::ext_inline_namespace);

  // Enter a scope for the namespace.
  ParseScope NamespaceScope(this, Scope::DeclScope);

  UsingDirectiveDecl *ImplicitUsingDirectiveDecl = nullptr;
  Decl *NamespcDecl = Actions.ActOnStartNamespaceDef(
      getCurScope(), InlineLoc, NamespaceLoc, IdentLoc, Ident,
      T.getOpenLocation(), attrs, ImplicitUsingDirectiveDecl);

  PrettyDeclStackTraceEntry CrashInfo(Actions.Context, NamespcDecl,
                                      NamespaceLoc, "parsing namespace");

  // Parse the contents of the namespace.  This includes parsing recovery on
  // any improperly nested namespaces.
  ParseInnerNamespace(ExtraNSs, 0, InlineLoc, attrs, T);

  // Leave the namespace scope.
  NamespaceScope.Exit();

  DeclEnd = T.getCloseLocation();
  Actions.ActOnFinishNamespaceDef(NamespcDecl, DeclEnd);

  return Actions.ConvertDeclToDeclGroup(NamespcDecl,
                                        ImplicitUsingDirectiveDecl);
}

/// ParseInnerNamespace - Parse the contents of a namespace.
void Parser::ParseInnerNamespace(const InnerNamespaceInfoList &InnerNSs,
                                 unsigned int index, SourceLocation &InlineLoc,
                                 ParsedAttributes &attrs,
                                 BalancedDelimiterTracker &Tracker) {
  if (index == InnerNSs.size()) {
    while (!tryParseMisplacedModuleImport() && Tok.isNot(tok::r_brace) &&
           Tok.isNot(tok::eof)) {
      ParsedAttributesWithRange attrs(AttrFactory);
      MaybeParseCXX11Attributes(attrs);
      ParseExternalDeclaration(attrs);
    }

    // The caller is what called check -- we are simply calling
    // the close for it.
    Tracker.consumeClose();

    return;
  }

  // Handle a nested namespace definition.
  // FIXME: Preserve the source information through to the AST rather than
  // desugaring it here.
  ParseScope NamespaceScope(this, Scope::DeclScope);
  UsingDirectiveDecl *ImplicitUsingDirectiveDecl = nullptr;
  Decl *NamespcDecl = Actions.ActOnStartNamespaceDef(
      getCurScope(), InnerNSs[index].InlineLoc, InnerNSs[index].NamespaceLoc,
      InnerNSs[index].IdentLoc, InnerNSs[index].Ident,
      Tracker.getOpenLocation(), attrs, ImplicitUsingDirectiveDecl);
  assert(!ImplicitUsingDirectiveDecl &&
         "nested namespace definition cannot define anonymous namespace");

  ParseInnerNamespace(InnerNSs, ++index, InlineLoc, attrs, Tracker);

  NamespaceScope.Exit();
  Actions.ActOnFinishNamespaceDef(NamespcDecl, Tracker.getCloseLocation());
}

/// ParseNamespaceAlias - Parse the part after the '=' in a namespace
/// alias definition.
///
Decl *Parser::ParseNamespaceAlias(SourceLocation NamespaceLoc,
                                  SourceLocation AliasLoc,
                                  IdentifierInfo *Alias,
                                  SourceLocation &DeclEnd) {
  assert(Tok.is(tok::equal) && "Not equal token");

  ConsumeToken(); // eat the '='.

  if (Tok.is(tok::code_completion)) {
    Actions.CodeCompleteNamespaceAliasDecl(getCurScope());
    cutOffParsing();
    return nullptr;
  }

  CXXScopeSpec SS;
  // Parse (optional) nested-name-specifier.
  ParseOptionalCXXScopeSpecifier(SS, nullptr, /*EnteringContext=*/false,
                                 /*MayBePseudoDestructor=*/nullptr,
                                 /*IsTypename=*/false,
                                 /*LastII=*/nullptr,
                                 /*OnlyNamespace=*/true);

  if (Tok.isNot(tok::identifier)) {
    Diag(Tok, diag::err_expected_namespace_name);
    // Skip to end of the definition and eat the ';'.
    SkipUntil(tok::semi);
    return nullptr;
  }

  if (SS.isInvalid()) {
    // Diagnostics have been emitted in ParseOptionalCXXScopeSpecifier.
    // Skip to end of the definition and eat the ';'.
    SkipUntil(tok::semi);
    return nullptr;
  }

  // Parse identifier.
  IdentifierInfo *Ident = Tok.getIdentifierInfo();
  SourceLocation IdentLoc = ConsumeToken();

  // Eat the ';'.
  DeclEnd = Tok.getLocation();
  if (ExpectAndConsume(tok::semi, diag::err_expected_semi_after_namespace_name))
    SkipUntil(tok::semi);

  return Actions.ActOnNamespaceAliasDef(getCurScope(), NamespaceLoc, AliasLoc,
                                        Alias, SS, IdentLoc, Ident);
}

/// ParseLinkage - We know that the current token is a string_literal
/// and just before that, that extern was seen.
///
///       linkage-specification: [C++ 7.5p2: dcl.link]
///         'extern' string-literal '{' declaration-seq[opt] '}'
///         'extern' string-literal declaration
///
Decl *Parser::ParseLinkage(ParsingDeclSpec &DS, DeclaratorContext Context) {
  assert(isTokenStringLiteral() && "Not a string literal!");
  ExprResult Lang = ParseStringLiteralExpression(false);

  ParseScope LinkageScope(this, Scope::DeclScope);
  Decl *LinkageSpec =
      Lang.isInvalid()
          ? nullptr
          : Actions.ActOnStartLinkageSpecification(
                getCurScope(), DS.getSourceRange().getBegin(), Lang.get(),
                Tok.is(tok::l_brace) ? Tok.getLocation() : SourceLocation());

  ParsedAttributesWithRange attrs(AttrFactory);
  MaybeParseCXX11Attributes(attrs);

  if (Tok.isNot(tok::l_brace)) {
    // Reset the source range in DS, as the leading "extern"
    // does not really belong to the inner declaration ...
    DS.SetRangeStart(SourceLocation());
    DS.SetRangeEnd(SourceLocation());
    // ... but anyway remember that such an "extern" was seen.
    DS.setExternInLinkageSpec(true);
    ParseExternalDeclaration(attrs, &DS);
    return LinkageSpec ? Actions.ActOnFinishLinkageSpecification(
                             getCurScope(), LinkageSpec, SourceLocation())
                       : nullptr;
  }

  DS.abort();

  ProhibitAttributes(attrs);

  BalancedDelimiterTracker T(*this, tok::l_brace);
  T.consumeOpen();

  unsigned NestedModules = 0;
  while (true) {
    switch (Tok.getKind()) {
    case tok::annot_module_begin:
      ++NestedModules;
      ParseTopLevelDecl();
      continue;

    case tok::annot_module_end:
      if (!NestedModules)
        break;
      --NestedModules;
      ParseTopLevelDecl();
      continue;

    case tok::annot_module_include:
      ParseTopLevelDecl();
      continue;

    case tok::eof:
      break;

    case tok::r_brace:
      if (!NestedModules)
        break;
      LLVM_FALLTHROUGH;
    default:
      ParsedAttributesWithRange attrs(AttrFactory);
      MaybeParseCXX11Attributes(attrs);
      ParseExternalDeclaration(attrs);
      continue;
    }

    break;
  }

  T.consumeClose();
  return LinkageSpec ? Actions.ActOnFinishLinkageSpecification(
                           getCurScope(), LinkageSpec, T.getCloseLocation())
                     : nullptr;
}

/// Parse a C++ Modules TS export-declaration.
///
///       export-declaration:
///         'export' declaration
///         'export' '{' declaration-seq[opt] '}'
///
Decl *Parser::ParseExportDeclaration() {
  assert(Tok.is(tok::kw_export));
  SourceLocation ExportLoc = ConsumeToken();

  ParseScope ExportScope(this, Scope::DeclScope);
  Decl *ExportDecl = Actions.ActOnStartExportDecl(
      getCurScope(), ExportLoc,
      Tok.is(tok::l_brace) ? Tok.getLocation() : SourceLocation());

  if (Tok.isNot(tok::l_brace)) {
    // FIXME: Factor out a ParseExternalDeclarationWithAttrs.
    ParsedAttributesWithRange Attrs(AttrFactory);
    MaybeParseCXX11Attributes(Attrs);
    MaybeParseMicrosoftAttributes(Attrs);
    ParseExternalDeclaration(Attrs);
    return Actions.ActOnFinishExportDecl(getCurScope(), ExportDecl,
                                         SourceLocation());
  }

  BalancedDelimiterTracker T(*this, tok::l_brace);
  T.consumeOpen();

  // The Modules TS draft says "An export-declaration shall declare at least one
  // entity", but the intent is that it shall contain at least one declaration.
  if (Tok.is(tok::r_brace) && getLangOpts().ModulesTS) {
    Diag(ExportLoc, diag::err_export_empty)
        << SourceRange(ExportLoc, Tok.getLocation());
  }

  while (!tryParseMisplacedModuleImport() && Tok.isNot(tok::r_brace) &&
         Tok.isNot(tok::eof)) {
    ParsedAttributesWithRange Attrs(AttrFactory);
    MaybeParseCXX11Attributes(Attrs);
    MaybeParseMicrosoftAttributes(Attrs);
    ParseExternalDeclaration(Attrs);
  }

  T.consumeClose();
  return Actions.ActOnFinishExportDecl(getCurScope(), ExportDecl,
                                       T.getCloseLocation());
}

/// ParseUsingDirectiveOrDeclaration - Parse C++ using using-declaration or
/// using-directive. Assumes that current token is 'using'.
Parser::DeclGroupPtrTy
Parser::ParseUsingDirectiveOrDeclaration(DeclaratorContext Context,
                                         const ParsedTemplateInfo &TemplateInfo,
                                         SourceLocation &DeclEnd,
                                         ParsedAttributesWithRange &attrs) {
  assert(Tok.is(tok::kw_using) && "Not using token");
  ObjCDeclContextSwitch ObjCDC(*this);

  // Eat 'using'.
  SourceLocation UsingLoc = ConsumeToken();

  if (Tok.is(tok::code_completion)) {
    Actions.CodeCompleteUsing(getCurScope());
    cutOffParsing();
    return nullptr;
  }

  // Consume unexpected 'template' keywords.
  while (Tok.is(tok::kw_template)) {
    SourceLocation TemplateLoc = ConsumeToken();
    Diag(TemplateLoc, diag::err_unexpected_template_after_using)
        << FixItHint::CreateRemoval(TemplateLoc);
  }

  // 'using struct' or 'using class' indicates a generated type.
  if (Tok.isOneOf(tok::kw_class, tok::kw_struct))
    return ParseCXXTypeTransformerDeclaration(UsingLoc);

  // 'using namespace' means this is a using-directive.
  if (Tok.is(tok::kw_namespace)) {
    // Template parameters are always an error here.
    if (TemplateInfo.Kind) {
      SourceRange R = TemplateInfo.getSourceRange();
      Diag(UsingLoc, diag::err_templated_using_directive_declaration)
        << 0 /* directive */ << R << FixItHint::CreateRemoval(R);
    }

    Decl *UsingDir = ParseUsingDirective(Context, UsingLoc, DeclEnd, attrs);
    return Actions.ConvertDeclToDeclGroup(UsingDir);
  }

  // Otherwise, it must be a using-declaration or an alias-declaration.

  // Using declarations can't have attributes.
  ProhibitAttributes(attrs);

  return ParseUsingDeclaration(Context, TemplateInfo, UsingLoc, DeclEnd,
                               AS_none);
}

/// ParseUsingDirective - Parse C++ using-directive, assumes
/// that current token is 'namespace' and 'using' was already parsed.
///
///       using-directive: [C++ 7.3.p4: namespace.udir]
///        'using' 'namespace' ::[opt] nested-name-specifier[opt]
///                 namespace-name ;
/// [GNU] using-directive:
///        'using' 'namespace' ::[opt] nested-name-specifier[opt]
///                 namespace-name attributes[opt] ;
///
Decl *Parser::ParseUsingDirective(DeclaratorContext Context,
                                  SourceLocation UsingLoc,
                                  SourceLocation &DeclEnd,
                                  ParsedAttributes &attrs) {
  assert(Tok.is(tok::kw_namespace) && "Not 'namespace' token");

  // Eat 'namespace'.
  SourceLocation NamespcLoc = ConsumeToken();

  if (Tok.is(tok::code_completion)) {
    Actions.CodeCompleteUsingDirective(getCurScope());
    cutOffParsing();
    return nullptr;
  }

  // Parse (optional) nested-name-specifier.
  CXXScopeSpec SS;
  ParseOptionalCXXScopeSpecifier(SS, nullptr, /*EnteringContext=*/false,
                                 /*MayBePseudoDestructor=*/nullptr,
                                 /*IsTypename=*/false,
                                 /*LastII=*/nullptr,
                                 /*OnlyNamespace=*/true);

  IdentifierInfo *NamespcName = nullptr;
  SourceLocation IdentLoc = SourceLocation();

  // Parse namespace-name.
  if (Tok.isNot(tok::identifier)) {
    Diag(Tok, diag::err_expected_namespace_name);
    // If there was invalid namespace name, skip to end of decl, and eat ';'.
    SkipUntil(tok::semi);
    // FIXME: Are there cases, when we would like to call ActOnUsingDirective?
    return nullptr;
  }

  if (SS.isInvalid()) {
    // Diagnostics have been emitted in ParseOptionalCXXScopeSpecifier.
    // Skip to end of the definition and eat the ';'.
    SkipUntil(tok::semi);
    return nullptr;
  }

  // Parse identifier.
  NamespcName = Tok.getIdentifierInfo();
  IdentLoc = ConsumeToken();

  // Parse (optional) attributes (most likely GNU strong-using extension).
  bool GNUAttr = false;
  if (Tok.is(tok::kw___attribute)) {
    GNUAttr = true;
    ParseGNUAttributes(attrs);
  }

  // Eat ';'.
  DeclEnd = Tok.getLocation();
  if (ExpectAndConsume(tok::semi,
                       GNUAttr ? diag::err_expected_semi_after_attribute_list
                               : diag::err_expected_semi_after_namespace_name))
    SkipUntil(tok::semi);

  return Actions.ActOnUsingDirective(getCurScope(), UsingLoc, NamespcLoc, SS,
                                     IdentLoc, NamespcName, attrs);
}

/// Parse a namespace-name.
///
/// FIXME: We should call this from ParseUsingDirective. This is also
/// essentially duplicated in ParseNamespaceAlias. Unify all of those
/// parsers to use this function (if possible).
///
/// Note, however, that we don't want diagnostics for failed parses or
/// lookups when parsing reflection operands.
Decl *Parser::ParseNamespaceName(CXXScopeSpec &SS, SourceLocation &IdentLoc) {
  // Parse (optional) nested-name-specifier.
  // Allow scope specifiers to be any prefix.
  ParseOptionalCXXScopeSpecifier(SS, nullptr, /*EnteringContext=*/false,
                                 /*MayBePseudoDestructor=*/nullptr,
                                 /*IsTypename=*/false,
                                 /*LastII=*/nullptr,
                                 /*OnlyNamespace=*/false);

  // Parse namespace-name.
  if (Tok.isNot(tok::identifier)) {
    // FIXME: If we're parsing a reflexpr(), then we mustn't diagnose
    // errors. Just fail early so the tentative parse can reset and try
    // the next match.
    return nullptr;
  }

  IdentifierInfo *Ident = Tok.getIdentifierInfo();
  IdentLoc = ConsumeToken();

  return Actions.ActOnNamespaceName(getCurScope(), SS, Ident, IdentLoc);
}

/// Parse a using-declarator (or the identifier in a C++11 alias-declaration).
///
///     using-declarator:
///       'typename'[opt] nested-name-specifier unqualified-id
///
bool Parser::ParseUsingDeclarator(DeclaratorContext Context,
                                  UsingDeclarator &D) {
  D.clear();

  // Ignore optional 'typename'.
  // FIXME: This is wrong; we should parse this as a typename-specifier.
  TryConsumeToken(tok::kw_typename, D.TypenameLoc);

  if (Tok.is(tok::kw___super)) {
    Diag(Tok.getLocation(), diag::err_super_in_using_declaration);
    return true;
  }

  // Parse nested-name-specifier.
  IdentifierInfo *LastII = nullptr;
  if (ParseOptionalCXXScopeSpecifier(D.SS, nullptr, /*EnteringContext=*/false,
                                     /*MayBePseudoDtor=*/nullptr,
                                     /*IsTypename=*/false,
                                     /*LastII=*/&LastII,
                                     /*OnlyNamespace=*/false,
                                     /*InUsingDeclaration=*/true))

    return true;
  if (D.SS.isInvalid())
    return true;

  // Parse the unqualified-id. We allow parsing of both constructor and
  // destructor names and allow the action module to diagnose any semantic
  // errors.
  //
  // C++11 [class.qual]p2:
  //   [...] in a using-declaration that is a member-declaration, if the name
  //   specified after the nested-name-specifier is the same as the identifier
  //   or the simple-template-id's template-name in the last component of the
  //   nested-name-specifier, the name is [...] considered to name the
  //   constructor.
  if (getLangOpts().CPlusPlus11 &&
      Context == DeclaratorContext::MemberContext &&
      Tok.is(tok::identifier) &&
      (NextToken().is(tok::semi) || NextToken().is(tok::comma) ||
       NextToken().is(tok::ellipsis)) &&
      D.SS.isNotEmpty() && LastII == Tok.getIdentifierInfo() &&
      !D.SS.getScopeRep()->getAsNamespace() &&
      !D.SS.getScopeRep()->getAsNamespaceAlias()) {
    SourceLocation IdLoc = ConsumeToken();
    ParsedType Type =
        Actions.getInheritingConstructorName(D.SS, IdLoc, *LastII);
    D.Name.setConstructorName(Type, IdLoc, IdLoc);
  } else {
    if (ParseUnqualifiedId(
            D.SS, /*EnteringContext=*/false,
            /*AllowDestructorName=*/true,
            /*AllowConstructorName=*/!(Tok.is(tok::identifier) &&
                                       NextToken().is(tok::equal)),
            /*AllowDeductionGuide=*/false,
            nullptr, nullptr, D.Name))
      return true;
  }

  if (TryConsumeToken(tok::ellipsis, D.EllipsisLoc))
    Diag(Tok.getLocation(), getLangOpts().CPlusPlus17 ?
         diag::warn_cxx17_compat_using_declaration_pack :
         diag::ext_using_declaration_pack);

  return false;
}

/// ParseUsingDeclaration - Parse C++ using-declaration or alias-declaration.
/// Assumes that 'using' was already seen.
///
///     using-declaration: [C++ 7.3.p3: namespace.udecl]
///       'using' using-declarator-list[opt] ;
///
///     using-declarator-list: [C++1z]
///       using-declarator '...'[opt]
///       using-declarator-list ',' using-declarator '...'[opt]
///
///     using-declarator-list: [C++98-14]
///       using-declarator
///
///     alias-declaration: C++11 [dcl.dcl]p1
///       'using' identifier attribute-specifier-seq[opt] = type-id ;
///
Parser::DeclGroupPtrTy
Parser::ParseUsingDeclaration(DeclaratorContext Context,
                              const ParsedTemplateInfo &TemplateInfo,
                              SourceLocation UsingLoc, SourceLocation &DeclEnd,
                              AccessSpecifier AS) {
  // Check for misplaced attributes before the identifier in an
  // alias-declaration.
  ParsedAttributesWithRange MisplacedAttrs(AttrFactory);
  MaybeParseCXX11Attributes(MisplacedAttrs);

  UsingDeclarator D;
  bool InvalidDeclarator = ParseUsingDeclarator(Context, D);

  ParsedAttributesWithRange Attrs(AttrFactory);
  MaybeParseGNUAttributes(Attrs);
  MaybeParseCXX11Attributes(Attrs);

  // Maybe this is an alias-declaration.
  if (Tok.is(tok::equal)) {
    if (InvalidDeclarator) {
      SkipUntil(tok::semi);
      return nullptr;
    }

    // If we had any misplaced attributes from earlier, this is where they
    // should have been written.
    if (MisplacedAttrs.Range.isValid()) {
      Diag(MisplacedAttrs.Range.getBegin(), diag::err_attributes_not_allowed)
        << FixItHint::CreateInsertionFromRange(
               Tok.getLocation(),
               CharSourceRange::getTokenRange(MisplacedAttrs.Range))
        << FixItHint::CreateRemoval(MisplacedAttrs.Range);
      Attrs.takeAllFrom(MisplacedAttrs);
    }

    Decl *DeclFromDeclSpec = nullptr;
    Decl *AD = ParseAliasDeclarationAfterDeclarator(
        TemplateInfo, UsingLoc, D, DeclEnd, AS, Attrs, &DeclFromDeclSpec);
    return Actions.ConvertDeclToDeclGroup(AD, DeclFromDeclSpec);
  }

  // C++11 attributes are not allowed on a using-declaration, but GNU ones
  // are.
  ProhibitAttributes(MisplacedAttrs);
  ProhibitAttributes(Attrs);

  // Diagnose an attempt to declare a templated using-declaration.
  // In C++11, alias-declarations can be templates:
  //   template <...> using id = type;
  if (TemplateInfo.Kind) {
    SourceRange R = TemplateInfo.getSourceRange();
    Diag(UsingLoc, diag::err_templated_using_directive_declaration)
      << 1 /* declaration */ << R << FixItHint::CreateRemoval(R);

    // Unfortunately, we have to bail out instead of recovering by
    // ignoring the parameters, just in case the nested name specifier
    // depends on the parameters.
    return nullptr;
  }

  SmallVector<Decl *, 8> DeclsInGroup;
  while (true) {
    // Parse (optional) attributes (most likely GNU strong-using extension).
    MaybeParseGNUAttributes(Attrs);

    if (InvalidDeclarator)
      SkipUntil(tok::comma, tok::semi, StopBeforeMatch);
    else {
      // "typename" keyword is allowed for identifiers only,
      // because it may be a type definition.
      if (D.TypenameLoc.isValid() &&
          D.Name.getKind() != UnqualifiedIdKind::IK_Identifier) {
        Diag(D.Name.getSourceRange().getBegin(),
             diag::err_typename_identifiers_only)
            << FixItHint::CreateRemoval(SourceRange(D.TypenameLoc));
        // Proceed parsing, but discard the typename keyword.
        D.TypenameLoc = SourceLocation();
      }

      Decl *UD = Actions.ActOnUsingDeclaration(getCurScope(), AS, UsingLoc,
                                               D.TypenameLoc, D.SS, D.Name,
                                               D.EllipsisLoc, Attrs);
      if (UD)
        DeclsInGroup.push_back(UD);
    }

    if (!TryConsumeToken(tok::comma))
      break;

    // Parse another using-declarator.
    Attrs.clear();
    InvalidDeclarator = ParseUsingDeclarator(Context, D);
  }

  if (DeclsInGroup.size() > 1)
    Diag(Tok.getLocation(), getLangOpts().CPlusPlus17 ?
         diag::warn_cxx17_compat_multi_using_declaration :
         diag::ext_multi_using_declaration);

  // Eat ';'.
  DeclEnd = Tok.getLocation();
  if (ExpectAndConsume(tok::semi, diag::err_expected_after,
                       !Attrs.empty() ? "attributes list"
                                      : "using declaration"))
    SkipUntil(tok::semi);

  return Actions.BuildDeclaratorGroup(DeclsInGroup);
}

Decl *Parser::ParseAliasDeclarationAfterDeclarator(
    const ParsedTemplateInfo &TemplateInfo, SourceLocation UsingLoc,
    UsingDeclarator &D, SourceLocation &DeclEnd, AccessSpecifier AS,
    ParsedAttributes &Attrs, Decl **OwnedType) {
  if (ExpectAndConsume(tok::equal)) {
    SkipUntil(tok::semi);
    return nullptr;
  }

  Diag(Tok.getLocation(), getLangOpts().CPlusPlus11 ?
       diag::warn_cxx98_compat_alias_declaration :
       diag::ext_alias_declaration);

  // Type alias templates cannot be specialized.
  int SpecKind = -1;
  if (TemplateInfo.Kind == ParsedTemplateInfo::Template &&
      D.Name.getKind() == UnqualifiedIdKind::IK_TemplateId)
    SpecKind = 0;
  if (TemplateInfo.Kind == ParsedTemplateInfo::ExplicitSpecialization)
    SpecKind = 1;
  if (TemplateInfo.Kind == ParsedTemplateInfo::ExplicitInstantiation)
    SpecKind = 2;
  if (SpecKind != -1) {
    SourceRange Range;
    if (SpecKind == 0)
      Range = SourceRange(D.Name.TemplateId->LAngleLoc,
                          D.Name.TemplateId->RAngleLoc);
    else
      Range = TemplateInfo.getSourceRange();
    Diag(Range.getBegin(), diag::err_alias_declaration_specialization)
      << SpecKind << Range;
    SkipUntil(tok::semi);
    return nullptr;
  }

  // Name must be an identifier.
  if (D.Name.getKind() != UnqualifiedIdKind::IK_Identifier) {
    Diag(D.Name.StartLocation, diag::err_alias_declaration_not_identifier);
    // No removal fixit: can't recover from this.
    SkipUntil(tok::semi);
    return nullptr;
  } else if (D.TypenameLoc.isValid())
    Diag(D.TypenameLoc, diag::err_alias_declaration_not_identifier)
        << FixItHint::CreateRemoval(SourceRange(
               D.TypenameLoc,
               D.SS.isNotEmpty() ? D.SS.getEndLoc() : D.TypenameLoc));
  else if (D.SS.isNotEmpty())
    Diag(D.SS.getBeginLoc(), diag::err_alias_declaration_not_identifier)
      << FixItHint::CreateRemoval(D.SS.getRange());
  if (D.EllipsisLoc.isValid())
    Diag(D.EllipsisLoc, diag::err_alias_declaration_pack_expansion)
      << FixItHint::CreateRemoval(SourceRange(D.EllipsisLoc));

  Decl *DeclFromDeclSpec = nullptr;
  TypeResult TypeAlias = ParseTypeName(
      nullptr,
      TemplateInfo.Kind ? DeclaratorContext::AliasTemplateContext
                        : DeclaratorContext::AliasDeclContext,
      AS, &DeclFromDeclSpec, &Attrs);
  if (OwnedType)
    *OwnedType = DeclFromDeclSpec;

  // Eat ';'.
  DeclEnd = Tok.getLocation();
  if (ExpectAndConsume(tok::semi, diag::err_expected_after,
                       !Attrs.empty() ? "attributes list"
                                      : "alias declaration"))
    SkipUntil(tok::semi);

  TemplateParameterLists *TemplateParams = TemplateInfo.TemplateParams;
  MultiTemplateParamsArg TemplateParamsArg(
    TemplateParams ? TemplateParams->data() : nullptr,
    TemplateParams ? TemplateParams->size() : 0);
  return Actions.ActOnAliasDeclaration(getCurScope(), AS, TemplateParamsArg,
                                       UsingLoc, D.Name, Attrs, TypeAlias,
                                       DeclFromDeclSpec);
}

Decl *
Parser::ParseCXXRequiredTypenameDecl(SourceLocation RequiresLoc,
                                     DeclaratorContext Ctx,
                                     AccessSpecifier AS) {
  assert(Tok.isOneOf(tok::kw_class, tok::kw_typename) &&
         "A require type starts with 'class' or 'typename'");

  bool DeclaredWithTypename = Tok.is(tok::kw_typename);

  SourceLocation SpecLoc = ConsumeToken();
  CXXScopeSpec SS;
  if (ParseOptionalCXXScopeSpecifier(SS, /*ObjectType=*/nullptr,
                                     /*EnteringContext=*/false, nullptr,
                                     /*IsTypename*/true))
    return nullptr;

  // The actual name of the type.
  if (!Tok.is(tok::identifier))
    return nullptr;
  IdentifierInfo *TypeId = Tok.getIdentifierInfo();
  ConsumeToken();

  // Eat the ';'.
  ExpectAndConsume(tok::semi, diag::err_expected_semi_declaration);

  return Actions.ActOnCXXRequiredTypeDecl(AS, RequiresLoc, SpecLoc, TypeId,
                                          DeclaredWithTypename);
}

Decl *
Parser::ParseCXXRequiredDeclaratorDecl(SourceLocation RequiresLoc,
                                       DeclaratorContext Ctx,
                                       AccessSpecifier AS) {
  DeclSpecContext DSC = getDeclSpecContextFromDeclaratorContext(Ctx);

  // Get the specifiers and declarator we are going to require.
  DeclSpec DS(AttrFactory);
  ParseDeclarationSpecifiers(DS, ParsedTemplateInfo(), AS, DSC);

  Declarator DeclaratorInfo(DS, Ctx);
  ParseDeclarator(DeclaratorInfo);

  // Eat the ';'.
  ExpectAndConsume(tok::semi);

  return Actions.ActOnCXXRequiredDeclaratorDecl(getCurScope(),
                                                RequiresLoc,
                                                DeclaratorInfo);
}

Decl *
Parser::ParseCXXRequiredDecl(DeclaratorContext Ctx, AccessSpecifier AS) {
  assert(Tok.is(tok::kw_requires) && "Not requires!");
  SourceLocation RequiresLoc = ConsumeToken();

  // We have a declaration the form 'requires typename T'
  if (Tok.isOneOf(tok::kw_class, tok::kw_typename))
    return ParseCXXRequiredTypenameDecl(RequiresLoc, Ctx, AS);

  return ParseCXXRequiredDeclaratorDecl(RequiresLoc, Ctx, AS);
}

/// ParseStaticAssertDeclaration - Parse C++0x or C11 static_assert-declaration.
///
/// [C++0x] static_assert-declaration:
///           static_assert ( constant-expression  ,  string-literal  ) ;
///
/// [C11]   static_assert-declaration:
///           _Static_assert ( constant-expression  ,  string-literal  ) ;
///
Decl *Parser::ParseStaticAssertDeclaration(SourceLocation &DeclEnd){
  assert(Tok.isOneOf(tok::kw_static_assert, tok::kw__Static_assert) &&
         "Not a static_assert declaration");

  if (Tok.is(tok::kw__Static_assert) && !getLangOpts().C11)
    Diag(Tok, diag::ext_c11_feature) << Tok.getName();
  if (Tok.is(tok::kw_static_assert))
    Diag(Tok, diag::warn_cxx98_compat_static_assert);

  SourceLocation StaticAssertLoc = ConsumeToken();

  BalancedDelimiterTracker T(*this, tok::l_paren);
  if (T.consumeOpen()) {
    Diag(Tok, diag::err_expected) << tok::l_paren;
    SkipMalformedDecl();
    return nullptr;
  }

  EnterExpressionEvaluationContext ConstantEvaluated(
      Actions, Sema::ExpressionEvaluationContext::ConstantEvaluated);
  ExprResult AssertExpr(ParseConstantExpressionInExprEvalContext());
  if (AssertExpr.isInvalid()) {
    SkipMalformedDecl();
    return nullptr;
  }

  ExprResult AssertMessage;
  if (Tok.is(tok::r_paren)) {
    Diag(Tok, getLangOpts().CPlusPlus17
                  ? diag::warn_cxx14_compat_static_assert_no_message
                  : diag::ext_static_assert_no_message)
      << (getLangOpts().CPlusPlus17
              ? FixItHint()
              : FixItHint::CreateInsertion(Tok.getLocation(), ", \"\""));
  } else {
    if (ExpectAndConsume(tok::comma)) {
      SkipUntil(tok::semi);
      return nullptr;
    }

    if (!isTokenStringLiteral()) {
      Diag(Tok, diag::err_expected_string_literal)
        << /*Source='static_assert'*/1;
      SkipMalformedDecl();
      return nullptr;
    }

    AssertMessage = ParseStringLiteralExpression();
    if (AssertMessage.isInvalid()) {
      SkipMalformedDecl();
      return nullptr;
    }
  }

  T.consumeClose();

  DeclEnd = Tok.getLocation();
  ExpectAndConsumeSemi(diag::err_expected_semi_after_static_assert);

  return Actions.ActOnStaticAssertDeclaration(StaticAssertLoc,
                                              AssertExpr.get(),
                                              AssertMessage.get(),
                                              T.getCloseLocation());
}

/// ParseDecltypeSpecifier - Parse a C++11 decltype specifier.
///
/// 'decltype' ( expression )
/// 'decltype' ( 'auto' )      [C++1y]
///
SourceLocation Parser::ParseDecltypeSpecifier(DeclSpec &DS) {
  assert(Tok.isOneOf(tok::kw_decltype, tok::annot_decltype)
           && "Not a decltype specifier");

  ExprResult Result;
  SourceLocation StartLoc = Tok.getLocation();
  SourceLocation EndLoc;

  if (Tok.is(tok::annot_decltype)) {
    Result = getExprAnnotation(Tok);
    EndLoc = Tok.getAnnotationEndLoc();
    ConsumeAnnotationToken();
    if (Result.isInvalid()) {
      DS.SetTypeSpecError();
      return EndLoc;
    }
  } else {
    if (Tok.getIdentifierInfo()->isStr("decltype"))
      Diag(Tok, diag::warn_cxx98_compat_decltype);

    ConsumeToken();

    BalancedDelimiterTracker T(*this, tok::l_paren);
    if (T.expectAndConsume(diag::err_expected_lparen_after,
                           "decltype", tok::r_paren)) {
      DS.SetTypeSpecError();
      return T.getOpenLocation() == Tok.getLocation() ?
             StartLoc : T.getOpenLocation();
    }

    // Check for C++1y 'decltype(auto)'.
    if (Tok.is(tok::kw_auto)) {
      // No need to disambiguate here: an expression can't start with 'auto',
      // because the typename-specifier in a function-style cast operation can't
      // be 'auto'.
      Diag(Tok.getLocation(),
           getLangOpts().CPlusPlus14
             ? diag::warn_cxx11_compat_decltype_auto_type_specifier
             : diag::ext_decltype_auto_type_specifier);
      ConsumeToken();
    } else {
      // Parse the expression

      // C++11 [dcl.type.simple]p4:
      //   The operand of the decltype specifier is an unevaluated operand.
      EnterExpressionEvaluationContext Unevaluated(
          Actions, Sema::ExpressionEvaluationContext::Unevaluated, nullptr,
          Sema::ExpressionEvaluationContextRecord::EK_Decltype);
      Result =
          Actions.CorrectDelayedTyposInExpr(ParseExpression(), [](Expr *E) {
            return E->hasPlaceholderType() ? ExprError() : E;
          });
      if (Result.isInvalid()) {
        DS.SetTypeSpecError();
        if (SkipUntil(tok::r_paren, StopAtSemi | StopBeforeMatch)) {
          EndLoc = ConsumeParen();
        } else {
          if (PP.isBacktrackEnabled() && Tok.is(tok::semi)) {
            // Backtrack to get the location of the last token before the semi.
            PP.RevertCachedTokens(2);
            ConsumeToken(); // the semi.
            EndLoc = ConsumeAnyToken();
            assert(Tok.is(tok::semi));
          } else {
            EndLoc = Tok.getLocation();
          }
        }
        return EndLoc;
      }

      Result = Actions.ActOnDecltypeExpression(Result.get());
    }

    // Match the ')'
    T.consumeClose();
    if (T.getCloseLocation().isInvalid()) {
      DS.SetTypeSpecError();
      // FIXME: this should return the location of the last token
      //        that was consumed (by "consumeClose()")
      return T.getCloseLocation();
    }

    if (Result.isInvalid()) {
      DS.SetTypeSpecError();
      return T.getCloseLocation();
    }

    EndLoc = T.getCloseLocation();
  }
  assert(!Result.isInvalid());

  const char *PrevSpec = nullptr;
  unsigned DiagID;
  const PrintingPolicy &Policy = Actions.getASTContext().getPrintingPolicy();
  // Check for duplicate type specifiers (e.g. "int decltype(a)").
  if (Result.get()
        ? DS.SetTypeSpecType(DeclSpec::TST_decltype, StartLoc, PrevSpec,
                             DiagID, Result.get(), Policy)
        : DS.SetTypeSpecType(DeclSpec::TST_decltype_auto, StartLoc, PrevSpec,
                             DiagID, Policy)) {
    Diag(StartLoc, DiagID) << PrevSpec;
    DS.SetTypeSpecError();
  }
  return EndLoc;
}

void Parser::AnnotateExistingDecltypeSpecifier(const DeclSpec& DS,
                                               SourceLocation StartLoc,
                                               SourceLocation EndLoc) {
  // make sure we have a token we can turn into an annotation token
  if (PP.isBacktrackEnabled())
    PP.RevertCachedTokens(1);
  else
    PP.EnterToken(Tok, /*IsReinject*/true);

  Tok.setKind(tok::annot_decltype);
  setExprAnnotation(Tok,
                    DS.getTypeSpecType() == TST_decltype ? DS.getRepAsExpr() :
                    DS.getTypeSpecType() == TST_decltype_auto ? ExprResult() :
                    ExprError());
  Tok.setAnnotationEndLoc(EndLoc);
  Tok.setLocation(StartLoc);
  PP.AnnotateCachedTokens(Tok);
}

void Parser::ParseUnderlyingTypeSpecifier(DeclSpec &DS) {
  assert(Tok.is(tok::kw___underlying_type) &&
         "Not an underlying type specifier");

  SourceLocation StartLoc = ConsumeToken();
  BalancedDelimiterTracker T(*this, tok::l_paren);
  if (T.expectAndConsume(diag::err_expected_lparen_after,
                       "__underlying_type", tok::r_paren)) {
    return;
  }

  TypeResult Result = ParseTypeName();
  if (Result.isInvalid()) {
    SkipUntil(tok::r_paren, StopAtSemi);
    return;
  }

  // Match the ')'
  T.consumeClose();
  if (T.getCloseLocation().isInvalid())
    return;

  const char *PrevSpec = nullptr;
  unsigned DiagID;
  if (DS.SetTypeSpecType(DeclSpec::TST_underlyingType, StartLoc, PrevSpec,
                         DiagID, Result.get(),
                         Actions.getASTContext().getPrintingPolicy()))
    Diag(StartLoc, DiagID) << PrevSpec;
  DS.setTypeofParensRange(T.getRange());
}

/// ParseBaseTypeSpecifier - Parse a C++ base-type-specifier which is either a
/// class name or decltype-specifier. Note that we only check that the result
/// names a type; semantic analysis will need to verify that the type names a
/// class. The result is either a type or null, depending on whether a type
/// name was found.
///
///       base-type-specifier: [C++11 class.derived]
///         class-or-decltype
///       class-or-decltype: [C++11 class.derived]
///         nested-name-specifier[opt] class-name
///         decltype-specifier
///       class-name: [C++ class.name]
///         identifier
///         simple-template-id
///
/// In C++98, instead of base-type-specifier, we have:
///
///         ::[opt] nested-name-specifier[opt] class-name
TypeResult Parser::ParseBaseTypeSpecifier(SourceLocation &BaseLoc,
                                          SourceLocation &EndLocation) {
  // Ignore attempts to use typename
  if (Tok.is(tok::kw_typename)) {
    Diag(Tok, diag::err_expected_class_name_not_template)
      << FixItHint::CreateRemoval(Tok.getLocation());
    ConsumeToken();
  }

  // Parse optional nested-name-specifier
  CXXScopeSpec SS;
  if (ParseOptionalCXXScopeSpecifier(SS, nullptr, /*EnteringContext=*/false))
    return true;

  BaseLoc = Tok.getLocation();

  // Parse decltype-specifier
  // tok == kw_decltype is just error recovery, it can only happen when SS
  // isn't empty
  if (Tok.isOneOf(tok::kw_decltype, tok::annot_decltype)) {
    if (SS.isNotEmpty())
      Diag(SS.getBeginLoc(), diag::err_unexpected_scope_on_base_decltype)
        << FixItHint::CreateRemoval(SS.getRange());
    // Fake up a Declarator to use with ActOnTypeName.
    DeclSpec DS(AttrFactory);

    EndLocation = ParseDecltypeSpecifier(DS);

    Declarator DeclaratorInfo(DS, DeclaratorContext::TypeNameContext);
    return Actions.ActOnTypeName(getCurScope(), DeclaratorInfo);
  }

  // Check whether we have a template-id that names a type.
  if (Tok.is(tok::annot_template_id)) {
    TemplateIdAnnotation *TemplateId = takeTemplateIdAnnotation(Tok);
    if (TemplateId->Kind == TNK_Type_template ||
        TemplateId->Kind == TNK_Dependent_template_name ||
        TemplateId->Kind == TNK_Undeclared_template) {
      AnnotateTemplateIdTokenAsType(/*IsClassName*/true);

      assert(Tok.is(tok::annot_typename) && "template-id -> type failed");
      ParsedType Type = getTypeAnnotation(Tok);
      EndLocation = Tok.getAnnotationEndLoc();
      ConsumeAnnotationToken();

      if (Type)
        return Type;
      return true;
    }

    // Fall through to produce an error below.
  }

  if (Tok.isNot(tok::identifier)) {
    Diag(Tok, diag::err_expected_class_name);
    return true;
  }

  IdentifierInfo *Id = Tok.getIdentifierInfo();
  SourceLocation IdLoc = ConsumeToken();

  if (Tok.is(tok::less)) {
    // It looks the user intended to write a template-id here, but the
    // template-name was wrong. Try to fix that.
    TemplateNameKind TNK = TNK_Type_template;
    TemplateTy Template;
    if (!Actions.DiagnoseUnknownTemplateName(*Id, IdLoc, getCurScope(),
                                             &SS, Template, TNK)) {
      Diag(IdLoc, diag::err_unknown_template_name)
        << Id;
    }

    if (!Template) {
      TemplateArgList TemplateArgs;
      SourceLocation LAngleLoc, RAngleLoc;
      ParseTemplateIdAfterTemplateName(true, LAngleLoc, TemplateArgs,
                                       RAngleLoc);
      return true;
    }

    // Form the template name
    UnqualifiedId TemplateName;
    TemplateName.setIdentifier(Id, IdLoc);

    // Parse the full template-id, then turn it into a type.
    if (AnnotateTemplateIdToken(Template, TNK, SS, SourceLocation(),
                                TemplateName))
      return true;
    if (TNK == TNK_Type_template || TNK == TNK_Dependent_template_name)
      AnnotateTemplateIdTokenAsType(/*IsClassName*/true);

    // If we didn't end up with a typename token, there's nothing more we
    // can do.
    if (Tok.isNot(tok::annot_typename))
      return true;

    // Retrieve the type from the annotation token, consume that token, and
    // return.
    EndLocation = Tok.getAnnotationEndLoc();
    ParsedType Type = getTypeAnnotation(Tok);
    ConsumeAnnotationToken();
    return Type;
  }

  // We have an identifier; check whether it is actually a type.
  IdentifierInfo *CorrectedII = nullptr;
  ParsedType Type = Actions.getTypeName(
      *Id, IdLoc, getCurScope(), &SS, /*isClassName=*/true, false, nullptr,
      /*IsCtorOrDtorName=*/false,
      /*WantNontrivialTypeSourceInfo=*/true,
      /*IsClassTemplateDeductionContext*/ false, &CorrectedII);
  if (!Type) {
    Diag(IdLoc, diag::err_expected_class_name);
    return true;
  }

  // Consume the identifier.
  EndLocation = IdLoc;

  // Fake up a Declarator to use with ActOnTypeName.
  DeclSpec DS(AttrFactory);
  DS.SetRangeStart(IdLoc);
  DS.SetRangeEnd(EndLocation);
  DS.getTypeSpecScope() = SS;

  const char *PrevSpec = nullptr;
  unsigned DiagID;
  DS.SetTypeSpecType(TST_typename, IdLoc, PrevSpec, DiagID, Type,
                     Actions.getASTContext().getPrintingPolicy());

  Declarator DeclaratorInfo(DS, DeclaratorContext::TypeNameContext);
  return Actions.ActOnTypeName(getCurScope(), DeclaratorInfo);
}

void Parser::ParseMicrosoftInheritanceClassAttributes(ParsedAttributes &attrs) {
  while (Tok.isOneOf(tok::kw___single_inheritance,
                     tok::kw___multiple_inheritance,
                     tok::kw___virtual_inheritance)) {
    IdentifierInfo *AttrName = Tok.getIdentifierInfo();
    SourceLocation AttrNameLoc = ConsumeToken();
    attrs.addNew(AttrName, AttrNameLoc, nullptr, AttrNameLoc, nullptr, 0,
                 ParsedAttr::AS_Keyword);
  }
}

/// Determine whether the following tokens are valid after a type-specifier
/// which could be a standalone declaration. This will conservatively return
/// true if there's any doubt, and is appropriate for insert-';' fixits.
bool Parser::isValidAfterTypeSpecifier(bool CouldBeBitfield) {
  // This switch enumerates the valid "follow" set for type-specifiers.
  switch (Tok.getKind()) {
  default: break;
  case tok::semi:               // struct foo {...} ;
  case tok::star:               // struct foo {...} *         P;
  case tok::amp:                // struct foo {...} &         R = ...
  case tok::ampamp:             // struct foo {...} &&        R = ...
  case tok::identifier:         // struct foo {...} V         ;
  case tok::r_paren:            //(struct foo {...} )         {4}
  case tok::coloncolon:         // struct foo {...} ::        a::b;
  case tok::annot_cxxscope:     // struct foo {...} a::       b;
  case tok::annot_typename:     // struct foo {...} a         ::b;
  case tok::annot_template_id:  // struct foo {...} a<int>    ::b;
  case tok::kw_decltype:        // struct foo {...} decltype  (a)::b;
  case tok::l_paren:            // struct foo {...} (         x);
  case tok::comma:              // __builtin_offsetof(struct foo{...} ,
  case tok::kw_operator:        // struct foo       operator  ++() {...}
  case tok::kw___declspec:      // struct foo {...} __declspec(...)
  case tok::l_square:           // void f(struct f  [         3])
  case tok::ellipsis:           // void f(struct f  ...       [Ns])
  // FIXME: we should emit semantic diagnostic when declaration
  // attribute is in type attribute position.
  case tok::kw___attribute:     // struct foo __attribute__((used)) x;
  case tok::annot_pragma_pack:  // struct foo {...} _Pragma(pack(pop));
  // struct foo {...} _Pragma(section(...));
  case tok::annot_pragma_ms_pragma:
  // struct foo {...} _Pragma(vtordisp(pop));
  case tok::annot_pragma_ms_vtordisp:
  // struct foo {...} _Pragma(pointers_to_members(...));
  case tok::annot_pragma_ms_pointers_to_members:
    return true;
  case tok::colon:
    return CouldBeBitfield;     // enum E { ... }   :         2;
  // Microsoft compatibility
  case tok::kw___cdecl:         // struct foo {...} __cdecl      x;
  case tok::kw___fastcall:      // struct foo {...} __fastcall   x;
  case tok::kw___stdcall:       // struct foo {...} __stdcall    x;
  case tok::kw___thiscall:      // struct foo {...} __thiscall   x;
  case tok::kw___vectorcall:    // struct foo {...} __vectorcall x;
    // We will diagnose these calling-convention specifiers on non-function
    // declarations later, so claim they are valid after a type specifier.
    return getLangOpts().MicrosoftExt;
  // Type qualifiers
  case tok::kw_const:           // struct foo {...} const     x;
  case tok::kw_volatile:        // struct foo {...} volatile  x;
  case tok::kw_restrict:        // struct foo {...} restrict  x;
  case tok::kw__Atomic:         // struct foo {...} _Atomic   x;
  case tok::kw___unaligned:     // struct foo {...} __unaligned *x;
  // Function specifiers
  // Note, no 'explicit'. An explicit function must be either a conversion
  // operator or a constructor. Either way, it can't have a return type.
  case tok::kw_inline:          // struct foo       inline    f();
  case tok::kw_virtual:         // struct foo       virtual   f();
  case tok::kw_friend:          // struct foo       friend    f();
  // Storage-class specifiers
  case tok::kw_static:          // struct foo {...} static    x;
  case tok::kw_extern:          // struct foo {...} extern    x;
  case tok::kw_typedef:         // struct foo {...} typedef   x;
  case tok::kw_register:        // struct foo {...} register  x;
  case tok::kw_auto:            // struct foo {...} auto      x;
  case tok::kw_mutable:         // struct foo {...} mutable   x;
  case tok::kw_thread_local:    // struct foo {...} thread_local x;
  case tok::kw_constexpr:       // struct foo {...} constexpr x;
  case tok::kw_consteval:       // struct foo {...} consteval x;
  case tok::kw_constinit:       // struct foo {...} constinit x;
    // As shown above, type qualifiers and storage class specifiers absolutely
    // can occur after class specifiers according to the grammar.  However,
    // almost no one actually writes code like this.  If we see one of these,
    // it is much more likely that someone missed a semi colon and the
    // type/storage class specifier we're seeing is part of the *next*
    // intended declaration, as in:
    //
    //   struct foo { ... }
    //   typedef int X;
    //
    // We'd really like to emit a missing semicolon error instead of emitting
    // an error on the 'int' saying that you can't have two type specifiers in
    // the same declaration of X.  Because of this, we look ahead past this
    // token to see if it's a type specifier.  If so, we know the code is
    // otherwise invalid, so we can produce the expected semi error.
    if (!isKnownToBeTypeSpecifier(NextToken()))
      return true;
    break;
  case tok::r_brace:  // struct bar { struct foo {...} }
    // Missing ';' at end of struct is accepted as an extension in C mode.
    if (!getLangOpts().CPlusPlus)
      return true;
    break;
  case tok::greater:
    // template<class T = class X>
    return getLangOpts().CPlusPlus;
  }
  return false;
}

/// ParseClassSpecifier - Parse a C++ class-specifier [C++ class] or
/// elaborated-type-specifier [C++ dcl.type.elab]; we can't tell which
/// until we reach the start of a definition or see a token that
/// cannot start a definition.
///
///       class-specifier: [C++ class]
///         class-head '{' member-specification[opt] '}'
///         class-head '{' member-specification[opt] '}' attributes[opt]
///       class-head:
///         class-key identifier[opt] base-clause[opt]
///         class-key nested-name-specifier identifier base-clause[opt]
///         class-key nested-name-specifier[opt] simple-template-id
///                          base-clause[opt]
/// [GNU]   class-key attributes[opt] identifier[opt] base-clause[opt]
/// [GNU]   class-key attributes[opt] nested-name-specifier
///                          identifier base-clause[opt]
/// [GNU]   class-key attributes[opt] nested-name-specifier[opt]
///                          simple-template-id base-clause[opt]
///       class-key:
///         'class'
///         'struct'
///         'union'
/// [Meta]  nested-name-specifier[opt] metaclass-name
///         'class' metaclass-specifier
///         'struct' metaclass-specifier
///         'union' metaclass-specifier
///
/// [Meta] metaclass-specifier:
///         '(' id-expression ')'
///
///       elaborated-type-specifier: [C++ dcl.type.elab]
///         class-key ::[opt] nested-name-specifier[opt] identifier
///         class-key ::[opt] nested-name-specifier[opt] 'template'[opt]
///                          simple-template-id
///
///  Note that the C++ class-specifier and elaborated-type-specifier,
///  together, subsume the C99 struct-or-union-specifier:
///
///       struct-or-union-specifier: [C99 6.7.2.1]
///         struct-or-union identifier[opt] '{' struct-contents '}'
///         struct-or-union identifier
/// [GNU]   struct-or-union attributes[opt] identifier[opt] '{' struct-contents
///                                                         '}' attributes[opt]
/// [GNU]   struct-or-union attributes[opt] identifier
///       struct-or-union:
///         'struct'
///         'union'
void Parser::ParseClassSpecifier(tok::TokenKind TagTokKind,
                                 SourceLocation StartLoc, DeclSpec &DS,
                                 const ParsedTemplateInfo &TemplateInfo,
                                 AccessSpecifier AS,
                                 bool EnteringContext, DeclSpecContext DSC,
                                 ParsedAttributesWithRange &Attributes) {
  DeclSpec::TST TagType;
  if (TagTokKind == tok::kw_struct)
    TagType = DeclSpec::TST_struct;
  else if (TagTokKind == tok::kw___interface)
    TagType = DeclSpec::TST_interface;
  else if (TagTokKind == tok::kw_class)
    TagType = DeclSpec::TST_class;
  else {
    assert(TagTokKind == tok::kw_union && "Not a class specifier");
    TagType = DeclSpec::TST_union;
  }

  // [Meta] Match the optional metaclass-specifier
  ExprResult Meta;
  if (Tok.is(tok::l_paren)) {
    BalancedDelimiterTracker T(*this, tok::l_paren);
    if (T.expectAndConsume(diag::err_expected_lparen_after, "class-key"))
      return;
    Meta = ParseCXXIdExpression();
    if (T.consumeClose())
      return;
    if (Meta.isInvalid())
      return;
  }

  if (Tok.is(tok::code_completion)) {
    // Code completion for a struct, class, or union name.
    Actions.CodeCompleteTag(getCurScope(), TagType);
    return cutOffParsing();
  }

  // C++03 [temp.explicit] 14.7.2/8:
  //   The usual access checking rules do not apply to names used to specify
  //   explicit instantiations.
  //
  // As an extension we do not perform access checking on the names used to
  // specify explicit specializations either. This is important to allow
  // specializing traits classes for private types.
  //
  // Note that we don't suppress if this turns out to be an elaborated
  // type specifier.
  bool shouldDelayDiagsInTag =
    (TemplateInfo.Kind == ParsedTemplateInfo::ExplicitInstantiation ||
     TemplateInfo.Kind == ParsedTemplateInfo::ExplicitSpecialization);
  SuppressAccessChecks diagsFromTag(*this, shouldDelayDiagsInTag);

  ParsedAttributesWithRange attrs(AttrFactory);
  // If attributes exist after tag, parse them.
  MaybeParseGNUAttributes(attrs);
  MaybeParseMicrosoftDeclSpecs(attrs);

  // Parse inheritance specifiers.
  if (Tok.isOneOf(tok::kw___single_inheritance,
                  tok::kw___multiple_inheritance,
                  tok::kw___virtual_inheritance))
    ParseMicrosoftInheritanceClassAttributes(attrs);

  // If C++0x attributes exist here, parse them.
  // FIXME: Are we consistent with the ordering of parsing of different
  // styles of attributes?
  MaybeParseCXX11Attributes(attrs);

  // Source location used by FIXIT to insert misplaced
  // C++11 attributes
  SourceLocation AttrFixitLoc = Tok.getLocation();

  if (TagType == DeclSpec::TST_struct &&
      Tok.isNot(tok::identifier) &&
      !Tok.isAnnotation() &&
      Tok.getIdentifierInfo() &&
      Tok.isOneOf(tok::kw___is_abstract,
                  tok::kw___is_aggregate,
                  tok::kw___is_arithmetic,
                  tok::kw___is_array,
                  tok::kw___is_assignable,
                  tok::kw___is_base_of,
                  tok::kw___is_class,
                  tok::kw___is_complete_type,
                  tok::kw___is_compound,
                  tok::kw___is_const,
                  tok::kw___is_constructible,
                  tok::kw___is_convertible,
                  tok::kw___is_convertible_to,
                  tok::kw___is_destructible,
                  tok::kw___is_empty,
                  tok::kw___is_enum,
                  tok::kw___is_floating_point,
                  tok::kw___is_final,
                  tok::kw___is_function,
                  tok::kw___is_fundamental,
                  tok::kw___is_integral,
                  tok::kw___is_interface_class,
                  tok::kw___is_literal,
                  tok::kw___is_lvalue_expr,
                  tok::kw___is_lvalue_reference,
                  tok::kw___is_member_function_pointer,
                  tok::kw___is_member_object_pointer,
                  tok::kw___is_member_pointer,
                  tok::kw___is_nothrow_assignable,
                  tok::kw___is_nothrow_constructible,
                  tok::kw___is_nothrow_destructible,
                  tok::kw___is_object,
                  tok::kw___is_pod,
                  tok::kw___is_pointer,
                  tok::kw___is_polymorphic,
                  tok::kw___is_reference,
                  tok::kw___is_rvalue_expr,
                  tok::kw___is_rvalue_reference,
                  tok::kw___is_same,
                  tok::kw___is_scalar,
                  tok::kw___is_sealed,
                  tok::kw___is_signed,
                  tok::kw___is_standard_layout,
                  tok::kw___is_trivial,
                  tok::kw___is_trivially_assignable,
                  tok::kw___is_trivially_constructible,
                  tok::kw___is_trivially_copyable,
                  tok::kw___is_union,
                  tok::kw___is_unsigned,
                  tok::kw___is_void,
                  tok::kw___is_volatile))
    // GNU libstdc++ 4.2 and libc++ use certain intrinsic names as the
    // name of struct templates, but some are keywords in GCC >= 4.3
    // and Clang. Therefore, when we see the token sequence "struct
    // X", make X into a normal identifier rather than a keyword, to
    // allow libstdc++ 4.2 and libc++ to work properly.
    TryKeywordIdentFallback(true);

  struct PreserveAtomicIdentifierInfoRAII {
    PreserveAtomicIdentifierInfoRAII(Token &Tok, bool Enabled)
        : AtomicII(nullptr) {
      if (!Enabled)
        return;
      assert(Tok.is(tok::kw__Atomic));
      AtomicII = Tok.getIdentifierInfo();
      AtomicII->revertTokenIDToIdentifier();
      Tok.setKind(tok::identifier);
    }
    ~PreserveAtomicIdentifierInfoRAII() {
      if (!AtomicII)
        return;
      AtomicII->revertIdentifierToTokenID(tok::kw__Atomic);
    }
    IdentifierInfo *AtomicII;
  };

  // HACK: MSVC doesn't consider _Atomic to be a keyword and its STL
  // implementation for VS2013 uses _Atomic as an identifier for one of the
  // classes in <atomic>.  When we are parsing 'struct _Atomic', don't consider
  // '_Atomic' to be a keyword.  We are careful to undo this so that clang can
  // use '_Atomic' in its own header files.
  bool ShouldChangeAtomicToIdentifier = getLangOpts().MSVCCompat &&
                                        Tok.is(tok::kw__Atomic) &&
                                        TagType == DeclSpec::TST_struct;
  PreserveAtomicIdentifierInfoRAII AtomicTokenGuard(
      Tok, ShouldChangeAtomicToIdentifier);

  // Parse the (optional) nested-name-specifier.
  CXXScopeSpec &SS = DS.getTypeSpecScope();
  if (getLangOpts().CPlusPlus) {
    // "FOO : BAR" is not a potential typo for "FOO::BAR".  In this context it
    // is a base-specifier-list.
    ColonProtectionRAIIObject X(*this);

    CXXScopeSpec Spec;
    bool HasValidSpec = true;
    if (ParseOptionalCXXScopeSpecifier(Spec, nullptr, EnteringContext)) {
      DS.SetTypeSpecError();
      HasValidSpec = false;
    }
    if (Spec.isSet())
      if (Tok.isNot(tok::identifier) && Tok.isNot(tok::annot_template_id)) {
        Diag(Tok, diag::err_expected) << tok::identifier;
        HasValidSpec = false;
      }
    if (HasValidSpec)
      SS = Spec;
  }

  TemplateParameterLists *TemplateParams = TemplateInfo.TemplateParams;

  auto RecoverFromUndeclaredTemplateName = [&](IdentifierInfo *Name,
                                               SourceLocation NameLoc,
                                               SourceRange TemplateArgRange,
                                               bool KnownUndeclared) {
    Diag(NameLoc, diag::err_explicit_spec_non_template)
        << (TemplateInfo.Kind == ParsedTemplateInfo::ExplicitInstantiation)
        << TagTokKind << Name << TemplateArgRange << KnownUndeclared;

    // Strip off the last template parameter list if it was empty, since
    // we've removed its template argument list.
    if (TemplateParams && TemplateInfo.LastParameterListWasEmpty) {
      if (TemplateParams->size() > 1) {
        TemplateParams->pop_back();
      } else {
        TemplateParams = nullptr;
        const_cast<ParsedTemplateInfo &>(TemplateInfo).Kind =
            ParsedTemplateInfo::NonTemplate;
      }
    } else if (TemplateInfo.Kind == ParsedTemplateInfo::ExplicitInstantiation) {
      // Pretend this is just a forward declaration.
      TemplateParams = nullptr;
      const_cast<ParsedTemplateInfo &>(TemplateInfo).Kind =
          ParsedTemplateInfo::NonTemplate;
      const_cast<ParsedTemplateInfo &>(TemplateInfo).TemplateLoc =
          SourceLocation();
      const_cast<ParsedTemplateInfo &>(TemplateInfo).ExternLoc =
          SourceLocation();
    }
  };

  // Parse the (optional) class name or simple-template-id.
  IdentifierInfo *Name = nullptr;
  SourceLocation NameLoc;
  TemplateIdAnnotation *TemplateId = nullptr;
  if (Tok.is(tok::identifier)) {
    Name = Tok.getIdentifierInfo();
    NameLoc = ConsumeToken();

    if (Tok.is(tok::less) && getLangOpts().CPlusPlus) {
      // The name was supposed to refer to a template, but didn't.
      // Eat the template argument list and try to continue parsing this as
      // a class (or template thereof).
      TemplateArgList TemplateArgs;
      SourceLocation LAngleLoc, RAngleLoc;
      if (ParseTemplateIdAfterTemplateName(true, LAngleLoc, TemplateArgs,
                                           RAngleLoc)) {
        // We couldn't parse the template argument list at all, so don't
        // try to give any location information for the list.
        LAngleLoc = RAngleLoc = SourceLocation();
      }
      RecoverFromUndeclaredTemplateName(
          Name, NameLoc, SourceRange(LAngleLoc, RAngleLoc), false);
    }
  } else if (Tok.is(tok::annot_template_id)) {
    TemplateId = takeTemplateIdAnnotation(Tok);
    NameLoc = ConsumeAnnotationToken();

    if (TemplateId->Kind == TNK_Undeclared_template) {
      // Try to resolve the template name to a type template.
      Actions.ActOnUndeclaredTypeTemplateName(getCurScope(), TemplateId->Template,
                                              TemplateId->Kind, NameLoc, Name);
      if (TemplateId->Kind == TNK_Undeclared_template) {
        RecoverFromUndeclaredTemplateName(
            Name, NameLoc,
            SourceRange(TemplateId->LAngleLoc, TemplateId->RAngleLoc), true);
        TemplateId = nullptr;
      }
    }

    if (TemplateId && TemplateId->Kind != TNK_Type_template &&
        TemplateId->Kind != TNK_Dependent_template_name) {
      // The template-name in the simple-template-id refers to
      // something other than a class template. Give an appropriate
      // error message and skip to the ';'.
      SourceRange Range(NameLoc);
      if (SS.isNotEmpty())
        Range.setBegin(SS.getBeginLoc());

      // FIXME: Name may be null here.
      Diag(TemplateId->LAngleLoc, diag::err_template_spec_syntax_non_template)
          << TemplateId->Name << static_cast<int>(TemplateId->Kind) << Range;

      DS.SetTypeSpecError();
      SkipUntil(tok::semi, StopBeforeMatch);
      return;
    }
  }

  // There are four options here.
  //  - If we are in a trailing return type, this is always just a reference,
  //    and we must not try to parse a definition. For instance,
  //      [] () -> struct S { };
  //    does not define a type.
  //  - If we have 'struct foo {...', 'struct foo :...',
  //    'struct foo final :' or 'struct foo final {', then this is a definition.
  //  - If we have 'struct foo;', then this is either a forward declaration
  //    or a friend declaration, which have to be treated differently.
  //  - Otherwise we have something like 'struct foo xyz', a reference.
  //
  //  We also detect these erroneous cases to provide better diagnostic for
  //  C++11 attributes parsing.
  //  - attributes follow class name:
  //    struct foo [[]] {};
  //  - attributes appear before or after 'final':
  //    struct foo [[]] final [[]] {};
  //
  // However, in type-specifier-seq's, things look like declarations but are
  // just references, e.g.
  //   new struct s;
  // or
  //   &T::operator struct s;
  // For these, DSC is DeclSpecContext::DSC_type_specifier or
  // DeclSpecContext::DSC_alias_declaration.

  // If there are attributes after class name, parse them.
  MaybeParseCXX11Attributes(Attributes);

  const PrintingPolicy &Policy = Actions.getASTContext().getPrintingPolicy();
  Sema::TagUseKind TUK;
  if (DSC == DeclSpecContext::DSC_trailing)
    TUK = Sema::TUK_Reference;
  else if (Tok.is(tok::l_brace) ||
           (getLangOpts().CPlusPlus && Tok.is(tok::colon)) ||
           (isCXX11FinalKeyword() &&
            (NextToken().is(tok::l_brace) || NextToken().is(tok::colon)))) {
    if (DS.isFriendSpecified()) {
      // C++ [class.friend]p2:
      //   A class shall not be defined in a friend declaration.
      Diag(Tok.getLocation(), diag::err_friend_decl_defines_type)
        << SourceRange(DS.getFriendSpecLoc());

      // Skip everything up to the semicolon, so that this looks like a proper
      // friend class (or template thereof) declaration.
      SkipUntil(tok::semi, StopBeforeMatch);
      TUK = Sema::TUK_Friend;
    } else {
      // Okay, this is a class definition.
      TUK = Sema::TUK_Definition;
    }
  } else if (isCXX11FinalKeyword() && (NextToken().is(tok::l_square) ||
                                       NextToken().is(tok::kw_alignas))) {
    // We can't tell if this is a definition or reference
    // until we skipped the 'final' and C++11 attribute specifiers.
    TentativeParsingAction PA(*this);

    // Skip the 'final' keyword.
    ConsumeToken();

    // Skip C++11 attribute specifiers.
    while (true) {
      if (Tok.is(tok::l_square) && NextToken().is(tok::l_square)) {
        ConsumeBracket();
        if (!SkipUntil(tok::r_square, StopAtSemi))
          break;
      } else if (Tok.is(tok::kw_alignas) && NextToken().is(tok::l_paren)) {
        ConsumeToken();
        ConsumeParen();
        if (!SkipUntil(tok::r_paren, StopAtSemi))
          break;
      } else {
        break;
      }
    }

    if (Tok.isOneOf(tok::l_brace, tok::colon))
      TUK = Sema::TUK_Definition;
    else
      TUK = Sema::TUK_Reference;

    PA.Revert();
  } else if (!isTypeSpecifier(DSC) &&
             (Tok.is(tok::semi) ||
              (Tok.isAtStartOfLine() && !isValidAfterTypeSpecifier(false)))) {
    TUK = DS.isFriendSpecified() ? Sema::TUK_Friend : Sema::TUK_Declaration;
    if (Tok.isNot(tok::semi)) {
      const PrintingPolicy &PPol = Actions.getASTContext().getPrintingPolicy();
      // A semicolon was missing after this declaration. Diagnose and recover.
      ExpectAndConsume(tok::semi, diag::err_expected_after,
                       DeclSpec::getSpecifierName(TagType, PPol));
      PP.EnterToken(Tok, /*IsReinject*/true);
      Tok.setKind(tok::semi);
    }
  } else
    TUK = Sema::TUK_Reference;

  // Forbid misplaced attributes. In cases of a reference, we pass attributes
  // to caller to handle.
  if (TUK != Sema::TUK_Reference) {
    // If this is not a reference, then the only possible
    // valid place for C++11 attributes to appear here
    // is between class-key and class-name. If there are
    // any attributes after class-name, we try a fixit to move
    // them to the right place.
    SourceRange AttrRange = Attributes.Range;
    if (AttrRange.isValid()) {
      Diag(AttrRange.getBegin(), diag::err_attributes_not_allowed)
        << AttrRange
        << FixItHint::CreateInsertionFromRange(AttrFixitLoc,
                                               CharSourceRange(AttrRange, true))
        << FixItHint::CreateRemoval(AttrRange);

      // Recover by adding misplaced attributes to the attribute list
      // of the class so they can be applied on the class later.
      attrs.takeAllFrom(Attributes);
    }
  }

  // If this is an elaborated type specifier, and we delayed
  // diagnostics before, just merge them into the current pool.
  if (shouldDelayDiagsInTag) {
    diagsFromTag.done();
    if (TUK == Sema::TUK_Reference)
      diagsFromTag.redelay();
  }

  if (!Name && !TemplateId && (DS.getTypeSpecType() == DeclSpec::TST_error ||
                               TUK != Sema::TUK_Definition)) {
    if (DS.getTypeSpecType() != DeclSpec::TST_error) {
      // We have a declaration or reference to an anonymous class.
      Diag(StartLoc, diag::err_anon_type_definition)
        << DeclSpec::getSpecifierName(TagType, Policy);
    }

    // If we are parsing a definition and stop at a base-clause, continue on
    // until the semicolon.  Continuing from the comma will just trick us into
    // thinking we are seeing a variable declaration.
    if (TUK == Sema::TUK_Definition && Tok.is(tok::colon))
      SkipUntil(tok::semi, StopBeforeMatch);
    else
      SkipUntil(tok::comma, StopAtSemi);
    return;
  }

  // Create the tag portion of the class or class template.
  DeclResult TagOrTempResult = true; // invalid
  TypeResult TypeResult = true; // invalid

  bool Owned = false;
  Sema::SkipBodyInfo SkipBody;
  if (TemplateId) {
    // Explicit specialization, class template partial specialization,
    // or explicit instantiation.
    ASTTemplateArgsPtr TemplateArgsPtr(TemplateId->getTemplateArgs(),
                                       TemplateId->NumArgs);
    if (TemplateInfo.Kind == ParsedTemplateInfo::ExplicitInstantiation &&
        TUK == Sema::TUK_Declaration) {
      // This is an explicit instantiation of a class template.
      ProhibitAttributes(attrs);

      TagOrTempResult = Actions.ActOnExplicitInstantiation(
          getCurScope(), TemplateInfo.ExternLoc, TemplateInfo.TemplateLoc,
          TagType, StartLoc, SS, TemplateId->Template,
          TemplateId->TemplateNameLoc, TemplateId->LAngleLoc, TemplateArgsPtr,
          TemplateId->RAngleLoc, attrs);

      // Friend template-ids are treated as references unless
      // they have template headers, in which case they're ill-formed
      // (FIXME: "template <class T> friend class A<T>::B<int>;").
      // We diagnose this error in ActOnClassTemplateSpecialization.
    } else if (TUK == Sema::TUK_Reference ||
               (TUK == Sema::TUK_Friend &&
                TemplateInfo.Kind == ParsedTemplateInfo::NonTemplate)) {
      ProhibitAttributes(attrs);
      TypeResult = Actions.ActOnTagTemplateIdType(TUK, TagType, StartLoc,
                                                  TemplateId->SS,
                                                  TemplateId->TemplateKWLoc,
                                                  TemplateId->Template,
                                                  TemplateId->TemplateNameLoc,
                                                  TemplateId->LAngleLoc,
                                                  TemplateArgsPtr,
                                                  TemplateId->RAngleLoc);
    } else {
      // This is an explicit specialization or a class template
      // partial specialization.
      TemplateParameterLists FakedParamLists;
      if (TemplateInfo.Kind == ParsedTemplateInfo::ExplicitInstantiation) {
        // This looks like an explicit instantiation, because we have
        // something like
        //
        //   template class Foo<X>
        //
        // but it actually has a definition. Most likely, this was
        // meant to be an explicit specialization, but the user forgot
        // the '<>' after 'template'.
        // It this is friend declaration however, since it cannot have a
        // template header, it is most likely that the user meant to
        // remove the 'template' keyword.
        assert((TUK == Sema::TUK_Definition || TUK == Sema::TUK_Friend) &&
               "Expected a definition here");

        if (TUK == Sema::TUK_Friend) {
          Diag(DS.getFriendSpecLoc(), diag::err_friend_explicit_instantiation);
          TemplateParams = nullptr;
        } else {
          SourceLocation LAngleLoc =
              PP.getLocForEndOfToken(TemplateInfo.TemplateLoc);
          Diag(TemplateId->TemplateNameLoc,
               diag::err_explicit_instantiation_with_definition)
              << SourceRange(TemplateInfo.TemplateLoc)
              << FixItHint::CreateInsertion(LAngleLoc, "<>");

          // Create a fake template parameter list that contains only
          // "template<>", so that we treat this construct as a class
          // template specialization.
          FakedParamLists.push_back(Actions.ActOnTemplateParameterList(
              0, SourceLocation(), TemplateInfo.TemplateLoc, LAngleLoc, None,
              LAngleLoc, nullptr));
          TemplateParams = &FakedParamLists;
        }
      }

      // Build the class template specialization.
      TagOrTempResult = Actions.ActOnClassTemplateSpecialization(
          getCurScope(), TagType, TUK, StartLoc, DS.getModulePrivateSpecLoc(),
          *TemplateId, attrs,
          MultiTemplateParamsArg(TemplateParams ? &(*TemplateParams)[0]
                                                : nullptr,
                                 TemplateParams ? TemplateParams->size() : 0),
          &SkipBody);
    }
  } else if (TemplateInfo.Kind == ParsedTemplateInfo::ExplicitInstantiation &&
             TUK == Sema::TUK_Declaration) {
    // Explicit instantiation of a member of a class template
    // specialization, e.g.,
    //
    //   template struct Outer<int>::Inner;
    //
    ProhibitAttributes(attrs);

    TagOrTempResult = Actions.ActOnExplicitInstantiation(
        getCurScope(), TemplateInfo.ExternLoc, TemplateInfo.TemplateLoc,
        TagType, StartLoc, SS, Name, NameLoc, attrs);
  } else if (TUK == Sema::TUK_Friend &&
             TemplateInfo.Kind != ParsedTemplateInfo::NonTemplate) {
    ProhibitAttributes(attrs);

    TagOrTempResult = Actions.ActOnTemplatedFriendTag(
        getCurScope(), DS.getFriendSpecLoc(), TagType, StartLoc, SS, Name,
        NameLoc, attrs,
        MultiTemplateParamsArg(TemplateParams ? &(*TemplateParams)[0] : nullptr,
                               TemplateParams ? TemplateParams->size() : 0));
  } else {
    if (TUK != Sema::TUK_Declaration && TUK != Sema::TUK_Definition)
      ProhibitAttributes(attrs);

    if (TUK == Sema::TUK_Definition &&
        TemplateInfo.Kind == ParsedTemplateInfo::ExplicitInstantiation) {
      // If the declarator-id is not a template-id, issue a diagnostic and
      // recover by ignoring the 'template' keyword.
      Diag(Tok, diag::err_template_defn_explicit_instantiation)
        << 1 << FixItHint::CreateRemoval(TemplateInfo.TemplateLoc);
      TemplateParams = nullptr;
    }

    bool IsDependent = false;

    // Don't pass down template parameter lists if this is just a tag
    // reference.  For example, we don't need the template parameters here:
    //   template <class T> class A *makeA(T t);
    MultiTemplateParamsArg TParams;
    if (TUK != Sema::TUK_Reference && TemplateParams)
      TParams =
        MultiTemplateParamsArg(&(*TemplateParams)[0], TemplateParams->size());

    stripTypeAttributesOffDeclSpec(attrs, DS, TUK);

    // Declaration or definition of a class type
    TagOrTempResult = Actions.ActOnTag(
        getCurScope(), TagType, Meta.get(), TUK, StartLoc, SS, Name, NameLoc,
        attrs, AS, DS.getModulePrivateSpecLoc(), TParams, Owned, IsDependent,
        SourceLocation(), false, clang::TypeResult(),
        DSC == DeclSpecContext::DSC_type_specifier,
        DSC == DeclSpecContext::DSC_template_param ||
            DSC == DeclSpecContext::DSC_template_type_arg,
        &SkipBody);

    // If ActOnTag said the type was dependent, try again with the
    // less common call.
    if (IsDependent) {
      assert(TUK == Sema::TUK_Reference || TUK == Sema::TUK_Friend);
      TypeResult = Actions.ActOnDependentTag(getCurScope(), TagType, TUK,
                                             SS, Name, StartLoc, NameLoc);
    }
  }

  // If there is a body, parse it and inform the actions module.
  if (TUK == Sema::TUK_Definition) {
    assert(Tok.is(tok::l_brace) ||
           (getLangOpts().CPlusPlus && Tok.is(tok::colon)) ||
           isCXX11FinalKeyword());
    if (SkipBody.ShouldSkip)
      SkipCXXMemberSpecification(StartLoc, AttrFixitLoc, TagType,
                                 TagOrTempResult.get());
    else if (getLangOpts().CPlusPlus) {
      // We need to be able to update the TagOrTempResult
      // for any substitutions resulting from meta class
      // construction completion.
      Decl *ResultDecl = TagOrTempResult.get();
      ParseCXXMemberSpecification(StartLoc, AttrFixitLoc, attrs, TagType,
                                  ResultDecl);
      TagOrTempResult = ResultDecl;
    }
    else {
      Decl *D =
          SkipBody.CheckSameAsPrevious ? SkipBody.New : TagOrTempResult.get();
      // Parse the definition body.
      ParseStructUnionBody(StartLoc, TagType, D);
      if (SkipBody.CheckSameAsPrevious &&
          !Actions.ActOnDuplicateDefinition(DS, TagOrTempResult.get(),
                                            SkipBody)) {
        DS.SetTypeSpecError();
        return;
      }
    }
  }

  if (!TagOrTempResult.isInvalid())
    // Delayed processing of attributes.
    Actions.ProcessDeclAttributeDelayed(TagOrTempResult.get(), attrs);

  const char *PrevSpec = nullptr;
  unsigned DiagID;
  bool Result;
  if (!TypeResult.isInvalid()) {
    Result = DS.SetTypeSpecType(DeclSpec::TST_typename, StartLoc,
                                NameLoc.isValid() ? NameLoc : StartLoc,
                                PrevSpec, DiagID, TypeResult.get(), Policy);
  } else if (!TagOrTempResult.isInvalid()) {
    Result = DS.SetTypeSpecType(TagType, StartLoc,
                                NameLoc.isValid() ? NameLoc : StartLoc,
                                PrevSpec, DiagID, TagOrTempResult.get(), Owned,
                                Policy);
  } else {
    DS.SetTypeSpecError();
    return;
  }

  if (Result)
    Diag(StartLoc, DiagID) << PrevSpec;

  // At this point, we've successfully parsed a class-specifier in 'definition'
  // form (e.g. "struct foo { int x; }".  While we could just return here, we're
  // going to look at what comes after it to improve error recovery.  If an
  // impossible token occurs next, we assume that the programmer forgot a ; at
  // the end of the declaration and recover that way.
  //
  // Also enforce C++ [temp]p3:
  //   In a template-declaration which defines a class, no declarator
  //   is permitted.
  //
  // After a type-specifier, we don't expect a semicolon. This only happens in
  // C, since definitions are not permitted in this context in C++.
  if (TUK == Sema::TUK_Definition &&
      (getLangOpts().CPlusPlus || !isTypeSpecifier(DSC)) &&
      (TemplateInfo.Kind || !isValidAfterTypeSpecifier(false))) {
    if (Tok.isNot(tok::semi)) {
      const PrintingPolicy &PPol = Actions.getASTContext().getPrintingPolicy();
      ExpectAndConsume(tok::semi, diag::err_expected_after,
                       DeclSpec::getSpecifierName(TagType, PPol));
      // Push this token back into the preprocessor and change our current token
      // to ';' so that the rest of the code recovers as though there were an
      // ';' after the definition.
      PP.EnterToken(Tok, /*IsReinject=*/true);
      Tok.setKind(tok::semi);
    }
  }
}

/// ParseBaseSpeciiferList - Parse the base-specifier-list of a C++ class
///                          [C++ class.derived].
///       base-specifier-list:
///         base-specifier '...'[opt]
///         base-specifier-list ',' base-specifier '...'[opt]
SmallVector<CXXBaseSpecifier *, 8>
Parser::ParseCXXBaseSpecifierList(Decl *ClassDecl) {
  // Build up an array of parsed base specifiers.
  SmallVector<CXXBaseSpecifier *, 8> BaseInfo;

  while (true) {
    // Parse a base-specifier.
    SmallVector<BaseResult, 4> Result = ParseBaseSpecifier(ClassDecl);

    // Check and push any reified types.
    bool AnyInvalid = false;
    for (auto BaseSpecifier : Result) {
      if (BaseSpecifier.isInvalid()) {
        AnyInvalid = true;
        break;
      }
    }

    if (AnyInvalid) {
      // Skip the rest of this base specifier, up until the comma or
      // opening brace.
      SkipUntil(tok::comma, tok::l_brace, StopAtSemi | StopBeforeMatch);
    } else {
      for (auto BaseSpecifier : Result) {
        // Add this to our array of base specifiers.
        BaseInfo.push_back(BaseSpecifier.get());
      }
    }

    // If the next token is a comma, consume it and keep reading
    // base-specifiers.
    if (!TryConsumeToken(tok::comma))
      break;
  }

  return BaseInfo;
}

/// ParseBaseClause - Parse the base-clause of a C++ class [C++ class.derived].
///
///       base-clause : [C++ class.derived]
///         ':' base-specifier-list
void Parser::ParseBaseClause(Decl *ClassDecl) {
  assert(Tok.is(tok::colon) && "Not a base clause");
  ConsumeToken();

  auto BaseInfo = ParseCXXBaseSpecifierList(ClassDecl);

  // Attach the base specifiers
  Actions.ActOnBaseSpecifiers(ClassDecl, BaseInfo);
}

static void
MaybeEmitBadReifierContextDiag(Parser &ParserRef, tok::TokenKind TK,
                               SourceLocation SL)
{
  int diag_id;
  switch (TK) {
  case tok::kw_typename:
    return;
  case tok::kw_valueof:
    diag_id = 0;
    break;
  case tok::kw_idexpr:
    diag_id = 1;
    break;
  case tok::kw_unqualid:
    diag_id = 2;
    break;
  default:
    llvm_unreachable("Invalid reifier.");
  }

  ParserRef.Diag(SL, diag::err_invalid_reifier_context_parse) << diag_id << 1;
}

/// ParseBaseSpecifier - Parse a C++ base-specifier. A base-specifier is
/// one entry in the base class list of a class specifier, for example:
///    class foo : public bar, virtual private baz {
/// 'public bar' and 'virtual private baz' are each base-specifiers.
///
///       base-specifier: [C++ class.derived]
///         attribute-specifier-seq[opt] base-type-specifier
///         attribute-specifier-seq[opt] 'virtual' access-specifier[opt]
///                 base-type-specifier
///         attribute-specifier-seq[opt] access-specifier 'virtual'[opt]
///                 base-type-specifier
SmallVector<BaseResult, 4>
Parser::ParseBaseSpecifier(Decl *ClassDecl) {
  bool IsVirtual = false;
  SourceLocation StartLoc = Tok.getLocation();

  ParsedAttributesWithRange Attributes(AttrFactory);
  MaybeParseCXX11Attributes(Attributes);

  // Parse the 'virtual' keyword.
  if (TryConsumeToken(tok::kw_virtual))
    IsVirtual = true;

  CheckMisplacedCXX11Attribute(Attributes, StartLoc);

  // Parse an (optional) access specifier.
  AccessSpecifier Access = getAccessSpecifierIfPresent();
  if (Access != AS_none)
    ConsumeToken();

  CheckMisplacedCXX11Attribute(Attributes, StartLoc);

  // Parse the 'virtual' keyword (again!), in case it came after the
  // access specifier.
  if (Tok.is(tok::kw_virtual))  {
    SourceLocation VirtualLoc = ConsumeToken();
    if (IsVirtual) {
      // Complain about duplicate 'virtual'
      Diag(VirtualLoc, diag::err_dup_virtual)
        << FixItHint::CreateRemoval(VirtualLoc);
    }

    IsVirtual = true;
  }

  CheckMisplacedCXX11Attribute(Attributes, StartLoc);

  // Parse a variadic reifier
  if (isVariadicReifier()) {

    // Only typename can be used here.
    MaybeEmitBadReifierContextDiag(*this, Tok.getKind(), Tok.getLocation());

    SourceRange Range(StartLoc, Tok.getLocation());
    llvm::SmallVector<QualType, 4> SpecList;
    llvm::SmallVector<BaseResult, 4> ReifiedTypes;
    if (ParseVariadicReifier(SpecList))
      return { true };

    for (auto BaseTy : SpecList) {
      OpaquePtr<QualType> BaseTyPtr;
      BaseTyPtr.set(BaseTy);

      ReifiedTypes.push_back(
        Actions.ActOnBaseSpecifier(ClassDecl, Range, Attributes, IsVirtual,
                                   Access, BaseTyPtr, SourceLocation(),
                                   SourceLocation(), /*VariadicReif=*/true));
    }

    return ReifiedTypes;
  }
  // Parse the class-name.

  // HACK: MSVC doesn't consider _Atomic to be a keyword and its STL
  // implementation for VS2013 uses _Atomic as an identifier for one of the
  // classes in <atomic>.  Treat '_Atomic' to be an identifier when we are
  // parsing the class-name for a base specifier.
  if (getLangOpts().MSVCCompat && Tok.is(tok::kw__Atomic) &&
      NextToken().is(tok::less))
    Tok.setKind(tok::identifier);

  SourceLocation EndLocation;
  SourceLocation BaseLoc;
  TypeResult BaseType = ParseBaseTypeSpecifier(BaseLoc, EndLocation);
  if (BaseType.isInvalid())
    return { true };

  // Parse the optional ellipsis (for a pack expansion). The ellipsis is
  // actually part of the base-specifier-list grammar productions, but we
  // parse it here for convenience.
  SourceLocation EllipsisLoc;
  TryConsumeToken(tok::ellipsis, EllipsisLoc);

  // Find the complete source range for the base-specifier.
  SourceRange Range(StartLoc, EndLocation);

  // Notify semantic analysis that we have parsed a complete
  // base-specifier.
  BaseResult Result = Actions.ActOnBaseSpecifier(
      ClassDecl, Range, Attributes, IsVirtual, Access,
      BaseType.get(), BaseLoc, EllipsisLoc);
  return { Result };
}

/// getAccessSpecifierIfPresent - Determine whether the next token is
/// a C++ access-specifier.
///
///       access-specifier: [C++ class.derived]
///         'private'
///         'protected'
///         'public'
AccessSpecifier Parser::getAccessSpecifierIfPresent() const {
  switch (Tok.getKind()) {
  default: return AS_none;
  case tok::kw_private: return AS_private;
  case tok::kw_protected: return AS_protected;
  case tok::kw_public: return AS_public;
  }
}

/// If the given declarator has any parts for which parsing has to be
/// delayed, e.g., default arguments or an exception-specification, create a
/// late-parsed method declaration record to handle the parsing at the end of
/// the class definition.
void Parser::HandleMemberFunctionDeclDelays(Declarator& DeclaratorInfo,
                                            Decl *ThisDecl) {
  DeclaratorChunk::FunctionTypeInfo &FTI
    = DeclaratorInfo.getFunctionTypeInfo();
  // If there was a late-parsed exception-specification, we'll need a
  // late parse
  bool NeedLateParse = FTI.getExceptionSpecType() == EST_Unparsed;

  if (!NeedLateParse) {
    // Look ahead to see if there are any default args
    for (unsigned ParamIdx = 0; ParamIdx < FTI.NumParams; ++ParamIdx) {
      auto Param = cast<ParmVarDecl>(FTI.Params[ParamIdx].Param);
      if (Param->hasUnparsedDefaultArg()) {
        NeedLateParse = true;
        break;
      }
    }
  }

  if (NeedLateParse) {
    // Push this method onto the stack of late-parsed method
    // declarations.
    auto LateMethod = new LateParsedMethodDeclaration(this, ThisDecl);
    getCurrentClass().LateParsedDeclarations.push_back(LateMethod);
    LateMethod->TemplateScope = getCurScope()->isTemplateParamScope();

    // Stash the exception-specification tokens in the late-pased method.
    LateMethod->ExceptionSpecTokens = FTI.ExceptionSpecTokens;
    FTI.ExceptionSpecTokens = nullptr;

    // Push tokens for each parameter.  Those that do not have
    // defaults will be NULL.
    LateMethod->DefaultArgs.reserve(FTI.NumParams);
    for (unsigned ParamIdx = 0; ParamIdx < FTI.NumParams; ++ParamIdx)
      LateMethod->DefaultArgs.push_back(LateParsedDefaultArgument(
          FTI.Params[ParamIdx].Param,
          std::move(FTI.Params[ParamIdx].DefaultArgTokens)));
  }
}

/// isCXX11VirtSpecifier - Determine whether the given token is a C++11
/// virt-specifier.
///
///       virt-specifier:
///         override
///         final
///         __final
VirtSpecifiers::Specifier Parser::isCXX11VirtSpecifier(const Token &Tok) const {
  if (!getLangOpts().CPlusPlus || Tok.isNot(tok::identifier))
    return VirtSpecifiers::VS_None;

  IdentifierInfo *II = Tok.getIdentifierInfo();

  // Initialize the contextual keywords.
  if (!Ident_final) {
    Ident_final = &PP.getIdentifierTable().get("final");
    if (getLangOpts().GNUKeywords)
      Ident_GNU_final = &PP.getIdentifierTable().get("__final");
    if (getLangOpts().MicrosoftExt)
      Ident_sealed = &PP.getIdentifierTable().get("sealed");
    Ident_override = &PP.getIdentifierTable().get("override");
  }

  if (II == Ident_override)
    return VirtSpecifiers::VS_Override;

  if (II == Ident_sealed)
    return VirtSpecifiers::VS_Sealed;

  if (II == Ident_final)
    return VirtSpecifiers::VS_Final;

  if (II == Ident_GNU_final)
    return VirtSpecifiers::VS_GNU_Final;

  return VirtSpecifiers::VS_None;
}

/// ParseOptionalCXX11VirtSpecifierSeq - Parse a virt-specifier-seq.
///
///       virt-specifier-seq:
///         virt-specifier
///         virt-specifier-seq virt-specifier
void Parser::ParseOptionalCXX11VirtSpecifierSeq(VirtSpecifiers &VS,
                                                bool IsInterface,
                                                SourceLocation FriendLoc) {
  while (true) {
    VirtSpecifiers::Specifier Specifier = isCXX11VirtSpecifier();
    if (Specifier == VirtSpecifiers::VS_None)
      return;

    if (FriendLoc.isValid()) {
      Diag(Tok.getLocation(), diag::err_friend_decl_spec)
        << VirtSpecifiers::getSpecifierName(Specifier)
        << FixItHint::CreateRemoval(Tok.getLocation())
        << SourceRange(FriendLoc, FriendLoc);
      ConsumeToken();
      continue;
    }

    // C++ [class.mem]p8:
    //   A virt-specifier-seq shall contain at most one of each virt-specifier.
    const char *PrevSpec = nullptr;
    if (VS.SetSpecifier(Specifier, Tok.getLocation(), PrevSpec))
      Diag(Tok.getLocation(), diag::err_duplicate_virt_specifier)
        << PrevSpec
        << FixItHint::CreateRemoval(Tok.getLocation());

    if (IsInterface && (Specifier == VirtSpecifiers::VS_Final ||
                        Specifier == VirtSpecifiers::VS_Sealed)) {
      Diag(Tok.getLocation(), diag::err_override_control_interface)
        << VirtSpecifiers::getSpecifierName(Specifier);
    } else if (Specifier == VirtSpecifiers::VS_Sealed) {
      Diag(Tok.getLocation(), diag::ext_ms_sealed_keyword);
    } else if (Specifier == VirtSpecifiers::VS_GNU_Final) {
      Diag(Tok.getLocation(), diag::ext_warn_gnu_final);
    } else {
      Diag(Tok.getLocation(),
           getLangOpts().CPlusPlus11
               ? diag::warn_cxx98_compat_override_control_keyword
               : diag::ext_override_control_keyword)
          << VirtSpecifiers::getSpecifierName(Specifier);
    }
    ConsumeToken();
  }
}

/// isCXX11FinalKeyword - Determine whether the next token is a C++11
/// 'final' or Microsoft 'sealed' contextual keyword.
bool Parser::isCXX11FinalKeyword() const {
  VirtSpecifiers::Specifier Specifier = isCXX11VirtSpecifier();
  return Specifier == VirtSpecifiers::VS_Final ||
         Specifier == VirtSpecifiers::VS_GNU_Final ||
         Specifier == VirtSpecifiers::VS_Sealed;
}

/// Parse a C++ member-declarator up to, but not including, the optional
/// brace-or-equal-initializer or pure-specifier.
bool Parser::ParseCXXMemberDeclaratorBeforeInitializer(
    Declarator &DeclaratorInfo, VirtSpecifiers &VS, ExprResult &BitfieldSize,
    LateParsedAttrList &LateParsedAttrs) {
  // member-declarator:
  //   declarator pure-specifier[opt]
  //   declarator brace-or-equal-initializer[opt]
  //   identifier[opt] ':' constant-expression
  if (Tok.isNot(tok::colon))
    ParseDeclarator(DeclaratorInfo);
  else
    DeclaratorInfo.SetIdentifier(nullptr, Tok.getLocation());

  if (!DeclaratorInfo.isFunctionDeclarator() && TryConsumeToken(tok::colon)) {
    assert(DeclaratorInfo.isPastIdentifier() &&
           "don't know where identifier would go yet?");
    BitfieldSize = ParseConstantExpression();
    if (BitfieldSize.isInvalid())
      SkipUntil(tok::comma, StopAtSemi | StopBeforeMatch);
  } else {
    ParseOptionalCXX11VirtSpecifierSeq(
        VS, getCurrentClass().IsInterface,
        DeclaratorInfo.getDeclSpec().getFriendSpecLoc());
    if (!VS.isUnset())
      MaybeParseAndDiagnoseDeclSpecAfterCXX11VirtSpecifierSeq(DeclaratorInfo, VS);
  }

  // If a simple-asm-expr is present, parse it.
  if (Tok.is(tok::kw_asm)) {
    SourceLocation Loc;
    ExprResult AsmLabel(ParseSimpleAsm(/*ForAsmLabel*/ true, &Loc));
    if (AsmLabel.isInvalid())
      SkipUntil(tok::comma, StopAtSemi | StopBeforeMatch);

    DeclaratorInfo.setAsmLabel(AsmLabel.get());
    DeclaratorInfo.SetRangeEnd(Loc);
  }

  // If attributes exist after the declarator, but before an '{', parse them.
  MaybeParseGNUAttributes(DeclaratorInfo, &LateParsedAttrs);

  // For compatibility with code written to older Clang, also accept a
  // virt-specifier *after* the GNU attributes.
  if (BitfieldSize.isUnset() && VS.isUnset()) {
    ParseOptionalCXX11VirtSpecifierSeq(
        VS, getCurrentClass().IsInterface,
        DeclaratorInfo.getDeclSpec().getFriendSpecLoc());
    if (!VS.isUnset()) {
      // If we saw any GNU-style attributes that are known to GCC followed by a
      // virt-specifier, issue a GCC-compat warning.
      for (const ParsedAttr &AL : DeclaratorInfo.getAttributes())
        if (AL.isKnownToGCC() && !AL.isCXX11Attribute())
          Diag(AL.getLoc(), diag::warn_gcc_attribute_location);

      MaybeParseAndDiagnoseDeclSpecAfterCXX11VirtSpecifierSeq(DeclaratorInfo, VS);
    }
  }

  // If this has neither a name nor a bit width, something has gone seriously
  // wrong. Skip until the semi-colon or }.
  if (!DeclaratorInfo.hasName() && BitfieldSize.isUnset()) {
    // If so, skip until the semi-colon or a }.
    SkipUntil(tok::r_brace, StopAtSemi | StopBeforeMatch);
    return true;
  }
  return false;
}

/// Look for declaration specifiers possibly occurring after C++11
/// virt-specifier-seq and diagnose them.
void Parser::MaybeParseAndDiagnoseDeclSpecAfterCXX11VirtSpecifierSeq(
    Declarator &D,
    VirtSpecifiers &VS) {
  DeclSpec DS(AttrFactory);

  // GNU-style and C++11 attributes are not allowed here, but they will be
  // handled by the caller.  Diagnose everything else.
  ParseTypeQualifierListOpt(
      DS, AR_NoAttributesParsed, false,
      /*IdentifierRequired=*/false, llvm::function_ref<void()>([&]() {
        Actions.CodeCompleteFunctionQualifiers(DS, D, &VS);
      }));
  D.ExtendWithDeclSpec(DS);

  if (D.isFunctionDeclarator()) {
    auto &Function = D.getFunctionTypeInfo();
    if (DS.getTypeQualifiers() != DeclSpec::TQ_unspecified) {
      auto DeclSpecCheck = [&](DeclSpec::TQ TypeQual, StringRef FixItName,
                               SourceLocation SpecLoc) {
        FixItHint Insertion;
        auto &MQ = Function.getOrCreateMethodQualifiers();
        if (!(MQ.getTypeQualifiers() & TypeQual)) {
          std::string Name(FixItName.data());
          Name += " ";
          Insertion = FixItHint::CreateInsertion(VS.getFirstLocation(), Name);
          MQ.SetTypeQual(TypeQual, SpecLoc);
        }
        Diag(SpecLoc, diag::err_declspec_after_virtspec)
            << FixItName
            << VirtSpecifiers::getSpecifierName(VS.getLastSpecifier())
            << FixItHint::CreateRemoval(SpecLoc) << Insertion;
      };
      DS.forEachQualifier(DeclSpecCheck);
    }

    // Parse ref-qualifiers.
    bool RefQualifierIsLValueRef = true;
    SourceLocation RefQualifierLoc;
    if (ParseRefQualifier(RefQualifierIsLValueRef, RefQualifierLoc)) {
      const char *Name = (RefQualifierIsLValueRef ? "& " : "&& ");
      FixItHint Insertion = FixItHint::CreateInsertion(VS.getFirstLocation(), Name);
      Function.RefQualifierIsLValueRef = RefQualifierIsLValueRef;
      Function.RefQualifierLoc = RefQualifierLoc.getRawEncoding();

      Diag(RefQualifierLoc, diag::err_declspec_after_virtspec)
        << (RefQualifierIsLValueRef ? "&" : "&&")
        << VirtSpecifiers::getSpecifierName(VS.getLastSpecifier())
        << FixItHint::CreateRemoval(RefQualifierLoc)
        << Insertion;
      D.SetRangeEnd(RefQualifierLoc);
    }
  }
}

/// ParseCXXClassMemberDeclaration - Parse a C++ class member declaration.
///
///       member-declaration:
///         decl-specifier-seq[opt] member-declarator-list[opt] ';'
///         function-definition ';'[opt]
///         ::[opt] nested-name-specifier template[opt] unqualified-id ';'[TODO]
///         using-declaration                                            [TODO]
/// [C++0x] static_assert-declaration
///         template-declaration
/// [GNU]   '__extension__' member-declaration
///
///       member-declarator-list:
///         member-declarator
///         member-declarator-list ',' member-declarator
///
///       member-declarator:
///         declarator virt-specifier-seq[opt] pure-specifier[opt]
///         declarator constant-initializer[opt]
/// [C++11] declarator brace-or-equal-initializer[opt]
///         identifier[opt] ':' constant-expression
///
///       virt-specifier-seq:
///         virt-specifier
///         virt-specifier-seq virt-specifier
///
///       virt-specifier:
///         override
///         final
/// [MS]    sealed
///
///       pure-specifier:
///         '= 0'
///
///       constant-initializer:
///         '=' constant-expression
///
Parser::DeclGroupPtrTy
Parser::ParseCXXClassMemberDeclaration(AccessSpecifier AS,
                                       ParsedAttributes &AccessAttrs,
                                       const ParsedTemplateInfo &TemplateInfo,
                                       ParsingDeclRAIIObject *TemplateDiags) {
  if (Tok.is(tok::at)) {
    if (getLangOpts().ObjC && NextToken().isObjCAtKeyword(tok::objc_defs))
      Diag(Tok, diag::err_at_defs_cxx);
    else
      Diag(Tok, diag::err_at_in_class);

    ConsumeToken();
    SkipUntil(tok::r_brace, StopAtSemi);
    return nullptr;
  }

  // Turn on colon protection early, while parsing declspec, although there is
  // nothing to protect there. It prevents from false errors if error recovery
  // incorrectly determines where the declspec ends, as in the example:
  //   struct A { enum class B { C }; };
  //   const int C = 4;
  //   struct D { A::B : C; };
  ColonProtectionRAIIObject X(*this);

  // Access declarations.
  bool MalformedTypeSpec = false;
  if (!TemplateInfo.Kind &&
      Tok.isOneOf(tok::identifier, tok::coloncolon, tok::kw___super)) {
    if (TryAnnotateCXXScopeToken())
      MalformedTypeSpec = true;

    bool isAccessDecl;
    if (Tok.isNot(tok::annot_cxxscope))
      isAccessDecl = false;
    else if (NextToken().is(tok::identifier))
      isAccessDecl = GetLookAheadToken(2).is(tok::semi);
    else
      isAccessDecl = NextToken().is(tok::kw_operator);

    if (isAccessDecl) {
      // Collect the scope specifier token we annotated earlier.
      CXXScopeSpec SS;
      ParseOptionalCXXScopeSpecifier(SS, nullptr,
                                     /*EnteringContext=*/false);

      if (SS.isInvalid()) {
        SkipUntil(tok::semi);
        return nullptr;
      }

      // Try to parse an unqualified-id.
      SourceLocation TemplateKWLoc;
      UnqualifiedId Name;
      if (ParseUnqualifiedId(SS, false, true, true, false, nullptr,
                             &TemplateKWLoc, Name)) {
        SkipUntil(tok::semi);
        return nullptr;
      }

      // TODO: recover from mistakenly-qualified operator declarations.
      if (ExpectAndConsume(tok::semi, diag::err_expected_after,
                           "access declaration")) {
        SkipUntil(tok::semi);
        return nullptr;
      }

      // FIXME: We should do something with the 'template' keyword here.
      return DeclGroupPtrTy::make(DeclGroupRef(Actions.ActOnUsingDeclaration(
          getCurScope(), AS, /*UsingLoc*/ SourceLocation(),
          /*TypenameLoc*/ SourceLocation(), SS, Name,
          /*EllipsisLoc*/ SourceLocation(),
          /*AttrList*/ ParsedAttributesView())));
    }
  }

  // static_assert-declaration. A templated static_assert declaration is
  // diagnosed in Parser::ParseSingleDeclarationAfterTemplate.
  if (!TemplateInfo.Kind &&
      Tok.isOneOf(tok::kw_static_assert, tok::kw__Static_assert)) {
    SourceLocation DeclEnd;
    return DeclGroupPtrTy::make(
        DeclGroupRef(ParseStaticAssertDeclaration(DeclEnd)));
  }

  if (Tok.is(tok::kw_template)) {
    assert(!TemplateInfo.TemplateParams &&
           "Nested template improperly parsed?");
    ObjCDeclContextSwitch ObjCDC(*this);
    SourceLocation DeclEnd;
    return DeclGroupPtrTy::make(
        DeclGroupRef(ParseTemplateDeclarationOrSpecialization(
            DeclaratorContext::MemberContext, DeclEnd, AccessAttrs, AS)));
  }

  // Handle:  member-declaration ::= '__extension__' member-declaration
  if (Tok.is(tok::kw___extension__)) {
    // __extension__ silences extension warnings in the subexpression.
    ExtensionRAIIObject O(Diags);  // Use RAII to do this.
    ConsumeToken();
    return ParseCXXClassMemberDeclaration(AS, AccessAttrs,
                                          TemplateInfo, TemplateDiags);
  }

  ParsedAttributesWithRange attrs(AttrFactory);
  ParsedAttributesViewWithRange FnAttrs;
  // Optional C++11 attribute-specifier
  MaybeParseCXX11Attributes(attrs);
  // We need to keep these attributes for future diagnostic
  // before they are taken over by declaration specifier.
  FnAttrs.addAll(attrs.begin(), attrs.end());
  FnAttrs.Range = attrs.Range;

  MaybeParseMicrosoftAttributes(attrs);

  if (Tok.is(tok::kw_using)) {
    ProhibitAttributes(attrs);

    // Eat 'using'.
    SourceLocation UsingLoc = ConsumeToken();

    // Consume unexpected 'template' keywords.
    while (Tok.is(tok::kw_template)) {
      SourceLocation TemplateLoc = ConsumeToken();
      Diag(TemplateLoc, diag::err_unexpected_template_after_using)
          << FixItHint::CreateRemoval(TemplateLoc);
    }

    // 'using struct' or 'using class' indicates a generated type.
    if (Tok.isOneOf(tok::kw_class, tok::kw_struct))
      return ParseCXXTypeTransformerDeclaration(UsingLoc);

    if (Tok.is(tok::kw_namespace)) {
      Diag(UsingLoc, diag::err_using_namespace_in_class);
      SkipUntil(tok::semi, StopBeforeMatch);
      return nullptr;
    }
    SourceLocation DeclEnd;
    // Otherwise, it must be a using-declaration or an alias-declaration.
    return ParseUsingDeclaration(DeclaratorContext::MemberContext, TemplateInfo,
                                 UsingLoc, DeclEnd, AS);
  }

  if (Tok.is(tok::kw_consteval)) {
    // [Meta] injector-declaration
    if (Decl *ParsedDecl = MaybeParseCXXInjectorDeclaration())
      return Actions.ConvertDeclToDeclGroup(ParsedDecl);
  }

  if (Tok.is(tok::kw_requires)) {
    ProhibitAttributes(attrs);
    return Actions.ConvertDeclToDeclGroup(
        ParseCXXRequiredDecl(DeclaratorContext::MemberContext, AS));
  }

  // Hold late-parsed attributes so we can attach a Decl to them later.
  LateParsedAttrList CommonLateParsedAttrs;

  // decl-specifier-seq:
  // Parse the common declaration-specifiers piece.
  ParsingDeclSpec DS(*this, TemplateDiags);
  DS.takeAttributesFrom(attrs);
  if (MalformedTypeSpec)
    DS.SetTypeSpecError();

  ParseDeclarationSpecifiers(DS, TemplateInfo, AS, DeclSpecContext::DSC_class,
                             &CommonLateParsedAttrs);

  // Turn off colon protection that was set for declspec.
  X.restore();

  // If we had a free-standing type definition with a missing semicolon, we
  // may get this far before the problem becomes obvious.
  if (DS.hasTagDefinition() &&
      TemplateInfo.Kind == ParsedTemplateInfo::NonTemplate &&
      DiagnoseMissingSemiAfterTagDefinition(DS, AS, DeclSpecContext::DSC_class,
                                            &CommonLateParsedAttrs))
    return nullptr;

  MultiTemplateParamsArg TemplateParams(
      TemplateInfo.TemplateParams? TemplateInfo.TemplateParams->data()
                                 : nullptr,
      TemplateInfo.TemplateParams? TemplateInfo.TemplateParams->size() : 0);

  if (TryConsumeToken(tok::semi)) {
    if (DS.isFriendSpecified())
      ProhibitAttributes(FnAttrs);

    RecordDecl *AnonRecord = nullptr;
    Decl *TheDecl = Actions.ParsedFreeStandingDeclSpec(
        getCurScope(), AS, DS, TemplateParams, false, AnonRecord);
    DS.complete(TheDecl);
    if (AnonRecord) {
      Decl* decls[] = {AnonRecord, TheDecl};
      return Actions.BuildDeclaratorGroup(decls);
    }
    return Actions.ConvertDeclToDeclGroup(TheDecl);
  }

  ParsingDeclarator DeclaratorInfo(*this, DS, DeclaratorContext::MemberContext);
  VirtSpecifiers VS;

  // Hold late-parsed attributes so we can attach a Decl to them later.
  LateParsedAttrList LateParsedAttrs;

  SourceLocation EqualLoc;
  SourceLocation PureSpecLoc;

  auto TryConsumePureSpecifier = [&] (bool AllowDefinition) {
    if (Tok.isNot(tok::equal))
      return false;

    auto &Zero = NextToken();
    SmallString<8> Buffer;
    if (Zero.isNot(tok::numeric_constant) || Zero.getLength() != 1 ||
        PP.getSpelling(Zero, Buffer) != "0")
      return false;

    auto &After = GetLookAheadToken(2);
    if (!After.isOneOf(tok::semi, tok::comma) &&
        !(AllowDefinition &&
          After.isOneOf(tok::l_brace, tok::colon, tok::kw_try)))
      return false;

    EqualLoc = ConsumeToken();
    PureSpecLoc = ConsumeToken();
    return true;
  };

  SmallVector<Decl *, 8> DeclsInGroup;
  ExprResult BitfieldSize;
  bool ExpectSemi = true;

  // Parse the first declarator.
  if (ParseCXXMemberDeclaratorBeforeInitializer(
          DeclaratorInfo, VS, BitfieldSize, LateParsedAttrs)) {
    TryConsumeToken(tok::semi);
    return nullptr;
  }

  // Check for a member function definition.
  if (BitfieldSize.isUnset()) {
    // MSVC permits pure specifier on inline functions defined at class scope.
    // Hence check for =0 before checking for function definition.
    if (getLangOpts().MicrosoftExt && DeclaratorInfo.isDeclarationOfFunction())
      TryConsumePureSpecifier(/*AllowDefinition*/ true);

    FunctionDefinitionKind DefinitionKind = FDK_Declaration;
    // function-definition:
    //
    // In C++11, a non-function declarator followed by an open brace is a
    // braced-init-list for an in-class member initialization, not an
    // erroneous function definition.
    if (Tok.is(tok::l_brace) && !getLangOpts().CPlusPlus11) {
      DefinitionKind = FDK_Definition;
    } else if (DeclaratorInfo.isFunctionDeclarator()) {
      if (Tok.isOneOf(tok::l_brace, tok::colon, tok::kw_try)) {
        DefinitionKind = FDK_Definition;
      } else if (Tok.is(tok::equal)) {
        const Token &KW = NextToken();
        if (KW.is(tok::kw_default))
          DefinitionKind = FDK_Defaulted;
        else if (KW.is(tok::kw_delete))
          DefinitionKind = FDK_Deleted;
      }
    }
    DeclaratorInfo.setFunctionDefinitionKind(DefinitionKind);

    // C++11 [dcl.attr.grammar] p4: If an attribute-specifier-seq appertains
    // to a friend declaration, that declaration shall be a definition.
    if (DeclaratorInfo.isFunctionDeclarator() &&
        DefinitionKind != FDK_Definition && DS.isFriendSpecified()) {
      // Diagnose attributes that appear before decl specifier:
      // [[]] friend int foo();
      ProhibitAttributes(FnAttrs);
    }

    if (DefinitionKind != FDK_Declaration) {
      if (!DeclaratorInfo.isFunctionDeclarator()) {
        Diag(DeclaratorInfo.getIdentifierLoc(), diag::err_func_def_no_params);
        ConsumeBrace();
        SkipUntil(tok::r_brace);

        // Consume the optional ';'
        TryConsumeToken(tok::semi);

        return nullptr;
      }

      if (DS.getStorageClassSpec() == DeclSpec::SCS_typedef) {
        Diag(DeclaratorInfo.getIdentifierLoc(),
             diag::err_function_declared_typedef);

        // Recover by treating the 'typedef' as spurious.
        DS.ClearStorageClassSpecs();
      }

      Decl *FunDecl =
        ParseCXXInlineMethodDef(AS, AccessAttrs, DeclaratorInfo, TemplateInfo,
                                VS, PureSpecLoc);

      if (FunDecl) {
        for (unsigned i = 0, ni = CommonLateParsedAttrs.size(); i < ni; ++i) {
          CommonLateParsedAttrs[i]->addDecl(FunDecl);
        }
        for (unsigned i = 0, ni = LateParsedAttrs.size(); i < ni; ++i) {
          LateParsedAttrs[i]->addDecl(FunDecl);
        }
      }
      LateParsedAttrs.clear();

      // Consume the ';' - it's optional unless we have a delete or default
      if (Tok.is(tok::semi))
        ConsumeExtraSemi(AfterMemberFunctionDefinition);

      return DeclGroupPtrTy::make(DeclGroupRef(FunDecl));
    }
  }

  // member-declarator-list:
  //   member-declarator
  //   member-declarator-list ',' member-declarator

  while (1) {
    InClassInitStyle HasInClassInit = ICIS_NoInit;
    bool HasStaticInitializer = false;
    if (Tok.isOneOf(tok::equal, tok::l_brace) && PureSpecLoc.isInvalid()) {
      if (DeclaratorInfo.isDeclarationOfFunction()) {
        // It's a pure-specifier.
        if (!TryConsumePureSpecifier(/*AllowFunctionDefinition*/ false))
          // Parse it as an expression so that Sema can diagnose it.
          HasStaticInitializer = true;
      } else if (DeclaratorInfo.getDeclSpec().getStorageClassSpec() !=
                     DeclSpec::SCS_static &&
                 DeclaratorInfo.getDeclSpec().getStorageClassSpec() !=
                     DeclSpec::SCS_typedef &&
                 !DS.isFriendSpecified()) {
        // It's a default member initializer.
        if (BitfieldSize.get())
          Diag(Tok, getLangOpts().CPlusPlus2a
                        ? diag::warn_cxx17_compat_bitfield_member_init
                        : diag::ext_bitfield_member_init);
        HasInClassInit = Tok.is(tok::equal) ? ICIS_CopyInit : ICIS_ListInit;
      } else {
        HasStaticInitializer = true;
      }
    }

    // NOTE: If Sema is the Action module and declarator is an instance field,
    // this call will *not* return the created decl; It will return null.
    // See Sema::ActOnCXXMemberDeclarator for details.

    NamedDecl *ThisDecl = nullptr;
    if (DS.isFriendSpecified()) {
      // C++11 [dcl.attr.grammar] p4: If an attribute-specifier-seq appertains
      // to a friend declaration, that declaration shall be a definition.
      //
      // Diagnose attributes that appear in a friend member function declarator:
      //   friend int foo [[]] ();
      SmallVector<SourceRange, 4> Ranges;
      DeclaratorInfo.getCXX11AttributeRanges(Ranges);
      for (SmallVectorImpl<SourceRange>::iterator I = Ranges.begin(),
           E = Ranges.end(); I != E; ++I)
        Diag((*I).getBegin(), diag::err_attributes_not_allowed) << *I;

      ThisDecl = Actions.ActOnFriendFunctionDecl(getCurScope(), DeclaratorInfo,
                                                 TemplateParams);
    } else {
      ThisDecl = Actions.ActOnCXXMemberDeclarator(getCurScope(), AS,
                                                  DeclaratorInfo,
                                                  TemplateParams,
                                                  BitfieldSize.get(),
                                                  VS, HasInClassInit);

      if (VarTemplateDecl *VT =
              ThisDecl ? dyn_cast<VarTemplateDecl>(ThisDecl) : nullptr)
        // Re-direct this decl to refer to the templated decl so that we can
        // initialize it.
        ThisDecl = VT->getTemplatedDecl();

      if (ThisDecl)
        Actions.ProcessDeclAttributeList(getCurScope(), ThisDecl, AccessAttrs);
    }

    // Error recovery might have converted a non-static member into a static
    // member.
    if (HasInClassInit != ICIS_NoInit &&
        DeclaratorInfo.getDeclSpec().getStorageClassSpec() ==
            DeclSpec::SCS_static) {
      HasInClassInit = ICIS_NoInit;
      HasStaticInitializer = true;
    }

    if (ThisDecl && PureSpecLoc.isValid())
      Actions.ActOnPureSpecifier(ThisDecl, PureSpecLoc);

    // Handle the initializer.
    if (HasInClassInit != ICIS_NoInit) {
      // The initializer was deferred; parse it and cache the tokens.
      Diag(Tok, getLangOpts().CPlusPlus11
                    ? diag::warn_cxx98_compat_nonstatic_member_init
                    : diag::ext_nonstatic_member_init);

      if (DeclaratorInfo.isArrayOfUnknownBound()) {
        // C++11 [dcl.array]p3: An array bound may also be omitted when the
        // declarator is followed by an initializer.
        //
        // A brace-or-equal-initializer for a member-declarator is not an
        // initializer in the grammar, so this is ill-formed.
        Diag(Tok, diag::err_incomplete_array_member_init);
        SkipUntil(tok::comma, StopAtSemi | StopBeforeMatch);

        // Avoid later warnings about a class member of incomplete type.
        if (ThisDecl)
          ThisDecl->setInvalidDecl();
      } else
        ParseCXXNonStaticMemberInitializer(ThisDecl);
    } else if (HasStaticInitializer) {
      // Normal initializer.
      ExprResult Init = ParseCXXMemberInitializer(
          ThisDecl, DeclaratorInfo.isDeclarationOfFunction(), EqualLoc);

      if (Init.isInvalid())
        SkipUntil(tok::comma, StopAtSemi | StopBeforeMatch);
      else if (ThisDecl)
        Actions.AddInitializerToDecl(ThisDecl, Init.get(), EqualLoc.isInvalid());
    } else if (ThisDecl && DS.getStorageClassSpec() == DeclSpec::SCS_static)
      // No initializer.
      Actions.ActOnUninitializedDecl(ThisDecl);

    if (ThisDecl) {
      if (!ThisDecl->isInvalidDecl()) {
        // Set the Decl for any late parsed attributes
        for (unsigned i = 0, ni = CommonLateParsedAttrs.size(); i < ni; ++i)
          CommonLateParsedAttrs[i]->addDecl(ThisDecl);

        for (unsigned i = 0, ni = LateParsedAttrs.size(); i < ni; ++i)
          LateParsedAttrs[i]->addDecl(ThisDecl);
      }
      Actions.FinalizeDeclaration(ThisDecl);
      DeclsInGroup.push_back(ThisDecl);

      if (DeclaratorInfo.isFunctionDeclarator() &&
          DeclaratorInfo.getDeclSpec().getStorageClassSpec() !=
              DeclSpec::SCS_typedef)
        HandleMemberFunctionDeclDelays(DeclaratorInfo, ThisDecl);
    }
    LateParsedAttrs.clear();

    DeclaratorInfo.complete(ThisDecl);

    // If we don't have a comma, it is either the end of the list (a ';')
    // or an error, bail out.
    SourceLocation CommaLoc;
    if (!TryConsumeToken(tok::comma, CommaLoc))
      break;

    if (Tok.isAtStartOfLine() &&
        !MightBeDeclarator(DeclaratorContext::MemberContext)) {
      // This comma was followed by a line-break and something which can't be
      // the start of a declarator. The comma was probably a typo for a
      // semicolon.
      Diag(CommaLoc, diag::err_expected_semi_declaration)
        << FixItHint::CreateReplacement(CommaLoc, ";");
      ExpectSemi = false;
      break;
    }

    // Parse the next declarator.
    DeclaratorInfo.clear();
    VS.clear();
    BitfieldSize = ExprResult(/*Invalid=*/false);
    EqualLoc = PureSpecLoc = SourceLocation();
    DeclaratorInfo.setCommaLoc(CommaLoc);

    // GNU attributes are allowed before the second and subsequent declarator.
    MaybeParseGNUAttributes(DeclaratorInfo);

    if (ParseCXXMemberDeclaratorBeforeInitializer(
            DeclaratorInfo, VS, BitfieldSize, LateParsedAttrs))
      break;
  }

  if (ExpectSemi &&
      ExpectAndConsume(tok::semi, diag::err_expected_semi_decl_list)) {
    // Skip to end of block or statement.
    SkipUntil(tok::r_brace, StopAtSemi | StopBeforeMatch);
    // If we stopped at a ';', eat it.
    TryConsumeToken(tok::semi);
    return nullptr;
  }

  return Actions.FinalizeDeclaratorGroup(getCurScope(), DS, DeclsInGroup);
}

/// ParseCXXMemberInitializer - Parse the brace-or-equal-initializer.
/// Also detect and reject any attempted defaulted/deleted function definition.
/// The location of the '=', if any, will be placed in EqualLoc.
///
/// This does not check for a pure-specifier; that's handled elsewhere.
///
///   brace-or-equal-initializer:
///     '=' initializer-expression
///     braced-init-list
///
///   initializer-clause:
///     assignment-expression
///     braced-init-list
///
///   defaulted/deleted function-definition:
///     '=' 'default'
///     '=' 'delete'
///
/// Prior to C++0x, the assignment-expression in an initializer-clause must
/// be a constant-expression.
ExprResult Parser::ParseCXXMemberInitializer(Decl *D, bool IsFunction,
                                             SourceLocation &EqualLoc) {
  assert(Tok.isOneOf(tok::equal, tok::l_brace)
         && "Data member initializer not starting with '=' or '{'");

  EnterExpressionEvaluationContext Context(
      Actions, Sema::ExpressionEvaluationContext::PotentiallyEvaluated, D);
  if (TryConsumeToken(tok::equal, EqualLoc)) {
    if (Tok.is(tok::kw_delete)) {
      // In principle, an initializer of '= delete p;' is legal, but it will
      // never type-check. It's better to diagnose it as an ill-formed expression
      // than as an ill-formed deleted non-function member.
      // An initializer of '= delete p, foo' will never be parsed, because
      // a top-level comma always ends the initializer expression.
      const Token &Next = NextToken();
      if (IsFunction || Next.isOneOf(tok::semi, tok::comma, tok::eof)) {
        if (IsFunction)
          Diag(ConsumeToken(), diag::err_default_delete_in_multiple_declaration)
            << 1 /* delete */;
        else
          Diag(ConsumeToken(), diag::err_deleted_non_function);
        return ExprError();
      }
    } else if (Tok.is(tok::kw_default)) {
      if (IsFunction)
        Diag(Tok, diag::err_default_delete_in_multiple_declaration)
          << 0 /* default */;
      else
        Diag(ConsumeToken(), diag::err_default_special_members)
            << getLangOpts().CPlusPlus2a;
      return ExprError();
    }
  }
  if (const auto *PD = dyn_cast_or_null<MSPropertyDecl>(D)) {
    Diag(Tok, diag::err_ms_property_initializer) << PD;
    return ExprError();
  }
  return ParseInitializer();
}

void Parser::SkipCXXMemberSpecification(SourceLocation RecordLoc,
                                        SourceLocation AttrFixitLoc,
                                        unsigned TagType, Decl *TagDecl) {
  // Skip the optional 'final' keyword.
  if (getLangOpts().CPlusPlus && Tok.is(tok::identifier)) {
    assert(isCXX11FinalKeyword() && "not a class definition");
    ConsumeToken();

    // Diagnose any C++11 attributes after 'final' keyword.
    // We deliberately discard these attributes.
    ParsedAttributesWithRange Attrs(AttrFactory);
    CheckMisplacedCXX11Attribute(Attrs, AttrFixitLoc);

    // This can only happen if we had malformed misplaced attributes;
    // we only get called if there is a colon or left-brace after the
    // attributes.
    if (Tok.isNot(tok::colon) && Tok.isNot(tok::l_brace))
      return;
  }

  // Skip the base clauses. This requires actually parsing them, because
  // otherwise we can't be sure where they end (a left brace may appear
  // within a template argument).
  if (Tok.is(tok::colon)) {
    // Enter the scope of the class so that we can correctly parse its bases.
    ParseScope ClassScope(this, Scope::ClassScope|Scope::DeclScope);
    ParsingClassDefinition ParsingDef(*this, TagDecl, /*NonNestedClass*/ true,
                                      TagType == DeclSpec::TST_interface);
    auto OldContext =
        Actions.ActOnTagStartSkippedDefinition(getCurScope(), TagDecl);

    // Parse the bases but don't attach them to the class.
    ParseBaseClause(nullptr);

    Actions.ActOnTagFinishSkippedDefinition(OldContext);

    if (!Tok.is(tok::l_brace)) {
      Diag(PP.getLocForEndOfToken(PrevTokLocation),
           diag::err_expected_lbrace_after_base_specifiers);
      return;
    }
  }

  // Skip the body.
  assert(Tok.is(tok::l_brace));
  BalancedDelimiterTracker T(*this, tok::l_brace);
  T.consumeOpen();
  T.skipToEnd();

  // Parse and discard any trailing attributes.
  ParsedAttributes Attrs(AttrFactory);
  if (Tok.is(tok::kw___attribute))
    MaybeParseGNUAttributes(Attrs);
}

Parser::DeclGroupPtrTy Parser::ParseCXXClassMemberDeclarationWithPragmas(
    AccessSpecifier &AS, ParsedAttributesWithRange &AccessAttrs,
    DeclSpec::TST TagType, Decl *TagDecl) {
  ParenBraceBracketBalancer BalancerRAIIObj(*this);

  switch (Tok.getKind()) {
  case tok::kw___if_exists:
  case tok::kw___if_not_exists:
    ParseMicrosoftIfExistsClassDeclaration(TagType, AccessAttrs, AS);
    return nullptr;

  case tok::semi:
    // Check for extraneous top-level semicolon.
    ConsumeExtraSemi(InsideStruct, TagType);
    return nullptr;

    // Handle pragmas that can appear as member declarations.
  case tok::annot_pragma_vis:
    HandlePragmaVisibility();
    return nullptr;
  case tok::annot_pragma_pack:
    HandlePragmaPack();
    return nullptr;
  case tok::annot_pragma_align:
    HandlePragmaAlign();
    return nullptr;
  case tok::annot_pragma_ms_pointers_to_members:
    HandlePragmaMSPointersToMembers();
    return nullptr;
  case tok::annot_pragma_ms_pragma:
    HandlePragmaMSPragma();
    return nullptr;
  case tok::annot_pragma_ms_vtordisp:
    HandlePragmaMSVtorDisp();
    return nullptr;
  case tok::annot_pragma_dump:
    HandlePragmaDump();
    return nullptr;

  case tok::kw_namespace:
    // If we see a namespace here, a close brace was missing somewhere.
    DiagnoseUnexpectedNamespace(cast<NamedDecl>(TagDecl));
    return nullptr;

  case tok::kw_private:
    // FIXME: We don't accept GNU attributes on access specifiers in OpenCL mode
    // yet.
    if (getLangOpts().OpenCL && !NextToken().is(tok::colon))
      return ParseCXXClassMemberDeclaration(AS, AccessAttrs);
    LLVM_FALLTHROUGH;
  case tok::kw_public:
  case tok::kw_protected: {
    AccessSpecifier NewAS = getAccessSpecifierIfPresent();
    assert(NewAS != AS_none);
    // Current token is a C++ access specifier.
    AS = NewAS;
    SourceLocation ASLoc = Tok.getLocation();
    unsigned TokLength = Tok.getLength();
    ConsumeToken();
    AccessAttrs.clear();
    MaybeParseGNUAttributes(AccessAttrs);

    SourceLocation EndLoc;
    if (TryConsumeToken(tok::colon, EndLoc)) {
    } else if (TryConsumeToken(tok::semi, EndLoc)) {
      Diag(EndLoc, diag::err_expected)
          << tok::colon << FixItHint::CreateReplacement(EndLoc, ":");
    } else {
      EndLoc = ASLoc.getLocWithOffset(TokLength);
      Diag(EndLoc, diag::err_expected)
          << tok::colon << FixItHint::CreateInsertion(EndLoc, ":");
    }

    // The Microsoft extension __interface does not permit non-public
    // access specifiers.
    if (TagType == DeclSpec::TST_interface && AS != AS_public) {
      Diag(ASLoc, diag::err_access_specifier_interface) << (AS == AS_protected);
    }

    if (Actions.ActOnAccessSpecifier(NewAS, ASLoc, EndLoc, AccessAttrs)) {
      // found another attribute than only annotations
      AccessAttrs.clear();
    }

    return nullptr;
  }

  case tok::annot_pragma_openmp:
    return ParseOpenMPDeclarativeDirectiveWithExtDecl(
        AS, AccessAttrs, /*Delayed=*/true, TagType, TagDecl);

  default:
    if (tok::isPragmaAnnotation(Tok.getKind())) {
      Diag(Tok.getLocation(), diag::err_pragma_misplaced_in_decl)
          << DeclSpec::getSpecifierName(TagType,
                                   Actions.getASTContext().getPrintingPolicy());
      ConsumeAnnotationToken();
      return nullptr;
    }
    return ParseCXXClassMemberDeclaration(AS, AccessAttrs);
  }
}

/// ParseCXXMemberSpecification - Parse the class definition.
///
///       member-specification:
///         member-declaration member-specification[opt]
///         access-specifier ':' member-specification[opt]
///
void Parser::ParseCXXMemberSpecification(SourceLocation RecordLoc,
                                         SourceLocation AttrFixitLoc,
                                         ParsedAttributesWithRange &Attrs,
                                         unsigned TagType, Decl *&TagDecl) {
  assert((TagType == DeclSpec::TST_struct ||
         TagType == DeclSpec::TST_interface ||
         TagType == DeclSpec::TST_union  ||
         TagType == DeclSpec::TST_class) && "Invalid TagType!");

  llvm::TimeTraceScope TimeScope("ParseClass", [&]() {
    if (auto *TD = dyn_cast_or_null<NamedDecl>(TagDecl))
      return TD->getQualifiedNameAsString();
    return std::string("<anonymous>");
  });

  PrettyDeclStackTraceEntry CrashInfo(Actions.Context, TagDecl, RecordLoc,
                                      "parsing struct/union/class body");

  // Determine whether this is a non-nested class. Note that local
  // classes are *not* considered to be nested classes.
  bool NonNestedClass = true;
  if (!ClassStack.empty()) {
    for (const Scope *S = getCurScope(); S; S = S->getParent()) {
      if (S->isClassScope()) {
        // We're inside a class scope, so this is a nested class.
        NonNestedClass = false;

        // The Microsoft extension __interface does not permit nested classes.
        if (getCurrentClass().IsInterface) {
          Diag(RecordLoc, diag::err_invalid_member_in_interface)
            << /*ErrorType=*/6
            << (isa<NamedDecl>(TagDecl)
                  ? cast<NamedDecl>(TagDecl)->getQualifiedNameAsString()
                  : "(anonymous)");
        }
        break;
      }

      if ((S->getFlags() & Scope::FnScope))
        // If we're in a function or function template then this is a local
        // class rather than a nested class.
        break;

      if ((S->getFlags() & Scope::FragmentScope))
        // If we're in a fragment scope, this is a class fragment
        // rather than a nested class.
        break;
    }
  }

  // Enter a scope for the class.
  ParseScope ClassScope(this, Scope::ClassScope|Scope::DeclScope);

  // Note that we are parsing a new (potentially-nested) class definition.
  ParsingClassDefinition ParsingDef(*this, TagDecl, NonNestedClass,
                                    TagType == DeclSpec::TST_interface);

  if (TagDecl)
    Actions.ActOnTagStartDefinition(getCurScope(), TagDecl);

  SourceLocation FinalLoc;
  bool IsFinalSpelledSealed = false;

  // Parse the optional 'final' keyword.
  if (getLangOpts().CPlusPlus && Tok.is(tok::identifier)) {
    VirtSpecifiers::Specifier Specifier = isCXX11VirtSpecifier(Tok);
    assert((Specifier == VirtSpecifiers::VS_Final ||
            Specifier == VirtSpecifiers::VS_GNU_Final ||
            Specifier == VirtSpecifiers::VS_Sealed) &&
           "not a class definition");
    FinalLoc = ConsumeToken();
    IsFinalSpelledSealed = Specifier == VirtSpecifiers::VS_Sealed;

    if (TagType == DeclSpec::TST_interface)
      Diag(FinalLoc, diag::err_override_control_interface)
        << VirtSpecifiers::getSpecifierName(Specifier);
    else if (Specifier == VirtSpecifiers::VS_Final)
      Diag(FinalLoc, getLangOpts().CPlusPlus11
                         ? diag::warn_cxx98_compat_override_control_keyword
                         : diag::ext_override_control_keyword)
        << VirtSpecifiers::getSpecifierName(Specifier);
    else if (Specifier == VirtSpecifiers::VS_Sealed)
      Diag(FinalLoc, diag::ext_ms_sealed_keyword);
    else if (Specifier == VirtSpecifiers::VS_GNU_Final)
      Diag(FinalLoc, diag::ext_warn_gnu_final);

    // Parse any C++11 attributes after 'final' keyword.
    // These attributes are not allowed to appear here,
    // and the only possible place for them to appertain
    // to the class would be between class-key and class-name.
    CheckMisplacedCXX11Attribute(Attrs, AttrFixitLoc);

    // ParseClassSpecifier() does only a superficial check for attributes before
    // deciding to call this method.  For example, for
    // `class C final alignas ([l) {` it will decide that this looks like a
    // misplaced attribute since it sees `alignas '(' ')'`.  But the actual
    // attribute parsing code will try to parse the '[' as a constexpr lambda
    // and consume enough tokens that the alignas parsing code will eat the
    // opening '{'.  So bail out if the next token isn't one we expect.
    if (!Tok.is(tok::colon) && !Tok.is(tok::l_brace)) {
      if (TagDecl)
        Actions.ActOnTagDefinitionError(getCurScope(), TagDecl);
      return;
    }
  }

  if (Tok.is(tok::colon)) {
    ParseScope InheritanceScope(this, getCurScope()->getFlags() |
                                          Scope::ClassInheritanceScope);

    ParseBaseClause(TagDecl);
    if (!Tok.is(tok::l_brace)) {
      bool SuggestFixIt = false;
      SourceLocation BraceLoc = PP.getLocForEndOfToken(PrevTokLocation);
      if (Tok.isAtStartOfLine()) {
        switch (Tok.getKind()) {
        case tok::kw_private:
        case tok::kw_protected:
        case tok::kw_public:
          SuggestFixIt = NextToken().getKind() == tok::colon;
          break;
        case tok::kw_static_assert:
        case tok::r_brace:
        case tok::kw_using:
        // base-clause can have simple-template-id; 'template' can't be there
        case tok::kw_template:
          SuggestFixIt = true;
          break;
        case tok::identifier:
          SuggestFixIt = isConstructorDeclarator(true);
          break;
        default:
          SuggestFixIt = isCXXSimpleDeclaration(/*AllowForRangeDecl=*/false);
          break;
        }
      }
      DiagnosticBuilder LBraceDiag =
          Diag(BraceLoc, diag::err_expected_lbrace_after_base_specifiers);
      if (SuggestFixIt) {
        LBraceDiag << FixItHint::CreateInsertion(BraceLoc, " {");
        // Try recovering from missing { after base-clause.
        PP.EnterToken(Tok, /*IsReinject*/true);
        Tok.setKind(tok::l_brace);
      } else {
        if (TagDecl)
          Actions.ActOnTagDefinitionError(getCurScope(), TagDecl);
        return;
      }
    }
  }

  assert(Tok.is(tok::l_brace));
  BalancedDelimiterTracker T(*this, tok::l_brace);
  T.consumeOpen();

  if (TagDecl) {
    Actions.ActOnStartCXXMemberDeclarations(getCurScope(), TagDecl, FinalLoc,
                                            IsFinalSpelledSealed,
                                            T.getOpenLocation());

    // C++ 11p3: Members of a class defined with the keyword class are private
    // by default. Members of a class defined with the keywords struct or union
    // are public by default.
    AccessSpecifier CurAS;
    if (TagType == DeclSpec::TST_class)
      CurAS = AS_private;
    else
      CurAS = AS_public;
    ParsedAttributesWithRange AccessAttrs(AttrFactory);

    // While we still have something to read, read the member-declarations.
    while (!tryParseMisplacedModuleImport() && Tok.isNot(tok::r_brace) &&
           Tok.isNot(tok::eof)) {
      // Each iteration of this loop reads one member-declaration.
      ParseCXXClassMemberDeclarationWithPragmas(
          CurAS, AccessAttrs, static_cast<DeclSpec::TST>(TagType), TagDecl);
    }
    T.consumeClose();

    // If attributes exist after class contents, parse them.
    ParsedAttributes attrs(AttrFactory);
    MaybeParseGNUAttributes(attrs);

    Actions.ActOnFinishCXXMemberSpecification(getCurScope(), RecordLoc, TagDecl,
                                              T.getOpenLocation(),
<<<<<<< HEAD
                                              T.getCloseLocation(),
                                              attrs);

    // C++11 [class.mem]p2:
    //   Within the class member-specification, the class is regarded as complete
    //   within function bodies, default arguments, exception-specifications, and
    //   brace-or-equal-initializers for non-static data members (including such
    //   things in nested classes).
    if (TagDecl && NonNestedClass) {
      // We are not inside a nested class. This class and its nested classes
      // are complete and we can parse the delayed portions of method
      // declarations and the lexed inline method definitions, along with any
      // delayed attributes.
      SourceLocation SavedPrevTokLocation = PrevTokLocation;
      ParseLexedAttributes(getCurrentClass());
      ParseLexedMethodDeclarations(getCurrentClass());

      // We've finished with all pending member declarations.
      Actions.ActOnFinishCXXMemberDecls();

      ParseLexedMemberInitializers(getCurrentClass());
      ParseLexedMethodDefs(getCurrentClass());
      PrevTokLocation = SavedPrevTokLocation;

      // We've finished parsing everything, including default argument
      // initializers.
      Actions.ActOnFinishCXXNonNestedClass(TagDecl);
    }
=======
                                              T.getCloseLocation(), attrs);

  // C++11 [class.mem]p2:
  //   Within the class member-specification, the class is regarded as complete
  //   within function bodies, default arguments, exception-specifications, and
  //   brace-or-equal-initializers for non-static data members (including such
  //   things in nested classes).
  if (TagDecl && NonNestedClass) {
    // We are not inside a nested class. This class and its nested classes
    // are complete and we can parse the delayed portions of method
    // declarations and the lexed inline method definitions, along with any
    // delayed attributes.
    SourceLocation SavedPrevTokLocation = PrevTokLocation;
    ParseLexedPragmas(getCurrentClass());
    ParseLexedAttributes(getCurrentClass());
    ParseLexedMethodDeclarations(getCurrentClass());

    // We've finished with all pending member declarations.
    Actions.ActOnFinishCXXMemberDecls();

    ParseLexedMemberInitializers(getCurrentClass());
    ParseLexedMethodDefs(getCurrentClass());
    PrevTokLocation = SavedPrevTokLocation;

    // We've finished parsing everything, including default argument
    // initializers.
    Actions.ActOnFinishCXXNonNestedClass();
  }
>>>>>>> b2fb6a7b

    Actions.ActOnTagFinishDefinition(getCurScope(), TagDecl, T.getRange());
  } else {
    SkipUntil(tok::r_brace);
  }

  // Leave the class scope.
  ParsingDef.Pop();
  ClassScope.Exit();
}

void Parser::DiagnoseUnexpectedNamespace(NamedDecl *D) {
  assert(Tok.is(tok::kw_namespace));

  // FIXME: Suggest where the close brace should have gone by looking
  // at indentation changes within the definition body.
  Diag(D->getLocation(),
       diag::err_missing_end_of_definition) << D;
  Diag(Tok.getLocation(),
       diag::note_missing_end_of_definition_before) << D;

  // Push '};' onto the token stream to recover.
  PP.EnterToken(Tok, /*IsReinject*/ true);

  Tok.startToken();
  Tok.setLocation(PP.getLocForEndOfToken(PrevTokLocation));
  Tok.setKind(tok::semi);
  PP.EnterToken(Tok, /*IsReinject*/ true);

  Tok.setKind(tok::r_brace);
}

/// ParseConstructorInitializer - Parse a C++ constructor initializer,
/// which explicitly initializes the members or base classes of a
/// class (C++ [class.base.init]). For example, the three initializers
/// after the ':' in the Derived constructor below:
///
/// @code
/// class Base { };
/// class Derived : Base {
///   int x;
///   float f;
/// public:
///   Derived(float f) : Base(), x(17), f(f) { }
/// };
/// @endcode
///
/// [C++]  ctor-initializer:
///          ':' mem-initializer-list
///
/// [C++]  mem-initializer-list:
///          mem-initializer ...[opt]
///          mem-initializer ...[opt] , mem-initializer-list
void Parser::ParseConstructorInitializer(Decl *ConstructorDecl) {
  assert(Tok.is(tok::colon) &&
         "Constructor initializer always starts with ':'");
  // Poison the SEH identifiers so they are flagged as illegal in constructor
  // initializers.
  PoisonSEHIdentifiersRAIIObject PoisonSEHIdentifiers(*this, true);
  SourceLocation ColonLoc = ConsumeToken();

  SmallVector<CXXCtorInitializer*, 4> MemInitializers;
  bool AnyErrors = false;

  do {
    if (Tok.is(tok::code_completion)) {
      Actions.CodeCompleteConstructorInitializer(ConstructorDecl,
                                                 MemInitializers);
      return cutOffParsing();
    }

    if (isVariadicReifier()) {
      // Only typename can be used here.
      MaybeEmitBadReifierContextDiag(*this, Tok.getKind(), Tok.getLocation());
      llvm::SmallVector<QualType, 4> ExpandedTypes;
      if (ParseVariadicReifier(ExpandedTypes)) {
        // invalid expansion of reifier
        AnyErrors = true;
        SkipUntil(tok::l_brace, StopAtSemi | StopBeforeMatch);
      }

      AnyErrors = ParseReifMemInitializer(ConstructorDecl, ExpandedTypes,
                                          MemInitializers);
    } else {
      MemInitResult MemInit = ParseMemInitializer(ConstructorDecl);

      if (!MemInit.isInvalid())
        MemInitializers.push_back(MemInit.get());
      else
        AnyErrors = true;
    }

    if (Tok.is(tok::comma))
      ConsumeToken();
    else if (Tok.is(tok::l_brace))
      break;
    // If the previous initializer was valid and the next token looks like a
    // base or member initializer, assume that we're just missing a comma.
    else if (!AnyErrors &&
             Tok.isOneOf(tok::identifier, tok::coloncolon)) {
      SourceLocation Loc = PP.getLocForEndOfToken(PrevTokLocation);
      Diag(Loc, diag::err_ctor_init_missing_comma)
        << FixItHint::CreateInsertion(Loc, ", ");
    } else {
      // Skip over garbage, until we get to '{'.  Don't eat the '{'.
      if (!AnyErrors)
        Diag(Tok.getLocation(), diag::err_expected_either) << tok::l_brace
                                                           << tok::comma;
      SkipUntil(tok::l_brace, StopAtSemi | StopBeforeMatch);
      break;
    }
  } while (true);

  Actions.ActOnMemInitializers(ConstructorDecl, ColonLoc, MemInitializers,
                               AnyErrors);
}

/// ParseMemInitializer - Parse a C++ member initializer, which is
/// part of a constructor initializer that explicitly initializes one
/// member or base class (C++ [class.base.init]). See
/// ParseConstructorInitializer for an example.
///
/// [C++] mem-initializer:
///         mem-initializer-id '(' expression-list[opt] ')'
/// [C++0x] mem-initializer-id braced-init-list
///
/// [C++] mem-initializer-id:
///         '::'[opt] nested-name-specifier[opt] class-name
///         identifier
MemInitResult Parser::ParseMemInitializer(Decl *ConstructorDecl) {
  // parse '::'[opt] nested-name-specifier[opt]
  CXXScopeSpec SS;
  if (ParseOptionalCXXScopeSpecifier(SS, nullptr, /*EnteringContext=*/false))
    return true;

  // : identifier
  IdentifierInfo *II = nullptr;
  SourceLocation IdLoc = Tok.getLocation();
  // : declype(...)
  DeclSpec DS(AttrFactory);
  // : template_name<...>
  ParsedType TemplateTypeTy;
  // : typename(...base_range)
  llvm::SmallVector<QualType, 4> BaseIds;

  if (Tok.is(tok::identifier) && !isVariadicReifier()) {
    // Get the identifier. This may be a member name or a class name,
    // but we'll let the semantic analysis determine which it is.
    II = Tok.getIdentifierInfo();
    ConsumeToken();
  } else if (Tok.is(tok::annot_decltype)) {
    // Get the decltype expression, if there is one.
    // Uses of decltype will already have been converted to annot_decltype by
    // ParseOptionalCXXScopeSpecifier at this point.
    // FIXME: Can we get here with a scope specifier?
    ParseDecltypeSpecifier(DS);
  } else {
    TemplateIdAnnotation *TemplateId = Tok.is(tok::annot_template_id)
                                           ? takeTemplateIdAnnotation(Tok)
                                           : nullptr;
    if (TemplateId && (TemplateId->Kind == TNK_Type_template ||
                       TemplateId->Kind == TNK_Dependent_template_name ||
                       TemplateId->Kind == TNK_Undeclared_template)) {
      AnnotateTemplateIdTokenAsType(/*IsClassName*/true);
      assert(Tok.is(tok::annot_typename) && "template-id -> type failed");
      TemplateTypeTy = getTypeAnnotation(Tok);
      ConsumeAnnotationToken();
      if (!TemplateTypeTy)
        return true;
    } else {
      return Diag(Tok, diag::err_expected_member_or_base_name);
    }
  }

  // Parse the '('.
  if (getLangOpts().CPlusPlus11 && Tok.is(tok::l_brace)) {
    Diag(Tok, diag::warn_cxx98_compat_generalized_initializer_lists);

    // FIXME: Add support for signature help inside initializer lists.
    ExprResult InitList = ParseBraceInitializer();
    if (InitList.isInvalid())
      return true;


    SourceLocation EllipsisLoc;
    TryConsumeToken(tok::ellipsis, EllipsisLoc);

    return Actions.ActOnMemInitializer(ConstructorDecl, getCurScope(), SS, II,
                                       TemplateTypeTy, DS, IdLoc,
                                       InitList.get(), EllipsisLoc);
  } else if (Tok.is(tok::l_paren)) {
    SourceLocation LParenLoc, RParenLoc, EllipsisLoc;
    ExprVector ArgExprs;

    if (ParseMemInitExprList(ConstructorDecl, SS, II, DS, TemplateTypeTy, IdLoc,
                             LParenLoc, ArgExprs, RParenLoc, EllipsisLoc))
      return true;

    return Actions.ActOnMemInitializer(ConstructorDecl, getCurScope(), SS, II,
                                       TemplateTypeTy, DS, IdLoc,
                                       LParenLoc, ArgExprs,
                                       RParenLoc, EllipsisLoc);
  }

  if (getLangOpts().CPlusPlus11)
    return Diag(Tok, diag::err_expected_either) << tok::l_paren << tok::l_brace;
  else
    return Diag(Tok, diag::err_expected) << tok::l_paren;
}

bool
Parser::ParseReifMemInitializer(Decl *ConstructorDecl,
                                llvm::SmallVectorImpl<QualType> &Typenames,
                                llvm::SmallVectorImpl<CXXCtorInitializer *>
                                &MemInits)
{
  // Parse the constructor function parameter list. We only need to parse
  // the expression list once.
  if (!Tok.is(tok::l_paren)) {
    Diag(Tok, diag::err_expected) << tok::l_paren;
    return true;
  }

  SourceLocation LParenLoc, RParenLoc, EllipsisLoc;
  CXXScopeSpec SS;
  ExprVector ArgExprs;
  IdentifierInfo *II = nullptr;
  SourceLocation IdLoc = Tok.getLocation();
  DeclSpec DS(AttrFactory);
  ParsedType TemplateTypeTy;

  if (ParseMemInitExprList(ConstructorDecl, SS, II, DS, TemplateTypeTy, IdLoc,
                           LParenLoc, ArgExprs, RParenLoc, EllipsisLoc))
    return true;

  for (auto Typename : Typenames) {
    IdentifierInfo *II =
      const_cast<IdentifierInfo*>(Typename.getBaseTypeIdentifier());

    MemInitResult MemInit =
      Actions.ActOnMemInitializer(ConstructorDecl, getCurScope(), SS, II,
                                  Typename, TemplateTypeTy, DS, IdLoc,
                                  LParenLoc, ArgExprs, RParenLoc, EllipsisLoc);

    if(!MemInit.isInvalid())
      MemInits.push_back(MemInit.get());
  }

  return false;
}

bool
Parser::ParseMemInitExprList(Decl *ConstructorDecl,
                             CXXScopeSpec &SS, IdentifierInfo *II,
                             DeclSpec const &DS,
                             ParsedType const &TemplateTypeTy,
                             SourceLocation IdLoc, SourceLocation &LParen,
                             ExprVector &ArgExprs,
                             SourceLocation &RParen, SourceLocation &Ellipsis)
{
  BalancedDelimiterTracker T(*this, tok::l_paren);
  T.consumeOpen();

  // Parse the optional expression-list.
  CommaLocsTy CommaLocs;
  auto RunSignatureHelp = [&] {
    QualType PreferredType = Actions.ProduceCtorInitMemberSignatureHelp(
        getCurScope(), ConstructorDecl, SS, TemplateTypeTy, ArgExprs, II,
        T.getOpenLocation());
    CalledSignatureHelp = true;
    return PreferredType;
  };
  if (Tok.isNot(tok::r_paren) &&
      ParseExpressionList(ArgExprs, CommaLocs, [&] {
        PreferredType.enterFunctionArgument(Tok.getLocation(),
                                            RunSignatureHelp);
      })) {
    if (PP.isCodeCompletionReached() && !CalledSignatureHelp)
      RunSignatureHelp();
    SkipUntil(tok::r_paren, StopAtSemi);
    return true;
  }

  T.consumeClose();

  TryConsumeToken(tok::ellipsis, Ellipsis);

  LParen = T.getOpenLocation();
  RParen = T.getCloseLocation();
  return false;
}

/// Parse a C++ exception-specification if present (C++0x [except.spec]).
///
///       exception-specification:
///         dynamic-exception-specification
///         noexcept-specification
///
///       noexcept-specification:
///         'noexcept'
///         'noexcept' '(' constant-expression ')'
ExceptionSpecificationType
Parser::tryParseExceptionSpecification(bool Delayed,
                    SourceRange &SpecificationRange,
                    SmallVectorImpl<ParsedType> &DynamicExceptions,
                    SmallVectorImpl<SourceRange> &DynamicExceptionRanges,
                    ExprResult &NoexceptExpr,
                    CachedTokens *&ExceptionSpecTokens) {
  ExceptionSpecificationType Result = EST_None;
  ExceptionSpecTokens = nullptr;

  // Handle delayed parsing of exception-specifications.
  if (Delayed) {
    if (Tok.isNot(tok::kw_throw) && Tok.isNot(tok::kw_noexcept))
      return EST_None;

    // Consume and cache the starting token.
    bool IsNoexcept = Tok.is(tok::kw_noexcept);
    Token StartTok = Tok;
    SpecificationRange = SourceRange(ConsumeToken());

    // Check for a '('.
    if (!Tok.is(tok::l_paren)) {
      // If this is a bare 'noexcept', we're done.
      if (IsNoexcept) {
        Diag(Tok, diag::warn_cxx98_compat_noexcept_decl);
        NoexceptExpr = nullptr;
        return EST_BasicNoexcept;
      }

      Diag(Tok, diag::err_expected_lparen_after) << "throw";
      return EST_DynamicNone;
    }

    // Cache the tokens for the exception-specification.
    ExceptionSpecTokens = new CachedTokens;
    ExceptionSpecTokens->push_back(StartTok); // 'throw' or 'noexcept'
    ExceptionSpecTokens->push_back(Tok); // '('
    SpecificationRange.setEnd(ConsumeParen()); // '('

    ConsumeAndStoreUntil(tok::r_paren, *ExceptionSpecTokens,
                         /*StopAtSemi=*/true,
                         /*ConsumeFinalToken=*/true);
    SpecificationRange.setEnd(ExceptionSpecTokens->back().getLocation());

    return EST_Unparsed;
  }

  // See if there's a dynamic specification.
  if (Tok.is(tok::kw_throw)) {
    Result = ParseDynamicExceptionSpecification(SpecificationRange,
                                                DynamicExceptions,
                                                DynamicExceptionRanges);
    assert(DynamicExceptions.size() == DynamicExceptionRanges.size() &&
           "Produced different number of exception types and ranges.");
  }

  // If there's no noexcept specification, we're done.
  if (Tok.isNot(tok::kw_noexcept))
    return Result;

  Diag(Tok, diag::warn_cxx98_compat_noexcept_decl);

  // If we already had a dynamic specification, parse the noexcept for,
  // recovery, but emit a diagnostic and don't store the results.
  SourceRange NoexceptRange;
  ExceptionSpecificationType NoexceptType = EST_None;

  SourceLocation KeywordLoc = ConsumeToken();
  if (Tok.is(tok::l_paren)) {
    // There is an argument.
    BalancedDelimiterTracker T(*this, tok::l_paren);
    T.consumeOpen();
    NoexceptExpr = ParseConstantExpression();
    T.consumeClose();
    if (!NoexceptExpr.isInvalid()) {
      NoexceptExpr = Actions.ActOnNoexceptSpec(KeywordLoc, NoexceptExpr.get(),
                                               NoexceptType);
      NoexceptRange = SourceRange(KeywordLoc, T.getCloseLocation());
    } else {
      NoexceptType = EST_BasicNoexcept;
    }
  } else {
    // There is no argument.
    NoexceptType = EST_BasicNoexcept;
    NoexceptRange = SourceRange(KeywordLoc, KeywordLoc);
  }

  if (Result == EST_None) {
    SpecificationRange = NoexceptRange;
    Result = NoexceptType;

    // If there's a dynamic specification after a noexcept specification,
    // parse that and ignore the results.
    if (Tok.is(tok::kw_throw)) {
      Diag(Tok.getLocation(), diag::err_dynamic_and_noexcept_specification);
      ParseDynamicExceptionSpecification(NoexceptRange, DynamicExceptions,
                                         DynamicExceptionRanges);
    }
  } else {
    Diag(Tok.getLocation(), diag::err_dynamic_and_noexcept_specification);
  }

  return Result;
}

static void diagnoseDynamicExceptionSpecification(
    Parser &P, SourceRange Range, bool IsNoexcept) {
  if (P.getLangOpts().CPlusPlus11) {
    const char *Replacement = IsNoexcept ? "noexcept" : "noexcept(false)";
    P.Diag(Range.getBegin(),
           P.getLangOpts().CPlusPlus17 && !IsNoexcept
               ? diag::ext_dynamic_exception_spec
               : diag::warn_exception_spec_deprecated)
        << Range;
    P.Diag(Range.getBegin(), diag::note_exception_spec_deprecated)
      << Replacement << FixItHint::CreateReplacement(Range, Replacement);
  }
}

/// ParseDynamicExceptionSpecification - Parse a C++
/// dynamic-exception-specification (C++ [except.spec]).
///
///       dynamic-exception-specification:
///         'throw' '(' type-id-list [opt] ')'
/// [MS]    'throw' '(' '...' ')'
///
///       type-id-list:
///         type-id ... [opt]
///         type-id-list ',' type-id ... [opt]
///
ExceptionSpecificationType Parser::ParseDynamicExceptionSpecification(
                                  SourceRange &SpecificationRange,
                                  SmallVectorImpl<ParsedType> &Exceptions,
                                  SmallVectorImpl<SourceRange> &Ranges) {
  assert(Tok.is(tok::kw_throw) && "expected throw");

  SpecificationRange.setBegin(ConsumeToken());
  BalancedDelimiterTracker T(*this, tok::l_paren);
  if (T.consumeOpen()) {
    Diag(Tok, diag::err_expected_lparen_after) << "throw";
    SpecificationRange.setEnd(SpecificationRange.getBegin());
    return EST_DynamicNone;
  }

  // Parse throw(...), a Microsoft extension that means "this function
  // can throw anything".
  if (Tok.is(tok::ellipsis)) {
    SourceLocation EllipsisLoc = ConsumeToken();
    if (!getLangOpts().MicrosoftExt)
      Diag(EllipsisLoc, diag::ext_ellipsis_exception_spec);
    T.consumeClose();
    SpecificationRange.setEnd(T.getCloseLocation());
    diagnoseDynamicExceptionSpecification(*this, SpecificationRange, false);
    return EST_MSAny;
  }

  // Parse the sequence of type-ids.
  SourceRange Range;
  while (Tok.isNot(tok::r_paren)) {
    TypeResult Res(ParseTypeName(&Range));

    if (Tok.is(tok::ellipsis)) {
      // C++0x [temp.variadic]p5:
      //   - In a dynamic-exception-specification (15.4); the pattern is a
      //     type-id.
      SourceLocation Ellipsis = ConsumeToken();
      Range.setEnd(Ellipsis);
      if (!Res.isInvalid())
        Res = Actions.ActOnPackExpansion(Res.get(), Ellipsis);
    }

    if (!Res.isInvalid()) {
      Exceptions.push_back(Res.get());
      Ranges.push_back(Range);
    }

    if (!TryConsumeToken(tok::comma))
      break;
  }

  T.consumeClose();
  SpecificationRange.setEnd(T.getCloseLocation());
  diagnoseDynamicExceptionSpecification(*this, SpecificationRange,
                                        Exceptions.empty());
  return Exceptions.empty() ? EST_DynamicNone : EST_Dynamic;
}

/// ParseTrailingReturnType - Parse a trailing return type on a new-style
/// function declaration.
TypeResult Parser::ParseTrailingReturnType(SourceRange &Range,
                                           bool MayBeFollowedByDirectInit) {
  assert(Tok.is(tok::arrow) && "expected arrow");

  ConsumeToken();

  return ParseTypeName(&Range, MayBeFollowedByDirectInit
                                   ? DeclaratorContext::TrailingReturnVarContext
                                   : DeclaratorContext::TrailingReturnContext);
}

/// We have just started parsing the definition of a new class,
/// so push that class onto our stack of classes that is currently
/// being parsed.
Sema::ParsingClassState
Parser::PushParsingClass(Decl *ClassDecl, bool NonNestedClass,
                         bool IsInterface) {
  assert((NonNestedClass || !ClassStack.empty()) &&
         "Nested class without outer class");
  ClassStack.push(new ParsingClass(ClassDecl, NonNestedClass, IsInterface));
  return Actions.PushParsingClass();
}

/// Deallocate the given parsed class and all of its nested
/// classes.
void Parser::DeallocateParsedClasses(Parser::ParsingClass *Class) {
  for (unsigned I = 0, N = Class->LateParsedDeclarations.size(); I != N; ++I)
    delete Class->LateParsedDeclarations[I];
  delete Class;
}

/// Pop the top class of the stack of classes that are
/// currently being parsed.
///
/// This routine should be called when we have finished parsing the
/// definition of a class, but have not yet popped the Scope
/// associated with the class's definition.
void Parser::PopParsingClass(Sema::ParsingClassState state) {
  assert(!ClassStack.empty() && "Mismatched push/pop for class parsing");

  Actions.PopParsingClass(state);

  ParsingClass *Victim = ClassStack.top();
  ClassStack.pop();
  if (Victim->TopLevelClass) {
    // Deallocate all of the nested classes of this class,
    // recursively: we don't need to keep any of this information.
    DeallocateParsedClasses(Victim);
    return;
  }
  assert(!ClassStack.empty() && "Missing top-level class?");

  if (Victim->LateParsedDeclarations.empty()) {
    // The victim is a nested class, but we will not need to perform
    // any processing after the definition of this class since it has
    // no members whose handling was delayed. Therefore, we can just
    // remove this nested class.
    DeallocateParsedClasses(Victim);
    return;
  }

  // This nested class has some members that will need to be processed
  // after the top-level class is completely defined. Therefore, add
  // it to the list of nested classes within its parent.
  assert(getCurScope()->isClassScope() && "Nested class outside of class scope?");
  ClassStack.top()->LateParsedDeclarations.push_back(new LateParsedClass(this, Victim));
  Victim->TemplateScope = getCurScope()->getParent()->isTemplateParamScope();
}

/// Try to parse an 'identifier' which appears within an attribute-token.
///
/// \return the parsed identifier on success, and 0 if the next token is not an
/// attribute-token.
///
/// C++11 [dcl.attr.grammar]p3:
///   If a keyword or an alternative token that satisfies the syntactic
///   requirements of an identifier is contained in an attribute-token,
///   it is considered an identifier.
IdentifierInfo *Parser::TryParseCXX11AttributeIdentifier(SourceLocation &Loc) {
  switch (Tok.getKind()) {
  default:
    // Identifiers and keywords have identifier info attached.
    if (!Tok.isAnnotation()) {
      if (IdentifierInfo *II = Tok.getIdentifierInfo()) {
        Loc = ConsumeToken();
        return II;
      }
    }
    return nullptr;

  case tok::numeric_constant: {
    // If we got a numeric constant, check to see if it comes from a macro that
    // corresponds to the predefined __clang__ macro. If it does, warn the user
    // and recover by pretending they said _Clang instead.
    if (Tok.getLocation().isMacroID()) {
      SmallString<8> ExpansionBuf;
      SourceLocation ExpansionLoc =
          PP.getSourceManager().getExpansionLoc(Tok.getLocation());
      StringRef Spelling = PP.getSpelling(ExpansionLoc, ExpansionBuf);
      if (Spelling == "__clang__") {
        SourceRange TokRange(
            ExpansionLoc,
            PP.getSourceManager().getExpansionLoc(Tok.getEndLoc()));
        Diag(Tok, diag::warn_wrong_clang_attr_namespace)
            << FixItHint::CreateReplacement(TokRange, "_Clang");
        Loc = ConsumeToken();
        return &PP.getIdentifierTable().get("_Clang");
      }
    }
    return nullptr;
  }

  case tok::ampamp:       // 'and'
  case tok::pipe:         // 'bitor'
  case tok::pipepipe:     // 'or'
  case tok::caret:        // 'xor'
  case tok::tilde:        // 'compl'
  case tok::amp:          // 'bitand'
  case tok::ampequal:     // 'and_eq'
  case tok::pipeequal:    // 'or_eq'
  case tok::caretequal:   // 'xor_eq'
  case tok::exclaim:      // 'not'
  case tok::exclaimequal: // 'not_eq'
    // Alternative tokens do not have identifier info, but their spelling
    // starts with an alphabetical character.
    SmallString<8> SpellingBuf;
    SourceLocation SpellingLoc =
        PP.getSourceManager().getSpellingLoc(Tok.getLocation());
    StringRef Spelling = PP.getSpelling(SpellingLoc, SpellingBuf);
    if (isLetter(Spelling[0])) {
      Loc = ConsumeToken();
      return &PP.getIdentifierTable().get(Spelling);
    }
    return nullptr;
  }
}

static bool IsBuiltInOrStandardCXX11Attribute(IdentifierInfo *AttrName,
                                              IdentifierInfo *ScopeName) {
  switch (
      ParsedAttr::getParsedKind(AttrName, ScopeName, ParsedAttr::AS_CXX11)) {
  case ParsedAttr::AT_CarriesDependency:
  case ParsedAttr::AT_Deprecated:
  case ParsedAttr::AT_FallThrough:
  case ParsedAttr::AT_CXX11NoReturn:
  case ParsedAttr::AT_NoUniqueAddress:
    return true;
  case ParsedAttr::AT_WarnUnusedResult:
    return !ScopeName && AttrName->getName().equals("nodiscard");
  case ParsedAttr::AT_Unused:
    return !ScopeName && AttrName->getName().equals("maybe_unused");
  default:
    return false;
  }
}

/// ParseCXX11AttributeArgs -- Parse a C++11 attribute-argument-clause.
///
/// [C++11] attribute-argument-clause:
///         '(' balanced-token-seq ')'
///
/// [C++11] balanced-token-seq:
///         balanced-token
///         balanced-token-seq balanced-token
///
/// [C++11] balanced-token:
///         '(' balanced-token-seq ')'
///         '[' balanced-token-seq ']'
///         '{' balanced-token-seq '}'
///         any token but '(', ')', '[', ']', '{', or '}'
bool Parser::ParseCXX11AttributeArgs(IdentifierInfo *AttrName,
                                     SourceLocation AttrNameLoc,
                                     ParsedAttributes &Attrs,
                                     SourceLocation *EndLoc,
                                     IdentifierInfo *ScopeName,
                                     SourceLocation ScopeLoc) {
  assert(Tok.is(tok::l_paren) && "Not a C++11 attribute argument list");
  SourceLocation LParenLoc = Tok.getLocation();
  const LangOptions &LO = getLangOpts();
  ParsedAttr::Syntax Syntax =
      LO.CPlusPlus ? ParsedAttr::AS_CXX11 : ParsedAttr::AS_C2x;

  // If the attribute isn't known, we will not attempt to parse any
  // arguments.
  if (!hasAttribute(LO.CPlusPlus ? AttrSyntax::CXX : AttrSyntax::C, ScopeName,
                    AttrName, getTargetInfo(), getLangOpts())) {
    // Eat the left paren, then skip to the ending right paren.
    ConsumeParen();
    SkipUntil(tok::r_paren);
    return false;
  }

  if (ScopeName && (ScopeName->isStr("gnu") || ScopeName->isStr("__gnu__"))) {
    // GNU-scoped attributes have some special cases to handle GNU-specific
    // behaviors.
    ParseGNUAttributeArgs(AttrName, AttrNameLoc, Attrs, EndLoc, ScopeName,
                          ScopeLoc, Syntax, nullptr);
    return true;
  }

  unsigned NumArgs;
  // Some Clang-scoped attributes have some special parsing behavior.
  if (ScopeName && (ScopeName->isStr("clang") || ScopeName->isStr("_Clang")))
    NumArgs = ParseClangAttributeArgs(AttrName, AttrNameLoc, Attrs, EndLoc,
                                      ScopeName, ScopeLoc, Syntax);
  else
    NumArgs =
        ParseAttributeArgsCommon(AttrName, AttrNameLoc, Attrs, EndLoc,
                                 ScopeName, ScopeLoc, Syntax);

  if (!Attrs.empty() &&
      IsBuiltInOrStandardCXX11Attribute(AttrName, ScopeName)) {
    ParsedAttr &Attr = Attrs.back();
    // If the attribute is a standard or built-in attribute and we are
    // parsing an argument list, we need to determine whether this attribute
    // was allowed to have an argument list (such as [[deprecated]]), and how
    // many arguments were parsed (so we can diagnose on [[deprecated()]]).
    if (Attr.getMaxArgs() && !NumArgs) {
      // The attribute was allowed to have arguments, but none were provided
      // even though the attribute parsed successfully. This is an error.
      Diag(LParenLoc, diag::err_attribute_requires_arguments) << AttrName;
      Attr.setInvalid(true);
    } else if (!Attr.getMaxArgs()) {
      // The attribute parsed successfully, but was not allowed to have any
      // arguments. It doesn't matter whether any were provided -- the
      // presence of the argument list (even if empty) is diagnosed.
      Diag(LParenLoc, diag::err_cxx11_attribute_forbids_arguments)
          << AttrName
          << FixItHint::CreateRemoval(SourceRange(LParenLoc, *EndLoc));
      Attr.setInvalid(true);
    }
  }
  return true;
}

/// ParseCXX11AttributeSpecifier - Parse a C++11 or C2x attribute-specifier.
///
/// [C++11] attribute-specifier:
///         '[' '[' attribute-list ']' ']'
///         alignment-specifier
///
/// [C++11] attribute-list:
///         attribute[opt]
///         attribute-list ',' attribute[opt]
///         attribute '...'
///         attribute-list ',' attribute '...'
///
/// [C++11] attribute:
///         attribute-token attribute-argument-clause[opt]
///
/// [C++11] attribute-token:
///         identifier
///         attribute-scoped-token
///
/// [C++11] attribute-scoped-token:
///         attribute-namespace '::' identifier
///
/// [C++11] attribute-namespace:
///         identifier
void Parser::ParseCXX11AttributeSpecifier(ParsedAttributes &attrs,
                                          SourceLocation *endLoc) {
  if (Tok.is(tok::kw_alignas)) {
    Diag(Tok.getLocation(), diag::warn_cxx98_compat_alignas);
    ParseAlignmentSpecifier(attrs, endLoc);
    return;
  }

  assert(Tok.is(tok::l_square) && NextToken().is(tok::l_square) &&
         "Not a double square bracket attribute list");

  Diag(Tok.getLocation(), diag::warn_cxx98_compat_attribute);

  ConsumeBracket();
  ConsumeBracket();

  SourceLocation CommonScopeLoc;
  IdentifierInfo *CommonScopeName = nullptr;
  if (Tok.is(tok::kw_using)) {
    Diag(Tok.getLocation(), getLangOpts().CPlusPlus17
                                ? diag::warn_cxx14_compat_using_attribute_ns
                                : diag::ext_using_attribute_ns);
    ConsumeToken();

    CommonScopeName = TryParseCXX11AttributeIdentifier(CommonScopeLoc);
    if (!CommonScopeName) {
      Diag(Tok.getLocation(), diag::err_expected) << tok::identifier;
      SkipUntil(tok::r_square, tok::colon, StopBeforeMatch);
    }
    if (!TryConsumeToken(tok::colon) && CommonScopeName)
      Diag(Tok.getLocation(), diag::err_expected) << tok::colon;
  }

  llvm::SmallDenseMap<IdentifierInfo*, SourceLocation, 4> SeenAttrs;

  while (Tok.isNot(tok::r_square)) {
    // attribute not present
    if (TryConsumeToken(tok::comma))
      continue;

    SourceLocation ScopeLoc, AttrLoc;
    IdentifierInfo *ScopeName = nullptr, *AttrName = nullptr;

    if (isVariadicReifier()) {
      llvm::SmallVector<Expr *, 4> ExpandedAttrs;
      if (ParseVariadicReifier(ExpandedAttrs))
        SkipUntil(tok::r_square, tok::comma, StopAtSemi | StopBeforeMatch);
      for (Expr *E : ExpandedAttrs) {
        DeclRefExpr *ExpandedDeclRef = dyn_cast_or_null<DeclRefExpr>(E);
        assert(ExpandedDeclRef && "Attribute must be a declaration.");
        IdentifierInfo *II = ExpandedDeclRef->getFoundDecl()->getIdentifier();
        SeenAttrs.insert({II, SourceLocation()});
      }
    }

    AttrName = TryParseCXX11AttributeIdentifier(AttrLoc);
    if (!AttrName)
      // Break out to the "expected ']'" diagnostic.
      break;

    // scoped attribute
    if (TryConsumeToken(tok::coloncolon)) {
      ScopeName = AttrName;
      ScopeLoc = AttrLoc;

      AttrName = TryParseCXX11AttributeIdentifier(AttrLoc);
      if (!AttrName) {
        Diag(Tok.getLocation(), diag::err_expected) << tok::identifier;
        SkipUntil(tok::r_square, tok::comma, StopAtSemi | StopBeforeMatch);
        continue;
      }
    }

    if (CommonScopeName) {
      if (ScopeName) {
        Diag(ScopeLoc, diag::err_using_attribute_ns_conflict)
            << SourceRange(CommonScopeLoc);
      } else {
        ScopeName = CommonScopeName;
        ScopeLoc = CommonScopeLoc;
      }
    }

    bool StandardAttr = IsBuiltInOrStandardCXX11Attribute(AttrName, ScopeName);
    bool AttrParsed = false;

    if (StandardAttr &&
        !SeenAttrs.insert(std::make_pair(AttrName, AttrLoc)).second)
      Diag(AttrLoc, diag::err_cxx11_attribute_repeated)
          << AttrName << SourceRange(SeenAttrs[AttrName]);

    // Parse attribute arguments
    if (Tok.is(tok::l_paren))
      AttrParsed = ParseCXX11AttributeArgs(AttrName, AttrLoc, attrs, endLoc,
                                           ScopeName, ScopeLoc);

    if (!AttrParsed)
      attrs.addNew(
          AttrName,
          SourceRange(ScopeLoc.isValid() ? ScopeLoc : AttrLoc, AttrLoc),
          ScopeName, ScopeLoc, nullptr, 0,
          getLangOpts().CPlusPlus ? ParsedAttr::AS_CXX11 : ParsedAttr::AS_C2x);

    if (TryConsumeToken(tok::ellipsis))
      Diag(Tok, diag::err_cxx11_attribute_forbids_ellipsis)
        << AttrName;
  }

  if (ExpectAndConsume(tok::r_square))
    SkipUntil(tok::r_square);
  if (endLoc)
    *endLoc = Tok.getLocation();
  if (ExpectAndConsume(tok::r_square))
    SkipUntil(tok::r_square);
}

/// ParseCXX11Attributes - Parse a C++11 or C2x attribute-specifier-seq.
///
/// attribute-specifier-seq:
///       attribute-specifier-seq[opt] attribute-specifier
void Parser::ParseCXX11Attributes(ParsedAttributesWithRange &attrs,
                                  SourceLocation *endLoc) {
  assert(standardAttributesAllowed());

  SourceLocation StartLoc = Tok.getLocation(), Loc;
  if (!endLoc)
    endLoc = &Loc;

  do {
    ParseCXX11AttributeSpecifier(attrs, endLoc);
  } while (isCXX11AttributeSpecifier());

  attrs.Range = SourceRange(StartLoc, *endLoc);
}

void Parser::DiagnoseAndSkipCXX11Attributes() {
  // Start and end location of an attribute or an attribute list.
  SourceLocation StartLoc = Tok.getLocation();
  SourceLocation EndLoc = SkipCXX11Attributes();

  if (EndLoc.isValid()) {
    SourceRange Range(StartLoc, EndLoc);
    Diag(StartLoc, diag::err_attributes_not_allowed)
      << Range;
  }
}

SourceLocation Parser::SkipCXX11Attributes() {
  SourceLocation EndLoc;

  if (!isCXX11AttributeSpecifier())
    return EndLoc;

  do {
    if (Tok.is(tok::l_square)) {
      BalancedDelimiterTracker T(*this, tok::l_square);
      T.consumeOpen();
      T.skipToEnd();
      EndLoc = T.getCloseLocation();
    } else {
      assert(Tok.is(tok::kw_alignas) && "not an attribute specifier");
      ConsumeToken();
      BalancedDelimiterTracker T(*this, tok::l_paren);
      if (!T.consumeOpen())
        T.skipToEnd();
      EndLoc = T.getCloseLocation();
    }
  } while (isCXX11AttributeSpecifier());

  return EndLoc;
}

/// Parse uuid() attribute when it appears in a [] Microsoft attribute.
void Parser::ParseMicrosoftUuidAttributeArgs(ParsedAttributes &Attrs) {
  assert(Tok.is(tok::identifier) && "Not a Microsoft attribute list");
  IdentifierInfo *UuidIdent = Tok.getIdentifierInfo();
  assert(UuidIdent->getName() == "uuid" && "Not a Microsoft attribute list");

  SourceLocation UuidLoc = Tok.getLocation();
  ConsumeToken();

  // Ignore the left paren location for now.
  BalancedDelimiterTracker T(*this, tok::l_paren);
  if (T.consumeOpen()) {
    Diag(Tok, diag::err_expected) << tok::l_paren;
    return;
  }

  ArgsVector ArgExprs;
  if (Tok.is(tok::string_literal)) {
    // Easy case: uuid("...") -- quoted string.
    ExprResult StringResult = ParseStringLiteralExpression();
    if (StringResult.isInvalid())
      return;
    ArgExprs.push_back(StringResult.get());
  } else {
    // something like uuid({000000A0-0000-0000-C000-000000000049}) -- no
    // quotes in the parens. Just append the spelling of all tokens encountered
    // until the closing paren.

    SmallString<42> StrBuffer; // 2 "", 36 bytes UUID, 2 optional {}, 1 nul
    StrBuffer += "\"";

    // Since none of C++'s keywords match [a-f]+, accepting just tok::l_brace,
    // tok::r_brace, tok::minus, tok::identifier (think C000) and
    // tok::numeric_constant (0000) should be enough. But the spelling of the
    // uuid argument is checked later anyways, so there's no harm in accepting
    // almost anything here.
    // cl is very strict about whitespace in this form and errors out if any
    // is present, so check the space flags on the tokens.
    SourceLocation StartLoc = Tok.getLocation();
    while (Tok.isNot(tok::r_paren)) {
      if (Tok.hasLeadingSpace() || Tok.isAtStartOfLine()) {
        Diag(Tok, diag::err_attribute_uuid_malformed_guid);
        SkipUntil(tok::r_paren, StopAtSemi);
        return;
      }
      SmallString<16> SpellingBuffer;
      SpellingBuffer.resize(Tok.getLength() + 1);
      bool Invalid = false;
      StringRef TokSpelling = PP.getSpelling(Tok, SpellingBuffer, &Invalid);
      if (Invalid) {
        SkipUntil(tok::r_paren, StopAtSemi);
        return;
      }
      StrBuffer += TokSpelling;
      ConsumeAnyToken();
    }
    StrBuffer += "\"";

    if (Tok.hasLeadingSpace() || Tok.isAtStartOfLine()) {
      Diag(Tok, diag::err_attribute_uuid_malformed_guid);
      ConsumeParen();
      return;
    }

    // Pretend the user wrote the appropriate string literal here.
    // ActOnStringLiteral() copies the string data into the literal, so it's
    // ok that the Token points to StrBuffer.
    Token Toks[1];
    Toks[0].startToken();
    Toks[0].setKind(tok::string_literal);
    Toks[0].setLocation(StartLoc);
    Toks[0].setLiteralData(StrBuffer.data());
    Toks[0].setLength(StrBuffer.size());
    StringLiteral *UuidString =
        cast<StringLiteral>(Actions.ActOnStringLiteral(Toks, nullptr).get());
    ArgExprs.push_back(UuidString);
  }

  if (!T.consumeClose()) {
    Attrs.addNew(UuidIdent, SourceRange(UuidLoc, T.getCloseLocation()), nullptr,
                 SourceLocation(), ArgExprs.data(), ArgExprs.size(),
                 ParsedAttr::AS_Microsoft);
  }
}

/// ParseMicrosoftAttributes - Parse Microsoft attributes [Attr]
///
/// [MS] ms-attribute:
///             '[' token-seq ']'
///
/// [MS] ms-attribute-seq:
///             ms-attribute[opt]
///             ms-attribute ms-attribute-seq
void Parser::ParseMicrosoftAttributes(ParsedAttributes &attrs,
                                      SourceLocation *endLoc) {
  assert(Tok.is(tok::l_square) && "Not a Microsoft attribute list");

  do {
    // FIXME: If this is actually a C++11 attribute, parse it as one.
    BalancedDelimiterTracker T(*this, tok::l_square);
    T.consumeOpen();

    // Skip most ms attributes except for a whitelist.
    while (true) {
      SkipUntil(tok::r_square, tok::identifier, StopAtSemi | StopBeforeMatch);
      if (Tok.isNot(tok::identifier)) // ']', but also eof
        break;
      if (Tok.getIdentifierInfo()->getName() == "uuid")
        ParseMicrosoftUuidAttributeArgs(attrs);
      else
        ConsumeToken();
    }

    T.consumeClose();
    if (endLoc)
      *endLoc = T.getCloseLocation();
  } while (Tok.is(tok::l_square));
}

void Parser::ParseMicrosoftIfExistsClassDeclaration(
    DeclSpec::TST TagType, ParsedAttributes &AccessAttrs,
    AccessSpecifier &CurAS) {
  IfExistsCondition Result;
  if (ParseMicrosoftIfExistsCondition(Result))
    return;

  BalancedDelimiterTracker Braces(*this, tok::l_brace);
  if (Braces.consumeOpen()) {
    Diag(Tok, diag::err_expected) << tok::l_brace;
    return;
  }

  switch (Result.Behavior) {
  case IEB_Parse:
    // Parse the declarations below.
    break;

  case IEB_Dependent:
    Diag(Result.KeywordLoc, diag::warn_microsoft_dependent_exists)
      << Result.IsIfExists;
    // Fall through to skip.
    LLVM_FALLTHROUGH;

  case IEB_Skip:
    Braces.skipToEnd();
    return;
  }

  while (Tok.isNot(tok::r_brace) && !isEofOrEom()) {
    // __if_exists, __if_not_exists can nest.
    if (Tok.isOneOf(tok::kw___if_exists, tok::kw___if_not_exists)) {
      ParseMicrosoftIfExistsClassDeclaration(TagType,
                                             AccessAttrs, CurAS);
      continue;
    }

    // Check for extraneous top-level semicolon.
    if (Tok.is(tok::semi)) {
      ConsumeExtraSemi(InsideStruct, TagType);
      continue;
    }

    AccessSpecifier AS = getAccessSpecifierIfPresent();
    if (AS != AS_none) {
      // Current token is a C++ access specifier.
      CurAS = AS;
      SourceLocation ASLoc = Tok.getLocation();
      ConsumeToken();
      if (Tok.is(tok::colon))
        Actions.ActOnAccessSpecifier(AS, ASLoc, Tok.getLocation(),
                                     ParsedAttributesView{});
      else
        Diag(Tok, diag::err_expected) << tok::colon;
      ConsumeToken();
      continue;
    }

    // Parse all the comma separated declarators.
    ParseCXXClassMemberDeclaration(CurAS, AccessAttrs);
  }

  Braces.consumeClose();
}<|MERGE_RESOLUTION|>--- conflicted
+++ resolved
@@ -3553,9 +3553,7 @@
 
     Actions.ActOnFinishCXXMemberSpecification(getCurScope(), RecordLoc, TagDecl,
                                               T.getOpenLocation(),
-<<<<<<< HEAD
-                                              T.getCloseLocation(),
-                                              attrs);
+                                              T.getCloseLocation(), attrs);
 
     // C++11 [class.mem]p2:
     //   Within the class member-specification, the class is regarded as complete
@@ -3568,6 +3566,7 @@
       // declarations and the lexed inline method definitions, along with any
       // delayed attributes.
       SourceLocation SavedPrevTokLocation = PrevTokLocation;
+      ParseLexedPragmas(getCurrentClass());
       ParseLexedAttributes(getCurrentClass());
       ParseLexedMethodDeclarations(getCurrentClass());
 
@@ -3582,36 +3581,6 @@
       // initializers.
       Actions.ActOnFinishCXXNonNestedClass(TagDecl);
     }
-=======
-                                              T.getCloseLocation(), attrs);
-
-  // C++11 [class.mem]p2:
-  //   Within the class member-specification, the class is regarded as complete
-  //   within function bodies, default arguments, exception-specifications, and
-  //   brace-or-equal-initializers for non-static data members (including such
-  //   things in nested classes).
-  if (TagDecl && NonNestedClass) {
-    // We are not inside a nested class. This class and its nested classes
-    // are complete and we can parse the delayed portions of method
-    // declarations and the lexed inline method definitions, along with any
-    // delayed attributes.
-    SourceLocation SavedPrevTokLocation = PrevTokLocation;
-    ParseLexedPragmas(getCurrentClass());
-    ParseLexedAttributes(getCurrentClass());
-    ParseLexedMethodDeclarations(getCurrentClass());
-
-    // We've finished with all pending member declarations.
-    Actions.ActOnFinishCXXMemberDecls();
-
-    ParseLexedMemberInitializers(getCurrentClass());
-    ParseLexedMethodDefs(getCurrentClass());
-    PrevTokLocation = SavedPrevTokLocation;
-
-    // We've finished parsing everything, including default argument
-    // initializers.
-    Actions.ActOnFinishCXXNonNestedClass();
-  }
->>>>>>> b2fb6a7b
 
     Actions.ActOnTagFinishDefinition(getCurScope(), TagDecl, T.getRange());
   } else {
