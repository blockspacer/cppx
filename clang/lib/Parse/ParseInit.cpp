//===--- ParseInit.cpp - Initializer Parsing ------------------------------===//
//
// Part of the LLVM Project, under the Apache License v2.0 with LLVM Exceptions.
// See https://llvm.org/LICENSE.txt for license information.
// SPDX-License-Identifier: Apache-2.0 WITH LLVM-exception
//
//===----------------------------------------------------------------------===//
//
// This file implements initializer parsing as specified by C99 6.7.8.
//
//===----------------------------------------------------------------------===//

#include "clang/Basic/TokenKinds.h"
#include "clang/Parse/ParseDiagnostic.h"
#include "clang/Parse/Parser.h"
#include "clang/Parse/RAIIObjectsForParser.h"
#include "clang/Sema/Designator.h"
#include "clang/Sema/Ownership.h"
#include "clang/Sema/Scope.h"
#include "llvm/ADT/STLExtras.h"
#include "llvm/ADT/SmallString.h"
using namespace clang;


/// MayBeDesignationStart - Return true if the current token might be the start
/// of a designator.  If we can tell it is impossible that it is a designator,
/// return false.
bool Parser::MayBeDesignationStart() {
  switch (Tok.getKind()) {
  default:
    return false;

  case tok::period:      // designator: '.' identifier
    return true;

  case tok::l_square: {  // designator: array-designator
    if (!PP.getLangOpts().CPlusPlus11)
      return true;

    // C++11 lambda expressions and C99 designators can be ambiguous all the
    // way through the closing ']' and to the next character. Handle the easy
    // cases here, and fall back to tentative parsing if those fail.
    switch (PP.LookAhead(0).getKind()) {
    case tok::equal:
    case tok::ellipsis:
    case tok::r_square:
      // Definitely starts a lambda expression.
      return false;

    case tok::amp:
    case tok::kw_this:
    case tok::star:
    case tok::identifier:
      // We have to do additional analysis, because these could be the
      // start of a constant expression or a lambda capture list.
      break;

    default:
      // Anything not mentioned above cannot occur following a '[' in a
      // lambda expression.
      return true;
    }

    // Handle the complicated case below.
    break;
  }
  case tok::identifier:  // designation: identifier ':'
    return PP.LookAhead(0).is(tok::colon);
  }

  // Parse up to (at most) the token after the closing ']' to determine
  // whether this is a C99 designator or a lambda.
  RevertingTentativeParsingAction Tentative(*this);

  LambdaIntroducer Intro;
  LambdaIntroducerTentativeParse ParseResult;
  if (ParseLambdaIntroducer(Intro, &ParseResult)) {
    // Hit and diagnosed an error in a lambda.
    // FIXME: Tell the caller this happened so they can recover.
    return true;
  }

  switch (ParseResult) {
  case LambdaIntroducerTentativeParse::Success:
  case LambdaIntroducerTentativeParse::Incomplete:
    // Might be a lambda-expression. Keep looking.
    // FIXME: If our tentative parse was not incomplete, parse the lambda from
    // here rather than throwing away then reparsing the LambdaIntroducer.
    break;

  case LambdaIntroducerTentativeParse::MessageSend:
  case LambdaIntroducerTentativeParse::Invalid:
    // Can't be a lambda-expression. Treat it as a designator.
    // FIXME: Should we disambiguate against a message-send?
    return true;
  }

  // Once we hit the closing square bracket, we look at the next
  // token. If it's an '=', this is a designator. Otherwise, it's a
  // lambda expression. This decision favors lambdas over the older
  // GNU designator syntax, which allows one to omit the '=', but is
  // consistent with GCC.
  return Tok.is(tok::equal);
}

static void CheckArrayDesignatorSyntax(Parser &P, SourceLocation Loc,
                                       Designation &Desig) {
  // If we have exactly one array designator, this used the GNU
  // 'designation: array-designator' extension, otherwise there should be no
  // designators at all!
  if (Desig.getNumDesignators() == 1 &&
      (Desig.getDesignator(0).isArrayDesignator() ||
       Desig.getDesignator(0).isArrayRangeDesignator()))
    P.Diag(Loc, diag::ext_gnu_missing_equal_designator);
  else if (Desig.getNumDesignators() > 0)
    P.Diag(Loc, diag::err_expected_equal_designator);
}

/// ParseInitializerWithPotentialDesignator - Parse the 'initializer' production
/// checking to see if the token stream starts with a designator.
///
/// C99:
///
///       designation:
///         designator-list '='
/// [GNU]   array-designator
/// [GNU]   identifier ':'
///
///       designator-list:
///         designator
///         designator-list designator
///
///       designator:
///         array-designator
///         '.' identifier
///
///       array-designator:
///         '[' constant-expression ']'
/// [GNU]   '[' constant-expression '...' constant-expression ']'
///
/// C++20:
///
///       designated-initializer-list:
///         designated-initializer-clause
///         designated-initializer-list ',' designated-initializer-clause
///
///       designated-initializer-clause:
///         designator brace-or-equal-initializer
///
///       designator:
///         '.' identifier
///
/// We allow the C99 syntax extensions in C++20, but do not allow the C++20
/// extension (a braced-init-list after the designator with no '=') in C99.
///
/// NOTE: [OBC] allows '[ objc-receiver objc-message-args ]' as an
/// initializer (because it is an expression).  We need to consider this case
/// when parsing array designators.
///
/// \p CodeCompleteCB is called with Designation parsed so far.
ExprResult Parser::ParseInitializerWithPotentialDesignator(
    llvm::function_ref<void(const Designation &)> CodeCompleteCB) {

  // If this is the old-style GNU extension:
  //   designation ::= identifier ':'
  // Handle it as a field designator.  Otherwise, this must be the start of a
  // normal expression.
  if (Tok.is(tok::identifier)) {
    const IdentifierInfo *FieldName = Tok.getIdentifierInfo();

    SmallString<256> NewSyntax;
    llvm::raw_svector_ostream(NewSyntax) << '.' << FieldName->getName()
                                         << " = ";

    SourceLocation NameLoc = ConsumeToken(); // Eat the identifier.

    assert(Tok.is(tok::colon) && "MayBeDesignationStart not working properly!");
    SourceLocation ColonLoc = ConsumeToken();

    Diag(NameLoc, diag::ext_gnu_old_style_field_designator)
      << FixItHint::CreateReplacement(SourceRange(NameLoc, ColonLoc),
                                      NewSyntax);

    Designation D;
    D.AddDesignator(Designator::getField(FieldName, SourceLocation(), NameLoc));
    return Actions.ActOnDesignatedInitializer(D, ColonLoc, true,
                                              ParseInitializer());
  }

  // Desig - This is initialized when we see our first designator.  We may have
  // an objc message send with no designator, so we don't want to create this
  // eagerly.
  Designation Desig;

  // Parse each designator in the designator list until we find an initializer.
  while (Tok.is(tok::period) || Tok.is(tok::l_square)) {
    if (Tok.is(tok::period)) {
      // designator: '.' identifier
      SourceLocation DotLoc = ConsumeToken();

      if (Tok.is(tok::code_completion)) {
        CodeCompleteCB(Desig);
        cutOffParsing();
        return ExprError();
      }
      if (Tok.isNot(tok::identifier)) {
        Diag(Tok.getLocation(), diag::err_expected_field_designator);
        return ExprError();
      }

      Desig.AddDesignator(Designator::getField(Tok.getIdentifierInfo(), DotLoc,
                                               Tok.getLocation()));
      ConsumeToken(); // Eat the identifier.
      continue;
    }

    // We must have either an array designator now or an objc message send.
    assert(Tok.is(tok::l_square) && "Unexpected token!");

    // Handle the two forms of array designator:
    //   array-designator: '[' constant-expression ']'
    //   array-designator: '[' constant-expression '...' constant-expression ']'
    //
    // Also, we have to handle the case where the expression after the
    // designator an an objc message send: '[' objc-message-expr ']'.
    // Interesting cases are:
    //   [foo bar]         -> objc message send
    //   [foo]             -> array designator
    //   [foo ... bar]     -> array designator
    //   [4][foo bar]      -> obsolete GNU designation with objc message send.
    //
    // We do not need to check for an expression starting with [[ here. If it
    // contains an Objective-C message send, then it is not an ill-formed
    // attribute. If it is a lambda-expression within an array-designator, then
    // it will be rejected because a constant-expression cannot begin with a
    // lambda-expression.
    InMessageExpressionRAIIObject InMessage(*this, true);

    BalancedDelimiterTracker T(*this, tok::l_square);
    T.consumeOpen();
    SourceLocation StartLoc = T.getOpenLocation();

    ExprResult Idx;

    // If Objective-C is enabled and this is a typename (class message
    // send) or send to 'super', parse this as a message send
    // expression.  We handle C++ and C separately, since C++ requires
    // much more complicated parsing.
    if  (getLangOpts().ObjC && getLangOpts().CPlusPlus) {
      // Send to 'super'.
      if (Tok.is(tok::identifier) && Tok.getIdentifierInfo() == Ident_super &&
          NextToken().isNot(tok::period) &&
          getCurScope()->isInObjcMethodScope()) {
        CheckArrayDesignatorSyntax(*this, StartLoc, Desig);
        return ParseAssignmentExprWithObjCMessageExprStart(
            StartLoc, ConsumeToken(), nullptr, nullptr);
      }

      // Parse the receiver, which is either a type or an expression.
      bool IsExpr;
      void *TypeOrExpr;
      if (ParseObjCXXMessageReceiver(IsExpr, TypeOrExpr)) {
        SkipUntil(tok::r_square, StopAtSemi);
        return ExprError();
      }

      // If the receiver was a type, we have a class message; parse
      // the rest of it.
      if (!IsExpr) {
        CheckArrayDesignatorSyntax(*this, StartLoc, Desig);
        return ParseAssignmentExprWithObjCMessageExprStart(StartLoc,
                                                           SourceLocation(),
                                   ParsedType::getFromOpaquePtr(TypeOrExpr),
                                                           nullptr);
      }

      // If the receiver was an expression, we still don't know
      // whether we have a message send or an array designator; just
      // adopt the expression for further analysis below.
      // FIXME: potentially-potentially evaluated expression above?
      Idx = ExprResult(static_cast<Expr*>(TypeOrExpr));
    } else if (getLangOpts().ObjC && Tok.is(tok::identifier)) {
      IdentifierInfo *II = Tok.getIdentifierInfo();
      SourceLocation IILoc = Tok.getLocation();
      ParsedType ReceiverType;
      // Three cases. This is a message send to a type: [type foo]
      // This is a message send to super:  [super foo]
      // This is a message sent to an expr:  [super.bar foo]
      switch (Actions.getObjCMessageKind(
          getCurScope(), II, IILoc, II == Ident_super,
          NextToken().is(tok::period), ReceiverType)) {
      case Sema::ObjCSuperMessage:
        CheckArrayDesignatorSyntax(*this, StartLoc, Desig);
        return ParseAssignmentExprWithObjCMessageExprStart(
            StartLoc, ConsumeToken(), nullptr, nullptr);

      case Sema::ObjCClassMessage:
        CheckArrayDesignatorSyntax(*this, StartLoc, Desig);
        ConsumeToken(); // the identifier
        if (!ReceiverType) {
          SkipUntil(tok::r_square, StopAtSemi);
          return ExprError();
        }

        // Parse type arguments and protocol qualifiers.
        if (Tok.is(tok::less)) {
          SourceLocation NewEndLoc;
          TypeResult NewReceiverType
            = parseObjCTypeArgsAndProtocolQualifiers(IILoc, ReceiverType,
                                                     /*consumeLastToken=*/true,
                                                     NewEndLoc);
          if (!NewReceiverType.isUsable()) {
            SkipUntil(tok::r_square, StopAtSemi);
            return ExprError();
          }

          ReceiverType = NewReceiverType.get();
        }

        return ParseAssignmentExprWithObjCMessageExprStart(StartLoc,
                                                           SourceLocation(),
                                                           ReceiverType,
                                                           nullptr);

      case Sema::ObjCInstanceMessage:
        // Fall through; we'll just parse the expression and
        // (possibly) treat this like an Objective-C message send
        // later.
        break;
      }
    }

    // Parse the index expression, if we haven't already gotten one
    // above (which can only happen in Objective-C++).
    // Note that we parse this as an assignment expression, not a constant
    // expression (allowing *=, =, etc) to handle the objc case.  Sema needs
    // to validate that the expression is a constant.
    // FIXME: We also need to tell Sema that we're in a
    // potentially-potentially evaluated context.
    if (!Idx.get()) {
      Idx = ParseAssignmentExpression();
      if (Idx.isInvalid()) {
        SkipUntil(tok::r_square, StopAtSemi);
        return Idx;
      }
    }

    // Given an expression, we could either have a designator (if the next
    // tokens are '...' or ']' or an objc message send.  If this is an objc
    // message send, handle it now.  An objc-message send is the start of
    // an assignment-expression production.
    if (getLangOpts().ObjC && Tok.isNot(tok::ellipsis) &&
        Tok.isNot(tok::r_square)) {
      CheckArrayDesignatorSyntax(*this, Tok.getLocation(), Desig);
      return ParseAssignmentExprWithObjCMessageExprStart(
          StartLoc, SourceLocation(), nullptr, Idx.get());
    }

    // If this is a normal array designator, remember it.
    if (Tok.isNot(tok::ellipsis)) {
      Desig.AddDesignator(Designator::getArray(Idx.get(), StartLoc));
    } else {
      // Handle the gnu array range extension.
      Diag(Tok, diag::ext_gnu_array_range);
      SourceLocation EllipsisLoc = ConsumeToken();

      ExprResult RHS(ParseConstantExpression());
      if (RHS.isInvalid()) {
        SkipUntil(tok::r_square, StopAtSemi);
        return RHS;
      }
      Desig.AddDesignator(Designator::getArrayRange(Idx.get(),
                                                    RHS.get(),
                                                    StartLoc, EllipsisLoc));
    }

    T.consumeClose();
    Desig.getDesignator(Desig.getNumDesignators() - 1).setRBracketLoc(
                                                        T.getCloseLocation());
  }

  // Okay, we're done with the designator sequence.  We know that there must be
  // at least one designator, because the only case we can get into this method
  // without a designator is when we have an objc message send.  That case is
  // handled and returned from above.
  assert(!Desig.empty() && "Designator is empty?");

  // Handle a normal designator sequence end, which is an equal.
  if (Tok.is(tok::equal)) {
    SourceLocation EqualLoc = ConsumeToken();
    return Actions.ActOnDesignatedInitializer(Desig, EqualLoc, false,
                                              ParseInitializer());
  }

  // Handle a C++20 braced designated initialization, which results in
  // direct-list-initialization of the aggregate element. We allow this as an
  // extension from C++11 onwards (when direct-list-initialization was added).
  if (Tok.is(tok::l_brace) && getLangOpts().CPlusPlus11) {
    return Actions.ActOnDesignatedInitializer(Desig, SourceLocation(), false,
                                              ParseBraceInitializer());
  }

  // We read some number of designators and found something that isn't an = or
  // an initializer.  If we have exactly one array designator, this
  // is the GNU 'designation: array-designator' extension.  Otherwise, it is a
  // parse error.
  if (Desig.getNumDesignators() == 1 &&
      (Desig.getDesignator(0).isArrayDesignator() ||
       Desig.getDesignator(0).isArrayRangeDesignator())) {
    Diag(Tok, diag::ext_gnu_missing_equal_designator)
      << FixItHint::CreateInsertion(Tok.getLocation(), "= ");
    return Actions.ActOnDesignatedInitializer(Desig, Tok.getLocation(),
                                              true, ParseInitializer());
  }

  Diag(Tok, diag::err_expected_equal_designator);
  return ExprError();
}

/// ParseBraceInitializer - Called when parsing an initializer that has a
/// leading open brace.
///
///       initializer: [C99 6.7.8]
///         '{' initializer-list '}'
///         '{' initializer-list ',' '}'
/// [GNU]   '{' '}'
///
///       initializer-list:
///         designation[opt] initializer ...[opt]
///         initializer-list ',' designation[opt] initializer ...[opt]
///
ExprResult Parser::ParseBraceInitializer() {
  InMessageExpressionRAIIObject InMessage(*this, false);

  BalancedDelimiterTracker T(*this, tok::l_brace);
  T.consumeOpen();
  SourceLocation LBraceLoc = T.getOpenLocation();

  /// InitExprs - This is the actual list of expressions contained in the
  /// initializer.
  ExprVector InitExprs;

  if (Tok.is(tok::r_brace)) {
    // Empty initializers are a C++ feature and a GNU extension to C.
    if (!getLangOpts().CPlusPlus)
      Diag(LBraceLoc, diag::ext_gnu_empty_initializer);
    // Match the '}'.
    return Actions.ActOnInitList(LBraceLoc, None, ConsumeBrace());
  }

  // Enter an appropriate expression evaluation context for an initializer list.
  EnterExpressionEvaluationContext EnterContext(
      Actions, EnterExpressionEvaluationContext::InitList);

  bool InitExprsOk = true;
  auto CodeCompleteDesignation = [&](const Designation &D) {
    Actions.CodeCompleteDesignator(PreferredType.get(T.getOpenLocation()),
                                   InitExprs, D);
  };

  while (1) {
    // Handle Microsoft __if_exists/if_not_exists if necessary.
    if (getLangOpts().MicrosoftExt && (Tok.is(tok::kw___if_exists) ||
        Tok.is(tok::kw___if_not_exists))) {
      if (ParseMicrosoftIfExistsBraceInitializer(InitExprs, InitExprsOk)) {
        if (Tok.isNot(tok::comma)) break;
        ConsumeToken();
      }
      if (Tok.is(tok::r_brace)) break;
      continue;
    }

    // Parse: designation[opt] initializer

    bool VariadicReifier = isVariadicReifier();
    llvm::SmallVector<Expr *, 4> ExpandedExprs;

    // If we know that this cannot be a designation, just parse the nested
    // initializer directly.
    ExprResult SubElt;
    if (MayBeDesignationStart())
<<<<<<< HEAD
      SubElt = ParseInitializerWithPotentialDesignator();
    else if(VariadicReifier)
      InitExprsOk = !ParseVariadicReifier(ExpandedExprs);
=======
      SubElt = ParseInitializerWithPotentialDesignator(CodeCompleteDesignation);
>>>>>>> fa7d04a0
    else
      SubElt = ParseInitializer();

    if (Tok.is(tok::ellipsis))
      SubElt = Actions.ActOnPackExpansion(SubElt.get(), ConsumeToken());

    SubElt = Actions.CorrectDelayedTyposInExpr(SubElt.get());

    // If we couldn't parse the subelement, bail out.
    if (SubElt.isUsable()) {
      InitExprs.push_back(SubElt.get());
    } else if(VariadicReifier) {
      InitExprs.append(ExpandedExprs.begin(), ExpandedExprs.end());

      if(!InitExprsOk)
        SkipUntil(tok::comma, tok::r_brace, StopBeforeMatch);
    } else {
      InitExprsOk = false;

      // We have two ways to try to recover from this error: if the code looks
      // grammatically ok (i.e. we have a comma coming up) try to continue
      // parsing the rest of the initializer.  This allows us to emit
      // diagnostics for later elements that we find.  If we don't see a comma,
      // assume there is a parse error, and just skip to recover.
      // FIXME: This comment doesn't sound right. If there is a r_brace
      // immediately, it can't be an error, since there is no other way of
      // leaving this loop except through this if.
      if (Tok.isNot(tok::comma)) {
        SkipUntil(tok::r_brace, StopBeforeMatch);
        break;
      }
    }

    // If we don't have a comma continued list, we're done.
    if (Tok.isNot(tok::comma)) break;

    // TODO: save comma locations if some client cares.
    ConsumeToken();

    // Handle trailing comma.
    if (Tok.is(tok::r_brace)) break;
  }

  bool closed = !T.consumeClose();

  if (InitExprsOk && closed)
    return Actions.ActOnInitList(LBraceLoc, InitExprs,
                                 T.getCloseLocation());

  return ExprError(); // an error occurred.
}


// Return true if a comma (or closing brace) is necessary after the
// __if_exists/if_not_exists statement.
bool Parser::ParseMicrosoftIfExistsBraceInitializer(ExprVector &InitExprs,
                                                    bool &InitExprsOk) {
  bool trailingComma = false;
  IfExistsCondition Result;
  if (ParseMicrosoftIfExistsCondition(Result))
    return false;

  BalancedDelimiterTracker Braces(*this, tok::l_brace);
  if (Braces.consumeOpen()) {
    Diag(Tok, diag::err_expected) << tok::l_brace;
    return false;
  }

  switch (Result.Behavior) {
  case IEB_Parse:
    // Parse the declarations below.
    break;

  case IEB_Dependent:
    Diag(Result.KeywordLoc, diag::warn_microsoft_dependent_exists)
      << Result.IsIfExists;
    // Fall through to skip.
    LLVM_FALLTHROUGH;

  case IEB_Skip:
    Braces.skipToEnd();
    return false;
  }

  auto CodeCompleteDesignation = [&](const Designation &D) {
    Actions.CodeCompleteDesignator(PreferredType.get(Braces.getOpenLocation()),
                                   InitExprs, D);
  };
  while (!isEofOrEom()) {
    trailingComma = false;
    // If we know that this cannot be a designation, just parse the nested
    // initializer directly.
    ExprResult SubElt;
    if (MayBeDesignationStart())
      SubElt = ParseInitializerWithPotentialDesignator(CodeCompleteDesignation);
    else
      SubElt = ParseInitializer();

    if (Tok.is(tok::ellipsis))
      SubElt = Actions.ActOnPackExpansion(SubElt.get(), ConsumeToken());

    // If we couldn't parse the subelement, bail out.
    if (!SubElt.isInvalid())
      InitExprs.push_back(SubElt.get());
    else
      InitExprsOk = false;

    if (Tok.is(tok::comma)) {
      ConsumeToken();
      trailingComma = true;
    }

    if (Tok.is(tok::r_brace))
      break;
  }

  Braces.consumeClose();

  return !trailingComma;
}<|MERGE_RESOLUTION|>--- conflicted
+++ resolved
@@ -479,13 +479,9 @@
     // initializer directly.
     ExprResult SubElt;
     if (MayBeDesignationStart())
-<<<<<<< HEAD
-      SubElt = ParseInitializerWithPotentialDesignator();
-    else if(VariadicReifier)
+      SubElt = ParseInitializerWithPotentialDesignator(CodeCompleteDesignation);
+    else if (VariadicReifier)
       InitExprsOk = !ParseVariadicReifier(ExpandedExprs);
-=======
-      SubElt = ParseInitializerWithPotentialDesignator(CodeCompleteDesignation);
->>>>>>> fa7d04a0
     else
       SubElt = ParseInitializer();
 
