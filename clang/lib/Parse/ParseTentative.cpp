//===--- ParseTentative.cpp - Ambiguity Resolution Parsing ----------------===//
//
// Part of the LLVM Project, under the Apache License v2.0 with LLVM Exceptions.
// See https://llvm.org/LICENSE.txt for license information.
// SPDX-License-Identifier: Apache-2.0 WITH LLVM-exception
//
//===----------------------------------------------------------------------===//
//
//  This file implements the tentative parsing portions of the Parser
//  interfaces, for ambiguity resolution.
//
//===----------------------------------------------------------------------===//

#include "clang/Parse/Parser.h"
#include "clang/Parse/ParseDiagnostic.h"
#include "clang/Sema/ParsedTemplate.h"
using namespace clang;

/// isCXXDeclarationStatement - C++-specialized function that disambiguates
/// between a declaration or an expression statement, when parsing function
/// bodies. Returns true for declaration, false for expression.
///
///         declaration-statement:
///           block-declaration
///
///         block-declaration:
///           simple-declaration
///           asm-definition
///           namespace-alias-definition
///           using-declaration
///           using-directive
/// [C++0x]   static_assert-declaration
///
///         asm-definition:
///           'asm' '(' string-literal ')' ';'
///
///         namespace-alias-definition:
///           'namespace' identifier = qualified-namespace-specifier ';'
///
///         using-declaration:
///           'using' typename[opt] '::'[opt] nested-name-specifier
///                 unqualified-id ';'
///           'using' '::' unqualified-id ;
///
///         using-directive:
///           'using' 'namespace' '::'[opt] nested-name-specifier[opt]
///                 namespace-name ';'
///
bool Parser::isCXXDeclarationStatement() {
  switch (Tok.getKind()) {
    // asm-definition
  case tok::kw_asm:
    // namespace-alias-definition
  case tok::kw_namespace:
    // using-declaration
    // using-directive
  case tok::kw_using:
    // static_assert-declaration
  case tok::kw_static_assert:
  case tok::kw__Static_assert:
    return true;
    // simple-declaration
  default:
    return isCXXSimpleDeclaration(/*AllowForRangeDecl=*/false);
  }
}

/// isCXXSimpleDeclaration - C++-specialized function that disambiguates
/// between a simple-declaration or an expression-statement.
/// If during the disambiguation process a parsing error is encountered,
/// the function returns true to let the declaration parsing code handle it.
/// Returns false if the statement is disambiguated as expression.
///
/// simple-declaration:
///   decl-specifier-seq init-declarator-list[opt] ';'
///   decl-specifier-seq ref-qualifier[opt] '[' identifier-list ']'
///                      brace-or-equal-initializer ';'    [C++17]
///
/// (if AllowForRangeDecl specified)
/// for ( for-range-declaration : for-range-initializer ) statement
///
/// for-range-declaration:
///    decl-specifier-seq declarator
///    decl-specifier-seq ref-qualifier[opt] '[' identifier-list ']'
///
/// In any of the above cases there can be a preceding attribute-specifier-seq,
/// but the caller is expected to handle that.
bool Parser::isCXXSimpleDeclaration(bool AllowForRangeDecl) {
  // C++ 6.8p1:
  // There is an ambiguity in the grammar involving expression-statements and
  // declarations: An expression-statement with a function-style explicit type
  // conversion (5.2.3) as its leftmost subexpression can be indistinguishable
  // from a declaration where the first declarator starts with a '('. In those
  // cases the statement is a declaration. [Note: To disambiguate, the whole
  // statement might have to be examined to determine if it is an
  // expression-statement or a declaration].

  // C++ 6.8p3:
  // The disambiguation is purely syntactic; that is, the meaning of the names
  // occurring in such a statement, beyond whether they are type-names or not,
  // is not generally used in or changed by the disambiguation. Class
  // templates are instantiated as necessary to determine if a qualified name
  // is a type-name. Disambiguation precedes parsing, and a statement
  // disambiguated as a declaration may be an ill-formed declaration.

  // We don't have to parse all of the decl-specifier-seq part. There's only
  // an ambiguity if the first decl-specifier is
  // simple-type-specifier/typename-specifier followed by a '(', which may
  // indicate a function-style cast expression.
  // isCXXDeclarationSpecifier will return TPResult::Ambiguous only in such
  // a case.

  bool InvalidAsDeclaration = false;
  TPResult TPR = isCXXDeclarationSpecifier(TPResult::False,
                                           &InvalidAsDeclaration);
  if (TPR != TPResult::Ambiguous)
    return TPR != TPResult::False; // Returns true for TPResult::True or
                                   // TPResult::Error.

  // FIXME: TryParseSimpleDeclaration doesn't look past the first initializer,
  // and so gets some cases wrong. We can't carry on if we've already seen
  // something which makes this statement invalid as a declaration in this case,
  // since it can cause us to misparse valid code. Revisit this once
  // TryParseInitDeclaratorList is fixed.
  if (InvalidAsDeclaration)
    return false;

  // FIXME: Add statistics about the number of ambiguous statements encountered
  // and how they were resolved (number of declarations+number of expressions).

  // Ok, we have a simple-type-specifier/typename-specifier followed by a '(',
  // or an identifier which doesn't resolve as anything. We need tentative
  // parsing...

  {
    RevertingTentativeParsingAction PA(*this);
    TPR = TryParseSimpleDeclaration(AllowForRangeDecl);
  }

  // In case of an error, let the declaration parsing code handle it.
  if (TPR == TPResult::Error)
    return true;

  // Declarations take precedence over expressions.
  if (TPR == TPResult::Ambiguous)
    TPR = TPResult::True;

  assert(TPR == TPResult::True || TPR == TPResult::False);
  return TPR == TPResult::True;
}

/// Try to consume a token sequence that we've already identified as
/// (potentially) starting a decl-specifier.
Parser::TPResult Parser::TryConsumeDeclarationSpecifier() {
  switch (Tok.getKind()) {
  case tok::kw__Atomic:
    if (NextToken().isNot(tok::l_paren)) {
      ConsumeToken();
      break;
    }
    LLVM_FALLTHROUGH;
  case tok::kw_typeof:
  case tok::kw___attribute:
  case tok::kw___underlying_type: {
    ConsumeToken();
    if (Tok.isNot(tok::l_paren))
      return TPResult::Error;
    ConsumeParen();
    if (!SkipUntil(tok::r_paren))
      return TPResult::Error;
    break;
  }

  case tok::kw_class:
  case tok::kw_struct:
  case tok::kw_union:
  case tok::kw___interface:
  case tok::kw_enum:
    // elaborated-type-specifier:
    //     class-key attribute-specifier-seq[opt]
    //         nested-name-specifier[opt] identifier
    //     class-key nested-name-specifier[opt] template[opt] simple-template-id
    //     enum nested-name-specifier[opt] identifier
    //
    // FIXME: We don't support class-specifiers nor enum-specifiers here.
    ConsumeToken();

    // Skip attributes.
    if (!TrySkipAttributes())
      return TPResult::Error;

    if (TryAnnotateOptionalCXXScopeToken())
      return TPResult::Error;
    if (Tok.is(tok::annot_cxxscope))
      ConsumeAnnotationToken();
    if (Tok.is(tok::identifier))
      ConsumeToken();
    else if (Tok.is(tok::annot_template_id))
      ConsumeAnnotationToken();
    else
      return TPResult::Error;
    break;

  case tok::annot_cxxscope:
    ConsumeAnnotationToken();
    LLVM_FALLTHROUGH;
  default:
    ConsumeAnyToken();

    if (getLangOpts().ObjC && Tok.is(tok::less))
      return TryParseProtocolQualifiers();
    break;
  }

  return TPResult::Ambiguous;
}

/// simple-declaration:
///   decl-specifier-seq init-declarator-list[opt] ';'
///
/// (if AllowForRangeDecl specified)
/// for ( for-range-declaration : for-range-initializer ) statement
/// for-range-declaration:
///    attribute-specifier-seqopt type-specifier-seq declarator
///
Parser::TPResult Parser::TryParseSimpleDeclaration(bool AllowForRangeDecl) {
  if (TryConsumeDeclarationSpecifier() == TPResult::Error)
    return TPResult::Error;

  // Two decl-specifiers in a row conclusively disambiguate this as being a
  // simple-declaration. Don't bother calling isCXXDeclarationSpecifier in the
  // overwhelmingly common case that the next token is a '('.
  if (Tok.isNot(tok::l_paren)) {
    TPResult TPR = isCXXDeclarationSpecifier();
    if (TPR == TPResult::Ambiguous)
      return TPResult::True;
    if (TPR == TPResult::True || TPR == TPResult::Error)
      return TPR;
    assert(TPR == TPResult::False);
  }

  TPResult TPR = TryParseInitDeclaratorList();
  if (TPR != TPResult::Ambiguous)
    return TPR;

  if (Tok.isNot(tok::semi) && (!AllowForRangeDecl || Tok.isNot(tok::colon)))
    return TPResult::False;

  return TPResult::Ambiguous;
}

/// Tentatively parse an init-declarator-list in order to disambiguate it from
/// an expression.
///
///       init-declarator-list:
///         init-declarator
///         init-declarator-list ',' init-declarator
///
///       init-declarator:
///         declarator initializer[opt]
/// [GNU]   declarator simple-asm-expr[opt] attributes[opt] initializer[opt]
///
///       initializer:
///         brace-or-equal-initializer
///         '(' expression-list ')'
///
///       brace-or-equal-initializer:
///         '=' initializer-clause
/// [C++11] braced-init-list
///
///       initializer-clause:
///         assignment-expression
///         braced-init-list
///
///       braced-init-list:
///         '{' initializer-list ','[opt] '}'
///         '{' '}'
///
Parser::TPResult Parser::TryParseInitDeclaratorList() {
  while (1) {
    // declarator
    TPResult TPR = TryParseDeclarator(false/*mayBeAbstract*/);
    if (TPR != TPResult::Ambiguous)
      return TPR;

    // [GNU] simple-asm-expr[opt] attributes[opt]
    if (Tok.isOneOf(tok::kw_asm, tok::kw___attribute))
      return TPResult::True;

    // initializer[opt]
    if (Tok.is(tok::l_paren)) {
      // Parse through the parens.
      ConsumeParen();
      if (!SkipUntil(tok::r_paren, StopAtSemi))
        return TPResult::Error;
    } else if (Tok.is(tok::l_brace)) {
      // A left-brace here is sufficient to disambiguate the parse; an
      // expression can never be followed directly by a braced-init-list.
      return TPResult::True;
    } else if (Tok.is(tok::equal) || isTokIdentifier_in()) {
      // MSVC and g++ won't examine the rest of declarators if '=' is
      // encountered; they just conclude that we have a declaration.
      // EDG parses the initializer completely, which is the proper behavior
      // for this case.
      //
      // At present, Clang follows MSVC and g++, since the parser does not have
      // the ability to parse an expression fully without recording the
      // results of that parse.
      // FIXME: Handle this case correctly.
      //
      // Also allow 'in' after an Objective-C declaration as in:
      // for (int (^b)(void) in array). Ideally this should be done in the
      // context of parsing for-init-statement of a foreach statement only. But,
      // in any other context 'in' is invalid after a declaration and parser
      // issues the error regardless of outcome of this decision.
      // FIXME: Change if above assumption does not hold.
      return TPResult::True;
    }

    if (!TryConsumeToken(tok::comma))
      break;
  }

  return TPResult::Ambiguous;
}

struct Parser::ConditionDeclarationOrInitStatementState {
  Parser &P;
  bool CanBeExpression = true;
  bool CanBeCondition = true;
  bool CanBeInitStatement;
  bool CanBeForRangeDecl;

  ConditionDeclarationOrInitStatementState(Parser &P, bool CanBeInitStatement,
                                           bool CanBeForRangeDecl)
      : P(P), CanBeInitStatement(CanBeInitStatement),
        CanBeForRangeDecl(CanBeForRangeDecl) {}

  bool resolved() {
    return CanBeExpression + CanBeCondition + CanBeInitStatement +
               CanBeForRangeDecl < 2;
  }

  void markNotExpression() {
    CanBeExpression = false;

    if (!resolved()) {
      // FIXME: Unify the parsing codepaths for condition variables and
      // simple-declarations so that we don't need to eagerly figure out which
      // kind we have here. (Just parse init-declarators until we reach a
      // semicolon or right paren.)
      RevertingTentativeParsingAction PA(P);
      if (CanBeForRangeDecl) {
        // Skip until we hit a ')', ';', or a ':' with no matching '?'.
        // The final case is a for range declaration, the rest are not.
        while (true) {
          unsigned QuestionColonDepth = 0;
          P.SkipUntil({tok::r_paren, tok::semi, tok::question, tok::colon},
                      StopBeforeMatch);
          if (P.Tok.is(tok::question))
            ++QuestionColonDepth;
          else if (P.Tok.is(tok::colon)) {
            if (QuestionColonDepth)
              --QuestionColonDepth;
            else {
              CanBeCondition = CanBeInitStatement = false;
              return;
            }
          } else {
            CanBeForRangeDecl = false;
            break;
          }
          P.ConsumeToken();
        }
      } else {
        // Just skip until we hit a ')' or ';'.
        P.SkipUntil(tok::r_paren, tok::semi, StopBeforeMatch);
      }
      if (P.Tok.isNot(tok::r_paren))
        CanBeCondition = CanBeForRangeDecl = false;
      if (P.Tok.isNot(tok::semi))
        CanBeInitStatement = false;
    }
  }

  bool markNotCondition() {
    CanBeCondition = false;
    return resolved();
  }

  bool markNotForRangeDecl() {
    CanBeForRangeDecl = false;
    return resolved();
  }

  bool update(TPResult IsDecl) {
    switch (IsDecl) {
    case TPResult::True:
      markNotExpression();
      assert(resolved() && "can't continue after tentative parsing bails out");
      break;
    case TPResult::False:
      CanBeCondition = CanBeInitStatement = CanBeForRangeDecl = false;
      break;
    case TPResult::Ambiguous:
      break;
    case TPResult::Error:
      CanBeExpression = CanBeCondition = CanBeInitStatement =
          CanBeForRangeDecl = false;
      break;
    }
    return resolved();
  }

  ConditionOrInitStatement result() const {
    assert(CanBeExpression + CanBeCondition + CanBeInitStatement +
                   CanBeForRangeDecl < 2 &&
           "result called but not yet resolved");
    if (CanBeExpression)
      return ConditionOrInitStatement::Expression;
    if (CanBeCondition)
      return ConditionOrInitStatement::ConditionDecl;
    if (CanBeInitStatement)
      return ConditionOrInitStatement::InitStmtDecl;
    if (CanBeForRangeDecl)
      return ConditionOrInitStatement::ForRangeDecl;
    return ConditionOrInitStatement::Error;
  }
};

/// Disambiguates between a declaration in a condition, a
/// simple-declaration in an init-statement, and an expression for
/// a condition of a if/switch statement.
///
///       condition:
///         expression
///         type-specifier-seq declarator '=' assignment-expression
/// [C++11] type-specifier-seq declarator '=' initializer-clause
/// [C++11] type-specifier-seq declarator braced-init-list
/// [GNU]   type-specifier-seq declarator simple-asm-expr[opt] attributes[opt]
///             '=' assignment-expression
///       simple-declaration:
///         decl-specifier-seq init-declarator-list[opt] ';'
///
/// Note that, unlike isCXXSimpleDeclaration, we must disambiguate all the way
/// to the ';' to disambiguate cases like 'int(x))' (an expression) from
/// 'int(x);' (a simple-declaration in an init-statement).
Parser::ConditionOrInitStatement
Parser::isCXXConditionDeclarationOrInitStatement(bool CanBeInitStatement,
                                                 bool CanBeForRangeDecl) {
  ConditionDeclarationOrInitStatementState State(*this, CanBeInitStatement,
                                                 CanBeForRangeDecl);

  if (State.update(isCXXDeclarationSpecifier()))
    return State.result();

  // It might be a declaration; we need tentative parsing.
  RevertingTentativeParsingAction PA(*this);

  // FIXME: A tag definition unambiguously tells us this is an init-statement.
  if (State.update(TryConsumeDeclarationSpecifier()))
    return State.result();
  assert(Tok.is(tok::l_paren) && "Expected '('");

  while (true) {
    // Consume a declarator.
    if (State.update(TryParseDeclarator(false/*mayBeAbstract*/)))
      return State.result();

    // Attributes, asm label, or an initializer imply this is not an expression.
    // FIXME: Disambiguate properly after an = instead of assuming that it's a
    // valid declaration.
    if (Tok.isOneOf(tok::equal, tok::kw_asm, tok::kw___attribute) ||
        (getLangOpts().CPlusPlus11 && Tok.is(tok::l_brace))) {
      State.markNotExpression();
      return State.result();
    }

    // A colon here identifies a for-range declaration.
    if (State.CanBeForRangeDecl && Tok.is(tok::colon))
      return ConditionOrInitStatement::ForRangeDecl;

    // At this point, it can't be a condition any more, because a condition
    // must have a brace-or-equal-initializer.
    if (State.markNotCondition())
      return State.result();

    // Likewise, it can't be a for-range declaration any more.
    if (State.markNotForRangeDecl())
      return State.result();

    // A parenthesized initializer could be part of an expression or a
    // simple-declaration.
    if (Tok.is(tok::l_paren)) {
      ConsumeParen();
      SkipUntil(tok::r_paren, StopAtSemi);
    }

    if (!TryConsumeToken(tok::comma))
      break;
  }

  // We reached the end. If it can now be some kind of decl, then it is.
  if (State.CanBeCondition && Tok.is(tok::r_paren))
    return ConditionOrInitStatement::ConditionDecl;
  else if (State.CanBeInitStatement && Tok.is(tok::semi))
    return ConditionOrInitStatement::InitStmtDecl;
  else
    return ConditionOrInitStatement::Expression;
}

  /// Determine whether the next set of tokens contains a type-id.
  ///
  /// The context parameter states what context we're parsing right
  /// now, which affects how this routine copes with the token
  /// following the type-id. If the context is TypeIdInParens, we have
  /// already parsed the '(' and we will cease lookahead when we hit
  /// the corresponding ')'. If the context is
  /// TypeIdAsTemplateArgument, we've already parsed the '<' or ','
  /// before this template argument, and will cease lookahead when we
  /// hit a '>', '>>' (in C++0x), or ','; or, in C++0x, an ellipsis immediately
  /// preceding such. Returns true for a type-id and false for an expression.
  /// If during the disambiguation process a parsing error is encountered,
  /// the function returns true to let the declaration parsing code handle it.
  ///
  /// type-id:
  ///   type-specifier-seq abstract-declarator[opt]
  ///
bool Parser::isCXXTypeId(TentativeCXXTypeIdContext Context, bool &isAmbiguous) {

  isAmbiguous = false;

  // C++ 8.2p2:
  // The ambiguity arising from the similarity between a function-style cast and
  // a type-id can occur in different contexts. The ambiguity appears as a
  // choice between a function-style cast expression and a declaration of a
  // type. The resolution is that any construct that could possibly be a type-id
  // in its syntactic context shall be considered a type-id.

  TPResult TPR = isCXXDeclarationSpecifier();
  if (TPR != TPResult::Ambiguous)
    return TPR != TPResult::False; // Returns true for TPResult::True or
                                     // TPResult::Error.

  // FIXME: Add statistics about the number of ambiguous statements encountered
  // and how they were resolved (number of declarations+number of expressions).

  // Ok, we have a simple-type-specifier/typename-specifier followed by a '('.
  // We need tentative parsing...

  RevertingTentativeParsingAction PA(*this);

  // type-specifier-seq
  TryConsumeDeclarationSpecifier();
  assert(Tok.is(tok::l_paren) && "Expected '('");

  // declarator
  TPR = TryParseDeclarator(true/*mayBeAbstract*/, false/*mayHaveIdentifier*/);

  // In case of an error, let the declaration parsing code handle it.
  if (TPR == TPResult::Error)
    TPR = TPResult::True;

  if (TPR == TPResult::Ambiguous) {
    // We are supposed to be inside parens, so if after the abstract declarator
    // we encounter a ')' this is a type-id, otherwise it's an expression.
    if (Context == TypeIdInParens && Tok.is(tok::r_paren)) {
      TPR = TPResult::True;
      isAmbiguous = true;

    // We are supposed to be inside a template argument, so if after
    // the abstract declarator we encounter a '>', '>>' (in C++0x), or
    // ','; or, in C++0x, an ellipsis immediately preceding such, this
    // is a type-id. Otherwise, it's an expression.
    } else if (Context == TypeIdAsTemplateArgument &&
               (Tok.isOneOf(tok::greater, tok::comma) ||
                (getLangOpts().CPlusPlus11 &&
                 (Tok.isOneOf(tok::greatergreater,
                              tok::greatergreatergreater) ||
                  (Tok.is(tok::ellipsis) &&
                   NextToken().isOneOf(tok::greater, tok::greatergreater,
                                       tok::greatergreatergreater,
                                       tok::comma)))))) {
      TPR = TPResult::True;
      isAmbiguous = true;

    } else
      TPR = TPResult::False;
  }

  assert(TPR == TPResult::True || TPR == TPResult::False);
  return TPR == TPResult::True;
}

/// Returns true if this is a C++11 attribute-specifier. Per
/// C++11 [dcl.attr.grammar]p6, two consecutive left square bracket tokens
/// always introduce an attribute. In Objective-C++11, this rule does not
/// apply if either '[' begins a message-send.
///
/// If Disambiguate is true, we try harder to determine whether a '[[' starts
/// an attribute-specifier, and return CAK_InvalidAttributeSpecifier if not.
///
/// If OuterMightBeMessageSend is true, we assume the outer '[' is either an
/// Obj-C message send or the start of an attribute. Otherwise, we assume it
/// is not an Obj-C message send.
///
/// C++11 [dcl.attr.grammar]:
///
///     attribute-specifier:
///         '[' '[' attribute-list ']' ']'
///         alignment-specifier
///
///     attribute-list:
///         attribute[opt]
///         attribute-list ',' attribute[opt]
///         attribute '...'
///         attribute-list ',' attribute '...'
///
///     attribute:
///         attribute-token attribute-argument-clause[opt]
///
///     attribute-token:
///         identifier
///         identifier '::' identifier
///
///     attribute-argument-clause:
///         '(' balanced-token-seq ')'
Parser::CXX11AttributeKind
Parser::isCXX11AttributeSpecifier(bool Disambiguate,
                                  bool OuterMightBeMessageSend) {
  if (Tok.is(tok::kw_alignas))
    return CAK_AttributeSpecifier;

  if (Tok.isNot(tok::l_square) || NextToken().isNot(tok::l_square))
    return CAK_NotAttributeSpecifier;

  // No tentative parsing if we don't need to look for ']]' or a lambda.
  if (!Disambiguate && !getLangOpts().ObjC)
    return CAK_AttributeSpecifier;

  // '[[using ns: ...]]' is an attribute.
  if (GetLookAheadToken(2).is(tok::kw_using))
    return CAK_AttributeSpecifier;

  RevertingTentativeParsingAction PA(*this);

  // Opening brackets were checked for above.
  ConsumeBracket();

  if (!getLangOpts().ObjC) {
    ConsumeBracket();

    bool IsAttribute = SkipUntil(tok::r_square);
    IsAttribute &= Tok.is(tok::r_square);

    return IsAttribute ? CAK_AttributeSpecifier : CAK_InvalidAttributeSpecifier;
  }

  // In Obj-C++11, we need to distinguish four situations:
  //  1a) int x[[attr]];                     C++11 attribute.
  //  1b) [[attr]];                          C++11 statement attribute.
  //   2) int x[[obj](){ return 1; }()];     Lambda in array size/index.
  //  3a) int x[[obj get]];                  Message send in array size/index.
  //  3b) [[Class alloc] init];              Message send in message send.
  //   4) [[obj]{ return self; }() doStuff]; Lambda in message send.
  // (1) is an attribute, (2) is ill-formed, and (3) and (4) are accepted.

  // Check to see if this is a lambda-expression.
  // FIXME: If this disambiguation is too slow, fold the tentative lambda parse
  // into the tentative attribute parse below.
  {
    RevertingTentativeParsingAction LambdaTPA(*this);
    LambdaIntroducer Intro;
    LambdaIntroducerTentativeParse Tentative;
    if (ParseLambdaIntroducer(Intro, &Tentative)) {
      // We hit a hard error after deciding this was not an attribute.
      // FIXME: Don't parse and annotate expressions when disambiguating
      // against an attribute.
      return CAK_NotAttributeSpecifier;
    }

    switch (Tentative) {
    case LambdaIntroducerTentativeParse::MessageSend:
      // Case 3: The inner construct is definitely a message send, so the
      // outer construct is definitely not an attribute.
      return CAK_NotAttributeSpecifier;

    case LambdaIntroducerTentativeParse::Success:
    case LambdaIntroducerTentativeParse::Incomplete:
      // This is a lambda-introducer or attribute-specifier.
      if (Tok.is(tok::r_square))
        // Case 1: C++11 attribute.
        return CAK_AttributeSpecifier;

      if (OuterMightBeMessageSend)
        // Case 4: Lambda in message send.
        return CAK_NotAttributeSpecifier;

      // Case 2: Lambda in array size / index.
      return CAK_InvalidAttributeSpecifier;

    case LambdaIntroducerTentativeParse::Invalid:
      // No idea what this is; we couldn't parse it as a lambda-introducer.
      // Might still be an attribute-specifier or a message send.
      break;
    }
  }

  ConsumeBracket();

  // If we don't have a lambda-introducer, then we have an attribute or a
  // message-send.
  bool IsAttribute = true;
  while (Tok.isNot(tok::r_square)) {
    if (Tok.is(tok::comma)) {
      // Case 1: Stray commas can only occur in attributes.
      return CAK_AttributeSpecifier;
    }

    // Parse the attribute-token, if present.
    // C++11 [dcl.attr.grammar]:
    //   If a keyword or an alternative token that satisfies the syntactic
    //   requirements of an identifier is contained in an attribute-token,
    //   it is considered an identifier.
    SourceLocation Loc;
    if (!TryParseCXX11AttributeIdentifier(Loc)) {
      IsAttribute = false;
      break;
    }
    if (Tok.is(tok::coloncolon)) {
      ConsumeToken();
      if (!TryParseCXX11AttributeIdentifier(Loc)) {
        IsAttribute = false;
        break;
      }
    }

    // Parse the attribute-argument-clause, if present.
    if (Tok.is(tok::l_paren)) {
      ConsumeParen();
      if (!SkipUntil(tok::r_paren)) {
        IsAttribute = false;
        break;
      }
    }

    TryConsumeToken(tok::ellipsis);

    if (!TryConsumeToken(tok::comma))
      break;
  }

  // An attribute must end ']]'.
  if (IsAttribute) {
    if (Tok.is(tok::r_square)) {
      ConsumeBracket();
      IsAttribute = Tok.is(tok::r_square);
    } else {
      IsAttribute = false;
    }
  }

  if (IsAttribute)
    // Case 1: C++11 statement attribute.
    return CAK_AttributeSpecifier;

  // Case 3: Message send.
  return CAK_NotAttributeSpecifier;
}

bool Parser::TrySkipAttributes() {
  while (Tok.isOneOf(tok::l_square, tok::kw___attribute, tok::kw___declspec,
                     tok::kw_alignas)) {
    if (Tok.is(tok::l_square)) {
      ConsumeBracket();
      if (Tok.isNot(tok::l_square))
        return false;
      ConsumeBracket();
      if (!SkipUntil(tok::r_square) || Tok.isNot(tok::r_square))
        return false;
      // Note that explicitly checking for `[[` and `]]` allows to fail as
      // expected in the case of the Objective-C message send syntax.
      ConsumeBracket();
    } else {
      ConsumeToken();
      if (Tok.isNot(tok::l_paren))
        return false;
      ConsumeParen();
      if (!SkipUntil(tok::r_paren))
        return false;
    }
  }

  return true;
}

Parser::TPResult Parser::TryParsePtrOperatorSeq() {
  while (true) {
    if (TryAnnotateOptionalCXXScopeToken(true))
      return TPResult::Error;

    if (Tok.isOneOf(tok::star, tok::amp, tok::caret, tok::ampamp) ||
        (Tok.is(tok::annot_cxxscope) && NextToken().is(tok::star))) {
      // ptr-operator
      ConsumeAnyToken();

      // Skip attributes.
      if (!TrySkipAttributes())
        return TPResult::Error;

      while (Tok.isOneOf(tok::kw_const, tok::kw_volatile, tok::kw_restrict,
                         tok::kw__Nonnull, tok::kw__Nullable,
                         tok::kw__Null_unspecified, tok::kw__Atomic))
        ConsumeToken();
    } else {
      return TPResult::True;
    }
  }
}

///         operator-function-id:
///           'operator' operator
///
///         operator: one of
///           new  delete  new[]  delete[]  +  -  *  /  %  ^  [...]
///
///         conversion-function-id:
///           'operator' conversion-type-id
///
///         conversion-type-id:
///           type-specifier-seq conversion-declarator[opt]
///
///         conversion-declarator:
///           ptr-operator conversion-declarator[opt]
///
///         literal-operator-id:
///           'operator' string-literal identifier
///           'operator' user-defined-string-literal
Parser::TPResult Parser::TryParseOperatorId() {
  assert(Tok.is(tok::kw_operator));
  ConsumeToken();

  // Maybe this is an operator-function-id.
  switch (Tok.getKind()) {
  case tok::kw_new: case tok::kw_delete:
    ConsumeToken();
    if (Tok.is(tok::l_square) && NextToken().is(tok::r_square)) {
      ConsumeBracket();
      ConsumeBracket();
    }
    return TPResult::True;

#define OVERLOADED_OPERATOR(Name, Spelling, Token, Unary, Binary, MemOnly) \
  case tok::Token:
#define OVERLOADED_OPERATOR_MULTI(Name, Spelling, Unary, Binary, MemOnly)
#include "clang/Basic/OperatorKinds.def"
    ConsumeToken();
    return TPResult::True;

  case tok::l_square:
    if (NextToken().is(tok::r_square)) {
      ConsumeBracket();
      ConsumeBracket();
      return TPResult::True;
    }
    break;

  case tok::l_paren:
    if (NextToken().is(tok::r_paren)) {
      ConsumeParen();
      ConsumeParen();
      return TPResult::True;
    }
    break;

  default:
    break;
  }

  // Maybe this is a literal-operator-id.
  if (getLangOpts().CPlusPlus11 && isTokenStringLiteral()) {
    bool FoundUDSuffix = false;
    do {
      FoundUDSuffix |= Tok.hasUDSuffix();
      ConsumeStringToken();
    } while (isTokenStringLiteral());

    if (!FoundUDSuffix) {
      if (Tok.is(tok::identifier))
        ConsumeToken();
      else
        return TPResult::Error;
    }
    return TPResult::True;
  }

  // Maybe this is a conversion-function-id.
  bool AnyDeclSpecifiers = false;
  while (true) {
    TPResult TPR = isCXXDeclarationSpecifier();
    if (TPR == TPResult::Error)
      return TPR;
    if (TPR == TPResult::False) {
      if (!AnyDeclSpecifiers)
        return TPResult::Error;
      break;
    }
    if (TryConsumeDeclarationSpecifier() == TPResult::Error)
      return TPResult::Error;
    AnyDeclSpecifiers = true;
  }
  return TryParsePtrOperatorSeq();
}

///         declarator:
///           direct-declarator
///           ptr-operator declarator
///
///         direct-declarator:
///           declarator-id
///           direct-declarator '(' parameter-declaration-clause ')'
///                 cv-qualifier-seq[opt] exception-specification[opt]
///           direct-declarator '[' constant-expression[opt] ']'
///           '(' declarator ')'
/// [GNU]     '(' attributes declarator ')'
///
///         abstract-declarator:
///           ptr-operator abstract-declarator[opt]
///           direct-abstract-declarator
///
///         direct-abstract-declarator:
///           direct-abstract-declarator[opt]
///                 '(' parameter-declaration-clause ')' cv-qualifier-seq[opt]
///                 exception-specification[opt]
///           direct-abstract-declarator[opt] '[' constant-expression[opt] ']'
///           '(' abstract-declarator ')'
/// [C++0x]   ...
///
///         ptr-operator:
///           '*' cv-qualifier-seq[opt]
///           '&'
/// [C++0x]   '&&'                                                        [TODO]
///           '::'[opt] nested-name-specifier '*' cv-qualifier-seq[opt]
///
///         cv-qualifier-seq:
///           cv-qualifier cv-qualifier-seq[opt]
///
///         cv-qualifier:
///           'const'
///           'volatile'
///
///         declarator-id:
///           '...'[opt] id-expression
///
///         id-expression:
///           unqualified-id
///           qualified-id                                                [TODO]
///
///         unqualified-id:
///           identifier
///           operator-function-id
///           conversion-function-id
///           literal-operator-id
///           '~' class-name                                              [TODO]
///           '~' decltype-specifier                                      [TODO]
///           template-id                                                 [TODO]
///
Parser::TPResult Parser::TryParseDeclarator(bool mayBeAbstract,
                                            bool mayHaveIdentifier,
                                            bool mayHaveDirectInit) {
  // declarator:
  //   direct-declarator
  //   ptr-operator declarator
  if (TryParsePtrOperatorSeq() == TPResult::Error)
    return TPResult::Error;

  // direct-declarator:
  // direct-abstract-declarator:
  if (Tok.is(tok::ellipsis))
    ConsumeToken();

  if ((Tok.isOneOf(tok::identifier, tok::kw_operator) ||
       (Tok.is(tok::annot_cxxscope) && (NextToken().is(tok::identifier) ||
                                        NextToken().is(tok::kw_operator)))) &&
      mayHaveIdentifier) {
    // declarator-id
    if (Tok.is(tok::annot_cxxscope)) {
      CXXScopeSpec SS;
      Actions.RestoreNestedNameSpecifierAnnotation(
          Tok.getAnnotationValue(), Tok.getAnnotationRange(), SS);
      if (SS.isInvalid())
        return TPResult::Error;
      ConsumeAnnotationToken();
    } else if (Tok.is(tok::identifier)) {
      TentativelyDeclaredIdentifiers.push_back(Tok.getIdentifierInfo());
    }
    if (Tok.is(tok::kw_operator)) {
      if (TryParseOperatorId() == TPResult::Error)
        return TPResult::Error;
    } else
      ConsumeToken();
  } else if (Tok.is(tok::l_paren)) {
    ConsumeParen();
    if (mayBeAbstract &&
        (Tok.is(tok::r_paren) ||       // 'int()' is a function.
         // 'int(...)' is a function.
         (Tok.is(tok::ellipsis) && NextToken().is(tok::r_paren)) ||
         isDeclarationSpecifier())) {   // 'int(int)' is a function.
      // '(' parameter-declaration-clause ')' cv-qualifier-seq[opt]
      //        exception-specification[opt]
      TPResult TPR = TryParseFunctionDeclarator();
      if (TPR != TPResult::Ambiguous)
        return TPR;
    } else {
      // '(' declarator ')'
      // '(' attributes declarator ')'
      // '(' abstract-declarator ')'
      if (Tok.isOneOf(tok::kw___attribute, tok::kw___declspec, tok::kw___cdecl,
                      tok::kw___stdcall, tok::kw___fastcall, tok::kw___thiscall,
                      tok::kw___regcall, tok::kw___vectorcall))
        return TPResult::True; // attributes indicate declaration
      TPResult TPR = TryParseDeclarator(mayBeAbstract, mayHaveIdentifier);
      if (TPR != TPResult::Ambiguous)
        return TPR;
      if (Tok.isNot(tok::r_paren))
        return TPResult::False;
      ConsumeParen();
    }
  } else if (!mayBeAbstract) {
    return TPResult::False;
  }

  if (mayHaveDirectInit)
    return TPResult::Ambiguous;

  while (1) {
    TPResult TPR(TPResult::Ambiguous);

    if (Tok.is(tok::l_paren)) {
      // Check whether we have a function declarator or a possible ctor-style
      // initializer that follows the declarator. Note that ctor-style
      // initializers are not possible in contexts where abstract declarators
      // are allowed.
      if (!mayBeAbstract && !isCXXFunctionDeclarator())
        break;

      // direct-declarator '(' parameter-declaration-clause ')'
      //        cv-qualifier-seq[opt] exception-specification[opt]
      ConsumeParen();
      TPR = TryParseFunctionDeclarator();
    } else if (Tok.is(tok::l_square)) {
      // direct-declarator '[' constant-expression[opt] ']'
      // direct-abstract-declarator[opt] '[' constant-expression[opt] ']'
      TPR = TryParseBracketDeclarator();
    } else if (Tok.is(tok::kw_requires)) {
      // declarator requires-clause
      // A requires clause indicates a function declaration.
      TPR = TPResult::True;
    } else {
      break;
    }

    if (TPR != TPResult::Ambiguous)
      return TPR;
  }

  return TPResult::Ambiguous;
}

Parser::TPResult
Parser::isExpressionOrTypeSpecifierSimple(tok::TokenKind Kind) {
  switch (Kind) {
  // Obviously starts an expression.
  case tok::numeric_constant:
  case tok::char_constant:
  case tok::wide_char_constant:
  case tok::utf8_char_constant:
  case tok::utf16_char_constant:
  case tok::utf32_char_constant:
  case tok::string_literal:
  case tok::wide_string_literal:
  case tok::utf8_string_literal:
  case tok::utf16_string_literal:
  case tok::utf32_string_literal:
  case tok::l_square:
  case tok::l_paren:
  case tok::amp:
  case tok::ampamp:
  case tok::star:
  case tok::plus:
  case tok::plusplus:
  case tok::minus:
  case tok::minusminus:
  case tok::tilde:
  case tok::exclaim:
  case tok::kw_sizeof:
  case tok::kw___func__:
  case tok::kw_const_cast:
  case tok::kw_delete:
  case tok::kw_dynamic_cast:
  case tok::kw_false:
  case tok::kw_new:
  case tok::kw_operator:
  case tok::kw_reinterpret_cast:
  case tok::kw_static_cast:
  case tok::kw_this:
  case tok::kw_throw:
  case tok::kw_true:
  case tok::kw_typeid:
  case tok::kw_alignof:
  case tok::kw_noexcept:
  case tok::kw_nullptr:
  case tok::kw__Alignof:
  case tok::kw___null:
  case tok::kw___alignof:
  case tok::kw___builtin_choose_expr:
  case tok::kw___builtin_offsetof:
  case tok::kw___builtin_va_arg:
  case tok::kw___imag:
  case tok::kw___real:
  case tok::kw___FUNCTION__:
  case tok::kw___FUNCDNAME__:
  case tok::kw___FUNCSIG__:
  case tok::kw_L__FUNCTION__:
  case tok::kw_L__FUNCSIG__:
  case tok::kw___PRETTY_FUNCTION__:
  case tok::kw___uuidof:
<<<<<<< HEAD
  case tok::kw___compiler_error:
=======
  case tok::kw___builtin_unique_stable_name:
>>>>>>> dbb03567
#define TYPE_TRAIT(N,Spelling,K) \
  case tok::kw_##Spelling:
#include "clang/Basic/TokenKinds.def"
    return TPResult::True;

  // Obviously starts a type-specifier-seq:
  case tok::kw_char:
  case tok::kw_const:
  case tok::kw_double:
  case tok::kw__Float16:
  case tok::kw___float128:
  case tok::kw_enum:
  case tok::kw_half:
  case tok::kw_float:
  case tok::kw_int:
  case tok::kw__ExtInt:
  case tok::kw_long:
  case tok::kw___int64:
  case tok::kw___int128:
  case tok::kw_restrict:
  case tok::kw_short:
  case tok::kw_signed:
  case tok::kw_struct:
  case tok::kw_union:
  case tok::kw_unsigned:
  case tok::kw_void:
  case tok::kw_volatile:
  case tok::kw__Bool:
  case tok::kw__Complex:
  case tok::kw_class:
  case tok::kw_typename:
  case tok::kw_wchar_t:
  case tok::kw_char8_t:
  case tok::kw_char16_t:
  case tok::kw_char32_t:
  case tok::kw__Decimal32:
  case tok::kw__Decimal64:
  case tok::kw__Decimal128:
  case tok::kw___interface:
  case tok::kw___thread:
  case tok::kw_thread_local:
  case tok::kw__Thread_local:
  case tok::kw_typeof:
  case tok::kw___underlying_type:
  case tok::kw___cdecl:
  case tok::kw___stdcall:
  case tok::kw___fastcall:
  case tok::kw___thiscall:
  case tok::kw___regcall:
  case tok::kw___vectorcall:
  case tok::kw___unaligned:
  case tok::kw___vector:
  case tok::kw___pixel:
  case tok::kw___bool:
  case tok::kw__Atomic:
#define GENERIC_IMAGE_TYPE(ImgType, Id) case tok::kw_##ImgType##_t:
#include "clang/Basic/OpenCLImageTypes.def"
  case tok::kw___unknown_anytype:
    return TPResult::False;

  default:
    break;
  }

  return TPResult::Ambiguous;
}

bool Parser::isTentativelyDeclared(IdentifierInfo *II) {
  return std::find(TentativelyDeclaredIdentifiers.begin(),
                   TentativelyDeclaredIdentifiers.end(), II)
      != TentativelyDeclaredIdentifiers.end();
}

namespace {
class TentativeParseCCC final : public CorrectionCandidateCallback {
public:
  TentativeParseCCC(const Token &Next) {
    WantRemainingKeywords = false;
    WantTypeSpecifiers = Next.isOneOf(tok::l_paren, tok::r_paren, tok::greater,
                                      tok::l_brace, tok::identifier);
  }

  bool ValidateCandidate(const TypoCorrection &Candidate) override {
    // Reject any candidate that only resolves to instance members since they
    // aren't viable as standalone identifiers instead of member references.
    if (Candidate.isResolved() && !Candidate.isKeyword() &&
        llvm::all_of(Candidate,
                     [](NamedDecl *ND) { return ND->isCXXInstanceMember(); }))
      return false;

    return CorrectionCandidateCallback::ValidateCandidate(Candidate);
  }

  std::unique_ptr<CorrectionCandidateCallback> clone() override {
    return std::make_unique<TentativeParseCCC>(*this);
  }
};
}
/// isCXXDeclarationSpecifier - Returns TPResult::True if it is a declaration
/// specifier, TPResult::False if it is not, TPResult::Ambiguous if it could
/// be either a decl-specifier or a function-style cast, and TPResult::Error
/// if a parsing error was found and reported.
///
/// If InvalidAsDeclSpec is not null, some cases that would be ill-formed as
/// declaration specifiers but possibly valid as some other kind of construct
/// return TPResult::Ambiguous instead of TPResult::False. When this happens,
/// the intent is to keep trying to disambiguate, on the basis that we might
/// find a better reason to treat this construct as a declaration later on.
/// When this happens and the name could possibly be valid in some other
/// syntactic context, *InvalidAsDeclSpec is set to 'true'. The current cases
/// that trigger this are:
///
///   * When parsing X::Y (with no 'typename') where X is dependent
///   * When parsing X<Y> where X is undeclared
///
///         decl-specifier:
///           storage-class-specifier
///           type-specifier
///           function-specifier
///           'friend'
///           'typedef'
/// [C++11]   'constexpr'
/// [C++20]   'consteval'
/// [GNU]     attributes declaration-specifiers[opt]
///
///         storage-class-specifier:
///           'register'
///           'static'
///           'extern'
///           'mutable'
///           'auto'
/// [GNU]     '__thread'
/// [C++11]   'thread_local'
/// [C11]     '_Thread_local'
///
///         function-specifier:
///           'inline'
///           'virtual'
///           'explicit'
///
///         typedef-name:
///           identifier
///
///         type-specifier:
///           simple-type-specifier
///           class-specifier
///           enum-specifier
///           elaborated-type-specifier
///           typename-specifier
///           cv-qualifier
///
///         simple-type-specifier:
///           '::'[opt] nested-name-specifier[opt] type-name
///           '::'[opt] nested-name-specifier 'template'
///                 simple-template-id                              [TODO]
///           'char'
///           'wchar_t'
///           'bool'
///           'short'
///           'int'
///           'long'
///           'signed'
///           'unsigned'
///           'float'
///           'double'
///           'void'
/// [GNU]     typeof-specifier
/// [GNU]     '_Complex'
/// [C++11]   'auto'
/// [GNU]     '__auto_type'
/// [C++11]   'decltype' ( expression )
/// [C++1y]   'decltype' ( 'auto' )
///
///         type-name:
///           class-name
///           enum-name
///           typedef-name
///
///         elaborated-type-specifier:
///           class-key '::'[opt] nested-name-specifier[opt] identifier
///           class-key '::'[opt] nested-name-specifier[opt] 'template'[opt]
///               simple-template-id
///           'enum' '::'[opt] nested-name-specifier[opt] identifier
///
///         enum-name:
///           identifier
///
///         enum-specifier:
///           'enum' identifier[opt] '{' enumerator-list[opt] '}'
///           'enum' identifier[opt] '{' enumerator-list ',' '}'
///
///         class-specifier:
///           class-head '{' member-specification[opt] '}'
///
///         class-head:
///           class-key identifier[opt] base-clause[opt]
///           class-key nested-name-specifier identifier base-clause[opt]
///           class-key nested-name-specifier[opt] simple-template-id
///               base-clause[opt]
///
///         class-key:
///           'class'
///           'struct'
///           'union'
///
///         cv-qualifier:
///           'const'
///           'volatile'
/// [GNU]     restrict
///
Parser::TPResult
Parser::isCXXDeclarationSpecifier(Parser::TPResult BracedCastResult,
                                  bool *InvalidAsDeclSpec) {
  auto IsPlaceholderSpecifier = [&] (TemplateIdAnnotation *TemplateId,
                                     int Lookahead) {
    // We have a placeholder-constraint (we check for 'auto' or 'decltype' to
    // distinguish 'C<int>;' from 'C<int> auto c = 1;')
    return TemplateId->Kind == TNK_Concept_template &&
        GetLookAheadToken(Lookahead + 1).isOneOf(tok::kw_auto, tok::kw_decltype,
            // If we have an identifier here, the user probably forgot the
            // 'auto' in the placeholder constraint, e.g. 'C<int> x = 2;'
            // This will be diagnosed nicely later, so disambiguate as a
            // declaration.
            tok::identifier);
  };
  switch (Tok.getKind()) {
  case tok::identifier: {
    // Check for need to substitute AltiVec __vector keyword
    // for "vector" identifier.
    if (TryAltiVecVectorToken())
      return TPResult::True;

    const Token &Next = NextToken();
    // In 'foo bar', 'foo' is always a type name outside of Objective-C.
    if (!getLangOpts().ObjC && Next.is(tok::identifier))
      return TPResult::True;

    if (Next.isNot(tok::coloncolon) && Next.isNot(tok::less)) {
      // Determine whether this is a valid expression. If not, we will hit
      // a parse error one way or another. In that case, tell the caller that
      // this is ambiguous. Typo-correct to type and expression keywords and
      // to types and identifiers, in order to try to recover from errors.
      TentativeParseCCC CCC(Next);
      switch (TryAnnotateName(&CCC)) {
      case ANK_Error:
        return TPResult::Error;
      case ANK_TentativeDecl:
        return TPResult::False;
      case ANK_TemplateName:
        // In C++17, this could be a type template for class template argument
        // deduction. Try to form a type annotation for it. If we're in a
        // template template argument, we'll undo this when checking the
        // validity of the argument.
        if (getLangOpts().CPlusPlus17) {
          if (TryAnnotateTypeOrScopeToken())
            return TPResult::Error;
          if (Tok.isNot(tok::identifier))
            break;
        }

        // A bare type template-name which can't be a template template
        // argument is an error, and was probably intended to be a type.
        return GreaterThanIsOperator ? TPResult::True : TPResult::False;
      case ANK_Unresolved:
        return InvalidAsDeclSpec ? TPResult::Ambiguous : TPResult::False;
      case ANK_Success:
        break;
      }
      assert(Tok.isNot(tok::identifier) &&
             "TryAnnotateName succeeded without producing an annotation");
    } else {
      // This might possibly be a type with a dependent scope specifier and
      // a missing 'typename' keyword. Don't use TryAnnotateName in this case,
      // since it will annotate as a primary expression, and we want to use the
      // "missing 'typename'" logic.
      if (TryAnnotateTypeOrScopeToken())
        return TPResult::Error;
      // If annotation failed, assume it's a non-type.
      // FIXME: If this happens due to an undeclared identifier, treat it as
      // ambiguous.
      if (Tok.is(tok::identifier))
        return TPResult::False;
    }

    // We annotated this token as something. Recurse to handle whatever we got.
    return isCXXDeclarationSpecifier(BracedCastResult, InvalidAsDeclSpec);
  }

  case tok::kw_typename:  // typename T::type
    // Annotate typenames and C++ scope specifiers.  If we get one, just
    // recurse to handle whatever we get.
    if (TryAnnotateTypeOrScopeToken())
      return TPResult::Error;
    return isCXXDeclarationSpecifier(BracedCastResult, InvalidAsDeclSpec);

  case tok::coloncolon: {    // ::foo::bar
    const Token &Next = NextToken();
    if (Next.isOneOf(tok::kw_new,       // ::new
                     tok::kw_delete))   // ::delete
      return TPResult::False;
    LLVM_FALLTHROUGH;
  }
  case tok::kw___super:
  case tok::kw_decltype:
    // Annotate typenames and C++ scope specifiers.  If we get one, just
    // recurse to handle whatever we get.
    if (TryAnnotateTypeOrScopeToken())
      return TPResult::Error;
    return isCXXDeclarationSpecifier(BracedCastResult, InvalidAsDeclSpec);

    // decl-specifier:
    //   storage-class-specifier
    //   type-specifier
    //   function-specifier
    //   'friend'
    //   'typedef'
    //   'constexpr'
    //   'consteval'
  case tok::kw_friend:
  case tok::kw_typedef:
  case tok::kw_constexpr:
  case tok::kw_consteval:
  case tok::kw_constinit:
    // storage-class-specifier
  case tok::kw_register:
  case tok::kw_static:
  case tok::kw_extern:
  case tok::kw_mutable:
  case tok::kw_auto:
  case tok::kw___thread:
  case tok::kw_thread_local:
  case tok::kw__Thread_local:
    // function-specifier
  case tok::kw_inline:
  case tok::kw_virtual:
  case tok::kw_explicit:

    // Modules
  case tok::kw___module_private__:

    // Debugger support
  case tok::kw___unknown_anytype:

    // type-specifier:
    //   simple-type-specifier
    //   class-specifier
    //   enum-specifier
    //   elaborated-type-specifier
    //   typename-specifier
    //   cv-qualifier

    // class-specifier
    // elaborated-type-specifier
  case tok::kw_class:
  case tok::kw_struct:
  case tok::kw_union:
  case tok::kw___interface:
    // enum-specifier
  case tok::kw_enum:
    // cv-qualifier
  case tok::kw_const:
  case tok::kw_volatile:
    return TPResult::True;

    // OpenCL address space qualifiers
  case tok::kw_private:
    if (!getLangOpts().OpenCL)
      return TPResult::False;
    LLVM_FALLTHROUGH;
  case tok::kw___private:
  case tok::kw___local:
  case tok::kw___global:
  case tok::kw___constant:
  case tok::kw___generic:
    // OpenCL access qualifiers
  case tok::kw___read_only:
  case tok::kw___write_only:
  case tok::kw___read_write:
    // OpenCL pipe
  case tok::kw_pipe:

    // GNU
  case tok::kw_restrict:
  case tok::kw__Complex:
  case tok::kw___attribute:
  case tok::kw___auto_type:
    return TPResult::True;

    // Microsoft
  case tok::kw___declspec:
  case tok::kw___cdecl:
  case tok::kw___stdcall:
  case tok::kw___fastcall:
  case tok::kw___thiscall:
  case tok::kw___regcall:
  case tok::kw___vectorcall:
  case tok::kw___w64:
  case tok::kw___sptr:
  case tok::kw___uptr:
  case tok::kw___ptr64:
  case tok::kw___ptr32:
  case tok::kw___forceinline:
  case tok::kw___unaligned:
  case tok::kw__Nonnull:
  case tok::kw__Nullable:
  case tok::kw__Null_unspecified:
  case tok::kw___kindof:
    return TPResult::True;

    // Borland
  case tok::kw___pascal:
    return TPResult::True;

    // AltiVec
  case tok::kw___vector:
    return TPResult::True;

  case tok::annot_template_id: {
    TemplateIdAnnotation *TemplateId = takeTemplateIdAnnotation(Tok);
    // If lookup for the template-name found nothing, don't assume we have a
    // definitive disambiguation result yet.
    if ((TemplateId->hasInvalidName() ||
         TemplateId->Kind == TNK_Undeclared_template) &&
        InvalidAsDeclSpec) {
      // 'template-id(' can be a valid expression but not a valid decl spec if
      // the template-name is not declared, but we don't consider this to be a
      // definitive disambiguation. In any other context, it's an error either
      // way.
      *InvalidAsDeclSpec = NextToken().is(tok::l_paren);
      return TPResult::Ambiguous;
    }
    if (TemplateId->hasInvalidName())
      return TPResult::Error;
    if (IsPlaceholderSpecifier(TemplateId, /*Lookahead=*/0))
      return TPResult::True;
    if (TemplateId->Kind != TNK_Type_template)
      return TPResult::False;
    CXXScopeSpec SS;
    AnnotateTemplateIdTokenAsType(SS);
    assert(Tok.is(tok::annot_typename));
    goto case_typename;
  }

  case tok::annot_cxxscope: // foo::bar or ::foo::bar, but already parsed
    // We've already annotated a scope; try to annotate a type.
    if (TryAnnotateTypeOrScopeToken())
      return TPResult::Error;
    if (!Tok.is(tok::annot_typename)) {
      if (Tok.is(tok::annot_cxxscope) &&
          NextToken().is(tok::annot_template_id)) {
        TemplateIdAnnotation *TemplateId =
            takeTemplateIdAnnotation(NextToken());
        if (TemplateId->hasInvalidName()) {
          if (InvalidAsDeclSpec) {
            *InvalidAsDeclSpec = NextToken().is(tok::l_paren);
            return TPResult::Ambiguous;
          }
          return TPResult::Error;
        }
        if (IsPlaceholderSpecifier(TemplateId, /*Lookahead=*/1))
          return TPResult::True;
      }
      // If the next token is an identifier or a type qualifier, then this
      // can't possibly be a valid expression either.
      if (Tok.is(tok::annot_cxxscope) && NextToken().is(tok::identifier)) {
        CXXScopeSpec SS;
        Actions.RestoreNestedNameSpecifierAnnotation(Tok.getAnnotationValue(),
                                                     Tok.getAnnotationRange(),
                                                     SS);
        if (SS.getScopeRep() && SS.getScopeRep()->isDependent()) {
          RevertingTentativeParsingAction PA(*this);
          ConsumeAnnotationToken();
          ConsumeToken();
          bool isIdentifier = Tok.is(tok::identifier);
          TPResult TPR = TPResult::False;
          if (!isIdentifier)
            TPR = isCXXDeclarationSpecifier(BracedCastResult,
                                            InvalidAsDeclSpec);

          if (isIdentifier ||
              TPR == TPResult::True || TPR == TPResult::Error)
            return TPResult::Error;

          if (InvalidAsDeclSpec) {
            // We can't tell whether this is a missing 'typename' or a valid
            // expression.
            *InvalidAsDeclSpec = true;
            return TPResult::Ambiguous;
          } else {
            // In MS mode, if InvalidAsDeclSpec is not provided, and the tokens
            // are or the form *) or &) *> or &> &&>, this can't be an expression.
            // The typename must be missing.
            if (getLangOpts().MSVCCompat) {
              if (((Tok.is(tok::amp) || Tok.is(tok::star)) &&
                   (NextToken().is(tok::r_paren) ||
                    NextToken().is(tok::greater))) ||
                  (Tok.is(tok::ampamp) && NextToken().is(tok::greater)))
                return TPResult::True;
            }
          }
        } else {
          // Try to resolve the name. If it doesn't exist, assume it was
          // intended to name a type and keep disambiguating.
          switch (TryAnnotateName()) {
          case ANK_Error:
            return TPResult::Error;
          case ANK_TentativeDecl:
            return TPResult::False;
          case ANK_TemplateName:
            // In C++17, this could be a type template for class template
            // argument deduction.
            if (getLangOpts().CPlusPlus17) {
              if (TryAnnotateTypeOrScopeToken())
                return TPResult::Error;
              if (Tok.isNot(tok::identifier))
                break;
            }

            // A bare type template-name which can't be a template template
            // argument is an error, and was probably intended to be a type.
            // In C++17, this could be class template argument deduction.
            return (getLangOpts().CPlusPlus17 || GreaterThanIsOperator)
                       ? TPResult::True
                       : TPResult::False;
          case ANK_Unresolved:
            return InvalidAsDeclSpec ? TPResult::Ambiguous : TPResult::False;
          case ANK_Success:
            break;
          }

          // Annotated it, check again.
          assert(Tok.isNot(tok::annot_cxxscope) ||
                 NextToken().isNot(tok::identifier));
          return isCXXDeclarationSpecifier(BracedCastResult, InvalidAsDeclSpec);
        }
      }
      return TPResult::False;
    }
    // If that succeeded, fallthrough into the generic simple-type-id case.
    LLVM_FALLTHROUGH;

    // The ambiguity resides in a simple-type-specifier/typename-specifier
    // followed by a '('. The '(' could either be the start of:
    //
    //   direct-declarator:
    //     '(' declarator ')'
    //
    //   direct-abstract-declarator:
    //     '(' parameter-declaration-clause ')' cv-qualifier-seq[opt]
    //              exception-specification[opt]
    //     '(' abstract-declarator ')'
    //
    // or part of a function-style cast expression:
    //
    //     simple-type-specifier '(' expression-list[opt] ')'
    //

    // simple-type-specifier:

  case tok::annot_refltype:
  case tok::annot_typename:
  case_typename:
    // In Objective-C, we might have a protocol-qualified type.
    if (getLangOpts().ObjC && NextToken().is(tok::less)) {
      // Tentatively parse the protocol qualifiers.
      RevertingTentativeParsingAction PA(*this);
      ConsumeAnyToken(); // The type token

      TPResult TPR = TryParseProtocolQualifiers();
      bool isFollowedByParen = Tok.is(tok::l_paren);
      bool isFollowedByBrace = Tok.is(tok::l_brace);

      if (TPR == TPResult::Error)
        return TPResult::Error;

      if (isFollowedByParen)
        return TPResult::Ambiguous;

      if (getLangOpts().CPlusPlus11 && isFollowedByBrace)
        return BracedCastResult;

      return TPResult::True;
    }
    LLVM_FALLTHROUGH;

  case tok::kw_char:
  case tok::kw_wchar_t:
  case tok::kw_char8_t:
  case tok::kw_char16_t:
  case tok::kw_char32_t:
  case tok::kw_bool:
  case tok::kw_short:
  case tok::kw_int:
  case tok::kw_long:
  case tok::kw___int64:
  case tok::kw___int128:
  case tok::kw_signed:
  case tok::kw_unsigned:
  case tok::kw_half:
  case tok::kw_float:
  case tok::kw_double:
  case tok::kw__Float16:
  case tok::kw___float128:
  case tok::kw_void:
  case tok::annot_decltype:
#define GENERIC_IMAGE_TYPE(ImgType, Id) case tok::kw_##ImgType##_t:
#include "clang/Basic/OpenCLImageTypes.def"
    if (NextToken().is(tok::l_paren))
      return TPResult::Ambiguous;

    // This is a function-style cast in all cases we disambiguate other than
    // one:
    //   struct S {
    //     enum E : int { a = 4 }; // enum
    //     enum E : int { 4 };     // bit-field
    //   };
    if (getLangOpts().CPlusPlus11 && NextToken().is(tok::l_brace))
      return BracedCastResult;

    if (isStartOfObjCClassMessageMissingOpenBracket())
      return TPResult::False;

    return TPResult::True;

  // GNU typeof support.
  case tok::kw_typeof: {
    if (NextToken().isNot(tok::l_paren))
      return TPResult::True;

    RevertingTentativeParsingAction PA(*this);

    TPResult TPR = TryParseTypeofSpecifier();
    bool isFollowedByParen = Tok.is(tok::l_paren);
    bool isFollowedByBrace = Tok.is(tok::l_brace);

    if (TPR == TPResult::Error)
      return TPResult::Error;

    if (isFollowedByParen)
      return TPResult::Ambiguous;

    if (getLangOpts().CPlusPlus11 && isFollowedByBrace)
      return BracedCastResult;

    return TPResult::True;
  }

  // C++0x type traits support
  case tok::kw___underlying_type:
    return TPResult::True;

  // C11 _Atomic
  case tok::kw__Atomic:
    return TPResult::True;

  case tok::kw__ExtInt: {
    if (NextToken().isNot(tok::l_paren))
      return TPResult::Error;
    RevertingTentativeParsingAction PA(*this);
    ConsumeToken();
    ConsumeParen();

    if (!SkipUntil(tok::r_paren, StopAtSemi))
      return TPResult::Error;

    if (Tok.is(tok::l_paren))
      return TPResult::Ambiguous;

    if (getLangOpts().CPlusPlus11 && Tok.is(tok::l_brace))
      return BracedCastResult;

    return TPResult::True;
  }
  default:
    return TPResult::False;
  }
}

bool Parser::isCXXDeclarationSpecifierAType() {
  switch (Tok.getKind()) {
    // typename-specifier
  case tok::annot_decltype:
  case tok::annot_template_id:
  case tok::annot_typename:
  case tok::kw_typeof:
  case tok::kw___underlying_type:
    return true;

    // elaborated-type-specifier
  case tok::kw_class:
  case tok::kw_struct:
  case tok::kw_union:
  case tok::kw___interface:
  case tok::kw_enum:
    return true;

    // simple-type-specifier
  case tok::kw_char:
  case tok::kw_wchar_t:
  case tok::kw_char8_t:
  case tok::kw_char16_t:
  case tok::kw_char32_t:
  case tok::kw_bool:
  case tok::kw_short:
  case tok::kw_int:
  case tok::kw__ExtInt:
  case tok::kw_long:
  case tok::kw___int64:
  case tok::kw___int128:
  case tok::kw_signed:
  case tok::kw_unsigned:
  case tok::kw_half:
  case tok::kw_float:
  case tok::kw_double:
  case tok::kw__Float16:
  case tok::kw___float128:
  case tok::kw_void:
  case tok::kw___unknown_anytype:
  case tok::kw___auto_type:
#define GENERIC_IMAGE_TYPE(ImgType, Id) case tok::kw_##ImgType##_t:
#include "clang/Basic/OpenCLImageTypes.def"
    return true;

  case tok::kw_auto:
    return getLangOpts().CPlusPlus11;

  case tok::kw__Atomic:
    // "_Atomic foo"
    return NextToken().is(tok::l_paren);

  default:
    return false;
  }
}

/// [GNU] typeof-specifier:
///         'typeof' '(' expressions ')'
///         'typeof' '(' type-name ')'
///
Parser::TPResult Parser::TryParseTypeofSpecifier() {
  assert(Tok.is(tok::kw_typeof) && "Expected 'typeof'!");
  ConsumeToken();

  assert(Tok.is(tok::l_paren) && "Expected '('");
  // Parse through the parens after 'typeof'.
  ConsumeParen();
  if (!SkipUntil(tok::r_paren, StopAtSemi))
    return TPResult::Error;

  return TPResult::Ambiguous;
}

/// [ObjC] protocol-qualifiers:
////         '<' identifier-list '>'
Parser::TPResult Parser::TryParseProtocolQualifiers() {
  assert(Tok.is(tok::less) && "Expected '<' for qualifier list");
  ConsumeToken();
  do {
    if (Tok.isNot(tok::identifier))
      return TPResult::Error;
    ConsumeToken();

    if (Tok.is(tok::comma)) {
      ConsumeToken();
      continue;
    }

    if (Tok.is(tok::greater)) {
      ConsumeToken();
      return TPResult::Ambiguous;
    }
  } while (false);

  return TPResult::Error;
}

/// isCXXFunctionDeclarator - Disambiguates between a function declarator or
/// a constructor-style initializer, when parsing declaration statements.
/// Returns true for function declarator and false for constructor-style
/// initializer.
/// If during the disambiguation process a parsing error is encountered,
/// the function returns true to let the declaration parsing code handle it.
///
/// '(' parameter-declaration-clause ')' cv-qualifier-seq[opt]
///         exception-specification[opt]
///
bool Parser::isCXXFunctionDeclarator(bool *IsAmbiguous) {

  // C++ 8.2p1:
  // The ambiguity arising from the similarity between a function-style cast and
  // a declaration mentioned in 6.8 can also occur in the context of a
  // declaration. In that context, the choice is between a function declaration
  // with a redundant set of parentheses around a parameter name and an object
  // declaration with a function-style cast as the initializer. Just as for the
  // ambiguities mentioned in 6.8, the resolution is to consider any construct
  // that could possibly be a declaration a declaration.

  RevertingTentativeParsingAction PA(*this);

  ConsumeParen();
  bool InvalidAsDeclaration = false;
  TPResult TPR = TryParseParameterDeclarationClause(&InvalidAsDeclaration);
  if (TPR == TPResult::Ambiguous) {
    if (Tok.isNot(tok::r_paren))
      TPR = TPResult::False;
    else {
      const Token &Next = NextToken();
      if (Next.isOneOf(tok::amp, tok::ampamp, tok::kw_const, tok::kw_volatile,
                       tok::kw_throw, tok::kw_noexcept, tok::l_square,
                       tok::l_brace, tok::kw_try, tok::equal, tok::arrow) ||
          isCXX11VirtSpecifier(Next))
        // The next token cannot appear after a constructor-style initializer,
        // and can appear next in a function definition. This must be a function
        // declarator.
        TPR = TPResult::True;
      else if (InvalidAsDeclaration)
        // Use the absence of 'typename' as a tie-breaker.
        TPR = TPResult::False;
    }
  }

  if (IsAmbiguous && TPR == TPResult::Ambiguous)
    *IsAmbiguous = true;

  // In case of an error, let the declaration parsing code handle it.
  return TPR != TPResult::False;
}

/// parameter-declaration-clause:
///   parameter-declaration-list[opt] '...'[opt]
///   parameter-declaration-list ',' '...'
///
/// parameter-declaration-list:
///   parameter-declaration
///   parameter-declaration-list ',' parameter-declaration
///
/// parameter-declaration:
///   attribute-specifier-seq[opt] decl-specifier-seq declarator attributes[opt]
///   attribute-specifier-seq[opt] decl-specifier-seq declarator attributes[opt]
///     '=' assignment-expression
///   attribute-specifier-seq[opt] decl-specifier-seq abstract-declarator[opt]
///     attributes[opt]
///   attribute-specifier-seq[opt] decl-specifier-seq abstract-declarator[opt]
///     attributes[opt] '=' assignment-expression
///
Parser::TPResult
Parser::TryParseParameterDeclarationClause(bool *InvalidAsDeclaration,
                                           bool VersusTemplateArgument) {

  if (Tok.is(tok::r_paren))
    return TPResult::Ambiguous;

  //   parameter-declaration-list[opt] '...'[opt]
  //   parameter-declaration-list ',' '...'
  //
  // parameter-declaration-list:
  //   parameter-declaration
  //   parameter-declaration-list ',' parameter-declaration
  //
  while (1) {
    // '...'[opt]
    if (Tok.is(tok::ellipsis)) {
      ConsumeToken();
      if (Tok.is(tok::r_paren))
        return TPResult::True; // '...)' is a sign of a function declarator.
      else
        return TPResult::False;
    }

    // An attribute-specifier-seq here is a sign of a function declarator.
    if (isCXX11AttributeSpecifier(/*Disambiguate*/false,
                                  /*OuterMightBeMessageSend*/true))
      return TPResult::True;

    ParsedAttributes attrs(AttrFactory);
    MaybeParseMicrosoftAttributes(attrs);

    // decl-specifier-seq
    // A parameter-declaration's initializer must be preceded by an '=', so
    // decl-specifier-seq '{' is not a parameter in C++11.
    TPResult TPR = isCXXDeclarationSpecifier(TPResult::False,
                                             InvalidAsDeclaration);
    // A declaration-specifier (not followed by '(' or '{') means this can't be
    // an expression, but it could still be a template argument.
    if (TPR != TPResult::Ambiguous &&
        !(VersusTemplateArgument && TPR == TPResult::True))
      return TPR;

    bool SeenType = false;
    do {
      SeenType |= isCXXDeclarationSpecifierAType();
      if (TryConsumeDeclarationSpecifier() == TPResult::Error)
        return TPResult::Error;

      // If we see a parameter name, this can't be a template argument.
      if (SeenType && Tok.is(tok::identifier))
        return TPResult::True;

      TPR = isCXXDeclarationSpecifier(TPResult::False,
                                      InvalidAsDeclaration);
      if (TPR == TPResult::Error)
        return TPR;

      // Two declaration-specifiers means this can't be an expression.
      if (TPR == TPResult::True && !VersusTemplateArgument)
        return TPR;
    } while (TPR != TPResult::False);

    // declarator
    // abstract-declarator[opt]
    TPR = TryParseDeclarator(true/*mayBeAbstract*/);
    if (TPR != TPResult::Ambiguous)
      return TPR;

    // [GNU] attributes[opt]
    if (Tok.is(tok::kw___attribute))
      return TPResult::True;

    // If we're disambiguating a template argument in a default argument in
    // a class definition versus a parameter declaration, an '=' here
    // disambiguates the parse one way or the other.
    // If this is a parameter, it must have a default argument because
    //   (a) the previous parameter did, and
    //   (b) this must be the first declaration of the function, so we can't
    //       inherit any default arguments from elsewhere.
    // FIXME: If we reach a ')' without consuming any '>'s, then this must
    // also be a function parameter (that's missing its default argument).
    if (VersusTemplateArgument)
      return Tok.is(tok::equal) ? TPResult::True : TPResult::False;

    if (Tok.is(tok::equal)) {
      // '=' assignment-expression
      // Parse through assignment-expression.
      if (!SkipUntil(tok::comma, tok::r_paren, StopAtSemi | StopBeforeMatch))
        return TPResult::Error;
    }

    if (Tok.is(tok::ellipsis)) {
      ConsumeToken();
      if (Tok.is(tok::r_paren))
        return TPResult::True; // '...)' is a sign of a function declarator.
      else
        return TPResult::False;
    }

    if (!TryConsumeToken(tok::comma))
      break;
  }

  return TPResult::Ambiguous;
}

/// TryParseFunctionDeclarator - We parsed a '(' and we want to try to continue
/// parsing as a function declarator.
/// If TryParseFunctionDeclarator fully parsed the function declarator, it will
/// return TPResult::Ambiguous, otherwise it will return either False() or
/// Error().
///
/// '(' parameter-declaration-clause ')' cv-qualifier-seq[opt]
///         exception-specification[opt]
///
/// exception-specification:
///   'throw' '(' type-id-list[opt] ')'
///
Parser::TPResult Parser::TryParseFunctionDeclarator() {
  // The '(' is already parsed.

  TPResult TPR = TryParseParameterDeclarationClause();
  if (TPR == TPResult::Ambiguous && Tok.isNot(tok::r_paren))
    TPR = TPResult::False;

  if (TPR == TPResult::False || TPR == TPResult::Error)
    return TPR;

  // Parse through the parens.
  if (!SkipUntil(tok::r_paren, StopAtSemi))
    return TPResult::Error;

  // cv-qualifier-seq
  while (Tok.isOneOf(tok::kw_const, tok::kw_volatile, tok::kw___unaligned,
                     tok::kw_restrict))
    ConsumeToken();

  // ref-qualifier[opt]
  if (Tok.isOneOf(tok::amp, tok::ampamp))
    ConsumeToken();

  // exception-specification
  if (Tok.is(tok::kw_throw)) {
    ConsumeToken();
    if (Tok.isNot(tok::l_paren))
      return TPResult::Error;

    // Parse through the parens after 'throw'.
    ConsumeParen();
    if (!SkipUntil(tok::r_paren, StopAtSemi))
      return TPResult::Error;
  }
  if (Tok.is(tok::kw_noexcept)) {
    ConsumeToken();
    // Possibly an expression as well.
    if (Tok.is(tok::l_paren)) {
      // Find the matching rparen.
      ConsumeParen();
      if (!SkipUntil(tok::r_paren, StopAtSemi))
        return TPResult::Error;
    }
  }

  return TPResult::Ambiguous;
}

/// '[' constant-expression[opt] ']'
///
Parser::TPResult Parser::TryParseBracketDeclarator() {
  ConsumeBracket();

  // A constant-expression cannot begin with a '{', but the
  // expr-or-braced-init-list of a postfix-expression can.
  if (Tok.is(tok::l_brace))
    return TPResult::False;

  if (!SkipUntil(tok::r_square, tok::comma, StopAtSemi | StopBeforeMatch))
    return TPResult::Error;

  // If we hit a comma before the ']', this is not a constant-expression,
  // but might still be the expr-or-braced-init-list of a postfix-expression.
  if (Tok.isNot(tok::r_square))
    return TPResult::False;

  ConsumeBracket();
  return TPResult::Ambiguous;
}

/// Determine whether we might be looking at the '<' template-argument-list '>'
/// of a template-id or simple-template-id, rather than a less-than comparison.
/// This will often fail and produce an ambiguity, but should never be wrong
/// if it returns True or False.
Parser::TPResult Parser::isTemplateArgumentList(unsigned TokensToSkip) {
  if (!TokensToSkip) {
    if (Tok.isNot(tok::less))
      return TPResult::False;
    if (NextToken().is(tok::greater))
      return TPResult::True;
  }

  RevertingTentativeParsingAction PA(*this);

  while (TokensToSkip) {
    ConsumeAnyToken();
    --TokensToSkip;
  }

  if (!TryConsumeToken(tok::less))
    return TPResult::False;

  // We can't do much to tell an expression apart from a template-argument,
  // but one good distinguishing factor is that a "decl-specifier" not
  // followed by '(' or '{' can't appear in an expression.
  bool InvalidAsTemplateArgumentList = false;
  if (isCXXDeclarationSpecifier(TPResult::False,
                                       &InvalidAsTemplateArgumentList) ==
             TPResult::True)
    return TPResult::True;
  if (InvalidAsTemplateArgumentList)
    return TPResult::False;

  // FIXME: In many contexts, X<thing1, Type> can only be a
  // template-argument-list. But that's not true in general:
  //
  // using b = int;
  // void f() {
  //   int a = A<B, b, c = C>D; // OK, declares b, not a template-id.
  //
  // X<Y<0, int> // ', int>' might be end of X's template argument list
  //
  // We might be able to disambiguate a few more cases if we're careful.

  // A template-argument-list must be terminated by a '>'.
  if (SkipUntil({tok::greater, tok::greatergreater, tok::greatergreatergreater},
                StopAtSemi | StopBeforeMatch))
    return TPResult::Ambiguous;
  return TPResult::False;
}

/// Determine whether we might be looking at the '(' of a C++20 explicit(bool)
/// in an earlier language mode.
Parser::TPResult Parser::isExplicitBool() {
  assert(Tok.is(tok::l_paren) && "expected to be looking at a '(' token");

  RevertingTentativeParsingAction PA(*this);
  ConsumeParen();

  // We can only have 'explicit' on a constructor, conversion function, or
  // deduction guide. The declarator of a deduction guide cannot be
  // parenthesized, so we know this isn't a deduction guide. So the only
  // thing we need to check for is some number of parens followed by either
  // the current class name or 'operator'.
  while (Tok.is(tok::l_paren))
    ConsumeParen();

  if (TryAnnotateOptionalCXXScopeToken())
    return TPResult::Error;

  // Class-scope constructor and conversion function names can't really be
  // qualified, but we get better diagnostics if we assume they can be.
  CXXScopeSpec SS;
  if (Tok.is(tok::annot_cxxscope)) {
    Actions.RestoreNestedNameSpecifierAnnotation(Tok.getAnnotationValue(),
                                                 Tok.getAnnotationRange(),
                                                 SS);
    ConsumeAnnotationToken();
  }

  // 'explicit(operator' might be explicit(bool) or the declaration of a
  // conversion function, but it's probably a conversion function.
  if (Tok.is(tok::kw_operator))
    return TPResult::Ambiguous;

  // If this can't be a constructor name, it can only be explicit(bool).
  if (Tok.isNot(tok::identifier) && Tok.isNot(tok::annot_template_id))
    return TPResult::True;
  if (!Actions.isCurrentClassName(Tok.is(tok::identifier)
                                      ? *Tok.getIdentifierInfo()
                                      : *takeTemplateIdAnnotation(Tok)->Name,
                                  getCurScope(), &SS))
    return TPResult::True;
  // Formally, we must have a right-paren after the constructor name to match
  // the grammar for a constructor. But clang permits a parenthesized
  // constructor declarator, so also allow a constructor declarator to follow
  // with no ')' token after the constructor name.
  if (!NextToken().is(tok::r_paren) &&
      !isConstructorDeclarator(/*Unqualified=*/SS.isEmpty(),
                               /*DeductionGuide=*/false))
    return TPResult::True;

  // Might be explicit(bool) or a parenthesized constructor name.
  return TPResult::Ambiguous;
}<|MERGE_RESOLUTION|>--- conflicted
+++ resolved
@@ -1125,11 +1125,8 @@
   case tok::kw_L__FUNCSIG__:
   case tok::kw___PRETTY_FUNCTION__:
   case tok::kw___uuidof:
-<<<<<<< HEAD
+  case tok::kw___builtin_unique_stable_name:
   case tok::kw___compiler_error:
-=======
-  case tok::kw___builtin_unique_stable_name:
->>>>>>> dbb03567
 #define TYPE_TRAIT(N,Spelling,K) \
   case tok::kw_##Spelling:
 #include "clang/Basic/TokenKinds.def"
