--- conflicted
+++ resolved
@@ -177,7 +177,7 @@
 }
 
 ExprResult Parser::ParseConditionalExpression(TypeCastState isTypeCast) {
-  ExprResult LHS(ParseCastExpression(false, false, isTypeCast));
+  ExprResult LHS(ParseCastExpression(AnyCastExpr, false, isTypeCast));
   return ParseRHSOfBinaryExpression(LHS, prec::Conditional);
 }
 
@@ -208,12 +208,8 @@
              Sema::ExpressionEvaluationContext::ConstantEvaluated &&
          "Call this function only if your ExpressionEvaluationContext is "
          "already ConstantEvaluated");
-<<<<<<< HEAD
-  ExprResult Res(ParseConditionalExpression(isTypeCast));
-=======
   ExprResult LHS(ParseCastExpression(AnyCastExpr, false, isTypeCast));
   ExprResult Res(ParseRHSOfBinaryExpression(LHS, prec::Conditional));
->>>>>>> fa7d04a0
   return Actions.ActOnConstantExpression(Res);
 }
 
@@ -1515,7 +1511,7 @@
 
       // If TryAnnotateTypeOrScopeToken annotates the token, tail recurse.
       if (!Tok.is(tok::kw_typename))
-        return ParseCastExpression(isUnaryExpression, isAddressOfOperand,
+        return ParseCastExpression(ParseKind, isAddressOfOperand,
                                    NotCastExpr, isTypeCast);
 
       if (!Actions.isSimpleTypeSpecifier(Tok.getKind()))
@@ -3223,11 +3219,7 @@
       ArgExpr = ParseAssignmentExpression();
 
     if (Tok.is(tok::ellipsis))
-<<<<<<< HEAD
       ArgExpr = Actions.ActOnPackExpansion(ArgExpr.get(), ConsumeToken());
-    if (ArgExpr.isInvalid() && !VariadicReifier) {
-=======
-      Expr = Actions.ActOnPackExpansion(Expr.get(), ConsumeToken());
     else if (Tok.is(tok::code_completion)) {
       // There's nothing to suggest in here as we parsed a full expression.
       // Instead fail and propogate the error since caller might have something
@@ -3238,8 +3230,7 @@
       cutOffParsing();
       break;
     }
-    if (Expr.isInvalid()) {
->>>>>>> fa7d04a0
+    if (ArgExpr.isInvalid() && !VariadicReifier) {
       SkipUntil(tok::comma, tok::r_paren, StopBeforeMatch);
       SawError = true;
     } else if (!VariadicReifier) {
