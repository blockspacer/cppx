//===--- ParseExpr.cpp - Expression Parsing -------------------------------===//
//
// Part of the LLVM Project, under the Apache License v2.0 with LLVM Exceptions.
// See https://llvm.org/LICENSE.txt for license information.
// SPDX-License-Identifier: Apache-2.0 WITH LLVM-exception
//
//===----------------------------------------------------------------------===//
///
/// \file
/// Provides the Expression parsing implementation.
///
/// Expressions in C99 basically consist of a bunch of binary operators with
/// unary operators and other random stuff at the leaves.
///
/// In the C99 grammar, these unary operators bind tightest and are represented
/// as the 'cast-expression' production.  Everything else is either a binary
/// operator (e.g. '/') or a ternary operator ("?:").  The unary leaves are
/// handled by ParseCastExpression, the higher level pieces are handled by
/// ParseBinaryExpression.
///
//===----------------------------------------------------------------------===//

#include "clang/Parse/Parser.h"
#include "clang/AST/ASTContext.h"
#include "clang/AST/ExprCXX.h"
#include "clang/Basic/PrettyStackTrace.h"
#include "clang/Parse/RAIIObjectsForParser.h"
#include "clang/Sema/DeclSpec.h"
#include "clang/Sema/ParsedTemplate.h"
#include "clang/Sema/Scope.h"
#include "clang/Sema/TypoCorrection.h"
#include "llvm/ADT/SmallVector.h"
using namespace clang;

/// Simple precedence-based parser for binary/ternary operators.
///
/// Note: we diverge from the C99 grammar when parsing the assignment-expression
/// production.  C99 specifies that the LHS of an assignment operator should be
/// parsed as a unary-expression, but consistency dictates that it be a
/// conditional-expession.  In practice, the important thing here is that the
/// LHS of an assignment has to be an l-value, which productions between
/// unary-expression and conditional-expression don't produce.  Because we want
/// consistency, we parse the LHS as a conditional-expression, then check for
/// l-value-ness in semantic analysis stages.
///
/// \verbatim
///       pm-expression: [C++ 5.5]
///         cast-expression
///         pm-expression '.*' cast-expression
///         pm-expression '->*' cast-expression
///
///       multiplicative-expression: [C99 6.5.5]
///     Note: in C++, apply pm-expression instead of cast-expression
///         cast-expression
///         multiplicative-expression '*' cast-expression
///         multiplicative-expression '/' cast-expression
///         multiplicative-expression '%' cast-expression
///
///       additive-expression: [C99 6.5.6]
///         multiplicative-expression
///         additive-expression '+' multiplicative-expression
///         additive-expression '-' multiplicative-expression
///
///       shift-expression: [C99 6.5.7]
///         additive-expression
///         shift-expression '<<' additive-expression
///         shift-expression '>>' additive-expression
///
///       compare-expression: [C++20 expr.spaceship]
///         shift-expression
///         compare-expression '<=>' shift-expression
///
///       relational-expression: [C99 6.5.8]
///         compare-expression
///         relational-expression '<' compare-expression
///         relational-expression '>' compare-expression
///         relational-expression '<=' compare-expression
///         relational-expression '>=' compare-expression
///
///       equality-expression: [C99 6.5.9]
///         relational-expression
///         equality-expression '==' relational-expression
///         equality-expression '!=' relational-expression
///
///       AND-expression: [C99 6.5.10]
///         equality-expression
///         AND-expression '&' equality-expression
///
///       exclusive-OR-expression: [C99 6.5.11]
///         AND-expression
///         exclusive-OR-expression '^' AND-expression
///
///       inclusive-OR-expression: [C99 6.5.12]
///         exclusive-OR-expression
///         inclusive-OR-expression '|' exclusive-OR-expression
///
///       logical-AND-expression: [C99 6.5.13]
///         inclusive-OR-expression
///         logical-AND-expression '&&' inclusive-OR-expression
///
///       logical-OR-expression: [C99 6.5.14]
///         logical-AND-expression
///         logical-OR-expression '||' logical-AND-expression
///
///       conditional-expression: [C99 6.5.15]
///         logical-OR-expression
///         logical-OR-expression '?' expression ':' conditional-expression
/// [GNU]   logical-OR-expression '?' ':' conditional-expression
/// [C++] the third operand is an assignment-expression
///
///       assignment-expression: [C99 6.5.16]
///         conditional-expression
///         unary-expression assignment-operator assignment-expression
/// [C++]   throw-expression [C++ 15]
///
///       assignment-operator: one of
///         = *= /= %= += -= <<= >>= &= ^= |=
///
///       expression: [C99 6.5.17]
///         assignment-expression ...[opt]
///         expression ',' assignment-expression ...[opt]
/// \endverbatim
ExprResult Parser::ParseExpression(TypeCastState isTypeCast) {
  ExprResult LHS(ParseAssignmentExpression(isTypeCast));
  return ParseRHSOfBinaryExpression(LHS, prec::Comma);
}

/// This routine is called when the '@' is seen and consumed.
/// Current token is an Identifier and is not a 'try'. This
/// routine is necessary to disambiguate \@try-statement from,
/// for example, \@encode-expression.
///
ExprResult
Parser::ParseExpressionWithLeadingAt(SourceLocation AtLoc) {
  ExprResult LHS(ParseObjCAtExpression(AtLoc));
  return ParseRHSOfBinaryExpression(LHS, prec::Comma);
}

/// This routine is called when a leading '__extension__' is seen and
/// consumed.  This is necessary because the token gets consumed in the
/// process of disambiguating between an expression and a declaration.
ExprResult
Parser::ParseExpressionWithLeadingExtension(SourceLocation ExtLoc) {
  ExprResult LHS(true);
  {
    // Silence extension warnings in the sub-expression
    ExtensionRAIIObject O(Diags);

    LHS = ParseCastExpression(AnyCastExpr);
  }

  if (!LHS.isInvalid())
    LHS = Actions.ActOnUnaryOp(getCurScope(), ExtLoc, tok::kw___extension__,
                               LHS.get());

  return ParseRHSOfBinaryExpression(LHS, prec::Comma);
}

/// Parse an expr that doesn't include (top-level) commas.
ExprResult Parser::ParseAssignmentExpression(TypeCastState isTypeCast) {
  if (Tok.is(tok::code_completion)) {
    Actions.CodeCompleteExpression(getCurScope(),
                                   PreferredType.get(Tok.getLocation()));
    cutOffParsing();
    return ExprError();
  }

  if (Tok.is(tok::kw_throw))
    return ParseThrowExpression();
  if (Tok.is(tok::kw_co_yield))
    return ParseCoyieldExpression();

  ExprResult LHS = ParseCastExpression(AnyCastExpr,
                                       /*isAddressOfOperand=*/false,
                                       isTypeCast);
  return ParseRHSOfBinaryExpression(LHS, prec::Assignment);
}

ExprResult Parser::ParseConditionalExpression(TypeCastState isTypeCast) {
  ExprResult LHS(ParseCastExpression(AnyCastExpr, false, isTypeCast));
  return ParseRHSOfBinaryExpression(LHS, prec::Conditional);
}

/// Parse an assignment expression where part of an Objective-C message
/// send has already been parsed.
///
/// In this case \p LBracLoc indicates the location of the '[' of the message
/// send, and either \p ReceiverName or \p ReceiverExpr is non-null indicating
/// the receiver of the message.
///
/// Since this handles full assignment-expression's, it handles postfix
/// expressions and other binary operators for these expressions as well.
ExprResult
Parser::ParseAssignmentExprWithObjCMessageExprStart(SourceLocation LBracLoc,
                                                    SourceLocation SuperLoc,
                                                    ParsedType ReceiverType,
                                                    Expr *ReceiverExpr) {
  ExprResult R
    = ParseObjCMessageExpressionBody(LBracLoc, SuperLoc,
                                     ReceiverType, ReceiverExpr);
  R = ParsePostfixExpressionSuffix(R);
  return ParseRHSOfBinaryExpression(R, prec::Assignment);
}

ExprResult
Parser::ParseConstantExpressionInExprEvalContext(TypeCastState isTypeCast) {
  assert(Actions.ExprEvalContexts.back().Context ==
             Sema::ExpressionEvaluationContext::ConstantEvaluated &&
         "Call this function only if your ExpressionEvaluationContext is "
         "already ConstantEvaluated");
  ExprResult LHS(ParseCastExpression(AnyCastExpr, false, isTypeCast));
  ExprResult Res(ParseRHSOfBinaryExpression(LHS, prec::Conditional));
  return Actions.ActOnConstantExpression(Res);
}

ExprResult Parser::ParseConstantExpression(TypeCastState isTypeCast) {
  // C++03 [basic.def.odr]p2:
  //   An expression is potentially evaluated unless it appears where an
  //   integral constant expression is required (see 5.19) [...].
  // C++98 and C++11 have no such rule, but this is only a defect in C++98.
  EnterExpressionEvaluationContext ConstantEvaluated(
      Actions, Sema::ExpressionEvaluationContext::ConstantEvaluated);
  return ParseConstantExpressionInExprEvalContext(isTypeCast);
}

ExprResult Parser::ParseCaseExpression(SourceLocation CaseLoc) {
  EnterExpressionEvaluationContext ConstantEvaluated(
      Actions, Sema::ExpressionEvaluationContext::ConstantEvaluated);
  ExprResult LHS(ParseCastExpression(AnyCastExpr, false, NotTypeCast));
  ExprResult Res(ParseRHSOfBinaryExpression(LHS, prec::Conditional));
  return Actions.ActOnCaseExpr(CaseLoc, Res);
}

/// Parse a constraint-expression.
///
/// \verbatim
///       constraint-expression: C++2a[temp.constr.decl]p1
///         logical-or-expression
/// \endverbatim
ExprResult Parser::ParseConstraintExpression() {
  EnterExpressionEvaluationContext ConstantEvaluated(
      Actions, Sema::ExpressionEvaluationContext::Unevaluated);
  ExprResult LHS(ParseCastExpression(AnyCastExpr));
  ExprResult Res(ParseRHSOfBinaryExpression(LHS, prec::LogicalOr));
  if (Res.isUsable() && !Actions.CheckConstraintExpression(Res.get())) {
    Actions.CorrectDelayedTyposInExpr(Res);
    return ExprError();
  }
  return Res;
}

/// \brief Parse a constraint-logical-and-expression.
///
/// \verbatim
///       C++2a[temp.constr.decl]p1
///       constraint-logical-and-expression:
///         primary-expression
///         constraint-logical-and-expression '&&' primary-expression
///
/// \endverbatim
ExprResult
Parser::ParseConstraintLogicalAndExpression(bool IsTrailingRequiresClause) {
  EnterExpressionEvaluationContext ConstantEvaluated(
      Actions, Sema::ExpressionEvaluationContext::Unevaluated);
  bool NotPrimaryExpression = false;
  auto ParsePrimary = [&] () {
    ExprResult E = ParseCastExpression(PrimaryExprOnly,
                                       /*isAddressOfOperand=*/false,
                                       /*isTypeCast=*/NotTypeCast,
                                       /*isVectorLiteral=*/false,
                                       &NotPrimaryExpression);
    if (E.isInvalid())
      return ExprError();
    auto RecoverFromNonPrimary = [&] (ExprResult E, bool Note) {
        E = ParsePostfixExpressionSuffix(E);
        // Use InclusiveOr, the precedence just after '&&' to not parse the
        // next arguments to the logical and.
        E = ParseRHSOfBinaryExpression(E, prec::InclusiveOr);
        if (!E.isInvalid())
          Diag(E.get()->getExprLoc(),
               Note
               ? diag::note_unparenthesized_non_primary_expr_in_requires_clause
               : diag::err_unparenthesized_non_primary_expr_in_requires_clause)
               << FixItHint::CreateInsertion(E.get()->getBeginLoc(), "(")
               << FixItHint::CreateInsertion(
                   PP.getLocForEndOfToken(E.get()->getEndLoc()), ")")
               << E.get()->getSourceRange();
        return E;
    };

    if (NotPrimaryExpression ||
        // Check if the following tokens must be a part of a non-primary
        // expression
        getBinOpPrecedence(Tok.getKind(), GreaterThanIsOperator,
                           /*CPlusPlus11=*/true) > prec::LogicalAnd ||
        // Postfix operators other than '(' (which will be checked for in
        // CheckConstraintExpression).
        Tok.isOneOf(tok::period, tok::plusplus, tok::minusminus) ||
        (Tok.is(tok::l_square) && !NextToken().is(tok::l_square))) {
      E = RecoverFromNonPrimary(E, /*Note=*/false);
      if (E.isInvalid())
        return ExprError();
      NotPrimaryExpression = false;
    }
    bool PossibleNonPrimary;
    bool IsConstraintExpr =
        Actions.CheckConstraintExpression(E.get(), Tok, &PossibleNonPrimary,
                                          IsTrailingRequiresClause);
    if (!IsConstraintExpr || PossibleNonPrimary) {
      // Atomic constraint might be an unparenthesized non-primary expression
      // (such as a binary operator), in which case we might get here (e.g. in
      // 'requires 0 + 1 && true' we would now be at '+', and parse and ignore
      // the rest of the addition expression). Try to parse the rest of it here.
      if (PossibleNonPrimary)
        E = RecoverFromNonPrimary(E, /*Note=*/!IsConstraintExpr);
      Actions.CorrectDelayedTyposInExpr(E);
      return ExprError();
    }
    return E;
  };
  ExprResult LHS = ParsePrimary();
  if (LHS.isInvalid())
    return ExprError();
  while (Tok.is(tok::ampamp)) {
    SourceLocation LogicalAndLoc = ConsumeToken();
    ExprResult RHS = ParsePrimary();
    if (RHS.isInvalid()) {
      Actions.CorrectDelayedTyposInExpr(LHS);
      return ExprError();
    }
    ExprResult Op = Actions.ActOnBinOp(getCurScope(), LogicalAndLoc,
                                       tok::ampamp, LHS.get(), RHS.get());
    if (!Op.isUsable()) {
      Actions.CorrectDelayedTyposInExpr(RHS);
      Actions.CorrectDelayedTyposInExpr(LHS);
      return ExprError();
    }
    LHS = Op;
  }
  return LHS;
}

/// \brief Parse a constraint-logical-or-expression.
///
/// \verbatim
///       C++2a[temp.constr.decl]p1
///       constraint-logical-or-expression:
///         constraint-logical-and-expression
///         constraint-logical-or-expression '||'
///             constraint-logical-and-expression
///
/// \endverbatim
ExprResult
Parser::ParseConstraintLogicalOrExpression(bool IsTrailingRequiresClause) {
  ExprResult LHS(ParseConstraintLogicalAndExpression(IsTrailingRequiresClause));
  if (!LHS.isUsable())
    return ExprError();
  while (Tok.is(tok::pipepipe)) {
    SourceLocation LogicalOrLoc = ConsumeToken();
    ExprResult RHS =
        ParseConstraintLogicalAndExpression(IsTrailingRequiresClause);
    if (!RHS.isUsable()) {
      Actions.CorrectDelayedTyposInExpr(LHS);
      return ExprError();
    }
    ExprResult Op = Actions.ActOnBinOp(getCurScope(), LogicalOrLoc,
                                       tok::pipepipe, LHS.get(), RHS.get());
    if (!Op.isUsable()) {
      Actions.CorrectDelayedTyposInExpr(RHS);
      Actions.CorrectDelayedTyposInExpr(LHS);
      return ExprError();
    }
    LHS = Op;
  }
  return LHS;
}

bool Parser::isNotExpressionStart() {
  tok::TokenKind K = Tok.getKind();
  if (K == tok::l_brace || K == tok::r_brace  ||
      K == tok::kw_for  || K == tok::kw_while ||
      K == tok::kw_if   || K == tok::kw_else  ||
      K == tok::kw_goto || K == tok::kw_try)
    return true;
  // If this is a decl-specifier, we can't be at the start of an expression.
  return isKnownToBeDeclarationSpecifier();
}

bool Parser::isFoldOperator(prec::Level Level) const {
  return Level > prec::Unknown && Level != prec::Conditional &&
         Level != prec::Spaceship;
}

bool Parser::isFoldOperator(tok::TokenKind Kind) const {
  return isFoldOperator(getBinOpPrecedence(Kind, GreaterThanIsOperator, true));
}

/// Parse a binary expression that starts with \p LHS and has a
/// precedence of at least \p MinPrec.
ExprResult
Parser::ParseRHSOfBinaryExpression(ExprResult LHS, prec::Level MinPrec) {
  prec::Level NextTokPrec = getBinOpPrecedence(Tok.getKind(),
                                               GreaterThanIsOperator,
                                               getLangOpts().CPlusPlus11);
  SourceLocation ColonLoc;

  auto SavedType = PreferredType;
  while (1) {
    // Every iteration may rely on a preferred type for the whole expression.
    PreferredType = SavedType;
    // If this token has a lower precedence than we are allowed to parse (e.g.
    // because we are called recursively, or because the token is not a binop),
    // then we are done!
    if (NextTokPrec < MinPrec)
      return LHS;

    // Consume the operator, saving the operator token for error reporting.
    Token OpToken = Tok;
    ConsumeToken();

    if (OpToken.is(tok::caretcaret)) {
      return ExprError(Diag(Tok, diag::err_opencl_logical_exclusive_or));
    }

    // If we're potentially in a template-id, we may now be able to determine
    // whether we're actually in one or not.
    if (OpToken.isOneOf(tok::comma, tok::greater, tok::greatergreater,
                        tok::greatergreatergreater) &&
        checkPotentialAngleBracketDelimiter(OpToken))
      return ExprError();

    // Bail out when encountering a comma followed by a token which can't
    // possibly be the start of an expression. For instance:
    //   int f() { return 1, }
    // We can't do this before consuming the comma, because
    // isNotExpressionStart() looks at the token stream.
    if (OpToken.is(tok::comma) && isNotExpressionStart()) {
      PP.EnterToken(Tok, /*IsReinject*/true);
      Tok = OpToken;
      return LHS;
    }

    // If the next token is an ellipsis, then this is a fold-expression. Leave
    // it alone so we can handle it in the paren expression.
    if (isFoldOperator(NextTokPrec) && Tok.is(tok::ellipsis)) {
      // FIXME: We can't check this via lookahead before we consume the token
      // because that tickles a lexer bug.
      PP.EnterToken(Tok, /*IsReinject*/true);
      Tok = OpToken;
      return LHS;
    }

    // In Objective-C++, alternative operator tokens can be used as keyword args
    // in message expressions. Unconsume the token so that it can reinterpreted
    // as an identifier in ParseObjCMessageExpressionBody. i.e., we support:
    //   [foo meth:0 and:0];
    //   [foo not_eq];
    if (getLangOpts().ObjC && getLangOpts().CPlusPlus &&
        Tok.isOneOf(tok::colon, tok::r_square) &&
        OpToken.getIdentifierInfo() != nullptr) {
      PP.EnterToken(Tok, /*IsReinject*/true);
      Tok = OpToken;
      return LHS;
    }

    // Special case handling for the ternary operator.
    ExprResult TernaryMiddle(true);
    if (NextTokPrec == prec::Conditional) {
      if (getLangOpts().CPlusPlus11 && Tok.is(tok::l_brace)) {
        // Parse a braced-init-list here for error recovery purposes.
        SourceLocation BraceLoc = Tok.getLocation();
        TernaryMiddle = ParseBraceInitializer();
        if (!TernaryMiddle.isInvalid()) {
          Diag(BraceLoc, diag::err_init_list_bin_op)
              << /*RHS*/ 1 << PP.getSpelling(OpToken)
              << Actions.getExprRange(TernaryMiddle.get());
          TernaryMiddle = ExprError();
        }
      } else if (Tok.isNot(tok::colon)) {
        // Don't parse FOO:BAR as if it were a typo for FOO::BAR.
        ColonProtectionRAIIObject X(*this);

        // Handle this production specially:
        //   logical-OR-expression '?' expression ':' conditional-expression
        // In particular, the RHS of the '?' is 'expression', not
        // 'logical-OR-expression' as we might expect.
        TernaryMiddle = ParseExpression();
      } else {
        // Special case handling of "X ? Y : Z" where Y is empty:
        //   logical-OR-expression '?' ':' conditional-expression   [GNU]
        TernaryMiddle = nullptr;
        Diag(Tok, diag::ext_gnu_conditional_expr);
      }

      if (TernaryMiddle.isInvalid()) {
        Actions.CorrectDelayedTyposInExpr(LHS);
        LHS = ExprError();
        TernaryMiddle = nullptr;
      }

      if (!TryConsumeToken(tok::colon, ColonLoc)) {
        // Otherwise, we're missing a ':'.  Assume that this was a typo that
        // the user forgot. If we're not in a macro expansion, we can suggest
        // a fixit hint. If there were two spaces before the current token,
        // suggest inserting the colon in between them, otherwise insert ": ".
        SourceLocation FILoc = Tok.getLocation();
        const char *FIText = ": ";
        const SourceManager &SM = PP.getSourceManager();
        if (FILoc.isFileID() || PP.isAtStartOfMacroExpansion(FILoc, &FILoc)) {
          assert(FILoc.isFileID());
          bool IsInvalid = false;
          const char *SourcePtr =
            SM.getCharacterData(FILoc.getLocWithOffset(-1), &IsInvalid);
          if (!IsInvalid && *SourcePtr == ' ') {
            SourcePtr =
              SM.getCharacterData(FILoc.getLocWithOffset(-2), &IsInvalid);
            if (!IsInvalid && *SourcePtr == ' ') {
              FILoc = FILoc.getLocWithOffset(-1);
              FIText = ":";
            }
          }
        }

        Diag(Tok, diag::err_expected)
            << tok::colon << FixItHint::CreateInsertion(FILoc, FIText);
        Diag(OpToken, diag::note_matching) << tok::question;
        ColonLoc = Tok.getLocation();
      }
    }

    PreferredType.enterBinary(Actions, Tok.getLocation(), LHS.get(),
                              OpToken.getKind());
    // Parse another leaf here for the RHS of the operator.
    // ParseCastExpression works here because all RHS expressions in C have it
    // as a prefix, at least. However, in C++, an assignment-expression could
    // be a throw-expression, which is not a valid cast-expression.
    // Therefore we need some special-casing here.
    // Also note that the third operand of the conditional operator is
    // an assignment-expression in C++, and in C++11, we can have a
    // braced-init-list on the RHS of an assignment. For better diagnostics,
    // parse as if we were allowed braced-init-lists everywhere, and check that
    // they only appear on the RHS of assignments later.
    ExprResult RHS;
    bool RHSIsInitList = false;
    if (getLangOpts().CPlusPlus11 && Tok.is(tok::l_brace)) {
      RHS = ParseBraceInitializer();
      RHSIsInitList = true;
    } else if (getLangOpts().CPlusPlus && NextTokPrec <= prec::Conditional)
      RHS = ParseAssignmentExpression();
    else
      RHS = ParseCastExpression(AnyCastExpr);

    if (RHS.isInvalid()) {
      // FIXME: Errors generated by the delayed typo correction should be
      // printed before errors from parsing the RHS, not after.
      Actions.CorrectDelayedTyposInExpr(LHS);
      if (TernaryMiddle.isUsable())
        TernaryMiddle = Actions.CorrectDelayedTyposInExpr(TernaryMiddle);
      LHS = ExprError();
    }

    // Remember the precedence of this operator and get the precedence of the
    // operator immediately to the right of the RHS.
    prec::Level ThisPrec = NextTokPrec;
    NextTokPrec = getBinOpPrecedence(Tok.getKind(), GreaterThanIsOperator,
                                     getLangOpts().CPlusPlus11);

    // Assignment and conditional expressions are right-associative.
    bool isRightAssoc = ThisPrec == prec::Conditional ||
                        ThisPrec == prec::Assignment;

    // Get the precedence of the operator to the right of the RHS.  If it binds
    // more tightly with RHS than we do, evaluate it completely first.
    if (ThisPrec < NextTokPrec ||
        (ThisPrec == NextTokPrec && isRightAssoc)) {
      if (!RHS.isInvalid() && RHSIsInitList) {
        Diag(Tok, diag::err_init_list_bin_op)
          << /*LHS*/0 << PP.getSpelling(Tok) << Actions.getExprRange(RHS.get());
        RHS = ExprError();
      }
      // If this is left-associative, only parse things on the RHS that bind
      // more tightly than the current operator.  If it is left-associative, it
      // is okay, to bind exactly as tightly.  For example, compile A=B=C=D as
      // A=(B=(C=D)), where each paren is a level of recursion here.
      // The function takes ownership of the RHS.
      RHS = ParseRHSOfBinaryExpression(RHS,
                            static_cast<prec::Level>(ThisPrec + !isRightAssoc));
      RHSIsInitList = false;

      if (RHS.isInvalid()) {
        // FIXME: Errors generated by the delayed typo correction should be
        // printed before errors from ParseRHSOfBinaryExpression, not after.
        Actions.CorrectDelayedTyposInExpr(LHS);
        if (TernaryMiddle.isUsable())
          TernaryMiddle = Actions.CorrectDelayedTyposInExpr(TernaryMiddle);
        LHS = ExprError();
      }

      NextTokPrec = getBinOpPrecedence(Tok.getKind(), GreaterThanIsOperator,
                                       getLangOpts().CPlusPlus11);
    }

    if (!RHS.isInvalid() && RHSIsInitList) {
      if (ThisPrec == prec::Assignment) {
        Diag(OpToken, diag::warn_cxx98_compat_generalized_initializer_lists)
          << Actions.getExprRange(RHS.get());
      } else if (ColonLoc.isValid()) {
        Diag(ColonLoc, diag::err_init_list_bin_op)
          << /*RHS*/1 << ":"
          << Actions.getExprRange(RHS.get());
        LHS = ExprError();
      } else {
        Diag(OpToken, diag::err_init_list_bin_op)
          << /*RHS*/1 << PP.getSpelling(OpToken)
          << Actions.getExprRange(RHS.get());
        LHS = ExprError();
      }
    }

    ExprResult OrigLHS = LHS;
    if (!LHS.isInvalid()) {
      // Combine the LHS and RHS into the LHS (e.g. build AST).
      if (TernaryMiddle.isInvalid()) {
        // If we're using '>>' as an operator within a template
        // argument list (in C++98), suggest the addition of
        // parentheses so that the code remains well-formed in C++0x.
        if (!GreaterThanIsOperator && OpToken.is(tok::greatergreater))
          SuggestParentheses(OpToken.getLocation(),
                             diag::warn_cxx11_right_shift_in_template_arg,
                         SourceRange(Actions.getExprRange(LHS.get()).getBegin(),
                                     Actions.getExprRange(RHS.get()).getEnd()));

        ExprResult BinOp =
            Actions.ActOnBinOp(getCurScope(), OpToken.getLocation(),
                               OpToken.getKind(), LHS.get(), RHS.get());
        if (BinOp.isInvalid())
          BinOp = Actions.CreateRecoveryExpr(LHS.get()->getBeginLoc(),
                                             RHS.get()->getEndLoc(),
                                             {LHS.get(), RHS.get()});

        LHS = BinOp;
      } else {
        ExprResult CondOp = Actions.ActOnConditionalOp(
            OpToken.getLocation(), ColonLoc, LHS.get(), TernaryMiddle.get(),
            RHS.get());
        if (CondOp.isInvalid()) {
          std::vector<clang::Expr *> Args;
          // TernaryMiddle can be null for the GNU conditional expr extension.
          if (TernaryMiddle.get())
            Args = {LHS.get(), TernaryMiddle.get(), RHS.get()};
          else
            Args = {LHS.get(), RHS.get()};
          CondOp = Actions.CreateRecoveryExpr(LHS.get()->getBeginLoc(),
                                              RHS.get()->getEndLoc(), Args);
        }

        LHS = CondOp;
      }
      // In this case, ActOnBinOp or ActOnConditionalOp performed the
      // CorrectDelayedTyposInExpr check.
      if (!getLangOpts().CPlusPlus)
        continue;
    }

    // Ensure potential typos aren't left undiagnosed.
    if (LHS.isInvalid()) {
      Actions.CorrectDelayedTyposInExpr(OrigLHS);
      Actions.CorrectDelayedTyposInExpr(TernaryMiddle);
      Actions.CorrectDelayedTyposInExpr(RHS);
    }
  }
}

/// Parse a cast-expression, unary-expression or primary-expression, based
/// on \p ExprType.
///
/// \p isAddressOfOperand exists because an id-expression that is the
/// operand of address-of gets special treatment due to member pointers.
///
ExprResult Parser::ParseCastExpression(CastParseKind ParseKind,
                                       bool isAddressOfOperand,
                                       TypeCastState isTypeCast,
                                       bool isVectorLiteral,
                                       bool *NotPrimaryExpression) {
  bool NotCastExpr;
  ExprResult Res = ParseCastExpression(ParseKind,
                                       isAddressOfOperand,
                                       NotCastExpr,
                                       isTypeCast,
                                       isVectorLiteral,
                                       NotPrimaryExpression);
  if (NotCastExpr)
    Diag(Tok, diag::err_expected_expression);
  return Res;
}

namespace {
class CastExpressionIdValidator final : public CorrectionCandidateCallback {
 public:
  CastExpressionIdValidator(Token Next, bool AllowTypes, bool AllowNonTypes)
      : NextToken(Next), AllowNonTypes(AllowNonTypes) {
    WantTypeSpecifiers = WantFunctionLikeCasts = AllowTypes;
  }

  bool ValidateCandidate(const TypoCorrection &candidate) override {
    NamedDecl *ND = candidate.getCorrectionDecl();
    if (!ND)
      return candidate.isKeyword();

    if (isa<TypeDecl>(ND))
      return WantTypeSpecifiers;

    if (!AllowNonTypes || !CorrectionCandidateCallback::ValidateCandidate(candidate))
      return false;

    if (!NextToken.isOneOf(tok::equal, tok::arrow, tok::period))
      return true;

    for (auto *C : candidate) {
      NamedDecl *ND = C->getUnderlyingDecl();
      if (isa<ValueDecl>(ND) && !isa<FunctionDecl>(ND))
        return true;
    }
    return false;
  }

  std::unique_ptr<CorrectionCandidateCallback> clone() override {
    return std::make_unique<CastExpressionIdValidator>(*this);
  }

 private:
  Token NextToken;
  bool AllowNonTypes;
};
}

/// Parse a cast-expression, or, if \pisUnaryExpression is true, parse
/// a unary-expression.
///
/// \p isAddressOfOperand exists because an id-expression that is the operand
/// of address-of gets special treatment due to member pointers. NotCastExpr
/// is set to true if the token is not the start of a cast-expression, and no
/// diagnostic is emitted in this case and no tokens are consumed.
///
/// \verbatim
///       cast-expression: [C99 6.5.4]
///         unary-expression
///         '(' type-name ')' cast-expression
///
///       unary-expression:  [C99 6.5.3]
///         postfix-expression
///         '++' unary-expression
///         '--' unary-expression
/// [Coro]  'co_await' cast-expression
///         unary-operator cast-expression
///         'sizeof' unary-expression
///         'sizeof' '(' type-name ')'
/// [C++11] 'sizeof' '...' '(' identifier ')'
/// [GNU]   '__alignof' unary-expression
/// [GNU]   '__alignof' '(' type-name ')'
/// [C11]   '_Alignof' '(' type-name ')'
/// [C++11] 'alignof' '(' type-id ')'
/// [GNU]   '&&' identifier
/// [C++11] 'noexcept' '(' expression ')' [C++11 5.3.7]
/// [C++]   new-expression
/// [C++]   delete-expression
/// [Meta]  reflect-expression
///
///       unary-operator: one of
///         '&'  '*'  '+'  '-'  '~'  '!'
/// [GNU]   '__extension__'  '__real'  '__imag'
///
///       primary-expression: [C99 6.5.1]
/// [C99]   identifier
/// [C++]   id-expression
///         constant
///         string-literal
/// [C++]   boolean-literal  [C++ 2.13.5]
/// [C++11] 'nullptr'        [C++11 2.14.7]
/// [C++11] user-defined-literal
///         '(' expression ')'
/// [C11]   generic-selection
/// [C++2a] requires-expression
///         '__func__'        [C99 6.4.2.2]
/// [GNU]   '__FUNCTION__'
/// [MS]    '__FUNCDNAME__'
/// [MS]    'L__FUNCTION__'
/// [MS]    '__FUNCSIG__'
/// [MS]    'L__FUNCSIG__'
/// [GNU]   '__PRETTY_FUNCTION__'
/// [GNU]   '(' compound-statement ')'
/// [GNU]   '__builtin_va_arg' '(' assignment-expression ',' type-name ')'
/// [GNU]   '__builtin_offsetof' '(' type-name ',' offsetof-member-designator')'
/// [GNU]   '__builtin_choose_expr' '(' assign-expr ',' assign-expr ','
///                                     assign-expr ')'
/// [GNU]   '__builtin_FILE' '(' ')'
/// [GNU]   '__builtin_FUNCTION' '(' ')'
/// [GNU]   '__builtin_LINE' '(' ')'
/// [CLANG] '__builtin_COLUMN' '(' ')'
/// [GNU]   '__builtin_types_compatible_p' '(' type-name ',' type-name ')'
/// [GNU]   '__null'
/// [OBJC]  '[' objc-message-expr ']'
/// [OBJC]  '\@selector' '(' objc-selector-arg ')'
/// [OBJC]  '\@protocol' '(' identifier ')'
/// [OBJC]  '\@encode' '(' type-name ')'
/// [OBJC]  objc-string-literal
/// [C++]   simple-type-specifier '(' expression-list[opt] ')'      [C++ 5.2.3]
/// [C++11] simple-type-specifier braced-init-list                  [C++11 5.2.3]
/// [C++]   typename-specifier '(' expression-list[opt] ')'         [C++ 5.2.3]
/// [C++11] typename-specifier braced-init-list                     [C++11 5.2.3]
/// [C++]   'const_cast' '<' type-name '>' '(' expression ')'       [C++ 5.2p1]
/// [C++]   'dynamic_cast' '<' type-name '>' '(' expression ')'     [C++ 5.2p1]
/// [C++]   'reinterpret_cast' '<' type-name '>' '(' expression ')' [C++ 5.2p1]
/// [C++]   'static_cast' '<' type-name '>' '(' expression ')'      [C++ 5.2p1]
/// [C++]   'typeid' '(' expression ')'                             [C++ 5.2p1]
/// [C++]   'typeid' '(' type-id ')'                                [C++ 5.2p1]
/// [C++]   'this'          [C++ 9.3.2]
/// [G++]   unary-type-trait '(' type-id ')'
/// [G++]   binary-type-trait '(' type-id ',' type-id ')'           [TODO]
/// [EMBT]  array-type-trait '(' type-id ',' integer ')'
/// [clang] '^' block-literal
///
///       constant: [C99 6.4.4]
///         integer-constant
///         floating-constant
///         enumeration-constant -> identifier
///         character-constant
///
///       id-expression: [C++ 5.1]
///                   unqualified-id
///                   qualified-id
///
///       unqualified-id: [C++ 5.1]
///                   identifier
///                   operator-function-id
///                   conversion-function-id
///                   '~' class-name
///                   template-id
///
///       new-expression: [C++ 5.3.4]
///                   '::'[opt] 'new' new-placement[opt] new-type-id
///                                     new-initializer[opt]
///                   '::'[opt] 'new' new-placement[opt] '(' type-id ')'
///                                     new-initializer[opt]
///
///       delete-expression: [C++ 5.3.5]
///                   '::'[opt] 'delete' cast-expression
///                   '::'[opt] 'delete' '[' ']' cast-expression
///
/// [GNU/Embarcadero] unary-type-trait:
///                   '__is_arithmetic'
///                   '__is_floating_point'
///                   '__is_integral'
///                   '__is_lvalue_expr'
///                   '__is_rvalue_expr'
///                   '__is_complete_type'
///                   '__is_void'
///                   '__is_array'
///                   '__is_function'
///                   '__is_reference'
///                   '__is_lvalue_reference'
///                   '__is_rvalue_reference'
///                   '__is_fundamental'
///                   '__is_object'
///                   '__is_scalar'
///                   '__is_compound'
///                   '__is_pointer'
///                   '__is_member_object_pointer'
///                   '__is_member_function_pointer'
///                   '__is_member_pointer'
///                   '__is_const'
///                   '__is_volatile'
///                   '__is_trivial'
///                   '__is_standard_layout'
///                   '__is_signed'
///                   '__is_unsigned'
///
/// [GNU] unary-type-trait:
///                   '__has_nothrow_assign'
///                   '__has_nothrow_copy'
///                   '__has_nothrow_constructor'
///                   '__has_trivial_assign'                  [TODO]
///                   '__has_trivial_copy'                    [TODO]
///                   '__has_trivial_constructor'
///                   '__has_trivial_destructor'
///                   '__has_virtual_destructor'
///                   '__is_abstract'                         [TODO]
///                   '__is_class'
///                   '__is_empty'                            [TODO]
///                   '__is_enum'
///                   '__is_final'
///                   '__is_pod'
///                   '__is_polymorphic'
///                   '__is_sealed'                           [MS]
///                   '__is_trivial'
///                   '__is_union'
///                   '__has_unique_object_representations'
///
/// [Clang] unary-type-trait:
///                   '__is_aggregate'
///                   '__trivially_copyable'
///
///       binary-type-trait:
/// [GNU]             '__is_base_of'
/// [MS]              '__is_convertible_to'
///                   '__is_convertible'
///                   '__is_same'
///
/// [Embarcadero] array-type-trait:
///                   '__array_rank'
///                   '__array_extent'
///
/// [Embarcadero] expression-trait:
///                   '__is_lvalue_expr'
///                   '__is_rvalue_expr'
/// \endverbatim
///
ExprResult Parser::ParseCastExpression(CastParseKind ParseKind,
                                       bool isAddressOfOperand,
                                       bool &NotCastExpr,
                                       TypeCastState isTypeCast,
                                       bool isVectorLiteral,
                                       bool *NotPrimaryExpression) {
  ExprResult Res;
  tok::TokenKind SavedKind = Tok.getKind();
  auto SavedType = PreferredType;
  NotCastExpr = false;

  // This handles all of cast-expression, unary-expression, postfix-expression,
  // and primary-expression.  We handle them together like this for efficiency
  // and to simplify handling of an expression starting with a '(' token: which
  // may be one of a parenthesized expression, cast-expression, compound literal
  // expression, or statement expression.
  //
  // If the parsed tokens consist of a primary-expression, the cases below
  // break out of the switch;  at the end we call ParsePostfixExpressionSuffix
  // to handle the postfix expression suffixes.  Cases that cannot be followed
  // by postfix exprs should return without invoking
  // ParsePostfixExpressionSuffix.
  switch (SavedKind) {
  case tok::l_paren: {
    // If this expression is limited to being a unary-expression, the paren can
    // not start a cast expression.
    ParenParseOption ParenExprType;
    switch (ParseKind) {
      case CastParseKind::UnaryExprOnly:
        if (!getLangOpts().CPlusPlus)
          ParenExprType = CompoundLiteral;
        LLVM_FALLTHROUGH;
      case CastParseKind::AnyCastExpr:
        ParenExprType = ParenParseOption::CastExpr;
        break;
      case CastParseKind::PrimaryExprOnly:
        ParenExprType = FoldExpr;
        break;
    }
    ParsedType CastTy;
    SourceLocation RParenLoc;
    Res = ParseParenExpression(ParenExprType, false/*stopIfCastExr*/,
                               isTypeCast == IsTypeCast, CastTy, RParenLoc);

    if (isVectorLiteral)
        return Res;

    switch (ParenExprType) {
    case SimpleExpr:   break;    // Nothing else to do.
    case CompoundStmt: break;  // Nothing else to do.
    case CompoundLiteral:
      // We parsed '(' type-name ')' '{' ... '}'.  If any suffixes of
      // postfix-expression exist, parse them now.
      break;
    case CastExpr:
      // We have parsed the cast-expression and no postfix-expr pieces are
      // following.
      return Res;
    case FoldExpr:
      // We only parsed a fold-expression. There might be postfix-expr pieces
      // afterwards; parse them now.
      break;
    }

    break;
  }

    // primary-expression
  case tok::numeric_constant:
    // constant: integer-constant
    // constant: floating-constant

    Res = Actions.ActOnNumericConstant(Tok, /*UDLScope*/getCurScope());
    ConsumeToken();
    break;

  case tok::kw_true:
  case tok::kw_false:
    Res = ParseCXXBoolLiteral();
    break;

  case tok::kw___objc_yes:
  case tok::kw___objc_no:
      return ParseObjCBoolLiteral();

  case tok::kw_nullptr:
    Diag(Tok, diag::warn_cxx98_compat_nullptr);
    return Actions.ActOnCXXNullPtrLiteral(ConsumeToken());

  case tok::annot_primary_expr:
    Res = getExprAnnotation(Tok);
    ConsumeAnnotationToken();
    if (!Res.isInvalid() && Tok.is(tok::less))
      checkPotentialAngleBracket(Res);
    break;

  case tok::annot_non_type:
  case tok::annot_non_type_dependent:
  case tok::annot_non_type_undeclared: {
    CXXScopeSpec SS;
    Token Replacement;
    Res = tryParseCXXIdExpression(SS, isAddressOfOperand, Replacement);
    assert(!Res.isUnset() &&
           "should not perform typo correction on annotation token");
    break;
  }

  case tok::kw___super:
  case tok::kw_decltype:
    // Annotate the token and tail recurse.
    if (TryAnnotateTypeOrScopeToken())
      return ExprError();
    assert(Tok.isNot(tok::kw_decltype) && Tok.isNot(tok::kw___super));
    return ParseCastExpression(ParseKind, isAddressOfOperand, isTypeCast,
                               isVectorLiteral, NotPrimaryExpression);

  case tok::identifier: {      // primary-expression: identifier
                               // unqualified-id: identifier
                               // constant: enumeration-constant
    // Turn a potentially qualified name into a annot_typename or
    // annot_cxxscope if it would be valid.  This handles things like x::y, etc.
    if (getLangOpts().CPlusPlus) {
      // Avoid the unnecessary parse-time lookup in the common case
      // where the syntax forbids a type.
      const Token &Next = NextToken();

      // If this identifier was reverted from a token ID, and the next token
      // is a parenthesis, this is likely to be a use of a type trait. Check
      // those tokens.
      if (Next.is(tok::l_paren) &&
          Tok.is(tok::identifier) &&
          Tok.getIdentifierInfo()->hasRevertedTokenIDToIdentifier()) {
        IdentifierInfo *II = Tok.getIdentifierInfo();
        // Build up the mapping of revertible type traits, for future use.
        if (RevertibleTypeTraits.empty()) {
#define RTT_JOIN(X,Y) X##Y
#define REVERTIBLE_TYPE_TRAIT(Name)                         \
          RevertibleTypeTraits[PP.getIdentifierInfo(#Name)] \
            = RTT_JOIN(tok::kw_,Name)

          REVERTIBLE_TYPE_TRAIT(__is_abstract);
          REVERTIBLE_TYPE_TRAIT(__is_aggregate);
          REVERTIBLE_TYPE_TRAIT(__is_arithmetic);
          REVERTIBLE_TYPE_TRAIT(__is_array);
          REVERTIBLE_TYPE_TRAIT(__is_assignable);
          REVERTIBLE_TYPE_TRAIT(__is_base_of);
          REVERTIBLE_TYPE_TRAIT(__is_class);
          REVERTIBLE_TYPE_TRAIT(__is_complete_type);
          REVERTIBLE_TYPE_TRAIT(__is_compound);
          REVERTIBLE_TYPE_TRAIT(__is_const);
          REVERTIBLE_TYPE_TRAIT(__is_constructible);
          REVERTIBLE_TYPE_TRAIT(__is_convertible);
          REVERTIBLE_TYPE_TRAIT(__is_convertible_to);
          REVERTIBLE_TYPE_TRAIT(__is_destructible);
          REVERTIBLE_TYPE_TRAIT(__is_empty);
          REVERTIBLE_TYPE_TRAIT(__is_enum);
          REVERTIBLE_TYPE_TRAIT(__is_floating_point);
          REVERTIBLE_TYPE_TRAIT(__is_final);
          REVERTIBLE_TYPE_TRAIT(__is_function);
          REVERTIBLE_TYPE_TRAIT(__is_fundamental);
          REVERTIBLE_TYPE_TRAIT(__is_integral);
          REVERTIBLE_TYPE_TRAIT(__is_interface_class);
          REVERTIBLE_TYPE_TRAIT(__is_literal);
          REVERTIBLE_TYPE_TRAIT(__is_lvalue_expr);
          REVERTIBLE_TYPE_TRAIT(__is_lvalue_reference);
          REVERTIBLE_TYPE_TRAIT(__is_member_function_pointer);
          REVERTIBLE_TYPE_TRAIT(__is_member_object_pointer);
          REVERTIBLE_TYPE_TRAIT(__is_member_pointer);
          REVERTIBLE_TYPE_TRAIT(__is_nothrow_assignable);
          REVERTIBLE_TYPE_TRAIT(__is_nothrow_constructible);
          REVERTIBLE_TYPE_TRAIT(__is_nothrow_destructible);
          REVERTIBLE_TYPE_TRAIT(__is_object);
          REVERTIBLE_TYPE_TRAIT(__is_pod);
          REVERTIBLE_TYPE_TRAIT(__is_pointer);
          REVERTIBLE_TYPE_TRAIT(__is_polymorphic);
          REVERTIBLE_TYPE_TRAIT(__is_reference);
          REVERTIBLE_TYPE_TRAIT(__is_rvalue_expr);
          REVERTIBLE_TYPE_TRAIT(__is_rvalue_reference);
          REVERTIBLE_TYPE_TRAIT(__is_same);
          REVERTIBLE_TYPE_TRAIT(__is_scalar);
          REVERTIBLE_TYPE_TRAIT(__is_sealed);
          REVERTIBLE_TYPE_TRAIT(__is_signed);
          REVERTIBLE_TYPE_TRAIT(__is_standard_layout);
          REVERTIBLE_TYPE_TRAIT(__is_trivial);
          REVERTIBLE_TYPE_TRAIT(__is_trivially_assignable);
          REVERTIBLE_TYPE_TRAIT(__is_trivially_constructible);
          REVERTIBLE_TYPE_TRAIT(__is_trivially_copyable);
          REVERTIBLE_TYPE_TRAIT(__is_union);
          REVERTIBLE_TYPE_TRAIT(__is_unsigned);
          REVERTIBLE_TYPE_TRAIT(__is_void);
          REVERTIBLE_TYPE_TRAIT(__is_volatile);
#undef REVERTIBLE_TYPE_TRAIT
#undef RTT_JOIN
        }

        // If we find that this is in fact the name of a type trait,
        // update the token kind in place and parse again to treat it as
        // the appropriate kind of type trait.
        llvm::SmallDenseMap<IdentifierInfo *, tok::TokenKind>::iterator Known
          = RevertibleTypeTraits.find(II);
        if (Known != RevertibleTypeTraits.end()) {
          Tok.setKind(Known->second);
          return ParseCastExpression(ParseKind, isAddressOfOperand,
                                     NotCastExpr, isTypeCast,
                                     isVectorLiteral, NotPrimaryExpression);
        }
      }

      if ((!ColonIsSacred && Next.is(tok::colon)) ||
          Next.isOneOf(tok::coloncolon, tok::less, tok::l_paren,
                       tok::l_brace)) {
        // If TryAnnotateTypeOrScopeToken annotates the token, tail recurse.
        if (TryAnnotateTypeOrScopeToken())
          return ExprError();
        if (!Tok.is(tok::identifier))
          return ParseCastExpression(ParseKind, isAddressOfOperand,
                                     NotCastExpr, isTypeCast,
                                     isVectorLiteral,
                                     NotPrimaryExpression);
      }
    }

    // Consume the identifier so that we can see if it is followed by a '(' or
    // '.'.
    IdentifierInfo &II = *Tok.getIdentifierInfo();
    SourceLocation ILoc = ConsumeToken();

    // Support 'Class.property' and 'super.property' notation.
    if (getLangOpts().ObjC && Tok.is(tok::period) &&
        (Actions.getTypeName(II, ILoc, getCurScope()) ||
         // Allow the base to be 'super' if in an objc-method.
         (&II == Ident_super && getCurScope()->isInObjcMethodScope()))) {
      ConsumeToken();

      if (Tok.is(tok::code_completion) && &II != Ident_super) {
        Actions.CodeCompleteObjCClassPropertyRefExpr(
            getCurScope(), II, ILoc, ExprStatementTokLoc == ILoc);
        cutOffParsing();
        return ExprError();
      }
      // Allow either an identifier or the keyword 'class' (in C++).
      if (Tok.isNot(tok::identifier) &&
          !(getLangOpts().CPlusPlus && Tok.is(tok::kw_class))) {
        Diag(Tok, diag::err_expected_property_name);
        return ExprError();
      }
      IdentifierInfo &PropertyName = *Tok.getIdentifierInfo();
      SourceLocation PropertyLoc = ConsumeToken();

      Res = Actions.ActOnClassPropertyRefExpr(II, PropertyName,
                                              ILoc, PropertyLoc);
      break;
    }

    // In an Objective-C method, if we have "super" followed by an identifier,
    // the token sequence is ill-formed. However, if there's a ':' or ']' after
    // that identifier, this is probably a message send with a missing open
    // bracket. Treat it as such.
    if (getLangOpts().ObjC && &II == Ident_super && !InMessageExpression &&
        getCurScope()->isInObjcMethodScope() &&
        ((Tok.is(tok::identifier) &&
         (NextToken().is(tok::colon) || NextToken().is(tok::r_square))) ||
         Tok.is(tok::code_completion))) {
      Res = ParseObjCMessageExpressionBody(SourceLocation(), ILoc, nullptr,
                                           nullptr);
      break;
    }

    // If we have an Objective-C class name followed by an identifier
    // and either ':' or ']', this is an Objective-C class message
    // send that's missing the opening '['. Recovery
    // appropriately. Also take this path if we're performing code
    // completion after an Objective-C class name.
    if (getLangOpts().ObjC &&
        ((Tok.is(tok::identifier) && !InMessageExpression) ||
         Tok.is(tok::code_completion))) {
      const Token& Next = NextToken();
      if (Tok.is(tok::code_completion) ||
          Next.is(tok::colon) || Next.is(tok::r_square))
        if (ParsedType Typ = Actions.getTypeName(II, ILoc, getCurScope()))
          if (Typ.get()->isObjCObjectOrInterfaceType()) {
            // Fake up a Declarator to use with ActOnTypeName.
            DeclSpec DS(AttrFactory);
            DS.SetRangeStart(ILoc);
            DS.SetRangeEnd(ILoc);
            const char *PrevSpec = nullptr;
            unsigned DiagID;
            DS.SetTypeSpecType(TST_typename, ILoc, PrevSpec, DiagID, Typ,
                               Actions.getASTContext().getPrintingPolicy());

            Declarator DeclaratorInfo(DS, DeclaratorContext::TypeNameContext);
            TypeResult Ty = Actions.ActOnTypeName(getCurScope(),
                                                  DeclaratorInfo);
            if (Ty.isInvalid())
              break;

            Res = ParseObjCMessageExpressionBody(SourceLocation(),
                                                 SourceLocation(),
                                                 Ty.get(), nullptr);
            break;
          }
    }

    // Make sure to pass down the right value for isAddressOfOperand.
    if (isAddressOfOperand && isPostfixExpressionSuffixStart())
      isAddressOfOperand = false;

    // Function designators are allowed to be undeclared (C99 6.5.1p2), so we
    // need to know whether or not this identifier is a function designator or
    // not.
    UnqualifiedId Name;
    CXXScopeSpec ScopeSpec;
    SourceLocation TemplateKWLoc;
    Token Replacement;
    CastExpressionIdValidator Validator(
        /*Next=*/Tok,
        /*AllowTypes=*/isTypeCast != NotTypeCast,
        /*AllowNonTypes=*/isTypeCast != IsTypeCast);
    Validator.IsAddressOfOperand = isAddressOfOperand;
    if (Tok.isOneOf(tok::periodstar, tok::arrowstar)) {
      Validator.WantExpressionKeywords = false;
      Validator.WantRemainingKeywords = false;
    } else {
      Validator.WantRemainingKeywords = Tok.isNot(tok::r_paren);
    }
    Name.setIdentifier(&II, ILoc);
    Res = Actions.ActOnIdExpression(
        getCurScope(), ScopeSpec, TemplateKWLoc, Name, Tok.is(tok::l_paren),
        isAddressOfOperand, &Validator,
        /*IsInlineAsmIdentifier=*/false,
        Tok.is(tok::r_paren) ? nullptr : &Replacement);
    if (!Res.isInvalid() && Res.isUnset()) {
      UnconsumeToken(Replacement);
      return ParseCastExpression(ParseKind, isAddressOfOperand,
                                 NotCastExpr, isTypeCast,
                                 /*isVectorLiteral=*/false,
                                 NotPrimaryExpression);
    }
    if (!Res.isInvalid() && Tok.is(tok::less))
      checkPotentialAngleBracket(Res);
    break;
  }
  case tok::char_constant:     // constant: character-constant
  case tok::wide_char_constant:
  case tok::utf8_char_constant:
  case tok::utf16_char_constant:
  case tok::utf32_char_constant:
    Res = Actions.ActOnCharacterConstant(Tok, /*UDLScope*/getCurScope());
    ConsumeToken();
    break;
  case tok::kw___func__:       // primary-expression: __func__ [C99 6.4.2.2]
  case tok::kw___FUNCTION__:   // primary-expression: __FUNCTION__ [GNU]
  case tok::kw___FUNCDNAME__:   // primary-expression: __FUNCDNAME__ [MS]
  case tok::kw___FUNCSIG__:     // primary-expression: __FUNCSIG__ [MS]
  case tok::kw_L__FUNCTION__:   // primary-expression: L__FUNCTION__ [MS]
  case tok::kw_L__FUNCSIG__:    // primary-expression: L__FUNCSIG__ [MS]
  case tok::kw___PRETTY_FUNCTION__:  // primary-expression: __P..Y_F..N__ [GNU]
    Res = Actions.ActOnPredefinedExpr(Tok.getLocation(), SavedKind);
    ConsumeToken();
    break;
  case tok::string_literal:    // primary-expression: string-literal
  case tok::wide_string_literal:
  case tok::utf8_string_literal:
  case tok::utf16_string_literal:
  case tok::utf32_string_literal:
    Res = ParseStringLiteralExpression(true);
    break;
  case tok::kw__Generic:   // primary-expression: generic-selection [C11 6.5.1]
    Res = ParseGenericSelectionExpression();
    break;
  case tok::kw___builtin_available:
    return ParseAvailabilityCheckExpr(Tok.getLocation());
  case tok::kw___builtin_va_arg:
  case tok::kw___builtin_offsetof:
  case tok::kw___builtin_choose_expr:
  case tok::kw___builtin_astype: // primary-expression: [OCL] as_type()
  case tok::kw___builtin_convertvector:
  case tok::kw___builtin_COLUMN:
  case tok::kw___builtin_FILE:
  case tok::kw___builtin_FUNCTION:
  case tok::kw___builtin_LINE:
    if (NotPrimaryExpression)
      *NotPrimaryExpression = true;
    return ParseBuiltinPrimaryExpression();
  case tok::kw___null:
    return Actions.ActOnGNUNullExpr(ConsumeToken());

  case tok::plusplus:      // unary-expression: '++' unary-expression [C99]
  case tok::minusminus: {  // unary-expression: '--' unary-expression [C99]
    if (NotPrimaryExpression)
      *NotPrimaryExpression = true;
    // C++ [expr.unary] has:
    //   unary-expression:
    //     ++ cast-expression
    //     -- cast-expression
    Token SavedTok = Tok;
    ConsumeToken();

    PreferredType.enterUnary(Actions, Tok.getLocation(), SavedTok.getKind(),
                             SavedTok.getLocation());
    // One special case is implicitly handled here: if the preceding tokens are
    // an ambiguous cast expression, such as "(T())++", then we recurse to
    // determine whether the '++' is prefix or postfix.
    Res = ParseCastExpression(getLangOpts().CPlusPlus ?
                                  UnaryExprOnly : AnyCastExpr,
                              /*isAddressOfOperand*/false, NotCastExpr,
                              NotTypeCast);
    if (NotCastExpr) {
      // If we return with NotCastExpr = true, we must not consume any tokens,
      // so put the token back where we found it.
      assert(Res.isInvalid());
      UnconsumeToken(SavedTok);
      return ExprError();
    }
    if (!Res.isInvalid()) {
      Expr *Arg = Res.get();
      Res = Actions.ActOnUnaryOp(getCurScope(), SavedTok.getLocation(),
                                 SavedKind, Arg);
      if (Res.isInvalid())
        Res = Actions.CreateRecoveryExpr(SavedTok.getLocation(),
                                         Arg->getEndLoc(), Arg);
    }
    return Res;
  }
  case tok::amp: {         // unary-expression: '&' cast-expression
    if (NotPrimaryExpression)
      *NotPrimaryExpression = true;
    // Special treatment because of member pointers
    SourceLocation SavedLoc = ConsumeToken();
    PreferredType.enterUnary(Actions, Tok.getLocation(), tok::amp, SavedLoc);
    Res = ParseCastExpression(AnyCastExpr, true);
    if (!Res.isInvalid()) {
      Expr *Arg = Res.get();
      Res = Actions.ActOnUnaryOp(getCurScope(), SavedLoc, SavedKind, Arg);
      if (Res.isInvalid())
        Res = Actions.CreateRecoveryExpr(Tok.getLocation(), Arg->getEndLoc(),
                                         Arg);
    }
    return Res;
  }

  case tok::star:          // unary-expression: '*' cast-expression
  case tok::plus:          // unary-expression: '+' cast-expression
  case tok::minus:         // unary-expression: '-' cast-expression
  case tok::tilde:         // unary-expression: '~' cast-expression
  case tok::exclaim:       // unary-expression: '!' cast-expression
  case tok::kw___real:     // unary-expression: '__real' cast-expression [GNU]
  case tok::kw___imag: {   // unary-expression: '__imag' cast-expression [GNU]
    if (NotPrimaryExpression)
      *NotPrimaryExpression = true;
    SourceLocation SavedLoc = ConsumeToken();
    PreferredType.enterUnary(Actions, Tok.getLocation(), SavedKind, SavedLoc);
    Res = ParseCastExpression(AnyCastExpr);
    if (!Res.isInvalid()) {
      Expr *Arg = Res.get();
      Res = Actions.ActOnUnaryOp(getCurScope(), SavedLoc, SavedKind, Arg);
      if (Res.isInvalid())
        Res = Actions.CreateRecoveryExpr(SavedLoc, Arg->getEndLoc(), Arg);
    }
    return Res;
  }

  case tok::kw_co_await: {  // unary-expression: 'co_await' cast-expression
    if (NotPrimaryExpression)
      *NotPrimaryExpression = true;
    SourceLocation CoawaitLoc = ConsumeToken();
    Res = ParseCastExpression(AnyCastExpr);
    if (!Res.isInvalid())
      Res = Actions.ActOnCoawaitExpr(getCurScope(), CoawaitLoc, Res.get());
    return Res;
  }

  case tok::kw___extension__:{//unary-expression:'__extension__' cast-expr [GNU]
    // __extension__ silences extension warnings in the subexpression.
    if (NotPrimaryExpression)
      *NotPrimaryExpression = true;
    ExtensionRAIIObject O(Diags);  // Use RAII to do this.
    SourceLocation SavedLoc = ConsumeToken();
    Res = ParseCastExpression(AnyCastExpr);
    if (!Res.isInvalid())
      Res = Actions.ActOnUnaryOp(getCurScope(), SavedLoc, SavedKind, Res.get());
    return Res;
  }
  case tok::kw__Alignof:   // unary-expression: '_Alignof' '(' type-name ')'
    if (!getLangOpts().C11)
      Diag(Tok, diag::ext_c11_feature) << Tok.getName();
    LLVM_FALLTHROUGH;
  case tok::kw_alignof:    // unary-expression: 'alignof' '(' type-id ')'
  case tok::kw___alignof:  // unary-expression: '__alignof' unary-expression
                           // unary-expression: '__alignof' '(' type-name ')'
  case tok::kw_sizeof:     // unary-expression: 'sizeof' unary-expression
                           // unary-expression: 'sizeof' '(' type-name ')'
  case tok::kw_vec_step:   // unary-expression: OpenCL 'vec_step' expression
  // unary-expression: '__builtin_omp_required_simd_align' '(' type-name ')'
  case tok::kw___builtin_omp_required_simd_align:
    if (NotPrimaryExpression)
      *NotPrimaryExpression = true;
    return ParseUnaryExprOrTypeTraitExpression();
  case tok::ampamp: {      // unary-expression: '&&' identifier
    if (NotPrimaryExpression)
      *NotPrimaryExpression = true;
    SourceLocation AmpAmpLoc = ConsumeToken();
    if (Tok.isNot(tok::identifier))
      return ExprError(Diag(Tok, diag::err_expected) << tok::identifier);

    if (getCurScope()->getFnParent() == nullptr)
      return ExprError(Diag(Tok, diag::err_address_of_label_outside_fn));

    Diag(AmpAmpLoc, diag::ext_gnu_address_of_label);
    LabelDecl *LD = Actions.LookupOrCreateLabel(Tok.getIdentifierInfo(),
                                                Tok.getLocation());
    Res = Actions.ActOnAddrLabel(AmpAmpLoc, Tok.getLocation(), LD);
    ConsumeToken();
    return Res;
  }
  case tok::kw_const_cast:
  case tok::kw_dynamic_cast:
  case tok::kw_reinterpret_cast:
  case tok::kw_static_cast:
    if (NotPrimaryExpression)
      *NotPrimaryExpression = true;
    Res = ParseCXXCasts();
    break;
  case tok::kw___builtin_bit_cast:
    if (NotPrimaryExpression)
      *NotPrimaryExpression = true;
    Res = ParseBuiltinBitCast();
    break;
  case tok::kw_typeid:
    if (NotPrimaryExpression)
      *NotPrimaryExpression = true;
    Res = ParseCXXTypeid();
    break;
  case tok::kw___uuidof:
    if (NotPrimaryExpression)
      *NotPrimaryExpression = true;
    Res = ParseCXXUuidof();
    break;
  case tok::kw_this:
    Res = ParseCXXThis();
    break;
<<<<<<< HEAD

  case tok::kw_reflexpr:
    Res = ParseCXXReflectExpression();
    break;

  case tok::kw_idexpr:
    Res = ParseCXXIdExprExpression();
    break;

  case tok::kw_valueof:
    Res = ParseCXXValueOfExpression();
    break;

  case tok::kw___select_member:
    Res = ParseCXXSelectMemberExpr();
    break;

=======
  case tok::kw___builtin_unique_stable_name:
    Res = ParseUniqueStableNameExpression();
    break;
>>>>>>> dbb03567
  case tok::annot_typename:
    if (isStartOfObjCClassMessageMissingOpenBracket()) {
      TypeResult Type = getTypeAnnotation(Tok);

      // Fake up a Declarator to use with ActOnTypeName.
      DeclSpec DS(AttrFactory);
      DS.SetRangeStart(Tok.getLocation());
      DS.SetRangeEnd(Tok.getLastLoc());

      const char *PrevSpec = nullptr;
      unsigned DiagID;
      DS.SetTypeSpecType(TST_typename, Tok.getAnnotationEndLoc(),
                         PrevSpec, DiagID, Type,
                         Actions.getASTContext().getPrintingPolicy());

      Declarator DeclaratorInfo(DS, DeclaratorContext::TypeNameContext);
      TypeResult Ty = Actions.ActOnTypeName(getCurScope(), DeclaratorInfo);
      if (Ty.isInvalid())
        break;

      ConsumeAnnotationToken();
      Res = ParseObjCMessageExpressionBody(SourceLocation(), SourceLocation(),
                                           Ty.get(), nullptr);
      break;
    }
    LLVM_FALLTHROUGH;

  case tok::annot_decltype:
  case tok::kw_char:
  case tok::kw_wchar_t:
  case tok::kw_char8_t:
  case tok::kw_char16_t:
  case tok::kw_char32_t:
  case tok::kw_bool:
  case tok::kw_short:
  case tok::kw_int:
  case tok::kw_long:
  case tok::kw___int64:
  case tok::kw___int128:
  case tok::kw__ExtInt:
  case tok::kw_signed:
  case tok::kw_unsigned:
  case tok::kw_half:
  case tok::kw_float:
  case tok::kw_double:
  case tok::kw__Float16:
  case tok::kw___float128:
  case tok::kw_void:
  case tok::kw_typename:
  case tok::kw_typeof:
  case tok::kw___vector:
#define GENERIC_IMAGE_TYPE(ImgType, Id) case tok::kw_##ImgType##_t:
#include "clang/Basic/OpenCLImageTypes.def"
  {
    if (!getLangOpts().CPlusPlus) {
      Diag(Tok, diag::err_expected_expression);
      return ExprError();
    }

    // Everything henceforth is a postfix-expression.
    if (NotPrimaryExpression)
      *NotPrimaryExpression = true;

    if (SavedKind == tok::kw_typename) {
      // postfix-expression: typename-specifier '(' expression-list[opt] ')'
      //                     typename-specifier braced-init-list
      if (TryAnnotateTypeOrScopeToken())
        return ExprError();

      // If TryAnnotateTypeOrScopeToken annotates the token, tail recurse.
      if (!Tok.is(tok::kw_typename))
        return ParseCastExpression(ParseKind, isAddressOfOperand,
                                   NotCastExpr, isTypeCast);

      if (!Actions.isSimpleTypeSpecifier(Tok.getKind()))
        // We are trying to parse a simple-type-specifier but might not get such
        // a token after error recovery.
        return ExprError();
    }

    // postfix-expression: simple-type-specifier '(' expression-list[opt] ')'
    //                     simple-type-specifier braced-init-list
    //
    DeclSpec DS(AttrFactory);

    ParseCXXSimpleTypeSpecifier(DS);
    if (Tok.isNot(tok::l_paren) &&
        (!getLangOpts().CPlusPlus11 || Tok.isNot(tok::l_brace)))
      return ExprError(Diag(Tok, diag::err_expected_lparen_after_type)
                         << DS.getSourceRange());

    if (Tok.is(tok::l_brace))
      Diag(Tok, diag::warn_cxx98_compat_generalized_initializer_lists);

    Res = ParseCXXTypeConstructExpression(DS);
    break;
  }

  case tok::annot_cxxscope: { // [C++] id-expression: qualified-id
    // If TryAnnotateTypeOrScopeToken annotates the token, tail recurse.
    // (We can end up in this situation after tentative parsing.)
    if (TryAnnotateTypeOrScopeToken())
      return ExprError();
    if (!Tok.is(tok::annot_cxxscope))
      return ParseCastExpression(ParseKind, isAddressOfOperand, NotCastExpr,
                                 isTypeCast, isVectorLiteral,
                                 NotPrimaryExpression);

    Token Next = NextToken();
    if (Next.is(tok::annot_template_id)) {
      TemplateIdAnnotation *TemplateId = takeTemplateIdAnnotation(Next);
      if (TemplateId->Kind == TNK_Type_template) {
        // We have a qualified template-id that we know refers to a
        // type, translate it into a type and continue parsing as a
        // cast expression.
        CXXScopeSpec SS;
        ParseOptionalCXXScopeSpecifier(SS, /*ObjectType=*/nullptr,
                                       /*ObjectHadErrors=*/false,
                                       /*EnteringContext=*/false);
        AnnotateTemplateIdTokenAsType(SS);
        return ParseCastExpression(ParseKind, isAddressOfOperand, NotCastExpr,
                                   isTypeCast, isVectorLiteral,
                                   NotPrimaryExpression);
      }
    }

    // Parse as an id-expression.
    Res = ParseCXXIdExpression(isAddressOfOperand);
    break;
  }

  case tok::annot_template_id: { // [C++]          template-id
    TemplateIdAnnotation *TemplateId = takeTemplateIdAnnotation(Tok);
    if (TemplateId->Kind == TNK_Type_template) {
      // We have a template-id that we know refers to a type,
      // translate it into a type and continue parsing as a cast
      // expression.
      CXXScopeSpec SS;
      AnnotateTemplateIdTokenAsType(SS);
      return ParseCastExpression(ParseKind, isAddressOfOperand,
                                 NotCastExpr, isTypeCast, isVectorLiteral,
                                 NotPrimaryExpression);
    }

    // Fall through to treat the template-id as an id-expression.
    LLVM_FALLTHROUGH;
  }

  // [Meta] id-expression: template unqualid ( reflection )
  case tok::kw_template: {
    if (Tok.is(tok::kw_template) && !NextToken().is(tok::kw_unqualid)) {
      NotCastExpr = true;
      return ExprError();
    }

    LLVM_FALLTHROUGH;
  }
  case tok::kw_operator: // [C++] id-expression: operator/conversion-function-id
  case tok::kw_unqualid: // [Meta] id-expression: unqualid ( reflection )
    Res = ParseCXXIdExpression(isAddressOfOperand);
    break;

  case tok::coloncolon: {
    // ::foo::bar -> global qualified name etc.   If TryAnnotateTypeOrScopeToken
    // annotates the token, tail recurse.
    if (TryAnnotateTypeOrScopeToken())
      return ExprError();
    if (!Tok.is(tok::coloncolon))
      return ParseCastExpression(ParseKind, isAddressOfOperand, isTypeCast,
                                 isVectorLiteral, NotPrimaryExpression);

    // ::new -> [C++] new-expression
    // ::delete -> [C++] delete-expression
    SourceLocation CCLoc = ConsumeToken();
    if (Tok.is(tok::kw_new)) {
      if (NotPrimaryExpression)
        *NotPrimaryExpression = true;
      return ParseCXXNewExpression(true, CCLoc);
    }
    if (Tok.is(tok::kw_delete)) {
      if (NotPrimaryExpression)
        *NotPrimaryExpression = true;
      return ParseCXXDeleteExpression(true, CCLoc);
    }

    // This is not a type name or scope specifier, it is an invalid expression.
    Diag(CCLoc, diag::err_expected_expression);
    return ExprError();
  }

  case tok::kw_new: // [C++] new-expression
    if (NotPrimaryExpression)
      *NotPrimaryExpression = true;
    return ParseCXXNewExpression(false, Tok.getLocation());

  case tok::kw_delete: // [C++] delete-expression
    if (NotPrimaryExpression)
      *NotPrimaryExpression = true;
    return ParseCXXDeleteExpression(false, Tok.getLocation());

  case tok::kw_requires: // [C++2a] requires-expression
    return ParseRequiresExpression();

  case tok::kw_noexcept: { // [C++0x] 'noexcept' '(' expression ')'
    if (NotPrimaryExpression)
      *NotPrimaryExpression = true;
    Diag(Tok, diag::warn_cxx98_compat_noexcept_expr);
    SourceLocation KeyLoc = ConsumeToken();
    BalancedDelimiterTracker T(*this, tok::l_paren);

    if (T.expectAndConsume(diag::err_expected_lparen_after, "noexcept"))
      return ExprError();
    // C++11 [expr.unary.noexcept]p1:
    //   The noexcept operator determines whether the evaluation of its operand,
    //   which is an unevaluated operand, can throw an exception.
    EnterExpressionEvaluationContext Unevaluated(
        Actions, Sema::ExpressionEvaluationContext::Unevaluated);
    ExprResult Result = ParseExpression();

    T.consumeClose();

    if (!Result.isInvalid())
      Result = Actions.ActOnNoexceptExpr(KeyLoc, T.getOpenLocation(),
                                         Result.get(), T.getCloseLocation());
    return Result;
  }

#define TYPE_TRAIT(N,Spelling,K) \
  case tok::kw_##Spelling:
#include "clang/Basic/TokenKinds.def"
    return ParseTypeTrait();

  case tok::kw___array_rank:
  case tok::kw___array_extent:
    if (NotPrimaryExpression)
      *NotPrimaryExpression = true;
    return ParseArrayTypeTrait();

  case tok::kw___is_lvalue_expr:
  case tok::kw___is_rvalue_expr:
    if (NotPrimaryExpression)
      *NotPrimaryExpression = true;
    return ParseExpressionTrait();

  case tok::kw___reflect:
    return ParseCXXReflectionReadQuery();

  case tok::kw___invalid_reflection:
    return ParseCXXInvalidReflectionExpression();

  case tok::kw___reflect_print:
    return ParseCXXReflectPrintLiteralExpression();

  case tok::kw___reflect_pretty_print:
    return ParseCXXReflectPrintReflectionExpression();

  case tok::kw___reflect_dump:
    return ParseCXXReflectDumpReflectionExpression();

  case tok::kw___compiler_error:
    return ParseCXXCompilerErrorExpression();

  case tok::kw___concatenate:
    return ParseCXXConcatenateExpression();

  case tok::at: {
    if (NotPrimaryExpression)
      *NotPrimaryExpression = true;
    SourceLocation AtLoc = ConsumeToken();
    return ParseObjCAtExpression(AtLoc);
  }
  case tok::caret:
    Res = ParseBlockLiteralExpression();
    break;
  case tok::code_completion: {
    Actions.CodeCompleteExpression(getCurScope(),
                                   PreferredType.get(Tok.getLocation()));
    cutOffParsing();
    return ExprError();
  }
  case tok::l_square:
    if (getLangOpts().CPlusPlus11) {
      if (getLangOpts().ObjC) {
        // C++11 lambda expressions and Objective-C message sends both start with a
        // square bracket.  There are three possibilities here:
        // we have a valid lambda expression, we have an invalid lambda
        // expression, or we have something that doesn't appear to be a lambda.
        // If we're in the last case, we fall back to ParseObjCMessageExpression.
        Res = TryParseLambdaExpression();
        if (!Res.isInvalid() && !Res.get()) {
          // We assume Objective-C++ message expressions are not
          // primary-expressions.
          if (NotPrimaryExpression)
            *NotPrimaryExpression = true;
          Res = ParseObjCMessageExpression();
        }
        break;
      }
      Res = ParseLambdaExpression();
      break;
    }
    if (getLangOpts().ObjC) {
      Res = ParseObjCMessageExpression();
      break;
    }
    LLVM_FALLTHROUGH;
  default:
    NotCastExpr = true;
    return ExprError();
  }

  // Check to see whether Res is a function designator only. If it is and we
  // are compiling for OpenCL, we need to return an error as this implies
  // that the address of the function is being taken, which is illegal in CL.

  if (ParseKind == PrimaryExprOnly)
    // This is strictly a primary-expression - no postfix-expr pieces should be
    // parsed.
    return Res;

  // These can be followed by postfix-expr pieces.
  PreferredType = SavedType;
  Res = ParsePostfixExpressionSuffix(Res);
  if (getLangOpts().OpenCL)
    if (Expr *PostfixExpr = Res.get()) {
      QualType Ty = PostfixExpr->getType();
      if (!Ty.isNull() && Ty->isFunctionType()) {
        Diag(PostfixExpr->getExprLoc(),
             diag::err_opencl_taking_function_address_parser);
        return ExprError();
      }
    }

  return Res;
}

/// Once the leading part of a postfix-expression is parsed, this
/// method parses any suffixes that apply.
///
/// \verbatim
///       postfix-expression: [C99 6.5.2]
///         primary-expression
///         postfix-expression '[' expression ']'
///         postfix-expression '[' braced-init-list ']'
///         postfix-expression '(' argument-expression-list[opt] ')'
///         postfix-expression '.' identifier
///         postfix-expression '->' identifier
///         postfix-expression '++'
///         postfix-expression '--'
///         '(' type-name ')' '{' initializer-list '}'
///         '(' type-name ')' '{' initializer-list ',' '}'
///
///       argument-expression-list: [C99 6.5.2]
///         argument-expression ...[opt]
///         argument-expression-list ',' assignment-expression ...[opt]
/// \endverbatim
ExprResult
Parser::ParsePostfixExpressionSuffix(ExprResult LHS) {
  // Now that the primary-expression piece of the postfix-expression has been
  // parsed, see if there are any postfix-expression pieces here.
  SourceLocation Loc;
  auto SavedType = PreferredType;
  while (1) {
    // Each iteration relies on preferred type for the whole expression.
    PreferredType = SavedType;
    switch (Tok.getKind()) {
    case tok::code_completion:
      if (InMessageExpression)
        return LHS;

      Actions.CodeCompletePostfixExpression(
          getCurScope(), LHS, PreferredType.get(Tok.getLocation()));
      cutOffParsing();
      return ExprError();

    case tok::identifier:
      // If we see identifier: after an expression, and we're not already in a
      // message send, then this is probably a message send with a missing
      // opening bracket '['.
      if (getLangOpts().ObjC && !InMessageExpression &&
          (NextToken().is(tok::colon) || NextToken().is(tok::r_square))) {
        LHS = ParseObjCMessageExpressionBody(SourceLocation(), SourceLocation(),
                                             nullptr, LHS.get());
        break;
      }
      // Fall through; this isn't a message send.
      LLVM_FALLTHROUGH;

    default:  // Not a postfix-expression suffix.
      return LHS;
    case tok::l_square: {  // postfix-expression: p-e '[' expression ']'
      // If we have a array postfix expression that starts on a new line and
      // Objective-C is enabled, it is highly likely that the user forgot a
      // semicolon after the base expression and that the array postfix-expr is
      // actually another message send.  In this case, do some look-ahead to see
      // if the contents of the square brackets are obviously not a valid
      // expression and recover by pretending there is no suffix.
      if (getLangOpts().ObjC && Tok.isAtStartOfLine() &&
          isSimpleObjCMessageExpression())
        return LHS;

      // Reject array indices starting with a lambda-expression. '[[' is
      // reserved for attributes.
      if (CheckProhibitedCXX11Attribute()) {
        (void)Actions.CorrectDelayedTyposInExpr(LHS);
        return ExprError();
      }

      BalancedDelimiterTracker T(*this, tok::l_square);
      T.consumeOpen();
      Loc = T.getOpenLocation();
      ExprResult Idx, Length;
      SourceLocation ColonLoc;
      PreferredType.enterSubscript(Actions, Tok.getLocation(), LHS.get());
      if (getLangOpts().CPlusPlus11 && Tok.is(tok::l_brace)) {
        Diag(Tok, diag::warn_cxx98_compat_generalized_initializer_lists);
        Idx = ParseBraceInitializer();
      } else if (getLangOpts().OpenMP) {
        ColonProtectionRAIIObject RAII(*this);
        // Parse [: or [ expr or [ expr :
        if (!Tok.is(tok::colon)) {
          // [ expr
          Idx = ParseExpression();
        }
        if (Tok.is(tok::colon)) {
          // Consume ':'
          ColonLoc = ConsumeToken();
          if (Tok.isNot(tok::r_square))
            Length = ParseExpression();
        }
      } else
        Idx = ParseExpression();

      SourceLocation RLoc = Tok.getLocation();

      LHS = Actions.CorrectDelayedTyposInExpr(LHS);
      Idx = Actions.CorrectDelayedTyposInExpr(Idx);
      Length = Actions.CorrectDelayedTyposInExpr(Length);
      if (!LHS.isInvalid() && !Idx.isInvalid() && !Length.isInvalid() &&
          Tok.is(tok::r_square)) {
        if (ColonLoc.isValid()) {
          LHS = Actions.ActOnOMPArraySectionExpr(LHS.get(), Loc, Idx.get(),
                                                 ColonLoc, Length.get(), RLoc);
        } else {
          LHS = Actions.ActOnArraySubscriptExpr(getCurScope(), LHS.get(), Loc,
                                                Idx.get(), RLoc);
        }
      } else {
        LHS = ExprError();
        Idx = ExprError();
      }

      // Match the ']'.
      T.consumeClose();
      break;
    }

    case tok::l_paren:         // p-e: p-e '(' argument-expression-list[opt] ')'
    case tok::lesslessless: {  // p-e: p-e '<<<' argument-expression-list '>>>'
                               //   '(' argument-expression-list[opt] ')'
      tok::TokenKind OpKind = Tok.getKind();
      InMessageExpressionRAIIObject InMessage(*this, false);

      Expr *ExecConfig = nullptr;

      BalancedDelimiterTracker PT(*this, tok::l_paren);

      if (OpKind == tok::lesslessless) {
        ExprVector ExecConfigExprs;
        CommaLocsTy ExecConfigCommaLocs;
        SourceLocation OpenLoc = ConsumeToken();

        if (ParseSimpleExpressionList(ExecConfigExprs, ExecConfigCommaLocs)) {
          (void)Actions.CorrectDelayedTyposInExpr(LHS);
          LHS = ExprError();
        }

        SourceLocation CloseLoc;
        if (TryConsumeToken(tok::greatergreatergreater, CloseLoc)) {
        } else if (LHS.isInvalid()) {
          SkipUntil(tok::greatergreatergreater, StopAtSemi);
        } else {
          // There was an error closing the brackets
          Diag(Tok, diag::err_expected) << tok::greatergreatergreater;
          Diag(OpenLoc, diag::note_matching) << tok::lesslessless;
          SkipUntil(tok::greatergreatergreater, StopAtSemi);
          LHS = ExprError();
        }

        if (!LHS.isInvalid()) {
          if (ExpectAndConsume(tok::l_paren))
            LHS = ExprError();
          else
            Loc = PrevTokLocation;
        }

        if (!LHS.isInvalid()) {
          ExprResult ECResult = Actions.ActOnCUDAExecConfigExpr(getCurScope(),
                                    OpenLoc,
                                    ExecConfigExprs,
                                    CloseLoc);
          if (ECResult.isInvalid())
            LHS = ExprError();
          else
            ExecConfig = ECResult.get();
        }
      } else {
        PT.consumeOpen();
        Loc = PT.getOpenLocation();
      }

      ExprVector ArgExprs;
      CommaLocsTy CommaLocs;
      auto RunSignatureHelp = [&]() -> QualType {
        QualType PreferredType = Actions.ProduceCallSignatureHelp(
            getCurScope(), LHS.get(), ArgExprs, PT.getOpenLocation());
        CalledSignatureHelp = true;
        return PreferredType;
      };
      if (OpKind == tok::l_paren || !LHS.isInvalid()) {
        if (Tok.isNot(tok::r_paren)) {
          Sema::OverloadParseRAII ParsingOverloads(Actions);
          if (ParseExpressionList(ArgExprs, CommaLocs, [&] {
                PreferredType.enterFunctionArgument(Tok.getLocation(),
                                                    RunSignatureHelp);
              })) {
            (void)Actions.CorrectDelayedTyposInExpr(LHS);
            // If we got an error when parsing expression list, we don't call
            // the CodeCompleteCall handler inside the parser. So call it here
            // to make sure we get overload suggestions even when we are in the
            // middle of a parameter.
            if (PP.isCodeCompletionReached() && !CalledSignatureHelp)
              RunSignatureHelp();
            LHS = ExprError();
          } else if (LHS.isInvalid()) {
            for (auto &E : ArgExprs)
              Actions.CorrectDelayedTyposInExpr(E);
          }
        }
      }

      // Match the ')'.
      if (LHS.isInvalid()) {
        SkipUntil(tok::r_paren, StopAtSemi);
      } else if (Tok.isNot(tok::r_paren)) {
        bool HadDelayedTypo = false;
        if (Actions.CorrectDelayedTyposInExpr(LHS).get() != LHS.get())
          HadDelayedTypo = true;
        for (auto &E : ArgExprs)
          if (Actions.CorrectDelayedTyposInExpr(E).get() != E)
            HadDelayedTypo = true;
        // If there were delayed typos in the LHS or ArgExprs, call SkipUntil
        // instead of PT.consumeClose() to avoid emitting extra diagnostics for
        // the unmatched l_paren.
        if (HadDelayedTypo)
          SkipUntil(tok::r_paren, StopAtSemi);
        else
          PT.consumeClose();
        LHS = ExprError();
      } else {
        assert(
            (ArgExprs.size() == 0 || ArgExprs.size() - 1 == CommaLocs.size()) &&
            "Unexpected number of commas!");
        Expr *Fn = LHS.get();
        SourceLocation RParLoc = Tok.getLocation();
        LHS = Actions.ActOnCallExpr(getCurScope(), Fn, Loc, ArgExprs, RParLoc,
                                    ExecConfig);
        if (LHS.isInvalid()) {
          ArgExprs.insert(ArgExprs.begin(), Fn);
          LHS =
              Actions.CreateRecoveryExpr(Fn->getBeginLoc(), RParLoc, ArgExprs);
        }
        PT.consumeClose();
      }

      break;
    }
    case tok::arrow:
    case tok::period: {
      // postfix-expression: p-e '->' template[opt] id-expression
      // postfix-expression: p-e '.' template[opt] id-expression
      tok::TokenKind OpKind = Tok.getKind();
      SourceLocation OpLoc = ConsumeToken();  // Eat the "." or "->" token.

      CXXScopeSpec SS;
      ParsedType ObjectType;
      bool MayBePseudoDestructor = false;
      Expr* OrigLHS = !LHS.isInvalid() ? LHS.get() : nullptr;

      PreferredType.enterMemAccess(Actions, Tok.getLocation(), OrigLHS);

      if (getLangOpts().CPlusPlus && !LHS.isInvalid()) {
        Expr *Base = OrigLHS;
        const Type* BaseType = Base->getType().getTypePtrOrNull();
        if (BaseType && Tok.is(tok::l_paren) &&
            (BaseType->isFunctionType() ||
             BaseType->isSpecificPlaceholderType(BuiltinType::BoundMember))) {
          Diag(OpLoc, diag::err_function_is_not_record)
              << OpKind << Base->getSourceRange()
              << FixItHint::CreateRemoval(OpLoc);
          return ParsePostfixExpressionSuffix(Base);
        }

        LHS = Actions.ActOnStartCXXMemberReference(getCurScope(), Base, OpLoc,
                                                   OpKind, ObjectType,
                                                   MayBePseudoDestructor);
        if (LHS.isInvalid()) {
          // Clang will try to perform expression based completion as a
          // fallback, which is confusing in case of member references. So we
          // stop here without any completions.
          if (Tok.is(tok::code_completion)) {
            cutOffParsing();
            return ExprError();
          }
          break;
<<<<<<< HEAD

        if (getLangOpts().CPlusPlus && Tok.is(tok::kw_idexpr)) {
          ExprResult IdExpr = ParseCXXIdExprExpression();

          if (IdExpr.isInvalid())
            return ExprError(); // Errors should already be reported
                                // by ParseCXXIdExprExpression.

          LHS = Actions.ActOnMemberAccessExpr(LHS.get(), OpLoc,
                                              OpKind, IdExpr.get());
          break;
        }

=======
        }
>>>>>>> dbb03567
        ParseOptionalCXXScopeSpecifier(
            SS, ObjectType, LHS.get() && LHS.get()->containsErrors(),
            /*EnteringContext=*/false, &MayBePseudoDestructor);

        if (SS.isNotEmpty())
          ObjectType = nullptr;
      }

      if (Tok.is(tok::code_completion)) {
        tok::TokenKind CorrectedOpKind =
            OpKind == tok::arrow ? tok::period : tok::arrow;
        ExprResult CorrectedLHS(/*Invalid=*/true);
        if (getLangOpts().CPlusPlus && OrigLHS) {
          // FIXME: Creating a TentativeAnalysisScope from outside Sema is a
          // hack.
          Sema::TentativeAnalysisScope Trap(Actions);
          CorrectedLHS = Actions.ActOnStartCXXMemberReference(
              getCurScope(), OrigLHS, OpLoc, CorrectedOpKind, ObjectType,
              MayBePseudoDestructor);
        }

        Expr *Base = LHS.get();
        Expr *CorrectedBase = CorrectedLHS.get();
        if (!CorrectedBase && !getLangOpts().CPlusPlus)
          CorrectedBase = Base;

        // Code completion for a member access expression.
        Actions.CodeCompleteMemberReferenceExpr(
            getCurScope(), Base, CorrectedBase, OpLoc, OpKind == tok::arrow,
            Base && ExprStatementTokLoc == Base->getBeginLoc(),
            PreferredType.get(Tok.getLocation()));

        cutOffParsing();
        return ExprError();
      }

      if (MayBePseudoDestructor && !LHS.isInvalid()) {
        LHS = ParseCXXPseudoDestructor(LHS.get(), OpLoc, OpKind, SS,
                                       ObjectType);
        break;
      }

      // Either the action has told us that this cannot be a
      // pseudo-destructor expression (based on the type of base
      // expression), or we didn't see a '~' in the right place. We
      // can still parse a destructor name here, but in that case it
      // names a real destructor.
      // Allow explicit constructor calls in Microsoft mode.
      // FIXME: Add support for explicit call of template constructor.
      SourceLocation TemplateKWLoc;
      UnqualifiedId Name;
      if (getLangOpts().ObjC && OpKind == tok::period &&
          Tok.is(tok::kw_class)) {
        // Objective-C++:
        //   After a '.' in a member access expression, treat the keyword
        //   'class' as if it were an identifier.
        //
        // This hack allows property access to the 'class' method because it is
        // such a common method name. For other C++ keywords that are
        // Objective-C method names, one must use the message send syntax.
        IdentifierInfo *Id = Tok.getIdentifierInfo();
        SourceLocation Loc = ConsumeToken();
        Name.setIdentifier(Id, Loc);
      } else if (ParseUnqualifiedId(
                     SS, ObjectType, LHS.get() && LHS.get()->containsErrors(),
                     /*EnteringContext=*/false,
                     /*AllowDestructorName=*/true,
                     /*AllowConstructorName=*/
                     getLangOpts().MicrosoftExt && SS.isNotEmpty(),
                     /*AllowDeductionGuide=*/false, &TemplateKWLoc, Name)) {
        (void)Actions.CorrectDelayedTyposInExpr(LHS);
        LHS = ExprError();
      }

      if (!LHS.isInvalid())
        LHS = Actions.ActOnMemberAccessExpr(getCurScope(), LHS.get(), OpLoc,
                                            OpKind, SS, TemplateKWLoc, Name,
                                 CurParsedObjCImpl ? CurParsedObjCImpl->Dcl
                                                   : nullptr);
      if (!LHS.isInvalid()) {
        if (Tok.is(tok::less))
          checkPotentialAngleBracket(LHS);
      } else if (OrigLHS && Name.isValid()) {
        // Preserve the LHS if the RHS is an invalid member.
        LHS = Actions.CreateRecoveryExpr(OrigLHS->getBeginLoc(),
                                         Name.getEndLoc(), {OrigLHS});
      }
      break;
    }
    case tok::plusplus:    // postfix-expression: postfix-expression '++'
    case tok::minusminus:  // postfix-expression: postfix-expression '--'
      if (!LHS.isInvalid()) {
        Expr *Arg = LHS.get();
        LHS = Actions.ActOnPostfixUnaryOp(getCurScope(), Tok.getLocation(),
                                          Tok.getKind(), Arg);
        if (LHS.isInvalid())
          LHS = Actions.CreateRecoveryExpr(Arg->getBeginLoc(),
                                           Tok.getLocation(), Arg);
      }
      ConsumeToken();
      break;
    }
  }
}

/// ParseExprAfterUnaryExprOrTypeTrait - We parsed a typeof/sizeof/alignof/
/// vec_step and we are at the start of an expression or a parenthesized
/// type-id. OpTok is the operand token (typeof/sizeof/alignof). Returns the
/// expression (isCastExpr == false) or the type (isCastExpr == true).
///
/// \verbatim
///       unary-expression:  [C99 6.5.3]
///         'sizeof' unary-expression
///         'sizeof' '(' type-name ')'
/// [GNU]   '__alignof' unary-expression
/// [GNU]   '__alignof' '(' type-name ')'
/// [C11]   '_Alignof' '(' type-name ')'
/// [C++0x] 'alignof' '(' type-id ')'
///
/// [GNU]   typeof-specifier:
///           typeof ( expressions )
///           typeof ( type-name )
/// [GNU/C++] typeof unary-expression
///
/// [OpenCL 1.1 6.11.12] vec_step built-in function:
///           vec_step ( expressions )
///           vec_step ( type-name )
/// \endverbatim
ExprResult
Parser::ParseExprAfterUnaryExprOrTypeTrait(const Token &OpTok,
                                           bool &isCastExpr,
                                           ParsedType &CastTy,
                                           SourceRange &CastRange) {

  assert(OpTok.isOneOf(tok::kw_typeof, tok::kw_sizeof, tok::kw___alignof,
                       tok::kw_alignof, tok::kw__Alignof, tok::kw_vec_step,
                       tok::kw___builtin_omp_required_simd_align) &&
         "Not a typeof/sizeof/alignof/vec_step expression!");

  ExprResult Operand;

  // If the operand doesn't start with an '(', it must be an expression.
  if (Tok.isNot(tok::l_paren)) {
    // If construct allows a form without parenthesis, user may forget to put
    // pathenthesis around type name.
    if (OpTok.isOneOf(tok::kw_sizeof, tok::kw___alignof, tok::kw_alignof,
                      tok::kw__Alignof)) {
      if (isTypeIdUnambiguously()) {
        DeclSpec DS(AttrFactory);
        ParseSpecifierQualifierList(DS);
        Declarator DeclaratorInfo(DS, DeclaratorContext::TypeNameContext);
        ParseDeclarator(DeclaratorInfo);

        SourceLocation LParenLoc = PP.getLocForEndOfToken(OpTok.getLocation());
        SourceLocation RParenLoc = PP.getLocForEndOfToken(PrevTokLocation);
        Diag(LParenLoc, diag::err_expected_parentheses_around_typename)
          << OpTok.getName()
          << FixItHint::CreateInsertion(LParenLoc, "(")
          << FixItHint::CreateInsertion(RParenLoc, ")");
        isCastExpr = true;
        return ExprEmpty();
      }
    }

    isCastExpr = false;
    if (OpTok.is(tok::kw_typeof) && !getLangOpts().CPlusPlus) {
      Diag(Tok, diag::err_expected_after) << OpTok.getIdentifierInfo()
                                          << tok::l_paren;
      return ExprError();
    }

    Operand = ParseCastExpression(UnaryExprOnly);
  } else {
    // If it starts with a '(', we know that it is either a parenthesized
    // type-name, or it is a unary-expression that starts with a compound
    // literal, or starts with a primary-expression that is a parenthesized
    // expression.
    ParenParseOption ExprType = CastExpr;
    SourceLocation LParenLoc = Tok.getLocation(), RParenLoc;

    Operand = ParseParenExpression(ExprType, true/*stopIfCastExpr*/,
                                   false, CastTy, RParenLoc);
    CastRange = SourceRange(LParenLoc, RParenLoc);

    // If ParseParenExpression parsed a '(typename)' sequence only, then this is
    // a type.
    if (ExprType == CastExpr) {
      isCastExpr = true;
      return ExprEmpty();
    }

    if (getLangOpts().CPlusPlus || OpTok.isNot(tok::kw_typeof)) {
      // GNU typeof in C requires the expression to be parenthesized. Not so for
      // sizeof/alignof or in C++. Therefore, the parenthesized expression is
      // the start of a unary-expression, but doesn't include any postfix
      // pieces. Parse these now if present.
      if (!Operand.isInvalid())
        Operand = ParsePostfixExpressionSuffix(Operand.get());
    }
  }

  // If we get here, the operand to the typeof/sizeof/alignof was an expression.
  isCastExpr = false;
  return Operand;
}


ExprResult Parser::ParseUniqueStableNameExpression() {
  assert(Tok.is(tok::kw___builtin_unique_stable_name) &&
         "Not __bulitin_unique_stable_name");

  SourceLocation OpLoc = ConsumeToken();
  BalancedDelimiterTracker T(*this, tok::l_paren);

  // typeid expressions are always parenthesized.
  if (T.expectAndConsume(diag::err_expected_lparen_after,
                         "__builtin_unique_stable_name"))
    return ExprError();

  if (isTypeIdInParens()) {
    TypeResult Ty = ParseTypeName();
    T.consumeClose();

    if (Ty.isInvalid())
      return ExprError();

    return Actions.ActOnUniqueStableNameExpr(OpLoc, T.getOpenLocation(),
                                             T.getCloseLocation(), Ty.get());
  }

  EnterExpressionEvaluationContext Unevaluated(
      Actions, Sema::ExpressionEvaluationContext::Unevaluated);
  ExprResult Result = ParseExpression();

  if (Result.isInvalid()) {
    SkipUntil(tok::r_paren, StopAtSemi);
    return Result;
  }

  T.consumeClose();
  return Actions.ActOnUniqueStableNameExpr(OpLoc, T.getOpenLocation(),
                                           T.getCloseLocation(), Result.get());
}

/// Parse a sizeof or alignof expression.
///
/// \verbatim
///       unary-expression:  [C99 6.5.3]
///         'sizeof' unary-expression
///         'sizeof' '(' type-name ')'
/// [C++11] 'sizeof' '...' '(' identifier ')'
/// [GNU]   '__alignof' unary-expression
/// [GNU]   '__alignof' '(' type-name ')'
/// [C11]   '_Alignof' '(' type-name ')'
/// [C++11] 'alignof' '(' type-id ')'
/// \endverbatim
ExprResult Parser::ParseUnaryExprOrTypeTraitExpression() {
  assert(Tok.isOneOf(tok::kw_sizeof, tok::kw___alignof, tok::kw_alignof,
                     tok::kw__Alignof, tok::kw_vec_step,
                     tok::kw___builtin_omp_required_simd_align) &&
         "Not a sizeof/alignof/vec_step expression!");
  Token OpTok = Tok;
  ConsumeToken();

  // [C++11] 'sizeof' '...' '(' identifier ')'
  if (Tok.is(tok::ellipsis) && OpTok.is(tok::kw_sizeof)) {
    SourceLocation EllipsisLoc = ConsumeToken();
    SourceLocation LParenLoc, RParenLoc;
    IdentifierInfo *Name = nullptr;
    SourceLocation NameLoc;
    if (Tok.is(tok::l_paren)) {
      BalancedDelimiterTracker T(*this, tok::l_paren);
      T.consumeOpen();
      LParenLoc = T.getOpenLocation();
      if (Tok.is(tok::identifier)) {
        Name = Tok.getIdentifierInfo();
        NameLoc = ConsumeToken();
        T.consumeClose();
        RParenLoc = T.getCloseLocation();
        if (RParenLoc.isInvalid())
          RParenLoc = PP.getLocForEndOfToken(NameLoc);
      } else {
        Diag(Tok, diag::err_expected_parameter_pack);
        SkipUntil(tok::r_paren, StopAtSemi);
      }
    } else if (Tok.is(tok::identifier)) {
      Name = Tok.getIdentifierInfo();
      NameLoc = ConsumeToken();
      LParenLoc = PP.getLocForEndOfToken(EllipsisLoc);
      RParenLoc = PP.getLocForEndOfToken(NameLoc);
      Diag(LParenLoc, diag::err_paren_sizeof_parameter_pack)
        << Name
        << FixItHint::CreateInsertion(LParenLoc, "(")
        << FixItHint::CreateInsertion(RParenLoc, ")");
    } else {
      Diag(Tok, diag::err_sizeof_parameter_pack);
    }

    if (!Name)
      return ExprError();

    EnterExpressionEvaluationContext Unevaluated(
        Actions, Sema::ExpressionEvaluationContext::Unevaluated,
        Sema::ReuseLambdaContextDecl);

    return Actions.ActOnSizeofParameterPackExpr(getCurScope(),
                                                OpTok.getLocation(),
                                                *Name, NameLoc,
                                                RParenLoc);
  }

  if (OpTok.isOneOf(tok::kw_alignof, tok::kw__Alignof))
    Diag(OpTok, diag::warn_cxx98_compat_alignof);

  EnterExpressionEvaluationContext Unevaluated(
      Actions, Sema::ExpressionEvaluationContext::Unevaluated,
      Sema::ReuseLambdaContextDecl);

  bool isCastExpr;
  ParsedType CastTy;
  SourceRange CastRange;
  ExprResult Operand = ParseExprAfterUnaryExprOrTypeTrait(OpTok,
                                                          isCastExpr,
                                                          CastTy,
                                                          CastRange);

  UnaryExprOrTypeTrait ExprKind = UETT_SizeOf;
  if (OpTok.isOneOf(tok::kw_alignof, tok::kw__Alignof))
    ExprKind = UETT_AlignOf;
  else if (OpTok.is(tok::kw___alignof))
    ExprKind = UETT_PreferredAlignOf;
  else if (OpTok.is(tok::kw_vec_step))
    ExprKind = UETT_VecStep;
  else if (OpTok.is(tok::kw___builtin_omp_required_simd_align))
    ExprKind = UETT_OpenMPRequiredSimdAlign;

  if (isCastExpr)
    return Actions.ActOnUnaryExprOrTypeTraitExpr(OpTok.getLocation(),
                                                 ExprKind,
                                                 /*IsType=*/true,
                                                 CastTy.getAsOpaquePtr(),
                                                 CastRange);

  if (OpTok.isOneOf(tok::kw_alignof, tok::kw__Alignof))
    Diag(OpTok, diag::ext_alignof_expr) << OpTok.getIdentifierInfo();

  // If we get here, the operand to the sizeof/alignof was an expression.
  if (!Operand.isInvalid())
    Operand = Actions.ActOnUnaryExprOrTypeTraitExpr(OpTok.getLocation(),
                                                    ExprKind,
                                                    /*IsType=*/false,
                                                    Operand.get(),
                                                    CastRange);
  return Operand;
}

/// ParseBuiltinPrimaryExpression
///
/// \verbatim
///       primary-expression: [C99 6.5.1]
/// [GNU]   '__builtin_va_arg' '(' assignment-expression ',' type-name ')'
/// [GNU]   '__builtin_offsetof' '(' type-name ',' offsetof-member-designator')'
/// [GNU]   '__builtin_choose_expr' '(' assign-expr ',' assign-expr ','
///                                     assign-expr ')'
/// [GNU]   '__builtin_types_compatible_p' '(' type-name ',' type-name ')'
/// [GNU]   '__builtin_FILE' '(' ')'
/// [GNU]   '__builtin_FUNCTION' '(' ')'
/// [GNU]   '__builtin_LINE' '(' ')'
/// [CLANG] '__builtin_COLUMN' '(' ')'
/// [OCL]   '__builtin_astype' '(' assignment-expression ',' type-name ')'
///
/// [GNU] offsetof-member-designator:
/// [GNU]   identifier
/// [GNU]   offsetof-member-designator '.' identifier
/// [GNU]   offsetof-member-designator '[' expression ']'
/// \endverbatim
ExprResult Parser::ParseBuiltinPrimaryExpression() {
  ExprResult Res;
  const IdentifierInfo *BuiltinII = Tok.getIdentifierInfo();

  tok::TokenKind T = Tok.getKind();
  SourceLocation StartLoc = ConsumeToken();   // Eat the builtin identifier.

  // All of these start with an open paren.
  if (Tok.isNot(tok::l_paren))
    return ExprError(Diag(Tok, diag::err_expected_after) << BuiltinII
                                                         << tok::l_paren);

  BalancedDelimiterTracker PT(*this, tok::l_paren);
  PT.consumeOpen();

  // TODO: Build AST.

  switch (T) {
  default: llvm_unreachable("Not a builtin primary expression!");
  case tok::kw___builtin_va_arg: {
    ExprResult Expr(ParseAssignmentExpression());

    if (ExpectAndConsume(tok::comma)) {
      SkipUntil(tok::r_paren, StopAtSemi);
      Expr = ExprError();
    }

    TypeResult Ty = ParseTypeName();

    if (Tok.isNot(tok::r_paren)) {
      Diag(Tok, diag::err_expected) << tok::r_paren;
      Expr = ExprError();
    }

    if (Expr.isInvalid() || Ty.isInvalid())
      Res = ExprError();
    else
      Res = Actions.ActOnVAArg(StartLoc, Expr.get(), Ty.get(), ConsumeParen());
    break;
  }
  case tok::kw___builtin_offsetof: {
    SourceLocation TypeLoc = Tok.getLocation();
    TypeResult Ty = ParseTypeName();
    if (Ty.isInvalid()) {
      SkipUntil(tok::r_paren, StopAtSemi);
      return ExprError();
    }

    if (ExpectAndConsume(tok::comma)) {
      SkipUntil(tok::r_paren, StopAtSemi);
      return ExprError();
    }

    // We must have at least one identifier here.
    if (Tok.isNot(tok::identifier)) {
      Diag(Tok, diag::err_expected) << tok::identifier;
      SkipUntil(tok::r_paren, StopAtSemi);
      return ExprError();
    }

    // Keep track of the various subcomponents we see.
    SmallVector<Sema::OffsetOfComponent, 4> Comps;

    Comps.push_back(Sema::OffsetOfComponent());
    Comps.back().isBrackets = false;
    Comps.back().U.IdentInfo = Tok.getIdentifierInfo();
    Comps.back().LocStart = Comps.back().LocEnd = ConsumeToken();

    // FIXME: This loop leaks the index expressions on error.
    while (1) {
      if (Tok.is(tok::period)) {
        // offsetof-member-designator: offsetof-member-designator '.' identifier
        Comps.push_back(Sema::OffsetOfComponent());
        Comps.back().isBrackets = false;
        Comps.back().LocStart = ConsumeToken();

        if (Tok.isNot(tok::identifier)) {
          Diag(Tok, diag::err_expected) << tok::identifier;
          SkipUntil(tok::r_paren, StopAtSemi);
          return ExprError();
        }
        Comps.back().U.IdentInfo = Tok.getIdentifierInfo();
        Comps.back().LocEnd = ConsumeToken();

      } else if (Tok.is(tok::l_square)) {
        if (CheckProhibitedCXX11Attribute())
          return ExprError();

        // offsetof-member-designator: offsetof-member-design '[' expression ']'
        Comps.push_back(Sema::OffsetOfComponent());
        Comps.back().isBrackets = true;
        BalancedDelimiterTracker ST(*this, tok::l_square);
        ST.consumeOpen();
        Comps.back().LocStart = ST.getOpenLocation();
        Res = ParseExpression();
        if (Res.isInvalid()) {
          SkipUntil(tok::r_paren, StopAtSemi);
          return Res;
        }
        Comps.back().U.E = Res.get();

        ST.consumeClose();
        Comps.back().LocEnd = ST.getCloseLocation();
      } else {
        if (Tok.isNot(tok::r_paren)) {
          PT.consumeClose();
          Res = ExprError();
        } else if (Ty.isInvalid()) {
          Res = ExprError();
        } else {
          PT.consumeClose();
          Res = Actions.ActOnBuiltinOffsetOf(getCurScope(), StartLoc, TypeLoc,
                                             Ty.get(), Comps,
                                             PT.getCloseLocation());
        }
        break;
      }
    }
    break;
  }
  case tok::kw___builtin_choose_expr: {
    ExprResult Cond(ParseAssignmentExpression());
    if (Cond.isInvalid()) {
      SkipUntil(tok::r_paren, StopAtSemi);
      return Cond;
    }
    if (ExpectAndConsume(tok::comma)) {
      SkipUntil(tok::r_paren, StopAtSemi);
      return ExprError();
    }

    ExprResult Expr1(ParseAssignmentExpression());
    if (Expr1.isInvalid()) {
      SkipUntil(tok::r_paren, StopAtSemi);
      return Expr1;
    }
    if (ExpectAndConsume(tok::comma)) {
      SkipUntil(tok::r_paren, StopAtSemi);
      return ExprError();
    }

    ExprResult Expr2(ParseAssignmentExpression());
    if (Expr2.isInvalid()) {
      SkipUntil(tok::r_paren, StopAtSemi);
      return Expr2;
    }
    if (Tok.isNot(tok::r_paren)) {
      Diag(Tok, diag::err_expected) << tok::r_paren;
      return ExprError();
    }
    Res = Actions.ActOnChooseExpr(StartLoc, Cond.get(), Expr1.get(),
                                  Expr2.get(), ConsumeParen());
    break;
  }
  case tok::kw___builtin_astype: {
    // The first argument is an expression to be converted, followed by a comma.
    ExprResult Expr(ParseAssignmentExpression());
    if (Expr.isInvalid()) {
      SkipUntil(tok::r_paren, StopAtSemi);
      return ExprError();
    }

    if (ExpectAndConsume(tok::comma)) {
      SkipUntil(tok::r_paren, StopAtSemi);
      return ExprError();
    }

    // Second argument is the type to bitcast to.
    TypeResult DestTy = ParseTypeName();
    if (DestTy.isInvalid())
      return ExprError();

    // Attempt to consume the r-paren.
    if (Tok.isNot(tok::r_paren)) {
      Diag(Tok, diag::err_expected) << tok::r_paren;
      SkipUntil(tok::r_paren, StopAtSemi);
      return ExprError();
    }

    Res = Actions.ActOnAsTypeExpr(Expr.get(), DestTy.get(), StartLoc,
                                  ConsumeParen());
    break;
  }
  case tok::kw___builtin_convertvector: {
    // The first argument is an expression to be converted, followed by a comma.
    ExprResult Expr(ParseAssignmentExpression());
    if (Expr.isInvalid()) {
      SkipUntil(tok::r_paren, StopAtSemi);
      return ExprError();
    }

    if (ExpectAndConsume(tok::comma)) {
      SkipUntil(tok::r_paren, StopAtSemi);
      return ExprError();
    }

    // Second argument is the type to bitcast to.
    TypeResult DestTy = ParseTypeName();
    if (DestTy.isInvalid())
      return ExprError();

    // Attempt to consume the r-paren.
    if (Tok.isNot(tok::r_paren)) {
      Diag(Tok, diag::err_expected) << tok::r_paren;
      SkipUntil(tok::r_paren, StopAtSemi);
      return ExprError();
    }

    Res = Actions.ActOnConvertVectorExpr(Expr.get(), DestTy.get(), StartLoc,
                                         ConsumeParen());
    break;
  }
  case tok::kw___builtin_COLUMN:
  case tok::kw___builtin_FILE:
  case tok::kw___builtin_FUNCTION:
  case tok::kw___builtin_LINE: {
    // Attempt to consume the r-paren.
    if (Tok.isNot(tok::r_paren)) {
      Diag(Tok, diag::err_expected) << tok::r_paren;
      SkipUntil(tok::r_paren, StopAtSemi);
      return ExprError();
    }
    SourceLocExpr::IdentKind Kind = [&] {
      switch (T) {
      case tok::kw___builtin_FILE:
        return SourceLocExpr::File;
      case tok::kw___builtin_FUNCTION:
        return SourceLocExpr::Function;
      case tok::kw___builtin_LINE:
        return SourceLocExpr::Line;
      case tok::kw___builtin_COLUMN:
        return SourceLocExpr::Column;
      default:
        llvm_unreachable("invalid keyword");
      }
    }();
    Res = Actions.ActOnSourceLocExpr(Kind, StartLoc, ConsumeParen());
    break;
  }
  }

  if (Res.isInvalid())
    return ExprError();

  // These can be followed by postfix-expr pieces because they are
  // primary-expressions.
  return ParsePostfixExpressionSuffix(Res.get());
}

bool Parser::tryParseOpenMPArrayShapingCastPart() {
  assert(Tok.is(tok::l_square) && "Expected open bracket");
  bool ErrorFound = true;
  TentativeParsingAction TPA(*this);
  do {
    if (Tok.isNot(tok::l_square))
      break;
    // Consume '['
    ConsumeBracket();
    // Skip inner expression.
    while (!SkipUntil(tok::r_square, tok::annot_pragma_openmp_end,
                      StopAtSemi | StopBeforeMatch))
      ;
    if (Tok.isNot(tok::r_square))
      break;
    // Consume ']'
    ConsumeBracket();
    // Found ')' - done.
    if (Tok.is(tok::r_paren)) {
      ErrorFound = false;
      break;
    }
  } while (Tok.isNot(tok::annot_pragma_openmp_end));
  TPA.Revert();
  return !ErrorFound;
}

/// ParseParenExpression - This parses the unit that starts with a '(' token,
/// based on what is allowed by ExprType.  The actual thing parsed is returned
/// in ExprType. If stopIfCastExpr is true, it will only return the parsed type,
/// not the parsed cast-expression.
///
/// \verbatim
///       primary-expression: [C99 6.5.1]
///         '(' expression ')'
/// [GNU]   '(' compound-statement ')'      (if !ParenExprOnly)
///       postfix-expression: [C99 6.5.2]
///         '(' type-name ')' '{' initializer-list '}'
///         '(' type-name ')' '{' initializer-list ',' '}'
///       cast-expression: [C99 6.5.4]
///         '(' type-name ')' cast-expression
/// [ARC]   bridged-cast-expression
/// [ARC] bridged-cast-expression:
///         (__bridge type-name) cast-expression
///         (__bridge_transfer type-name) cast-expression
///         (__bridge_retained type-name) cast-expression
///       fold-expression: [C++1z]
///         '(' cast-expression fold-operator '...' ')'
///         '(' '...' fold-operator cast-expression ')'
///         '(' cast-expression fold-operator '...'
///                 fold-operator cast-expression ')'
/// [OPENMP] Array shaping operation
///       '(' '[' expression ']' { '[' expression ']' } cast-expression
/// \endverbatim
ExprResult
Parser::ParseParenExpression(ParenParseOption &ExprType, bool stopIfCastExpr,
                             bool isTypeCast, ParsedType &CastTy,
                             SourceLocation &RParenLoc) {
  assert(Tok.is(tok::l_paren) && "Not a paren expr!");
  ColonProtectionRAIIObject ColonProtection(*this, false);
  BalancedDelimiterTracker T(*this, tok::l_paren);
  if (T.consumeOpen())
    return ExprError();
  SourceLocation OpenLoc = T.getOpenLocation();

  PreferredType.enterParenExpr(Tok.getLocation(), OpenLoc);

  ExprResult Result(true);
  bool isAmbiguousTypeId;
  CastTy = nullptr;

  if (Tok.is(tok::code_completion)) {
    Actions.CodeCompleteExpression(
        getCurScope(), PreferredType.get(Tok.getLocation()),
        /*IsParenthesized=*/ExprType >= CompoundLiteral);
    cutOffParsing();
    return ExprError();
  }

  // Diagnose use of bridge casts in non-arc mode.
  bool BridgeCast = (getLangOpts().ObjC &&
                     Tok.isOneOf(tok::kw___bridge,
                                 tok::kw___bridge_transfer,
                                 tok::kw___bridge_retained,
                                 tok::kw___bridge_retain));
  if (BridgeCast && !getLangOpts().ObjCAutoRefCount) {
    if (!TryConsumeToken(tok::kw___bridge)) {
      StringRef BridgeCastName = Tok.getName();
      SourceLocation BridgeKeywordLoc = ConsumeToken();
      if (!PP.getSourceManager().isInSystemHeader(BridgeKeywordLoc))
        Diag(BridgeKeywordLoc, diag::warn_arc_bridge_cast_nonarc)
          << BridgeCastName
          << FixItHint::CreateReplacement(BridgeKeywordLoc, "");
    }
    BridgeCast = false;
  }

  // None of these cases should fall through with an invalid Result
  // unless they've already reported an error.
  if (ExprType >= CompoundStmt && Tok.is(tok::l_brace)) {
    Diag(Tok, diag::ext_gnu_statement_expr);

    if (!getCurScope()->getFnParent() && !getCurScope()->getBlockParent()) {
      Result = ExprError(Diag(OpenLoc, diag::err_stmtexpr_file_scope));
    } else {
      // Find the nearest non-record decl context. Variables declared in a
      // statement expression behave as if they were declared in the enclosing
      // function, block, or other code construct.
      DeclContext *CodeDC = Actions.CurContext;
      while (CodeDC->isRecord() || isa<EnumDecl>(CodeDC)) {
        CodeDC = CodeDC->getParent();
        assert(CodeDC && !CodeDC->isFileContext() &&
               "statement expr not in code context");
      }
      Sema::ContextRAII SavedContext(Actions, CodeDC, /*NewThisContext=*/false);

      Actions.ActOnStartStmtExpr();

      StmtResult Stmt(ParseCompoundStatement(true));
      ExprType = CompoundStmt;

      // If the substmt parsed correctly, build the AST node.
      if (!Stmt.isInvalid()) {
        Result = Actions.ActOnStmtExpr(getCurScope(), OpenLoc, Stmt.get(),
                                       Tok.getLocation());
      } else {
        Actions.ActOnStmtExprError();
      }
    }
  } else if (ExprType >= CompoundLiteral && BridgeCast) {
    tok::TokenKind tokenKind = Tok.getKind();
    SourceLocation BridgeKeywordLoc = ConsumeToken();

    // Parse an Objective-C ARC ownership cast expression.
    ObjCBridgeCastKind Kind;
    if (tokenKind == tok::kw___bridge)
      Kind = OBC_Bridge;
    else if (tokenKind == tok::kw___bridge_transfer)
      Kind = OBC_BridgeTransfer;
    else if (tokenKind == tok::kw___bridge_retained)
      Kind = OBC_BridgeRetained;
    else {
      // As a hopefully temporary workaround, allow __bridge_retain as
      // a synonym for __bridge_retained, but only in system headers.
      assert(tokenKind == tok::kw___bridge_retain);
      Kind = OBC_BridgeRetained;
      if (!PP.getSourceManager().isInSystemHeader(BridgeKeywordLoc))
        Diag(BridgeKeywordLoc, diag::err_arc_bridge_retain)
          << FixItHint::CreateReplacement(BridgeKeywordLoc,
                                          "__bridge_retained");
    }

    TypeResult Ty = ParseTypeName();
    T.consumeClose();
    ColonProtection.restore();
    RParenLoc = T.getCloseLocation();

    PreferredType.enterTypeCast(Tok.getLocation(), Ty.get().get());
    ExprResult SubExpr = ParseCastExpression(AnyCastExpr);

    if (Ty.isInvalid() || SubExpr.isInvalid())
      return ExprError();

    return Actions.ActOnObjCBridgedCast(getCurScope(), OpenLoc, Kind,
                                        BridgeKeywordLoc, Ty.get(),
                                        RParenLoc, SubExpr.get());
  } else if (ExprType >= CompoundLiteral &&
             isTypeIdInParens(isAmbiguousTypeId)) {

    // Otherwise, this is a compound literal expression or cast expression.

    // In C++, if the type-id is ambiguous we disambiguate based on context.
    // If stopIfCastExpr is true the context is a typeof/sizeof/alignof
    // in which case we should treat it as type-id.
    // if stopIfCastExpr is false, we need to determine the context past the
    // parens, so we defer to ParseCXXAmbiguousParenExpression for that.
    if (isAmbiguousTypeId && !stopIfCastExpr) {
      ExprResult res = ParseCXXAmbiguousParenExpression(ExprType, CastTy, T,
                                                        ColonProtection);
      RParenLoc = T.getCloseLocation();
      return res;
    }

    // Parse the type declarator.
    DeclSpec DS(AttrFactory);
    ParseSpecifierQualifierList(DS);
    Declarator DeclaratorInfo(DS, DeclaratorContext::TypeNameContext);
    ParseDeclarator(DeclaratorInfo);

    // If our type is followed by an identifier and either ':' or ']', then
    // this is probably an Objective-C message send where the leading '[' is
    // missing. Recover as if that were the case.
    if (!DeclaratorInfo.isInvalidType() && Tok.is(tok::identifier) &&
        !InMessageExpression && getLangOpts().ObjC &&
        (NextToken().is(tok::colon) || NextToken().is(tok::r_square))) {
      TypeResult Ty;
      {
        InMessageExpressionRAIIObject InMessage(*this, false);
        Ty = Actions.ActOnTypeName(getCurScope(), DeclaratorInfo);
      }
      Result = ParseObjCMessageExpressionBody(SourceLocation(),
                                              SourceLocation(),
                                              Ty.get(), nullptr);
    } else {
      // Match the ')'.
      T.consumeClose();
      ColonProtection.restore();
      RParenLoc = T.getCloseLocation();
      if (Tok.is(tok::l_brace)) {
        ExprType = CompoundLiteral;
        TypeResult Ty;
        {
          InMessageExpressionRAIIObject InMessage(*this, false);
          Ty = Actions.ActOnTypeName(getCurScope(), DeclaratorInfo);
        }
        return ParseCompoundLiteralExpression(Ty.get(), OpenLoc, RParenLoc);
      }

      if (Tok.is(tok::l_paren)) {
        // This could be OpenCL vector Literals
        if (getLangOpts().OpenCL)
        {
          TypeResult Ty;
          {
            InMessageExpressionRAIIObject InMessage(*this, false);
            Ty = Actions.ActOnTypeName(getCurScope(), DeclaratorInfo);
          }
          if(Ty.isInvalid())
          {
             return ExprError();
          }
          QualType QT = Ty.get().get().getCanonicalType();
          if (QT->isVectorType())
          {
            // We parsed '(' vector-type-name ')' followed by '('

            // Parse the cast-expression that follows it next.
            // isVectorLiteral = true will make sure we don't parse any
            // Postfix expression yet
            Result = ParseCastExpression(/*isUnaryExpression=*/AnyCastExpr,
                                         /*isAddressOfOperand=*/false,
                                         /*isTypeCast=*/IsTypeCast,
                                         /*isVectorLiteral=*/true);

            if (!Result.isInvalid()) {
              Result = Actions.ActOnCastExpr(getCurScope(), OpenLoc,
                                             DeclaratorInfo, CastTy,
                                             RParenLoc, Result.get());
            }

            // After we performed the cast we can check for postfix-expr pieces.
            if (!Result.isInvalid()) {
              Result = ParsePostfixExpressionSuffix(Result);
            }

            return Result;
          }
        }
      }

      if (ExprType == CastExpr) {
        // We parsed '(' type-name ')' and the thing after it wasn't a '{'.

        if (DeclaratorInfo.isInvalidType())
          return ExprError();

        // Note that this doesn't parse the subsequent cast-expression, it just
        // returns the parsed type to the callee.
        if (stopIfCastExpr) {
          TypeResult Ty;
          {
            InMessageExpressionRAIIObject InMessage(*this, false);
            Ty = Actions.ActOnTypeName(getCurScope(), DeclaratorInfo);
          }
          CastTy = Ty.get();
          return ExprResult();
        }

        // Reject the cast of super idiom in ObjC.
        if (Tok.is(tok::identifier) && getLangOpts().ObjC &&
            Tok.getIdentifierInfo() == Ident_super &&
            getCurScope()->isInObjcMethodScope() &&
            GetLookAheadToken(1).isNot(tok::period)) {
          Diag(Tok.getLocation(), diag::err_illegal_super_cast)
            << SourceRange(OpenLoc, RParenLoc);
          return ExprError();
        }

        PreferredType.enterTypeCast(Tok.getLocation(), CastTy.get());
        // Parse the cast-expression that follows it next.
        // TODO: For cast expression with CastTy.
        Result = ParseCastExpression(/*isUnaryExpression=*/AnyCastExpr,
                                     /*isAddressOfOperand=*/false,
                                     /*isTypeCast=*/IsTypeCast);
        if (!Result.isInvalid()) {
          Result = Actions.ActOnCastExpr(getCurScope(), OpenLoc,
                                         DeclaratorInfo, CastTy,
                                         RParenLoc, Result.get());
        }
        return Result;
      }

      Diag(Tok, diag::err_expected_lbrace_in_compound_literal);
      return ExprError();
    }
  } else if (ExprType >= FoldExpr && Tok.is(tok::ellipsis) &&
             isFoldOperator(NextToken().getKind())) {
    ExprType = FoldExpr;
    return ParseFoldExpression(ExprResult(), T);
  } else if (isTypeCast) {
    // Parse the expression-list.
    InMessageExpressionRAIIObject InMessage(*this, false);

    ExprVector ArgExprs;
    CommaLocsTy CommaLocs;

    if (!ParseSimpleExpressionList(ArgExprs, CommaLocs)) {
      // FIXME: If we ever support comma expressions as operands to
      // fold-expressions, we'll need to allow multiple ArgExprs here.
      if (ExprType >= FoldExpr && ArgExprs.size() == 1 &&
          isFoldOperator(Tok.getKind()) && NextToken().is(tok::ellipsis)) {
        ExprType = FoldExpr;
        return ParseFoldExpression(ArgExprs[0], T);
      }

      ExprType = SimpleExpr;
      Result = Actions.ActOnParenListExpr(OpenLoc, Tok.getLocation(),
                                          ArgExprs);
    }
  } else if (getLangOpts().OpenMP >= 50 && OpenMPDirectiveParsing &&
             ExprType == CastExpr && Tok.is(tok::l_square) &&
             tryParseOpenMPArrayShapingCastPart()) {
    bool ErrorFound = false;
    SmallVector<Expr *, 4> OMPDimensions;
    SmallVector<SourceRange, 4> OMPBracketsRanges;
    do {
      BalancedDelimiterTracker TS(*this, tok::l_square);
      TS.consumeOpen();
      ExprResult NumElements =
          Actions.CorrectDelayedTyposInExpr(ParseExpression());
      if (!NumElements.isUsable()) {
        ErrorFound = true;
        while (!SkipUntil(tok::r_square, tok::r_paren,
                          StopAtSemi | StopBeforeMatch))
          ;
      }
      TS.consumeClose();
      OMPDimensions.push_back(NumElements.get());
      OMPBracketsRanges.push_back(TS.getRange());
    } while (Tok.isNot(tok::r_paren));
    // Match the ')'.
    T.consumeClose();
    RParenLoc = T.getCloseLocation();
    Result = Actions.CorrectDelayedTyposInExpr(ParseAssignmentExpression());
    if (ErrorFound) {
      Result = ExprError();
    } else if (!Result.isInvalid()) {
      Result = Actions.ActOnOMPArrayShapingExpr(
          Result.get(), OpenLoc, RParenLoc, OMPDimensions, OMPBracketsRanges);
    }
    return Result;
  } else {
    InMessageExpressionRAIIObject InMessage(*this, false);

    Result = ParseExpression(MaybeTypeCast);
    if (!getLangOpts().CPlusPlus && MaybeTypeCast && Result.isUsable()) {
      // Correct typos in non-C++ code earlier so that implicit-cast-like
      // expressions are parsed correctly.
      Result = Actions.CorrectDelayedTyposInExpr(Result);
    }

    if (ExprType >= FoldExpr && isFoldOperator(Tok.getKind()) &&
        NextToken().is(tok::ellipsis)) {
      ExprType = FoldExpr;
      return ParseFoldExpression(Result, T);
    }
    ExprType = SimpleExpr;

    // Don't build a paren expression unless we actually match a ')'.
    if (!Result.isInvalid() && Tok.is(tok::r_paren))
      Result =
          Actions.ActOnParenExpr(OpenLoc, Tok.getLocation(), Result.get());
  }

  // Match the ')'.
  if (Result.isInvalid()) {
    SkipUntil(tok::r_paren, StopAtSemi);
    return ExprError();
  }

  T.consumeClose();
  RParenLoc = T.getCloseLocation();
  return Result;
}

/// ParseCompoundLiteralExpression - We have parsed the parenthesized type-name
/// and we are at the left brace.
///
/// \verbatim
///       postfix-expression: [C99 6.5.2]
///         '(' type-name ')' '{' initializer-list '}'
///         '(' type-name ')' '{' initializer-list ',' '}'
/// \endverbatim
ExprResult
Parser::ParseCompoundLiteralExpression(ParsedType Ty,
                                       SourceLocation LParenLoc,
                                       SourceLocation RParenLoc) {
  assert(Tok.is(tok::l_brace) && "Not a compound literal!");
  if (!getLangOpts().C99)   // Compound literals don't exist in C90.
    Diag(LParenLoc, diag::ext_c99_compound_literal);
  ExprResult Result = ParseInitializer();
  if (!Result.isInvalid() && Ty)
    return Actions.ActOnCompoundLiteral(LParenLoc, Ty, RParenLoc, Result.get());
  return Result;
}

/// ParseStringLiteralExpression - This handles the various token types that
/// form string literals, and also handles string concatenation [C99 5.1.1.2,
/// translation phase #6].
///
/// \verbatim
///       primary-expression: [C99 6.5.1]
///         string-literal
/// \verbatim
ExprResult Parser::ParseStringLiteralExpression(bool AllowUserDefinedLiteral) {
  assert(isTokenStringLiteral() && "Not a string literal!");

  // String concat.  Note that keywords like __func__ and __FUNCTION__ are not
  // considered to be strings for concatenation purposes.
  SmallVector<Token, 4> StringToks;

  do {
    StringToks.push_back(Tok);
    ConsumeStringToken();
  } while (isTokenStringLiteral());

  // Pass the set of string tokens, ready for concatenation, to the actions.
  return Actions.ActOnStringLiteral(StringToks,
                                    AllowUserDefinedLiteral ? getCurScope()
                                                            : nullptr);
}

/// ParseGenericSelectionExpression - Parse a C11 generic-selection
/// [C11 6.5.1.1].
///
/// \verbatim
///    generic-selection:
///           _Generic ( assignment-expression , generic-assoc-list )
///    generic-assoc-list:
///           generic-association
///           generic-assoc-list , generic-association
///    generic-association:
///           type-name : assignment-expression
///           default : assignment-expression
/// \endverbatim
ExprResult Parser::ParseGenericSelectionExpression() {
  assert(Tok.is(tok::kw__Generic) && "_Generic keyword expected");
  if (!getLangOpts().C11)
    Diag(Tok, diag::ext_c11_feature) << Tok.getName();

  SourceLocation KeyLoc = ConsumeToken();
  BalancedDelimiterTracker T(*this, tok::l_paren);
  if (T.expectAndConsume())
    return ExprError();

  ExprResult ControllingExpr;
  {
    // C11 6.5.1.1p3 "The controlling expression of a generic selection is
    // not evaluated."
    EnterExpressionEvaluationContext Unevaluated(
        Actions, Sema::ExpressionEvaluationContext::Unevaluated);
    ControllingExpr =
        Actions.CorrectDelayedTyposInExpr(ParseAssignmentExpression());
    if (ControllingExpr.isInvalid()) {
      SkipUntil(tok::r_paren, StopAtSemi);
      return ExprError();
    }
  }

  if (ExpectAndConsume(tok::comma)) {
    SkipUntil(tok::r_paren, StopAtSemi);
    return ExprError();
  }

  SourceLocation DefaultLoc;
  TypeVector Types;
  ExprVector Exprs;
  do {
    ParsedType Ty;
    if (Tok.is(tok::kw_default)) {
      // C11 6.5.1.1p2 "A generic selection shall have no more than one default
      // generic association."
      if (!DefaultLoc.isInvalid()) {
        Diag(Tok, diag::err_duplicate_default_assoc);
        Diag(DefaultLoc, diag::note_previous_default_assoc);
        SkipUntil(tok::r_paren, StopAtSemi);
        return ExprError();
      }
      DefaultLoc = ConsumeToken();
      Ty = nullptr;
    } else {
      ColonProtectionRAIIObject X(*this);
      TypeResult TR = ParseTypeName();
      if (TR.isInvalid()) {
        SkipUntil(tok::r_paren, StopAtSemi);
        return ExprError();
      }
      Ty = TR.get();
    }
    Types.push_back(Ty);

    if (ExpectAndConsume(tok::colon)) {
      SkipUntil(tok::r_paren, StopAtSemi);
      return ExprError();
    }

    // FIXME: These expressions should be parsed in a potentially potentially
    // evaluated context.
    ExprResult ER(
        Actions.CorrectDelayedTyposInExpr(ParseAssignmentExpression()));
    if (ER.isInvalid()) {
      SkipUntil(tok::r_paren, StopAtSemi);
      return ExprError();
    }
    Exprs.push_back(ER.get());
  } while (TryConsumeToken(tok::comma));

  T.consumeClose();
  if (T.getCloseLocation().isInvalid())
    return ExprError();

  return Actions.ActOnGenericSelectionExpr(KeyLoc, DefaultLoc,
                                           T.getCloseLocation(),
                                           ControllingExpr.get(),
                                           Types, Exprs);
}

/// Parse A C++1z fold-expression after the opening paren and optional
/// left-hand-side expression.
///
/// \verbatim
///   fold-expression:
///       ( cast-expression fold-operator ... )
///       ( ... fold-operator cast-expression )
///       ( cast-expression fold-operator ... fold-operator cast-expression )
ExprResult Parser::ParseFoldExpression(ExprResult LHS,
                                       BalancedDelimiterTracker &T) {
  if (LHS.isInvalid()) {
    T.skipToEnd();
    return true;
  }

  tok::TokenKind Kind = tok::unknown;
  SourceLocation FirstOpLoc;
  if (LHS.isUsable()) {
    Kind = Tok.getKind();
    assert(isFoldOperator(Kind) && "missing fold-operator");
    FirstOpLoc = ConsumeToken();
  }

  assert(Tok.is(tok::ellipsis) && "not a fold-expression");
  SourceLocation EllipsisLoc = ConsumeToken();

  ExprResult RHS;
  if (Tok.isNot(tok::r_paren)) {
    if (!isFoldOperator(Tok.getKind()))
      return Diag(Tok.getLocation(), diag::err_expected_fold_operator);

    if (Kind != tok::unknown && Tok.getKind() != Kind)
      Diag(Tok.getLocation(), diag::err_fold_operator_mismatch)
        << SourceRange(FirstOpLoc);
    Kind = Tok.getKind();
    ConsumeToken();

    RHS = ParseExpression();
    if (RHS.isInvalid()) {
      T.skipToEnd();
      return true;
    }
  }

  Diag(EllipsisLoc, getLangOpts().CPlusPlus17
                        ? diag::warn_cxx14_compat_fold_expression
                        : diag::ext_fold_expression);

  T.consumeClose();
  return Actions.ActOnCXXFoldExpr(T.getOpenLocation(), LHS.get(), Kind,
                                  EllipsisLoc, RHS.get(), T.getCloseLocation());
}

/// ParseExpressionList - Used for C/C++ (argument-)expression-list.
///
/// \verbatim
///       argument-expression-list:
///         assignment-expression
///         argument-expression-list , assignment-expression
///
/// [C++] expression-list:
/// [C++]   assignment-expression
/// [C++]   expression-list , assignment-expression
///
/// [C++0x] expression-list:
/// [C++0x]   initializer-list
///
/// [C++0x] initializer-list
/// [C++0x]   initializer-clause ...[opt]
/// [C++0x]   initializer-list , initializer-clause ...[opt]
///
/// [C++0x] initializer-clause:
/// [C++0x]   assignment-expression
/// [C++0x]   braced-init-list
/// \endverbatim
bool Parser::ParseExpressionList(SmallVectorImpl<Expr *> &Exprs,
                                 SmallVectorImpl<SourceLocation> &CommaLocs,
                                 llvm::function_ref<void()> ExpressionStarts) {
  bool SawError = false;
  while (1) {
    if (ExpressionStarts)
      ExpressionStarts();

    ExprResult ArgExpr;
    bool VariadicReifier = isVariadicReifier();

    if (getLangOpts().CPlusPlus11 && Tok.is(tok::l_brace)) {
      Diag(Tok, diag::warn_cxx98_compat_generalized_initializer_lists);
      ArgExpr = ParseBraceInitializer();
    } else if (VariadicReifier) {
      llvm::SmallVector<Expr *, 4> ExpandedExprs;

      /// Let reflection_range = {r1, r2, ..., rN, where rI is a reflection}.
      /// valueof(... reflection_range) expands to valueof(r1), ..., valueof(rN)
      SawError = ParseVariadicReifier(ExpandedExprs);

      // We need to insert several fake commas to get around error checking.
      // We only need size() - 1, since there is already a comma in front of
      // the reifier parameter.
      if (!ExpandedExprs.empty())
        for (std::size_t I = 0; I < ExpandedExprs.size() - 1; ++I)
          CommaLocs.emplace_back();

      if (SawError)
        SkipUntil(tok::comma, tok::r_paren, StopBeforeMatch);

      // Add our expanded expressions into the parameter list.
      Exprs.append(ExpandedExprs.begin(), ExpandedExprs.end());
    } else
      ArgExpr = ParseAssignmentExpression();

    if (Tok.is(tok::ellipsis))
      ArgExpr = Actions.ActOnPackExpansion(ArgExpr.get(), ConsumeToken());
    else if (Tok.is(tok::code_completion)) {
      // There's nothing to suggest in here as we parsed a full expression.
      // Instead fail and propogate the error since caller might have something
      // the suggest, e.g. signature help in function call. Note that this is
      // performed before pushing the \p Expr, so that signature help can report
      // current argument correctly.
      SawError = true;
      cutOffParsing();
      break;
    }
    if (ArgExpr.isInvalid() && !VariadicReifier) {
      SkipUntil(tok::comma, tok::r_paren, StopBeforeMatch);
      SawError = true;
    } else if (!VariadicReifier) {
      Exprs.push_back(ArgExpr.get());
    }

    if (Tok.isNot(tok::comma))
      break;
    // Move to the next argument, remember where the comma was.
    Token Comma = Tok;
    CommaLocs.push_back(ConsumeToken());

    checkPotentialAngleBracketDelimiter(Comma);
  }
  if (SawError) {
    // Ensure typos get diagnosed when errors were encountered while parsing the
    // expression list.
    for (auto &E : Exprs) {
      ExprResult Expr = Actions.CorrectDelayedTyposInExpr(E);
      if (Expr.isUsable()) E = Expr.get();
    }
  }

  return SawError;
}

/// ParseSimpleExpressionList - A simple comma-separated list of expressions,
/// used for misc language extensions.
///
/// \verbatim
///       simple-expression-list:
///         assignment-expression
///         simple-expression-list , assignment-expression
/// \endverbatim
bool
Parser::ParseSimpleExpressionList(SmallVectorImpl<Expr*> &Exprs,
                                  SmallVectorImpl<SourceLocation> &CommaLocs) {
  while (1) {
    ExprResult Expr = ParseAssignmentExpression();
    if (Expr.isInvalid())
      return true;

    Exprs.push_back(Expr.get());

    if (Tok.isNot(tok::comma))
      return false;

    // Move to the next argument, remember where the comma was.
    Token Comma = Tok;
    CommaLocs.push_back(ConsumeToken());

    checkPotentialAngleBracketDelimiter(Comma);
  }
}

/// ParseBlockId - Parse a block-id, which roughly looks like int (int x).
///
/// \verbatim
/// [clang] block-id:
/// [clang]   specifier-qualifier-list block-declarator
/// \endverbatim
void Parser::ParseBlockId(SourceLocation CaretLoc) {
  if (Tok.is(tok::code_completion)) {
    Actions.CodeCompleteOrdinaryName(getCurScope(), Sema::PCC_Type);
    return cutOffParsing();
  }

  // Parse the specifier-qualifier-list piece.
  DeclSpec DS(AttrFactory);
  ParseSpecifierQualifierList(DS);

  // Parse the block-declarator.
  Declarator DeclaratorInfo(DS, DeclaratorContext::BlockLiteralContext);
  DeclaratorInfo.setFunctionDefinitionKind(FDK_Definition);
  ParseDeclarator(DeclaratorInfo);

  MaybeParseGNUAttributes(DeclaratorInfo);

  // Inform sema that we are starting a block.
  Actions.ActOnBlockArguments(CaretLoc, DeclaratorInfo, getCurScope());
}

/// ParseBlockLiteralExpression - Parse a block literal, which roughly looks
/// like ^(int x){ return x+1; }
///
/// \verbatim
///         block-literal:
/// [clang]   '^' block-args[opt] compound-statement
/// [clang]   '^' block-id compound-statement
/// [clang] block-args:
/// [clang]   '(' parameter-list ')'
/// \endverbatim
ExprResult Parser::ParseBlockLiteralExpression() {
  assert(Tok.is(tok::caret) && "block literal starts with ^");
  SourceLocation CaretLoc = ConsumeToken();

  PrettyStackTraceLoc CrashInfo(PP.getSourceManager(), CaretLoc,
                                "block literal parsing");

  // Enter a scope to hold everything within the block.  This includes the
  // argument decls, decls within the compound expression, etc.  This also
  // allows determining whether a variable reference inside the block is
  // within or outside of the block.
  ParseScope BlockScope(this, Scope::BlockScope | Scope::FnScope |
                                  Scope::CompoundStmtScope | Scope::DeclScope);

  // Inform sema that we are starting a block.
  Actions.ActOnBlockStart(CaretLoc, getCurScope());

  // Parse the return type if present.
  DeclSpec DS(AttrFactory);
  Declarator ParamInfo(DS, DeclaratorContext::BlockLiteralContext);
  ParamInfo.setFunctionDefinitionKind(FDK_Definition);
  // FIXME: Since the return type isn't actually parsed, it can't be used to
  // fill ParamInfo with an initial valid range, so do it manually.
  ParamInfo.SetSourceRange(SourceRange(Tok.getLocation(), Tok.getLocation()));

  // If this block has arguments, parse them.  There is no ambiguity here with
  // the expression case, because the expression case requires a parameter list.
  if (Tok.is(tok::l_paren)) {
    ParseParenDeclarator(ParamInfo);
    // Parse the pieces after the identifier as if we had "int(...)".
    // SetIdentifier sets the source range end, but in this case we're past
    // that location.
    SourceLocation Tmp = ParamInfo.getSourceRange().getEnd();
    ParamInfo.SetIdentifier(nullptr, CaretLoc);
    ParamInfo.SetRangeEnd(Tmp);
    if (ParamInfo.isInvalidType()) {
      // If there was an error parsing the arguments, they may have
      // tried to use ^(x+y) which requires an argument list.  Just
      // skip the whole block literal.
      Actions.ActOnBlockError(CaretLoc, getCurScope());
      return ExprError();
    }

    MaybeParseGNUAttributes(ParamInfo);

    // Inform sema that we are starting a block.
    Actions.ActOnBlockArguments(CaretLoc, ParamInfo, getCurScope());
  } else if (!Tok.is(tok::l_brace)) {
    ParseBlockId(CaretLoc);
  } else {
    // Otherwise, pretend we saw (void).
    SourceLocation NoLoc;
    ParamInfo.AddTypeInfo(
        DeclaratorChunk::getFunction(/*HasProto=*/true,
                                     /*IsAmbiguous=*/false,
                                     /*RParenLoc=*/NoLoc,
                                     /*ArgInfo=*/nullptr,
                                     /*NumParams=*/0,
                                     /*EllipsisLoc=*/NoLoc,
                                     /*RParenLoc=*/NoLoc,
                                     /*RefQualifierIsLvalueRef=*/true,
                                     /*RefQualifierLoc=*/NoLoc,
                                     /*MutableLoc=*/NoLoc, EST_None,
                                     /*ESpecRange=*/SourceRange(),
                                     /*Exceptions=*/nullptr,
                                     /*ExceptionRanges=*/nullptr,
                                     /*NumExceptions=*/0,
                                     /*NoexceptExpr=*/nullptr,
                                     /*ExceptionSpecTokens=*/nullptr,
                                     /*DeclsInPrototype=*/None, CaretLoc,
                                     CaretLoc, ParamInfo),
        CaretLoc);

    MaybeParseGNUAttributes(ParamInfo);

    // Inform sema that we are starting a block.
    Actions.ActOnBlockArguments(CaretLoc, ParamInfo, getCurScope());
  }


  ExprResult Result(true);
  if (!Tok.is(tok::l_brace)) {
    // Saw something like: ^expr
    Diag(Tok, diag::err_expected_expression);
    Actions.ActOnBlockError(CaretLoc, getCurScope());
    return ExprError();
  }

  StmtResult Stmt(ParseCompoundStatementBody());
  BlockScope.Exit();
  if (!Stmt.isInvalid())
    Result = Actions.ActOnBlockStmtExpr(CaretLoc, Stmt.get(), getCurScope());
  else
    Actions.ActOnBlockError(CaretLoc, getCurScope());
  return Result;
}

/// ParseObjCBoolLiteral - This handles the objective-c Boolean literals.
///
///         '__objc_yes'
///         '__objc_no'
ExprResult Parser::ParseObjCBoolLiteral() {
  tok::TokenKind Kind = Tok.getKind();
  return Actions.ActOnObjCBoolLiteral(ConsumeToken(), Kind);
}

/// Validate availability spec list, emitting diagnostics if necessary. Returns
/// true if invalid.
static bool CheckAvailabilitySpecList(Parser &P,
                                      ArrayRef<AvailabilitySpec> AvailSpecs) {
  llvm::SmallSet<StringRef, 4> Platforms;
  bool HasOtherPlatformSpec = false;
  bool Valid = true;
  for (const auto &Spec : AvailSpecs) {
    if (Spec.isOtherPlatformSpec()) {
      if (HasOtherPlatformSpec) {
        P.Diag(Spec.getBeginLoc(), diag::err_availability_query_repeated_star);
        Valid = false;
      }

      HasOtherPlatformSpec = true;
      continue;
    }

    bool Inserted = Platforms.insert(Spec.getPlatform()).second;
    if (!Inserted) {
      // Rule out multiple version specs referring to the same platform.
      // For example, we emit an error for:
      // @available(macos 10.10, macos 10.11, *)
      StringRef Platform = Spec.getPlatform();
      P.Diag(Spec.getBeginLoc(), diag::err_availability_query_repeated_platform)
          << Spec.getEndLoc() << Platform;
      Valid = false;
    }
  }

  if (!HasOtherPlatformSpec) {
    SourceLocation InsertWildcardLoc = AvailSpecs.back().getEndLoc();
    P.Diag(InsertWildcardLoc, diag::err_availability_query_wildcard_required)
        << FixItHint::CreateInsertion(InsertWildcardLoc, ", *");
    return true;
  }

  return !Valid;
}

/// Parse availability query specification.
///
///  availability-spec:
///     '*'
///     identifier version-tuple
Optional<AvailabilitySpec> Parser::ParseAvailabilitySpec() {
  if (Tok.is(tok::star)) {
    return AvailabilitySpec(ConsumeToken());
  } else {
    // Parse the platform name.
    if (Tok.is(tok::code_completion)) {
      Actions.CodeCompleteAvailabilityPlatformName();
      cutOffParsing();
      return None;
    }
    if (Tok.isNot(tok::identifier)) {
      Diag(Tok, diag::err_avail_query_expected_platform_name);
      return None;
    }

    IdentifierLoc *PlatformIdentifier = ParseIdentifierLoc();
    SourceRange VersionRange;
    VersionTuple Version = ParseVersionTuple(VersionRange);

    if (Version.empty())
      return None;

    StringRef GivenPlatform = PlatformIdentifier->Ident->getName();
    StringRef Platform =
        AvailabilityAttr::canonicalizePlatformName(GivenPlatform);

    if (AvailabilityAttr::getPrettyPlatformName(Platform).empty()) {
      Diag(PlatformIdentifier->Loc,
           diag::err_avail_query_unrecognized_platform_name)
          << GivenPlatform;
      return None;
    }

    return AvailabilitySpec(Version, Platform, PlatformIdentifier->Loc,
                            VersionRange.getEnd());
  }
}

ExprResult Parser::ParseAvailabilityCheckExpr(SourceLocation BeginLoc) {
  assert(Tok.is(tok::kw___builtin_available) ||
         Tok.isObjCAtKeyword(tok::objc_available));

  // Eat the available or __builtin_available.
  ConsumeToken();

  BalancedDelimiterTracker Parens(*this, tok::l_paren);
  if (Parens.expectAndConsume())
    return ExprError();

  SmallVector<AvailabilitySpec, 4> AvailSpecs;
  bool HasError = false;
  while (true) {
    Optional<AvailabilitySpec> Spec = ParseAvailabilitySpec();
    if (!Spec)
      HasError = true;
    else
      AvailSpecs.push_back(*Spec);

    if (!TryConsumeToken(tok::comma))
      break;
  }

  if (HasError) {
    SkipUntil(tok::r_paren, StopAtSemi);
    return ExprError();
  }

  CheckAvailabilitySpecList(*this, AvailSpecs);

  if (Parens.consumeClose())
    return ExprError();

  return Actions.ActOnObjCAvailabilityCheckExpr(AvailSpecs, BeginLoc,
                                                Parens.getCloseLocation());
}<|MERGE_RESOLUTION|>--- conflicted
+++ resolved
@@ -1456,7 +1456,9 @@
   case tok::kw_this:
     Res = ParseCXXThis();
     break;
-<<<<<<< HEAD
+  case tok::kw___builtin_unique_stable_name:
+    Res = ParseUniqueStableNameExpression();
+    break;
 
   case tok::kw_reflexpr:
     Res = ParseCXXReflectExpression();
@@ -1474,11 +1476,6 @@
     Res = ParseCXXSelectMemberExpr();
     break;
 
-=======
-  case tok::kw___builtin_unique_stable_name:
-    Res = ParseUniqueStableNameExpression();
-    break;
->>>>>>> dbb03567
   case tok::annot_typename:
     if (isStartOfObjCClassMessageMissingOpenBracket()) {
       TypeResult Type = getTypeAnnotation(Tok);
@@ -2094,7 +2091,7 @@
             return ExprError();
           }
           break;
-<<<<<<< HEAD
+        }
 
         if (getLangOpts().CPlusPlus && Tok.is(tok::kw_idexpr)) {
           ExprResult IdExpr = ParseCXXIdExprExpression();
@@ -2108,9 +2105,6 @@
           break;
         }
 
-=======
-        }
->>>>>>> dbb03567
         ParseOptionalCXXScopeSpecifier(
             SS, ObjectType, LHS.get() && LHS.get()->containsErrors(),
             /*EnteringContext=*/false, &MayBePseudoDestructor);
