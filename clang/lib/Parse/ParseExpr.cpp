--- conflicted
+++ resolved
@@ -1642,13 +1642,11 @@
       *NotPrimaryExpression = true;
     return ParseCXXDeleteExpression(false, Tok.getLocation());
 
-<<<<<<< HEAD
+  case tok::kw_requires: // [C++2a] requires-expression
+    return ParseRequiresExpression();
+
   case tok::kw___fragment:
     return ParseCXXFragmentExpression();
-=======
-  case tok::kw_requires: // [C++2a] requires-expression
-    return ParseRequiresExpression();
->>>>>>> d663d74a
 
   case tok::kw_noexcept: { // [C++0x] 'noexcept' '(' expression ')'
     if (NotPrimaryExpression)
