--- conflicted
+++ resolved
@@ -382,11 +382,7 @@
         }
         if (T.isUsable())
           TheParsedType = T.get();
-<<<<<<< HEAD
-        break; // Multiple type arguments are not implemented.
-=======
         break; // FIXME: Multiple type arguments are not implemented.
->>>>>>> 03edcd68
       } else if (Tok.is(tok::identifier) &&
                  attributeHasVariadicIdentifierArg(*AttrName)) {
         ArgExprs.push_back(ParseIdentifierLoc());
