<<<<<<< HEAD
// RUN: %clang_cc1 -fsyntax-only -verify %s

int [[gsl::Owner]] i;
// expected-error@-1 {{'Owner' attribute cannot be applied to types}}
void [[gsl::Owner]] f();
// expected-error@-1 {{'Owner' attribute cannot be applied to types}}

[[gsl::Owner]] void f();
// expected-warning@-1 {{'Owner' attribute only applies to classes}}

struct S {
};
static_assert(!__is_gsl_owner(S), "");
static_assert(!__is_gsl_pointer(S), "");

S [[gsl::Owner]] Instance;
// expected-error@-1 {{'Owner' attribute cannot be applied to types}}

class [[gsl::Owner]] OwnerMissingParameter{};

class [[gsl::Pointer]] PointerMissingParameter{};

class [[gsl::Owner(7)]] OwnerDerefNoType{};
// expected-error@-1 {{expected a type}} expected-error@-1 {{expected ')'}}
// expected-note@-2 {{to match this '('}}

class [[gsl::Pointer("int")]] PointerDerefNoType{};
// expected-error@-1 {{expected a type}} expected-error@-1 {{expected ')'}}
// expected-note@-2 {{to match this '('}}

class [[gsl::Owner(int)]] [[gsl::Pointer(int)]] BothOwnerPointer{};
// expected-error@-1 {{'Pointer' and 'Owner' attributes are not compatible}}
// expected-note@-2 {{conflicting attribute is here}}

class [[gsl::Owner(int)]] [[gsl::Owner(int)]] DuplicateOwner{};
static_assert(__is_gsl_owner(DuplicateOwner), "");
static_assert(!__is_gsl_pointer(DuplicateOwner), "");

class [[gsl::Pointer(int)]] [[gsl::Pointer(int)]] DuplicatePointer{};
static_assert(!__is_gsl_owner(DuplicatePointer), "");
static_assert(__is_gsl_pointer(DuplicatePointer), "");
=======
// RUN: %clang_cc1 -ast-dump %s | \
// RUN: FileCheck --implicit-check-not OwnerAttr --implicit-check-not PointerAttr %s

class [[gsl::Owner]] OwnerMissingParameter{};
// CHECK: CXXRecordDecl {{.*}} OwnerMissingParameter
// CHECK: OwnerAttr

class [[gsl::Pointer]] PointerMissingParameter{};
// CHECK: CXXRecordDecl {{.*}} PointerMissingParameter
// CHECK: PointerAttr

class [[gsl::Owner()]] OwnerWithEmptyParameterList{};
// CHECK: CXXRecordDecl {{.*}} OwnerWithEmptyParameterList
// CHECK: OwnerAttr {{.*}}
>>>>>>> bd9014c9

class [[gsl::Pointer()]] PointerWithEmptyParameterList{};
// CHECK: CXXRecordDecl {{.*}} PointerWithEmptyParameterList
// CHECK: PointerAttr {{.*}}

class [[gsl::Owner(int)]] AnOwner{};
<<<<<<< HEAD
static_assert(__is_gsl_owner(AnOwner), "");
static_assert(!__is_gsl_pointer(AnOwner), "");

class [[gsl::Pointer(S)]] APointer{};
static_assert(!__is_gsl_owner(APointer), "");
static_assert(__is_gsl_pointer(APointer), "");
=======
// CHECK: CXXRecordDecl {{.*}} AnOwner
// CHECK: OwnerAttr {{.*}} int
>>>>>>> bd9014c9

struct S;
class [[gsl::Pointer(S)]] APointer{};
// CHECK: CXXRecordDecl {{.*}} APointer
// CHECK: PointerAttr {{.*}} S

class [[gsl::Owner(int)]] [[gsl::Owner(int)]] DuplicateOwner{};
// CHECK: CXXRecordDecl {{.*}} DuplicateOwner
// CHECK: OwnerAttr {{.*}} int

class [[gsl::Pointer(int)]] [[gsl::Pointer(int)]] DuplicatePointer{};
// CHECK: CXXRecordDecl {{.*}} DuplicatePointer
// CHECK: PointerAttr {{.*}} int

class [[gsl::Owner(int)]] AddTheSameLater{};
<<<<<<< HEAD
class [[gsl::Owner(int)]] AddTheSameLater;

class [[gsl::Owner()]] OwnerWithEmptyParameterList{};
static_assert(__is_gsl_owner(OwnerWithEmptyParameterList), "");

class [[gsl::Pointer()]] PointerWithEmptyParameterList{};
static_assert(__is_gsl_pointer(PointerWithEmptyParameterList), "");

class [[gsl::Owner()]] [[gsl::Owner(int)]] WithAndWithoutParameter{};
// expected-error@-1 {{'Owner' and 'Owner' attributes are not compatible}}
// expected-note@-2 {{conflicting attribute is here}}

static_assert(!__is_gsl_pointer(int), "");
static_assert(__is_gsl_pointer(int &), "");
static_assert(__is_gsl_pointer(int *), "");

// Test builtin attributes for std types.
namespace std {
// Attributes are added to a (complete) class.
class any {
};
static_assert(__is_gsl_owner(any), "");

// Attributes are added to a instantiatons of a complete template.
template <typename T>
class vector {
public:
  class iterator {};
};
static_assert(__is_gsl_owner(vector<int>), "");
static_assert(__is_gsl_pointer(vector<int>::iterator), "");

// If std::container::iterator is a using declaration, Attributes are added to
// the underlying class
template <typename T>
class __set_iterator {};

template <typename T>
class set {
public:
  using iterator = __set_iterator<T>;
};
static_assert(__is_gsl_pointer(set<int>::iterator), "");

// If std::container::iterator is a typedef, Attributes are added to the
// underlying class. Inline namespaces are ignored when checking if
// the class lives in the std namespace.
inline namespace inlinens {
template <typename T>
class __map_iterator {};

template <typename T>
class map {
public:
  typedef __map_iterator<T> iterator;
};
} // namespace inlinens
static_assert(__is_gsl_pointer(map<int>::iterator), "");

// std::list has an implicit gsl::Owner attribute,
// but explicit attributes take precedence.
template <typename T>
class [[gsl::Pointer]] list{};
static_assert(!__is_gsl_owner(list<int>), "");
static_assert(__is_gsl_pointer(list<int>), "");

// Forward declared template (Owner)
template <
    class CharT,
    class Traits>
class basic_regex;
static_assert(__is_gsl_owner(basic_regex<char, void>), "");

// Forward declared template (Pointer)
template <class T>
class reference_wrapper;
static_assert(__is_gsl_pointer(reference_wrapper<char>), "");

class some_unknown_type;
static_assert(!__is_gsl_pointer(some_unknown_type), "");
static_assert(!__is_gsl_owner(some_unknown_type), "");
} // namespace std

namespace user {
// If a class is not in the std namespace, we don't add implicit attributes.
class any {
};
static_assert(!__is_gsl_owner(any), "");
} // namespace user
=======
// CHECK: CXXRecordDecl {{.*}} AddTheSameLater
// CHECK: OwnerAttr {{.*}} int

class [[gsl::Owner(int)]] AddTheSameLater;
// CHECK: CXXRecordDecl {{.*}} prev {{.*}} AddTheSameLater
// CHECK: OwnerAttr {{.*}} int
>>>>>>> bd9014c9
<|MERGE_RESOLUTION|>--- conflicted
+++ resolved
@@ -1,46 +1,3 @@
-<<<<<<< HEAD
-// RUN: %clang_cc1 -fsyntax-only -verify %s
-
-int [[gsl::Owner]] i;
-// expected-error@-1 {{'Owner' attribute cannot be applied to types}}
-void [[gsl::Owner]] f();
-// expected-error@-1 {{'Owner' attribute cannot be applied to types}}
-
-[[gsl::Owner]] void f();
-// expected-warning@-1 {{'Owner' attribute only applies to classes}}
-
-struct S {
-};
-static_assert(!__is_gsl_owner(S), "");
-static_assert(!__is_gsl_pointer(S), "");
-
-S [[gsl::Owner]] Instance;
-// expected-error@-1 {{'Owner' attribute cannot be applied to types}}
-
-class [[gsl::Owner]] OwnerMissingParameter{};
-
-class [[gsl::Pointer]] PointerMissingParameter{};
-
-class [[gsl::Owner(7)]] OwnerDerefNoType{};
-// expected-error@-1 {{expected a type}} expected-error@-1 {{expected ')'}}
-// expected-note@-2 {{to match this '('}}
-
-class [[gsl::Pointer("int")]] PointerDerefNoType{};
-// expected-error@-1 {{expected a type}} expected-error@-1 {{expected ')'}}
-// expected-note@-2 {{to match this '('}}
-
-class [[gsl::Owner(int)]] [[gsl::Pointer(int)]] BothOwnerPointer{};
-// expected-error@-1 {{'Pointer' and 'Owner' attributes are not compatible}}
-// expected-note@-2 {{conflicting attribute is here}}
-
-class [[gsl::Owner(int)]] [[gsl::Owner(int)]] DuplicateOwner{};
-static_assert(__is_gsl_owner(DuplicateOwner), "");
-static_assert(!__is_gsl_pointer(DuplicateOwner), "");
-
-class [[gsl::Pointer(int)]] [[gsl::Pointer(int)]] DuplicatePointer{};
-static_assert(!__is_gsl_owner(DuplicatePointer), "");
-static_assert(__is_gsl_pointer(DuplicatePointer), "");
-=======
 // RUN: %clang_cc1 -ast-dump %s | \
 // RUN: FileCheck --implicit-check-not OwnerAttr --implicit-check-not PointerAttr %s
 
@@ -55,24 +12,14 @@
 class [[gsl::Owner()]] OwnerWithEmptyParameterList{};
 // CHECK: CXXRecordDecl {{.*}} OwnerWithEmptyParameterList
 // CHECK: OwnerAttr {{.*}}
->>>>>>> bd9014c9
 
 class [[gsl::Pointer()]] PointerWithEmptyParameterList{};
 // CHECK: CXXRecordDecl {{.*}} PointerWithEmptyParameterList
 // CHECK: PointerAttr {{.*}}
 
 class [[gsl::Owner(int)]] AnOwner{};
-<<<<<<< HEAD
-static_assert(__is_gsl_owner(AnOwner), "");
-static_assert(!__is_gsl_pointer(AnOwner), "");
-
-class [[gsl::Pointer(S)]] APointer{};
-static_assert(!__is_gsl_owner(APointer), "");
-static_assert(__is_gsl_pointer(APointer), "");
-=======
 // CHECK: CXXRecordDecl {{.*}} AnOwner
 // CHECK: OwnerAttr {{.*}} int
->>>>>>> bd9014c9
 
 struct S;
 class [[gsl::Pointer(S)]] APointer{};
@@ -88,101 +35,9 @@
 // CHECK: PointerAttr {{.*}} int
 
 class [[gsl::Owner(int)]] AddTheSameLater{};
-<<<<<<< HEAD
-class [[gsl::Owner(int)]] AddTheSameLater;
-
-class [[gsl::Owner()]] OwnerWithEmptyParameterList{};
-static_assert(__is_gsl_owner(OwnerWithEmptyParameterList), "");
-
-class [[gsl::Pointer()]] PointerWithEmptyParameterList{};
-static_assert(__is_gsl_pointer(PointerWithEmptyParameterList), "");
-
-class [[gsl::Owner()]] [[gsl::Owner(int)]] WithAndWithoutParameter{};
-// expected-error@-1 {{'Owner' and 'Owner' attributes are not compatible}}
-// expected-note@-2 {{conflicting attribute is here}}
-
-static_assert(!__is_gsl_pointer(int), "");
-static_assert(__is_gsl_pointer(int &), "");
-static_assert(__is_gsl_pointer(int *), "");
-
-// Test builtin attributes for std types.
-namespace std {
-// Attributes are added to a (complete) class.
-class any {
-};
-static_assert(__is_gsl_owner(any), "");
-
-// Attributes are added to a instantiatons of a complete template.
-template <typename T>
-class vector {
-public:
-  class iterator {};
-};
-static_assert(__is_gsl_owner(vector<int>), "");
-static_assert(__is_gsl_pointer(vector<int>::iterator), "");
-
-// If std::container::iterator is a using declaration, Attributes are added to
-// the underlying class
-template <typename T>
-class __set_iterator {};
-
-template <typename T>
-class set {
-public:
-  using iterator = __set_iterator<T>;
-};
-static_assert(__is_gsl_pointer(set<int>::iterator), "");
-
-// If std::container::iterator is a typedef, Attributes are added to the
-// underlying class. Inline namespaces are ignored when checking if
-// the class lives in the std namespace.
-inline namespace inlinens {
-template <typename T>
-class __map_iterator {};
-
-template <typename T>
-class map {
-public:
-  typedef __map_iterator<T> iterator;
-};
-} // namespace inlinens
-static_assert(__is_gsl_pointer(map<int>::iterator), "");
-
-// std::list has an implicit gsl::Owner attribute,
-// but explicit attributes take precedence.
-template <typename T>
-class [[gsl::Pointer]] list{};
-static_assert(!__is_gsl_owner(list<int>), "");
-static_assert(__is_gsl_pointer(list<int>), "");
-
-// Forward declared template (Owner)
-template <
-    class CharT,
-    class Traits>
-class basic_regex;
-static_assert(__is_gsl_owner(basic_regex<char, void>), "");
-
-// Forward declared template (Pointer)
-template <class T>
-class reference_wrapper;
-static_assert(__is_gsl_pointer(reference_wrapper<char>), "");
-
-class some_unknown_type;
-static_assert(!__is_gsl_pointer(some_unknown_type), "");
-static_assert(!__is_gsl_owner(some_unknown_type), "");
-} // namespace std
-
-namespace user {
-// If a class is not in the std namespace, we don't add implicit attributes.
-class any {
-};
-static_assert(!__is_gsl_owner(any), "");
-} // namespace user
-=======
 // CHECK: CXXRecordDecl {{.*}} AddTheSameLater
 // CHECK: OwnerAttr {{.*}} int
 
 class [[gsl::Owner(int)]] AddTheSameLater;
 // CHECK: CXXRecordDecl {{.*}} prev {{.*}} AddTheSameLater
-// CHECK: OwnerAttr {{.*}} int
->>>>>>> bd9014c9
+// CHECK: OwnerAttr {{.*}} int