--- conflicted
+++ resolved
@@ -120,41 +120,6 @@
 }
 
 namespace std {
-<<<<<<< HEAD
-template <typename T>
-struct basic_iterator {
-  basic_iterator operator++();
-  T& operator*();
-};
-
-template<typename T>
-bool operator!=(basic_iterator<T>, basic_iterator<T>);
-
-template <typename T>
-struct vector {
-  typedef basic_iterator<T> iterator;
-  iterator begin();
-  iterator end();
-  T *data();
-  T &at(int n);
-};
-
-template<typename T>
-struct basic_string_view {
-  basic_string_view(const T *);
-  const T *begin() const;
-};
-
-template<typename T>
-struct basic_string {
-  const T *c_str() const;
-  operator basic_string_view<T> () const;
-};
-
-
-template<typename T>
-struct unique_ptr {
-=======
 template<class T> struct remove_reference       { typedef T type; };
 template<class T> struct remove_reference<T &>  { typedef T type; };
 template<class T> struct remove_reference<T &&> { typedef T type; };
@@ -196,7 +161,6 @@
 template<typename T>
 struct unique_ptr {
   T &operator*();
->>>>>>> 352d1b59
   T *get() const;
 };
 
@@ -267,8 +231,6 @@
 
 const char *trackThroughMultiplePointer() {
   return std::basic_string_view<char>(std::basic_string<char>()).begin(); // expected-warning {{returning address of local temporary object}}
-<<<<<<< HEAD
-=======
 }
 
 struct X {
@@ -290,5 +252,4 @@
 void handleGslPtrInitsThroughReference2() {
   const std::vector<int> &v = getVec();
   const int *val = v.data(); // Ok, it is lifetime extended.
->>>>>>> 352d1b59
 }