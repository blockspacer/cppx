--- conflicted
+++ resolved
@@ -69,16 +69,16 @@
 }
 
 struct DanglingGslPtrField {
-  MyIntPointer p; // expected-note {{pointer member declared here}}
+  MyIntPointer p; // expected-note 2{{pointer member declared here}}
   MyLongPointerFromConversion p2; // expected-note {{pointer member declared here}}
-  DanglingGslPtrField(int i) : p(&i) {} // TODO
+  DanglingGslPtrField(int i) : p(&i) {} // expected-warning {{initializing pointer member 'p' with the stack address of parameter 'i'}}
   DanglingGslPtrField() : p2(MyLongOwnerWithConversion{}) {} // expected-warning {{initializing pointer member 'p2' to point to a temporary object whose lifetime is shorter than the lifetime of the constructed object}}
   DanglingGslPtrField(double) : p(MyIntOwner{}) {} // expected-warning {{initializing pointer member 'p' to point to a temporary object whose lifetime is shorter than the lifetime of the constructed object}}
 };
 
 MyIntPointer danglingGslPtrFromLocal() {
   int j;
-  return &j; // TODO
+  return &j; // expected-warning {{address of stack memory associated with local variable 'j' returned}}
 }
 
 MyIntPointer returningLocalPointer() {
@@ -338,56 +338,32 @@
 
 std::reference_wrapper<int> danglingPtrFromNonOwnerLocal() {
   int i = 5;
-<<<<<<< HEAD
   return i; // expected-warning {{address of stack memory associated with local variable 'i' returned}}
-=======
-  return i; // TODO
->>>>>>> 139a9d6c
 }
 
 std::reference_wrapper<int> danglingPtrFromNonOwnerLocal2() {
   int i = 5;
-<<<<<<< HEAD
   return std::ref(i); // expected-warning {{address of stack memory associated with local variable 'i' returned}}
-=======
-  return std::ref(i); // TODO
->>>>>>> 139a9d6c
 }
 
 std::reference_wrapper<int> danglingPtrFromNonOwnerLocal3() {
   int i = 5;
-<<<<<<< HEAD
   return std::reference_wrapper<int>(i); // expected-warning {{address of stack memory associated with local variable 'i' returned}}
-=======
-  return std::reference_wrapper<int>(i); // TODO
->>>>>>> 139a9d6c
 }
 
 std::reference_wrapper<Unannotated> danglingPtrFromNonOwnerLocal4() {
   Unannotated i;
-<<<<<<< HEAD
-  return std::reference_wrapper<Unannotated>(i); // TODOexpected-warning {{address of stack memory associated with local variable 'i' returned}}
-=======
   return std::reference_wrapper<Unannotated>(i); // TODO
->>>>>>> 139a9d6c
 }
 
 std::reference_wrapper<Unannotated> danglingPtrFromNonOwnerLocal5() {
   Unannotated i;
-<<<<<<< HEAD
-  return std::ref(i); // TODOexpected-warning {{address of stack memory associated with local variable 'i' returned}}
-=======
   return std::ref(i); // TODO
->>>>>>> 139a9d6c
 }
 
 int *returnPtrToLocalArray() {
   int a[5];
-<<<<<<< HEAD
   return std::begin(a); // expected-warning {{address of stack memory associated with local variable 'a' returned}}
-=======
-  return std::begin(a); // TODO
->>>>>>> 139a9d6c
 }
 
 struct ptr_wrapper {
