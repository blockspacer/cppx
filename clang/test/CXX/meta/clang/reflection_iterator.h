#ifndef REFLECTION_ITERATOR_H
#define REFLECTION_ITERATOR_H

#include "reflection_query.h"

namespace std {

template<typename I>
consteval int distance(I first, I last) {
  int n = 0;
  while (first != last) {
    ++first;
    ++n;
  }
  return n;
}

template <class T>
consteval auto begin(T& c) -> decltype(c.begin()) {
  return c.begin();
}

template <class T>
consteval auto begin(const T& c) -> decltype(c.begin()) {
  return c.begin();
}

template <class T>
consteval auto end(T& c) -> decltype(c.end()) {
  return c.end();
}

template <class T>
consteval auto end(const T& c) -> decltype(c.end()) {
  return c.end();
}

template<typename I>
consteval I next(I iter, int advancement) {
  for (int i = 0; i < advancement; ++i)
    ++iter;
  return iter;
}

template<class ...TupleValType>
class tuple {
};

} // namespace std

namespace meta {
  using info = decltype(reflexpr(void));
}

// Dummy to satisfy lookup requirements of
// expansion statements.
template<int Index, class ...TupleValType>
int get(std::tuple<TupleValType...>& t) {
  return 0;
}

namespace meta {
<<<<<<< HEAD
  struct iterator
  {
=======
  struct iterator {
>>>>>>> 0de097e5
    consteval iterator()
      : m_info()
    { }

    consteval iterator(meta::info x)
      : m_info(__reflect(query_get_begin, x))
    { }

    consteval meta::info operator*() const {
      return m_info;
    }

    consteval iterator operator++() {
      m_info = __reflect(query_get_next, m_info);
      return *this;
    }

    consteval iterator operator++(int) {
      iterator tmp = *this;
      operator++();
      return tmp;
    }

    consteval friend bool operator==(iterator a, iterator b) {
      return a.m_info == b.m_info;
    }

    consteval friend bool operator!=(iterator a, iterator b) {
      return a.m_info != b.m_info;
    }

    meta::info m_info;
  };

<<<<<<< HEAD
  struct range
  {
=======
  struct range {
>>>>>>> 0de097e5
    consteval range() { }

    consteval range(meta::info cxt)
      : m_first(cxt), m_last()
    { }

    consteval iterator begin() const { return m_first; }

    consteval iterator end() const { return m_last; }

    iterator m_first;
    iterator m_last;
  };

  consteval iterator begin(info x) {
    return iterator(x);
  }

  consteval iterator end(info x) {
    return iterator();
  }
}

#endif<|MERGE_RESOLUTION|>--- conflicted
+++ resolved
@@ -60,12 +60,7 @@
 }
 
 namespace meta {
-<<<<<<< HEAD
-  struct iterator
-  {
-=======
   struct iterator {
->>>>>>> 0de097e5
     consteval iterator()
       : m_info()
     { }
@@ -100,12 +95,7 @@
     meta::info m_info;
   };
 
-<<<<<<< HEAD
-  struct range
-  {
-=======
   struct range {
->>>>>>> 0de097e5
     consteval range() { }
 
     consteval range(meta::info cxt)
