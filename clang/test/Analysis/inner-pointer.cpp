--- conflicted
+++ resolved
@@ -1,12 +1,6 @@
-<<<<<<< HEAD
-// RUN: %clang_analyze_cc1 -analyzer-checker=cplusplus.InnerPointer \
-// RUN:   %s -analyzer-output=text -Wno-dangling -Wno-dangling-field \
-// RUN:   -Wno-return-stack-address -verify
-=======
 // RUN: %clang_analyze_cc1 -analyzer-checker=cplusplus.InnerPointer   \
 // RUN:   -Wno-dangling -Wno-dangling-field -Wno-return-stack-address \
 // RUN:   %s -analyzer-output=text -verify
->>>>>>> 352d1b59
 
 #include "Inputs/system-header-simulator-cxx.h"
 namespace std {
