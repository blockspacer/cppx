--- conflicted
+++ resolved
@@ -360,11 +360,8 @@
   case Stmt::RecoveryExprClass:
   case Stmt::CXXCompilerErrorExprClass:
   case Stmt::CXXFragmentExprClass:
-<<<<<<< HEAD
   case Stmt::CppxTypeLiteralClass:
-=======
   case Stmt::CXXFragmentCaptureExprClass:
->>>>>>> 4465236a
     K = CXCursor_UnexposedExpr;
     break;
 
