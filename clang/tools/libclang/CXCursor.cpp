//===- CXCursor.cpp - Routines for manipulating CXCursors -----------------===//
//
// Part of the LLVM Project, under the Apache License v2.0 with LLVM Exceptions.
// See https://llvm.org/LICENSE.txt for license information.
// SPDX-License-Identifier: Apache-2.0 WITH LLVM-exception
//
//===----------------------------------------------------------------------===//
//
// This file defines routines for manipulating CXCursors. It should be the
// only file that has internal knowledge of the encoding of the data in
// CXCursor.
//
//===----------------------------------------------------------------------===//

#include "CXTranslationUnit.h"
#include "CXCursor.h"
#include "CXString.h"
#include "CXType.h"
#include "clang-c/Index.h"
#include "clang/AST/Attr.h"
#include "clang/AST/Decl.h"
#include "clang/AST/DeclCXX.h"
#include "clang/AST/DeclObjC.h"
#include "clang/AST/DeclTemplate.h"
#include "clang/AST/Expr.h"
#include "clang/AST/ExprCXX.h"
#include "clang/AST/ExprObjC.h"
#include "clang/Frontend/ASTUnit.h"
#include "llvm/Support/ErrorHandling.h"

using namespace clang;
using namespace cxcursor;

CXCursor cxcursor::MakeCXCursorInvalid(CXCursorKind K, CXTranslationUnit TU) {
  assert(K >= CXCursor_FirstInvalid && K <= CXCursor_LastInvalid);
  CXCursor C = { K, 0, { nullptr, nullptr, TU } };
  return C;
}

static CXCursorKind GetCursorKind(const Attr *A) {
  assert(A && "Invalid arguments!");
  switch (A->getKind()) {
    default: break;
    case attr::IBAction: return CXCursor_IBActionAttr;
    case attr::IBOutlet: return CXCursor_IBOutletAttr;
    case attr::IBOutletCollection: return CXCursor_IBOutletCollectionAttr;
    case attr::Final: return CXCursor_CXXFinalAttr;
    case attr::Override: return CXCursor_CXXOverrideAttr;
    case attr::Annotate: return CXCursor_AnnotateAttr;
    case attr::AsmLabel: return CXCursor_AsmLabelAttr;
    case attr::Packed: return CXCursor_PackedAttr;
    case attr::Pure: return CXCursor_PureAttr;
    case attr::Const: return CXCursor_ConstAttr;
    case attr::NoDuplicate: return CXCursor_NoDuplicateAttr;
    case attr::CUDAConstant: return CXCursor_CUDAConstantAttr;
    case attr::CUDADevice: return CXCursor_CUDADeviceAttr;
    case attr::CUDAGlobal: return CXCursor_CUDAGlobalAttr;
    case attr::CUDAHost: return CXCursor_CUDAHostAttr;
    case attr::CUDAShared: return CXCursor_CUDASharedAttr;
    case attr::Visibility: return CXCursor_VisibilityAttr;
    case attr::DLLExport: return CXCursor_DLLExport;
    case attr::DLLImport: return CXCursor_DLLImport;
    case attr::NSReturnsRetained: return CXCursor_NSReturnsRetained;
    case attr::NSReturnsNotRetained: return CXCursor_NSReturnsNotRetained;
    case attr::NSReturnsAutoreleased: return CXCursor_NSReturnsAutoreleased;
    case attr::NSConsumesSelf: return CXCursor_NSConsumesSelf;
    case attr::NSConsumed: return CXCursor_NSConsumed;
    case attr::ObjCException: return CXCursor_ObjCException;
    case attr::ObjCNSObject: return CXCursor_ObjCNSObject;
    case attr::ObjCIndependentClass: return CXCursor_ObjCIndependentClass;
    case attr::ObjCPreciseLifetime: return CXCursor_ObjCPreciseLifetime;
    case attr::ObjCReturnsInnerPointer: return CXCursor_ObjCReturnsInnerPointer;
    case attr::ObjCRequiresSuper: return CXCursor_ObjCRequiresSuper;
    case attr::ObjCRootClass: return CXCursor_ObjCRootClass;
    case attr::ObjCSubclassingRestricted: return CXCursor_ObjCSubclassingRestricted;
    case attr::ObjCExplicitProtocolImpl: return CXCursor_ObjCExplicitProtocolImpl;
    case attr::ObjCDesignatedInitializer: return CXCursor_ObjCDesignatedInitializer;
    case attr::ObjCRuntimeVisible: return CXCursor_ObjCRuntimeVisible;
    case attr::ObjCBoxable: return CXCursor_ObjCBoxable;
    case attr::FlagEnum: return CXCursor_FlagEnum;
    case attr::Convergent: return CXCursor_ConvergentAttr;
    case attr::WarnUnused: return CXCursor_WarnUnusedAttr;
    case attr::WarnUnusedResult: return CXCursor_WarnUnusedResultAttr;
    case attr::Aligned: return CXCursor_AlignedAttr;
  }

  return CXCursor_UnexposedAttr;
}

CXCursor cxcursor::MakeCXCursor(const Attr *A, const Decl *Parent,
                                CXTranslationUnit TU) {
  assert(A && Parent && TU && "Invalid arguments!");
  CXCursor C = { GetCursorKind(A), 0, { Parent, A, TU } };
  return C;
}

CXCursor cxcursor::MakeCXCursor(const Decl *D, CXTranslationUnit TU,
                                SourceRange RegionOfInterest,
                                bool FirstInDeclGroup) {
  assert(D && TU && "Invalid arguments!");

  CXCursorKind K = getCursorKindForDecl(D);

  if (K == CXCursor_ObjCClassMethodDecl ||
      K == CXCursor_ObjCInstanceMethodDecl) {
    int SelectorIdIndex = -1;
    // Check if cursor points to a selector id.
    if (RegionOfInterest.isValid() &&
        RegionOfInterest.getBegin() == RegionOfInterest.getEnd()) {
      SmallVector<SourceLocation, 16> SelLocs;
      cast<ObjCMethodDecl>(D)->getSelectorLocs(SelLocs);
      SmallVectorImpl<SourceLocation>::iterator I =
          llvm::find(SelLocs, RegionOfInterest.getBegin());
      if (I != SelLocs.end())
        SelectorIdIndex = I - SelLocs.begin();
    }
    CXCursor C = { K, SelectorIdIndex,
                   { D, (void*)(intptr_t) (FirstInDeclGroup ? 1 : 0), TU }};
    return C;
  }
  
  CXCursor C = { K, 0, { D, (void*)(intptr_t) (FirstInDeclGroup ? 1 : 0), TU }};
  return C;
}

CXCursor cxcursor::MakeCXCursor(const Stmt *S, const Decl *Parent,
                                CXTranslationUnit TU,
                                SourceRange RegionOfInterest) {
  assert(S && TU && "Invalid arguments!");
  CXCursorKind K = CXCursor_NotImplemented;
  
  switch (S->getStmtClass()) {
  case Stmt::NoStmtClass:
    break;
  
  case Stmt::CaseStmtClass:
    K = CXCursor_CaseStmt;
    break;
  
  case Stmt::DefaultStmtClass:
    K = CXCursor_DefaultStmt;
    break;
  
  case Stmt::IfStmtClass:
    K = CXCursor_IfStmt;
    break;
  
  case Stmt::SwitchStmtClass:
    K = CXCursor_SwitchStmt;
    break;
  
  case Stmt::WhileStmtClass:
    K = CXCursor_WhileStmt;
    break;
  
  case Stmt::DoStmtClass:
    K = CXCursor_DoStmt;
    break;
  
  case Stmt::ForStmtClass:
    K = CXCursor_ForStmt;
    break;
  
  case Stmt::GotoStmtClass:
    K = CXCursor_GotoStmt;
    break;
  
  case Stmt::IndirectGotoStmtClass:
    K = CXCursor_IndirectGotoStmt;
    break;
  
  case Stmt::ContinueStmtClass:
    K = CXCursor_ContinueStmt;
    break;
  
  case Stmt::BreakStmtClass:
    K = CXCursor_BreakStmt;
    break;
  
  case Stmt::ReturnStmtClass:
    K = CXCursor_ReturnStmt;
    break;
  
  case Stmt::GCCAsmStmtClass:
    K = CXCursor_GCCAsmStmt;
    break;

  case Stmt::MSAsmStmtClass:
    K = CXCursor_MSAsmStmt;
    break;
  
  case Stmt::ObjCAtTryStmtClass:
    K = CXCursor_ObjCAtTryStmt;
    break;
  
  case Stmt::ObjCAtCatchStmtClass:
    K = CXCursor_ObjCAtCatchStmt;
    break;
  
  case Stmt::ObjCAtFinallyStmtClass:
    K = CXCursor_ObjCAtFinallyStmt;
    break;
  
  case Stmt::ObjCAtThrowStmtClass:
    K = CXCursor_ObjCAtThrowStmt;
    break;
  
  case Stmt::ObjCAtSynchronizedStmtClass:
    K = CXCursor_ObjCAtSynchronizedStmt;
    break;
  
  case Stmt::ObjCAutoreleasePoolStmtClass:
    K = CXCursor_ObjCAutoreleasePoolStmt;
    break;
  
  case Stmt::ObjCForCollectionStmtClass:
    K = CXCursor_ObjCForCollectionStmt;
    break;
  
  case Stmt::CXXCatchStmtClass:
    K = CXCursor_CXXCatchStmt;
    break;
  
  case Stmt::CXXTryStmtClass:
    K = CXCursor_CXXTryStmt;
    break;
  
  case Stmt::CXXForRangeStmtClass:
    K = CXCursor_CXXForRangeStmt;
    break;
  
  case Stmt::SEHTryStmtClass:
    K = CXCursor_SEHTryStmt;
    break;
  
  case Stmt::SEHExceptStmtClass:
    K = CXCursor_SEHExceptStmt;
    break;
  
  case Stmt::SEHFinallyStmtClass:
    K = CXCursor_SEHFinallyStmt;
    break;

  case Stmt::SEHLeaveStmtClass:
    K = CXCursor_SEHLeaveStmt;
    break;

  case Stmt::CXXCompositeExpansionStmtClass:
  case Stmt::CXXPackExpansionStmtClass:
    // FIXME: These should be exposed.
    K = CXCursor_UnexposedStmt;
    break;

  case Stmt::CoroutineBodyStmtClass:
  case Stmt::CoreturnStmtClass:
    K = CXCursor_UnexposedStmt;
    break;

  case Stmt::ArrayTypeTraitExprClass:
  case Stmt::AsTypeExprClass:
  case Stmt::AtomicExprClass:
  case Stmt::BinaryConditionalOperatorClass:
  case Stmt::TypeTraitExprClass:
  case Stmt::CoawaitExprClass:
  case Stmt::ConceptSpecializationExprClass:
  case Stmt::DependentCoawaitExprClass:
  case Stmt::CoyieldExprClass:
  case Stmt::CXXBindTemporaryExprClass:
  case Stmt::CXXDefaultArgExprClass:
  case Stmt::CXXDefaultInitExprClass:
  case Stmt::CXXFoldExprClass:
<<<<<<< HEAD
  case Stmt::CXXConstantExprClass:
  case Stmt::CXXReflectExprClass:
  case Stmt::CXXInvalidReflectionExprClass:
  case Stmt::CXXReflectionReadQueryExprClass:
  case Stmt::CXXReflectPrintLiteralExprClass:
  case Stmt::CXXReflectPrintReflectionExprClass:
  case Stmt::CXXReflectDumpReflectionExprClass:
  case Stmt::CXXIdExprExprClass:
  case Stmt::CXXValueOfExprClass:
  case Stmt::CXXReflectedIdExprClass:
  case Stmt::CXXConcatenateExprClass:
  case Stmt::CXXDependentVariadicReifierExprClass:
  case Stmt::CXXSelectMemberExprClass:
  case Stmt::CXXSelectPackExprClass:
=======
  case Stmt::CXXRewrittenBinaryOperatorClass:
>>>>>>> 55de6fc0
  case Stmt::CXXStdInitializerListExprClass:
  case Stmt::CXXScalarValueInitExprClass:
  case Stmt::CXXUuidofExprClass:
  case Stmt::ChooseExprClass:
  case Stmt::DesignatedInitExprClass:
  case Stmt::DesignatedInitUpdateExprClass:
  case Stmt::ArrayInitLoopExprClass:
  case Stmt::ArrayInitIndexExprClass:
  case Stmt::ExprWithCleanupsClass:
  case Stmt::ExpressionTraitExprClass:
  case Stmt::ExtVectorElementExprClass:
  case Stmt::ImplicitCastExprClass:
  case Stmt::ImplicitValueInitExprClass:
  case Stmt::NoInitExprClass:
  case Stmt::MaterializeTemporaryExprClass:
  case Stmt::ObjCIndirectCopyRestoreExprClass:
  case Stmt::OffsetOfExprClass:
  case Stmt::ParenListExprClass:
  case Stmt::PredefinedExprClass:
  case Stmt::ShuffleVectorExprClass:
  case Stmt::SourceLocExprClass:
  case Stmt::ConvertVectorExprClass:
  case Stmt::VAArgExprClass:
  case Stmt::ObjCArrayLiteralClass:
  case Stmt::ObjCDictionaryLiteralClass:
  case Stmt::ObjCBoxedExprClass:
  case Stmt::ObjCSubscriptRefExprClass:
  case Stmt::CXXCompilerErrorExprClass:
    K = CXCursor_UnexposedExpr;
    break;

  case Stmt::OpaqueValueExprClass:
    if (Expr *Src = cast<OpaqueValueExpr>(S)->getSourceExpr())
      return MakeCXCursor(Src, Parent, TU, RegionOfInterest);
    K = CXCursor_UnexposedExpr;
    break;

  case Stmt::PseudoObjectExprClass:
    return MakeCXCursor(cast<PseudoObjectExpr>(S)->getSyntacticForm(),
                        Parent, TU, RegionOfInterest);

  case Stmt::CompoundStmtClass:
    K = CXCursor_CompoundStmt;
    break;

  case Stmt::NullStmtClass:
    K = CXCursor_NullStmt;
    break;

  case Stmt::LabelStmtClass:
    K = CXCursor_LabelStmt;
    break;

  case Stmt::AttributedStmtClass:
    K = CXCursor_UnexposedStmt;
    break;

  case Stmt::DeclStmtClass:
    K = CXCursor_DeclStmt;
    break;

  case Stmt::CapturedStmtClass:
    K = CXCursor_UnexposedStmt;
    break;

  case Stmt::IntegerLiteralClass:
    K = CXCursor_IntegerLiteral;
    break;

  case Stmt::FixedPointLiteralClass:
    K = CXCursor_FixedPointLiteral;
    break;

  case Stmt::FloatingLiteralClass:
    K = CXCursor_FloatingLiteral;
    break;

  case Stmt::ImaginaryLiteralClass:
    K = CXCursor_ImaginaryLiteral;
    break;

  case Stmt::StringLiteralClass:
    K = CXCursor_StringLiteral;
    break;

  case Stmt::CharacterLiteralClass:
    K = CXCursor_CharacterLiteral;
    break;

  case Stmt::ConstantExprClass:
    return MakeCXCursor(cast<ConstantExpr>(S)->getSubExpr(),
                        Parent, TU, RegionOfInterest);

  case Stmt::ParenExprClass:
    K = CXCursor_ParenExpr;
    break;

  case Stmt::UnaryOperatorClass:
    K = CXCursor_UnaryOperator;
    break;

  case Stmt::UnaryExprOrTypeTraitExprClass:
  case Stmt::CXXNoexceptExprClass:
    K = CXCursor_UnaryExpr;
    break;

  case Stmt::MSPropertySubscriptExprClass:
  case Stmt::ArraySubscriptExprClass:
    K = CXCursor_ArraySubscriptExpr;
    break;

  case Stmt::OMPArraySectionExprClass:
    K = CXCursor_OMPArraySectionExpr;
    break;

  case Stmt::BinaryOperatorClass:
    K = CXCursor_BinaryOperator;
    break;

  case Stmt::CompoundAssignOperatorClass:
    K = CXCursor_CompoundAssignOperator;
    break;

  case Stmt::ConditionalOperatorClass:
    K = CXCursor_ConditionalOperator;
    break;

  case Stmt::CStyleCastExprClass:
    K = CXCursor_CStyleCastExpr;
    break;

  case Stmt::CompoundLiteralExprClass:
    K = CXCursor_CompoundLiteralExpr;
    break;

  case Stmt::InitListExprClass:
    K = CXCursor_InitListExpr;
    break;

  case Stmt::AddrLabelExprClass:
    K = CXCursor_AddrLabelExpr;
    break;

  case Stmt::StmtExprClass:
    K = CXCursor_StmtExpr;
    break;

  case Stmt::GenericSelectionExprClass:
    K = CXCursor_GenericSelectionExpr;
    break;

  case Stmt::GNUNullExprClass:
    K = CXCursor_GNUNullExpr;
    break;

  case Stmt::CXXStaticCastExprClass:
    K = CXCursor_CXXStaticCastExpr;
    break;

  case Stmt::CXXDynamicCastExprClass:
    K = CXCursor_CXXDynamicCastExpr;
    break;

  case Stmt::CXXReinterpretCastExprClass:
    K = CXCursor_CXXReinterpretCastExpr;
    break;

  case Stmt::CXXConstCastExprClass:
    K = CXCursor_CXXConstCastExpr;
    break;

  case Stmt::CXXFunctionalCastExprClass:
    K = CXCursor_CXXFunctionalCastExpr;
    break;

  case Stmt::CXXTypeidExprClass:
    K = CXCursor_CXXTypeidExpr;
    break;

  case Stmt::CXXBoolLiteralExprClass:
    K = CXCursor_CXXBoolLiteralExpr;
    break;

  case Stmt::CXXNullPtrLiteralExprClass:
    K = CXCursor_CXXNullPtrLiteralExpr;
    break;

  case Stmt::CXXThisExprClass:
    K = CXCursor_CXXThisExpr;
    break;

  case Stmt::CXXThrowExprClass:
    K = CXCursor_CXXThrowExpr;
    break;

  case Stmt::CXXNewExprClass:
    K = CXCursor_CXXNewExpr;
    break;

  case Stmt::CXXDeleteExprClass:
    K = CXCursor_CXXDeleteExpr;
    break;

  case Stmt::ObjCStringLiteralClass:
    K = CXCursor_ObjCStringLiteral;
    break;

  case Stmt::ObjCEncodeExprClass:
    K = CXCursor_ObjCEncodeExpr;
    break;

  case Stmt::ObjCSelectorExprClass:
    K = CXCursor_ObjCSelectorExpr;
    break;

  case Stmt::ObjCProtocolExprClass:
    K = CXCursor_ObjCProtocolExpr;
    break;
      
  case Stmt::ObjCBoolLiteralExprClass:
    K = CXCursor_ObjCBoolLiteralExpr;
    break;

  case Stmt::ObjCAvailabilityCheckExprClass:
    K = CXCursor_ObjCAvailabilityCheckExpr;
    break;

  case Stmt::ObjCBridgedCastExprClass:
    K = CXCursor_ObjCBridgedCastExpr;
    break;

  case Stmt::BlockExprClass:
    K = CXCursor_BlockExpr;
    break;

  case Stmt::PackExpansionExprClass:
    K = CXCursor_PackExpansionExpr;
    break;

  case Stmt::SizeOfPackExprClass:
    K = CXCursor_SizeOfPackExpr;
    break;

  case Stmt::DeclRefExprClass:
    if (const ImplicitParamDecl *IPD =
         dyn_cast_or_null<ImplicitParamDecl>(cast<DeclRefExpr>(S)->getDecl())) {
      if (const ObjCMethodDecl *MD =
            dyn_cast<ObjCMethodDecl>(IPD->getDeclContext())) {
        if (MD->getSelfDecl() == IPD) {
          K = CXCursor_ObjCSelfExpr;
          break;
        }
      }
    }

    K = CXCursor_DeclRefExpr;
    break;

  case Stmt::DependentScopeDeclRefExprClass:
  case Stmt::SubstNonTypeTemplateParmExprClass:
  case Stmt::SubstNonTypeTemplateParmPackExprClass:
  case Stmt::FunctionParmPackExprClass:
  case Stmt::UnresolvedLookupExprClass:
  case Stmt::TypoExprClass: // A typo could actually be a DeclRef or a MemberRef
    K = CXCursor_DeclRefExpr;
    break;
      
  case Stmt::CXXDependentScopeMemberExprClass:
  case Stmt::CXXPseudoDestructorExprClass:
  case Stmt::MemberExprClass:            
  case Stmt::MSPropertyRefExprClass:
  case Stmt::ObjCIsaExprClass:
  case Stmt::ObjCIvarRefExprClass:    
  case Stmt::ObjCPropertyRefExprClass: 
  case Stmt::UnresolvedMemberExprClass:
    K = CXCursor_MemberRefExpr;
    break;
      
  case Stmt::CallExprClass:              
  case Stmt::CXXOperatorCallExprClass:
  case Stmt::CXXMemberCallExprClass:
  case Stmt::CUDAKernelCallExprClass:
  case Stmt::CXXConstructExprClass:  
  case Stmt::CXXInheritedCtorInitExprClass:  
  case Stmt::CXXTemporaryObjectExprClass:
  case Stmt::CXXUnresolvedConstructExprClass:
  case Stmt::UserDefinedLiteralClass:
    K = CXCursor_CallExpr;
    break;
      
  case Stmt::LambdaExprClass:
    K = CXCursor_LambdaExpr;
    break;
      
  case Stmt::ObjCMessageExprClass: {
    K = CXCursor_ObjCMessageExpr;
    int SelectorIdIndex = -1;
    // Check if cursor points to a selector id.
    if (RegionOfInterest.isValid() &&
        RegionOfInterest.getBegin() == RegionOfInterest.getEnd()) {
      SmallVector<SourceLocation, 16> SelLocs;
      cast<ObjCMessageExpr>(S)->getSelectorLocs(SelLocs);
      SmallVectorImpl<SourceLocation>::iterator I =
          llvm::find(SelLocs, RegionOfInterest.getBegin());
      if (I != SelLocs.end())
        SelectorIdIndex = I - SelLocs.begin();
    }
    CXCursor C = { K, 0, { Parent, S, TU } };
    return getSelectorIdentifierCursor(SelectorIdIndex, C);
  }
      
  case Stmt::MSDependentExistsStmtClass:
    K = CXCursor_UnexposedStmt;
    break;
  case Stmt::OMPParallelDirectiveClass:
    K = CXCursor_OMPParallelDirective;
    break;
  case Stmt::OMPSimdDirectiveClass:
    K = CXCursor_OMPSimdDirective;
    break;
  case Stmt::OMPForDirectiveClass:
    K = CXCursor_OMPForDirective;
    break;
  case Stmt::OMPForSimdDirectiveClass:
    K = CXCursor_OMPForSimdDirective;
    break;
  case Stmt::OMPSectionsDirectiveClass:
    K = CXCursor_OMPSectionsDirective;
    break;
  case Stmt::OMPSectionDirectiveClass:
    K = CXCursor_OMPSectionDirective;
    break;
  case Stmt::OMPSingleDirectiveClass:
    K = CXCursor_OMPSingleDirective;
    break;
  case Stmt::OMPMasterDirectiveClass:
    K = CXCursor_OMPMasterDirective;
    break;
  case Stmt::OMPCriticalDirectiveClass:
    K = CXCursor_OMPCriticalDirective;
    break;
  case Stmt::OMPParallelForDirectiveClass:
    K = CXCursor_OMPParallelForDirective;
    break;
  case Stmt::OMPParallelForSimdDirectiveClass:
    K = CXCursor_OMPParallelForSimdDirective;
    break;
  case Stmt::OMPParallelMasterDirectiveClass:
    K = CXCursor_OMPParallelMasterDirective;
    break;
  case Stmt::OMPParallelSectionsDirectiveClass:
    K = CXCursor_OMPParallelSectionsDirective;
    break;
  case Stmt::OMPTaskDirectiveClass:
    K = CXCursor_OMPTaskDirective;
    break;
  case Stmt::OMPTaskyieldDirectiveClass:
    K = CXCursor_OMPTaskyieldDirective;
    break;
  case Stmt::OMPBarrierDirectiveClass:
    K = CXCursor_OMPBarrierDirective;
    break;
  case Stmt::OMPTaskwaitDirectiveClass:
    K = CXCursor_OMPTaskwaitDirective;
    break;
  case Stmt::OMPTaskgroupDirectiveClass:
    K = CXCursor_OMPTaskgroupDirective;
    break;
  case Stmt::OMPFlushDirectiveClass:
    K = CXCursor_OMPFlushDirective;
    break;
  case Stmt::OMPOrderedDirectiveClass:
    K = CXCursor_OMPOrderedDirective;
    break;
  case Stmt::OMPAtomicDirectiveClass:
    K = CXCursor_OMPAtomicDirective;
    break;
  case Stmt::OMPTargetDirectiveClass:
    K = CXCursor_OMPTargetDirective;
    break;
  case Stmt::OMPTargetDataDirectiveClass:
    K = CXCursor_OMPTargetDataDirective;
    break;
  case Stmt::OMPTargetEnterDataDirectiveClass:
    K = CXCursor_OMPTargetEnterDataDirective;
    break;
  case Stmt::OMPTargetExitDataDirectiveClass:
    K = CXCursor_OMPTargetExitDataDirective;
    break;
  case Stmt::OMPTargetParallelDirectiveClass:
    K = CXCursor_OMPTargetParallelDirective;
    break;
  case Stmt::OMPTargetParallelForDirectiveClass:
    K = CXCursor_OMPTargetParallelForDirective;
    break;
  case Stmt::OMPTargetUpdateDirectiveClass:
    K = CXCursor_OMPTargetUpdateDirective;
    break;
  case Stmt::OMPTeamsDirectiveClass:
    K = CXCursor_OMPTeamsDirective;
    break;
  case Stmt::OMPCancellationPointDirectiveClass:
    K = CXCursor_OMPCancellationPointDirective;
    break;
  case Stmt::OMPCancelDirectiveClass:
    K = CXCursor_OMPCancelDirective;
    break;
  case Stmt::OMPTaskLoopDirectiveClass:
    K = CXCursor_OMPTaskLoopDirective;
    break;
  case Stmt::OMPTaskLoopSimdDirectiveClass:
    K = CXCursor_OMPTaskLoopSimdDirective;
    break;
  case Stmt::OMPMasterTaskLoopDirectiveClass:
    K = CXCursor_OMPMasterTaskLoopDirective;
    break;
  case Stmt::OMPMasterTaskLoopSimdDirectiveClass:
    K = CXCursor_OMPMasterTaskLoopSimdDirective;
    break;
  case Stmt::OMPParallelMasterTaskLoopDirectiveClass:
    K = CXCursor_OMPParallelMasterTaskLoopDirective;
    break;
  case Stmt::OMPParallelMasterTaskLoopSimdDirectiveClass:
    K = CXCursor_OMPParallelMasterTaskLoopSimdDirective;
    break;
  case Stmt::OMPDistributeDirectiveClass:
    K = CXCursor_OMPDistributeDirective;
    break;
  case Stmt::OMPDistributeParallelForDirectiveClass:
    K = CXCursor_OMPDistributeParallelForDirective;
    break;
  case Stmt::OMPDistributeParallelForSimdDirectiveClass:
    K = CXCursor_OMPDistributeParallelForSimdDirective;
    break;
  case Stmt::OMPDistributeSimdDirectiveClass:
    K = CXCursor_OMPDistributeSimdDirective;
    break;
  case Stmt::OMPTargetParallelForSimdDirectiveClass:
    K = CXCursor_OMPTargetParallelForSimdDirective;
    break;
  case Stmt::OMPTargetSimdDirectiveClass:
    K = CXCursor_OMPTargetSimdDirective;
    break;
  case Stmt::OMPTeamsDistributeDirectiveClass:
    K = CXCursor_OMPTeamsDistributeDirective;
    break;
  case Stmt::OMPTeamsDistributeSimdDirectiveClass:
    K = CXCursor_OMPTeamsDistributeSimdDirective;
    break;
  case Stmt::OMPTeamsDistributeParallelForSimdDirectiveClass:
    K = CXCursor_OMPTeamsDistributeParallelForSimdDirective;
    break;
  case Stmt::OMPTeamsDistributeParallelForDirectiveClass:
    K = CXCursor_OMPTeamsDistributeParallelForDirective;
    break;
  case Stmt::OMPTargetTeamsDirectiveClass:
    K = CXCursor_OMPTargetTeamsDirective;
    break;
  case Stmt::OMPTargetTeamsDistributeDirectiveClass:
    K = CXCursor_OMPTargetTeamsDistributeDirective;
    break;
  case Stmt::OMPTargetTeamsDistributeParallelForDirectiveClass:
    K = CXCursor_OMPTargetTeamsDistributeParallelForDirective;
    break;
  case Stmt::OMPTargetTeamsDistributeParallelForSimdDirectiveClass:
    K = CXCursor_OMPTargetTeamsDistributeParallelForSimdDirective;
    break;
  case Stmt::OMPTargetTeamsDistributeSimdDirectiveClass:
    K = CXCursor_OMPTargetTeamsDistributeSimdDirective;
    break;
  case Stmt::BuiltinBitCastExprClass:
    K = CXCursor_BuiltinBitCastExpr;
  }

  CXCursor C = { K, 0, { Parent, S, TU } };
  return C;
}

CXCursor cxcursor::MakeCursorObjCSuperClassRef(ObjCInterfaceDecl *Super, 
                                               SourceLocation Loc, 
                                               CXTranslationUnit TU) {
  assert(Super && TU && "Invalid arguments!");
  void *RawLoc = Loc.getPtrEncoding();
  CXCursor C = { CXCursor_ObjCSuperClassRef, 0, { Super, RawLoc, TU } };
  return C;    
}

std::pair<const ObjCInterfaceDecl *, SourceLocation>
cxcursor::getCursorObjCSuperClassRef(CXCursor C) {
  assert(C.kind == CXCursor_ObjCSuperClassRef);
  return std::make_pair(static_cast<const ObjCInterfaceDecl *>(C.data[0]),
                        SourceLocation::getFromPtrEncoding(C.data[1]));
}

CXCursor cxcursor::MakeCursorObjCProtocolRef(const ObjCProtocolDecl *Proto, 
                                             SourceLocation Loc, 
                                             CXTranslationUnit TU) {
  assert(Proto && TU && "Invalid arguments!");
  void *RawLoc = Loc.getPtrEncoding();
  CXCursor C = { CXCursor_ObjCProtocolRef, 0, { Proto, RawLoc, TU } };
  return C;    
}

std::pair<const ObjCProtocolDecl *, SourceLocation>
cxcursor::getCursorObjCProtocolRef(CXCursor C) {
  assert(C.kind == CXCursor_ObjCProtocolRef);
  return std::make_pair(static_cast<const ObjCProtocolDecl *>(C.data[0]),
                        SourceLocation::getFromPtrEncoding(C.data[1]));
}

CXCursor cxcursor::MakeCursorObjCClassRef(const ObjCInterfaceDecl *Class, 
                                          SourceLocation Loc, 
                                          CXTranslationUnit TU) {
  // 'Class' can be null for invalid code.
  if (!Class)
    return MakeCXCursorInvalid(CXCursor_InvalidCode);
  assert(TU && "Invalid arguments!");
  void *RawLoc = Loc.getPtrEncoding();
  CXCursor C = { CXCursor_ObjCClassRef, 0, { Class, RawLoc, TU } };
  return C;    
}

std::pair<const ObjCInterfaceDecl *, SourceLocation>
cxcursor::getCursorObjCClassRef(CXCursor C) {
  assert(C.kind == CXCursor_ObjCClassRef);
  return std::make_pair(static_cast<const ObjCInterfaceDecl *>(C.data[0]),
                        SourceLocation::getFromPtrEncoding(C.data[1]));
}

CXCursor cxcursor::MakeCursorTypeRef(const TypeDecl *Type, SourceLocation Loc, 
                                     CXTranslationUnit TU) {
  assert(Type && TU && "Invalid arguments!");
  void *RawLoc = Loc.getPtrEncoding();
  CXCursor C = { CXCursor_TypeRef, 0, { Type, RawLoc, TU } };
  return C;    
}

std::pair<const TypeDecl *, SourceLocation>
cxcursor::getCursorTypeRef(CXCursor C) {
  assert(C.kind == CXCursor_TypeRef);
  return std::make_pair(static_cast<const TypeDecl *>(C.data[0]),
                        SourceLocation::getFromPtrEncoding(C.data[1]));
}

CXCursor cxcursor::MakeCursorTemplateRef(const TemplateDecl *Template, 
                                         SourceLocation Loc,
                                         CXTranslationUnit TU) {
  assert(Template && TU && "Invalid arguments!");
  void *RawLoc = Loc.getPtrEncoding();
  CXCursor C = { CXCursor_TemplateRef, 0, { Template, RawLoc, TU } };
  return C;    
}

std::pair<const TemplateDecl *, SourceLocation>
cxcursor::getCursorTemplateRef(CXCursor C) {
  assert(C.kind == CXCursor_TemplateRef);
  return std::make_pair(static_cast<const TemplateDecl *>(C.data[0]),
                        SourceLocation::getFromPtrEncoding(C.data[1]));
}

CXCursor cxcursor::MakeCursorNamespaceRef(const NamedDecl *NS,
                                          SourceLocation Loc, 
                                          CXTranslationUnit TU) {
  
  assert(NS && (isa<NamespaceDecl>(NS) || isa<NamespaceAliasDecl>(NS)) && TU &&
         "Invalid arguments!");
  void *RawLoc = Loc.getPtrEncoding();
  CXCursor C = { CXCursor_NamespaceRef, 0, { NS, RawLoc, TU } };
  return C;    
}

std::pair<const NamedDecl *, SourceLocation>
cxcursor::getCursorNamespaceRef(CXCursor C) {
  assert(C.kind == CXCursor_NamespaceRef);
  return std::make_pair(static_cast<const NamedDecl *>(C.data[0]),
                        SourceLocation::getFromPtrEncoding(C.data[1]));
}

CXCursor cxcursor::MakeCursorVariableRef(const VarDecl *Var, SourceLocation Loc, 
                                         CXTranslationUnit TU) {
  
  assert(Var && TU && "Invalid arguments!");
  void *RawLoc = Loc.getPtrEncoding();
  CXCursor C = { CXCursor_VariableRef, 0, { Var, RawLoc, TU } };
  return C;
}

std::pair<const VarDecl *, SourceLocation>
cxcursor::getCursorVariableRef(CXCursor C) {
  assert(C.kind == CXCursor_VariableRef);
  return std::make_pair(static_cast<const VarDecl *>(C.data[0]),
                        SourceLocation::getFromPtrEncoding(C.data[1]));
}

CXCursor cxcursor::MakeCursorMemberRef(const FieldDecl *Field, SourceLocation Loc, 
                                       CXTranslationUnit TU) {
  
  assert(Field && TU && "Invalid arguments!");
  void *RawLoc = Loc.getPtrEncoding();
  CXCursor C = { CXCursor_MemberRef, 0, { Field, RawLoc, TU } };
  return C;    
}

std::pair<const FieldDecl *, SourceLocation>
cxcursor::getCursorMemberRef(CXCursor C) {
  assert(C.kind == CXCursor_MemberRef);
  return std::make_pair(static_cast<const FieldDecl *>(C.data[0]),
                        SourceLocation::getFromPtrEncoding(C.data[1]));
}

CXCursor cxcursor::MakeCursorCXXBaseSpecifier(const CXXBaseSpecifier *B,
                                              CXTranslationUnit TU){
  CXCursor C = { CXCursor_CXXBaseSpecifier, 0, { B, nullptr, TU } };
  return C;  
}

const CXXBaseSpecifier *cxcursor::getCursorCXXBaseSpecifier(CXCursor C) {
  assert(C.kind == CXCursor_CXXBaseSpecifier);
  return static_cast<const CXXBaseSpecifier*>(C.data[0]);
}

CXCursor cxcursor::MakePreprocessingDirectiveCursor(SourceRange Range, 
                                                    CXTranslationUnit TU) {
  CXCursor C = { CXCursor_PreprocessingDirective, 0,
                 { Range.getBegin().getPtrEncoding(),
                   Range.getEnd().getPtrEncoding(),
                   TU }
               };
  return C;
}

SourceRange cxcursor::getCursorPreprocessingDirective(CXCursor C) {
  assert(C.kind == CXCursor_PreprocessingDirective);
  SourceRange Range(SourceLocation::getFromPtrEncoding(C.data[0]),
                    SourceLocation::getFromPtrEncoding(C.data[1]));
  ASTUnit *TU = getCursorASTUnit(C);
  return TU->mapRangeFromPreamble(Range);
}

CXCursor cxcursor::MakeMacroDefinitionCursor(const MacroDefinitionRecord *MI,
                                             CXTranslationUnit TU) {
  CXCursor C = {CXCursor_MacroDefinition, 0, {MI, nullptr, TU}};
  return C;
}

const MacroDefinitionRecord *cxcursor::getCursorMacroDefinition(CXCursor C) {
  assert(C.kind == CXCursor_MacroDefinition);
  return static_cast<const MacroDefinitionRecord *>(C.data[0]);
}

CXCursor cxcursor::MakeMacroExpansionCursor(MacroExpansion *MI,
                                            CXTranslationUnit TU) {
  CXCursor C = { CXCursor_MacroExpansion, 0, { MI, nullptr, TU } };
  return C;
}

CXCursor cxcursor::MakeMacroExpansionCursor(MacroDefinitionRecord *MI,
                                            SourceLocation Loc,
                                            CXTranslationUnit TU) {
  assert(Loc.isValid());
  CXCursor C = {CXCursor_MacroExpansion, 0, {MI, Loc.getPtrEncoding(), TU}};
  return C;
}

const IdentifierInfo *cxcursor::MacroExpansionCursor::getName() const {
  if (isPseudo())
    return getAsMacroDefinition()->getName();
  return getAsMacroExpansion()->getName();
}
const MacroDefinitionRecord *
cxcursor::MacroExpansionCursor::getDefinition() const {
  if (isPseudo())
    return getAsMacroDefinition();
  return getAsMacroExpansion()->getDefinition();
}
SourceRange cxcursor::MacroExpansionCursor::getSourceRange() const {
  if (isPseudo())
    return getPseudoLoc();
  return getAsMacroExpansion()->getSourceRange();
}

CXCursor cxcursor::MakeInclusionDirectiveCursor(InclusionDirective *ID, 
                                                CXTranslationUnit TU) {
  CXCursor C = { CXCursor_InclusionDirective, 0, { ID, nullptr, TU } };
  return C;
}

const InclusionDirective *cxcursor::getCursorInclusionDirective(CXCursor C) {
  assert(C.kind == CXCursor_InclusionDirective);
  return static_cast<const InclusionDirective *>(C.data[0]);
}

CXCursor cxcursor::MakeCursorLabelRef(LabelStmt *Label, SourceLocation Loc, 
                                      CXTranslationUnit TU) {
  
  assert(Label && TU && "Invalid arguments!");
  void *RawLoc = Loc.getPtrEncoding();
  CXCursor C = { CXCursor_LabelRef, 0, { Label, RawLoc, TU } };
  return C;    
}

std::pair<const LabelStmt *, SourceLocation>
cxcursor::getCursorLabelRef(CXCursor C) {
  assert(C.kind == CXCursor_LabelRef);
  return std::make_pair(static_cast<const LabelStmt *>(C.data[0]),
                        SourceLocation::getFromPtrEncoding(C.data[1]));
}

CXCursor cxcursor::MakeCursorOverloadedDeclRef(const OverloadExpr *E,
                                               CXTranslationUnit TU) {
  assert(E && TU && "Invalid arguments!");
  OverloadedDeclRefStorage Storage(E);
  void *RawLoc = E->getNameLoc().getPtrEncoding();
  CXCursor C = { 
                 CXCursor_OverloadedDeclRef, 0,
                 { Storage.getOpaqueValue(), RawLoc, TU } 
               };
  return C;    
}

CXCursor cxcursor::MakeCursorOverloadedDeclRef(const Decl *D,
                                               SourceLocation Loc,
                                               CXTranslationUnit TU) {
  assert(D && TU && "Invalid arguments!");
  void *RawLoc = Loc.getPtrEncoding();
  OverloadedDeclRefStorage Storage(D);
  CXCursor C = { 
    CXCursor_OverloadedDeclRef, 0,
    { Storage.getOpaqueValue(), RawLoc, TU }
  };
  return C;    
}

CXCursor cxcursor::MakeCursorOverloadedDeclRef(TemplateName Name, 
                                               SourceLocation Loc,
                                               CXTranslationUnit TU) {
  assert(Name.getAsOverloadedTemplate() && TU && "Invalid arguments!");
  void *RawLoc = Loc.getPtrEncoding();
  OverloadedDeclRefStorage Storage(Name.getAsOverloadedTemplate());
  CXCursor C = { 
    CXCursor_OverloadedDeclRef, 0,
    { Storage.getOpaqueValue(), RawLoc, TU } 
  };
  return C;    
}

std::pair<cxcursor::OverloadedDeclRefStorage, SourceLocation>
cxcursor::getCursorOverloadedDeclRef(CXCursor C) {
  assert(C.kind == CXCursor_OverloadedDeclRef);
  return std::make_pair(OverloadedDeclRefStorage::getFromOpaqueValue(
                                       const_cast<void *>(C.data[0])),
                        SourceLocation::getFromPtrEncoding(C.data[1]));
}

const Decl *cxcursor::getCursorDecl(CXCursor Cursor) {
  return static_cast<const Decl *>(Cursor.data[0]);
}

const Expr *cxcursor::getCursorExpr(CXCursor Cursor) {
  return dyn_cast_or_null<Expr>(getCursorStmt(Cursor));
}

const Stmt *cxcursor::getCursorStmt(CXCursor Cursor) {
  if (Cursor.kind == CXCursor_ObjCSuperClassRef ||
      Cursor.kind == CXCursor_ObjCProtocolRef ||
      Cursor.kind == CXCursor_ObjCClassRef)
    return nullptr;

  return static_cast<const Stmt *>(Cursor.data[1]);
}

const Attr *cxcursor::getCursorAttr(CXCursor Cursor) {
  return static_cast<const Attr *>(Cursor.data[1]);
}

ASTContext &cxcursor::getCursorContext(CXCursor Cursor) {
  return getCursorASTUnit(Cursor)->getASTContext();
}

ASTUnit *cxcursor::getCursorASTUnit(CXCursor Cursor) {
  CXTranslationUnit TU = getCursorTU(Cursor);
  if (!TU)
    return nullptr;
  return cxtu::getASTUnit(TU);
}

CXTranslationUnit cxcursor::getCursorTU(CXCursor Cursor) {
  return static_cast<CXTranslationUnit>(const_cast<void*>(Cursor.data[2]));
}

void cxcursor::getOverriddenCursors(CXCursor cursor,
                                    SmallVectorImpl<CXCursor> &overridden) { 
  assert(clang_isDeclaration(cursor.kind));
  const NamedDecl *D = dyn_cast_or_null<NamedDecl>(getCursorDecl(cursor));
  if (!D)
    return;

  CXTranslationUnit TU = getCursorTU(cursor);
  SmallVector<const NamedDecl *, 8> OverDecls;
  D->getASTContext().getOverriddenMethods(D, OverDecls);

  for (SmallVectorImpl<const NamedDecl *>::iterator
         I = OverDecls.begin(), E = OverDecls.end(); I != E; ++I) {
    overridden.push_back(MakeCXCursor(*I, TU));
  }
}

std::pair<int, SourceLocation>
cxcursor::getSelectorIdentifierIndexAndLoc(CXCursor cursor) {
  if (cursor.kind == CXCursor_ObjCMessageExpr) {
    if (cursor.xdata != -1)
      return std::make_pair(cursor.xdata,
                            cast<ObjCMessageExpr>(getCursorExpr(cursor))
                                                ->getSelectorLoc(cursor.xdata));
  } else if (cursor.kind == CXCursor_ObjCClassMethodDecl ||
             cursor.kind == CXCursor_ObjCInstanceMethodDecl) {
    if (cursor.xdata != -1)
      return std::make_pair(cursor.xdata,
                            cast<ObjCMethodDecl>(getCursorDecl(cursor))
                                                ->getSelectorLoc(cursor.xdata));
  }

  return std::make_pair(-1, SourceLocation());
}

CXCursor cxcursor::getSelectorIdentifierCursor(int SelIdx, CXCursor cursor) {
  CXCursor newCursor = cursor;

  if (cursor.kind == CXCursor_ObjCMessageExpr) {
    if (SelIdx == -1 ||
        unsigned(SelIdx) >= cast<ObjCMessageExpr>(getCursorExpr(cursor))
                                                         ->getNumSelectorLocs())
      newCursor.xdata = -1;
    else
      newCursor.xdata = SelIdx;
  } else if (cursor.kind == CXCursor_ObjCClassMethodDecl ||
             cursor.kind == CXCursor_ObjCInstanceMethodDecl) {
    if (SelIdx == -1 ||
        unsigned(SelIdx) >= cast<ObjCMethodDecl>(getCursorDecl(cursor))
                                                         ->getNumSelectorLocs())
      newCursor.xdata = -1;
    else
      newCursor.xdata = SelIdx;
  }

  return newCursor;
}

CXCursor cxcursor::getTypeRefCursor(CXCursor cursor) {
  if (cursor.kind != CXCursor_CallExpr)
    return cursor;

  if (cursor.xdata == 0)
    return cursor;

  const Expr *E = getCursorExpr(cursor);
  TypeSourceInfo *Type = nullptr;
  if (const CXXUnresolvedConstructExpr *
        UnCtor = dyn_cast<CXXUnresolvedConstructExpr>(E)) {
    Type = UnCtor->getTypeSourceInfo();
  } else if (const CXXTemporaryObjectExpr *Tmp =
                 dyn_cast<CXXTemporaryObjectExpr>(E)){
    Type = Tmp->getTypeSourceInfo();
  }

  if (!Type)
    return cursor;

  CXTranslationUnit TU = getCursorTU(cursor);
  QualType Ty = Type->getType();
  TypeLoc TL = Type->getTypeLoc();
  SourceLocation Loc = TL.getBeginLoc();

  if (const ElaboratedType *ElabT = Ty->getAs<ElaboratedType>()) {
    Ty = ElabT->getNamedType();
    ElaboratedTypeLoc ElabTL = TL.castAs<ElaboratedTypeLoc>();
    Loc = ElabTL.getNamedTypeLoc().getBeginLoc();
  }

  if (const TypedefType *Typedef = Ty->getAs<TypedefType>())
    return MakeCursorTypeRef(Typedef->getDecl(), Loc, TU);
  if (const TagType *Tag = Ty->getAs<TagType>())
    return MakeCursorTypeRef(Tag->getDecl(), Loc, TU);
  if (const TemplateTypeParmType *TemplP = Ty->getAs<TemplateTypeParmType>())
    return MakeCursorTypeRef(TemplP->getDecl(), Loc, TU);

  return cursor;
}

bool cxcursor::operator==(CXCursor X, CXCursor Y) {
  return X.kind == Y.kind && X.data[0] == Y.data[0] && X.data[1] == Y.data[1] &&
         X.data[2] == Y.data[2];
}

// FIXME: Remove once we can model DeclGroups and their appropriate ranges
// properly in the ASTs.
bool cxcursor::isFirstInDeclGroup(CXCursor C) {
  assert(clang_isDeclaration(C.kind));
  return ((uintptr_t) (C.data[1])) != 0;
}

//===----------------------------------------------------------------------===//
// libclang CXCursor APIs
//===----------------------------------------------------------------------===//

int clang_Cursor_isNull(CXCursor cursor) {
  return clang_equalCursors(cursor, clang_getNullCursor());
}

CXTranslationUnit clang_Cursor_getTranslationUnit(CXCursor cursor) {
  return getCursorTU(cursor);
}

int clang_Cursor_getNumArguments(CXCursor C) {
  if (clang_isDeclaration(C.kind)) {
    const Decl *D = cxcursor::getCursorDecl(C);
    if (const ObjCMethodDecl *MD = dyn_cast_or_null<ObjCMethodDecl>(D))
      return MD->param_size();
    if (const FunctionDecl *FD = dyn_cast_or_null<FunctionDecl>(D))
      return FD->param_size();
  }

  if (clang_isExpression(C.kind)) {
    const Expr *E = cxcursor::getCursorExpr(C);
    if (const CallExpr *CE = dyn_cast<CallExpr>(E)) {
      return CE->getNumArgs();
    }
    if (const CXXConstructExpr *CE = dyn_cast<CXXConstructExpr>(E)) {
      return CE->getNumArgs();
    }
  }

  return -1;
}

CXCursor clang_Cursor_getArgument(CXCursor C, unsigned i) {
  if (clang_isDeclaration(C.kind)) {
    const Decl *D = cxcursor::getCursorDecl(C);
    if (const ObjCMethodDecl *MD = dyn_cast_or_null<ObjCMethodDecl>(D)) {
      if (i < MD->param_size())
        return cxcursor::MakeCXCursor(MD->parameters()[i],
                                      cxcursor::getCursorTU(C));
    } else if (const FunctionDecl *FD = dyn_cast_or_null<FunctionDecl>(D)) {
      if (i < FD->param_size())
        return cxcursor::MakeCXCursor(FD->parameters()[i],
                                      cxcursor::getCursorTU(C));
    }
  }

  if (clang_isExpression(C.kind)) {
    const Expr *E = cxcursor::getCursorExpr(C);
    if (const CallExpr *CE = dyn_cast<CallExpr>(E)) {
      if (i < CE->getNumArgs()) {
        return cxcursor::MakeCXCursor(CE->getArg(i),
                                      getCursorDecl(C),
                                      cxcursor::getCursorTU(C));
      }
    }
    if (const CXXConstructExpr *CE = dyn_cast<CXXConstructExpr>(E)) {
      if (i < CE->getNumArgs()) {
        return cxcursor::MakeCXCursor(CE->getArg(i),
                                      getCursorDecl(C),
                                      cxcursor::getCursorTU(C));
      }
    }
  }

  return clang_getNullCursor();
}

int clang_Cursor_getNumTemplateArguments(CXCursor C) {
  if (clang_getCursorKind(C) != CXCursor_FunctionDecl) {
    return -1;
  }

  const FunctionDecl *FD = llvm::dyn_cast_or_null<clang::FunctionDecl>(
      getCursorDecl(C));
  if (!FD) {
    return -1;
  }

  const FunctionTemplateSpecializationInfo* SpecInfo =
      FD->getTemplateSpecializationInfo();
  if (!SpecInfo) {
    return -1;
  }

  return SpecInfo->TemplateArguments->size();
}

enum CXGetTemplateArgumentStatus {
  /** The operation completed successfully */
  CXGetTemplateArgumentStatus_Success = 0,

  /** The specified cursor did not represent a FunctionDecl. */
  CXGetTemplateArgumentStatus_CursorNotFunctionDecl = -1,

  /** The specified cursor was not castable to a FunctionDecl. */
  CXGetTemplateArgumentStatus_BadFunctionDeclCast = -2,

  /** A NULL FunctionTemplateSpecializationInfo was retrieved. */
  CXGetTemplateArgumentStatus_NullTemplSpecInfo = -3,

  /** An invalid (OOB) argument index was specified */
  CXGetTemplateArgumentStatus_InvalidIndex = -4
};

static int clang_Cursor_getTemplateArgument(
    CXCursor C, unsigned I, TemplateArgument *TA) {
  if (clang_getCursorKind(C) != CXCursor_FunctionDecl) {
    return CXGetTemplateArgumentStatus_CursorNotFunctionDecl;
  }

  const FunctionDecl *FD = llvm::dyn_cast_or_null<clang::FunctionDecl>(
      getCursorDecl(C));
  if (!FD) {
    return CXGetTemplateArgumentStatus_BadFunctionDeclCast;
  }

  const FunctionTemplateSpecializationInfo* SpecInfo =
      FD->getTemplateSpecializationInfo();
  if (!SpecInfo) {
    return CXGetTemplateArgumentStatus_NullTemplSpecInfo;
  }

  if (I >= SpecInfo->TemplateArguments->size()) {
    return CXGetTemplateArgumentStatus_InvalidIndex;
  }

  *TA = SpecInfo->TemplateArguments->get(I);
  return 0;
}

enum CXTemplateArgumentKind clang_Cursor_getTemplateArgumentKind(CXCursor C,
                                                                 unsigned I) {
  TemplateArgument TA;
  if (clang_Cursor_getTemplateArgument(C, I, &TA)) {
    return CXTemplateArgumentKind_Invalid;
  }

  switch (TA.getKind()) {
    case TemplateArgument::Null: return CXTemplateArgumentKind_Null;
    case TemplateArgument::Type: return CXTemplateArgumentKind_Type;
    case TemplateArgument::Declaration:
      return CXTemplateArgumentKind_Declaration;
    case TemplateArgument::NullPtr: return CXTemplateArgumentKind_NullPtr;
    case TemplateArgument::Integral: return CXTemplateArgumentKind_Integral;
    case TemplateArgument::Template: return CXTemplateArgumentKind_Template;
    case TemplateArgument::TemplateExpansion:
      return CXTemplateArgumentKind_TemplateExpansion;
    case TemplateArgument::Expression: return CXTemplateArgumentKind_Expression;
    case TemplateArgument::Pack: return CXTemplateArgumentKind_Pack;
    case TemplateArgument::Reflected: return CXTemplateArgumentKind_Reflected;
  }

  return CXTemplateArgumentKind_Invalid;
}

CXType clang_Cursor_getTemplateArgumentType(CXCursor C, unsigned I) {
  TemplateArgument TA;
  if (clang_Cursor_getTemplateArgument(C, I, &TA) !=
      CXGetTemplateArgumentStatus_Success) {
    return cxtype::MakeCXType(QualType(), getCursorTU(C));
  }

  if (TA.getKind() != TemplateArgument::Type) {
    return cxtype::MakeCXType(QualType(), getCursorTU(C));
  }

  return cxtype::MakeCXType(TA.getAsType(), getCursorTU(C));
}

long long clang_Cursor_getTemplateArgumentValue(CXCursor C, unsigned I) {
  TemplateArgument TA;
  if (clang_Cursor_getTemplateArgument(C, I, &TA) !=
      CXGetTemplateArgumentStatus_Success) {
    assert(0 && "Unable to retrieve TemplateArgument");
    return 0;
  }

  if (TA.getKind() != TemplateArgument::Integral) {
    assert(0 && "Passed template argument is not Integral");
    return 0;
  }

  return TA.getAsIntegral().getSExtValue();
}

unsigned long long clang_Cursor_getTemplateArgumentUnsignedValue(CXCursor C,
                                                                 unsigned I) {
  TemplateArgument TA;
  if (clang_Cursor_getTemplateArgument(C, I, &TA) !=
      CXGetTemplateArgumentStatus_Success) {
    assert(0 && "Unable to retrieve TemplateArgument");
    return 0;
  }

  if (TA.getKind() != TemplateArgument::Integral) {
    assert(0 && "Passed template argument is not Integral");
    return 0;
  }

  return TA.getAsIntegral().getZExtValue();
}

//===----------------------------------------------------------------------===//
// CXCursorSet.
//===----------------------------------------------------------------------===//

typedef llvm::DenseMap<CXCursor, unsigned> CXCursorSet_Impl;

static inline CXCursorSet packCXCursorSet(CXCursorSet_Impl *setImpl) {
  return (CXCursorSet) setImpl;
}
static inline CXCursorSet_Impl *unpackCXCursorSet(CXCursorSet set) {
  return (CXCursorSet_Impl*) set;
}
namespace llvm {
template<> struct DenseMapInfo<CXCursor> {
public:
  static inline CXCursor getEmptyKey() {
    return MakeCXCursorInvalid(CXCursor_InvalidFile);
  }
  static inline CXCursor getTombstoneKey() {
    return MakeCXCursorInvalid(CXCursor_NoDeclFound);
  }
  static inline unsigned getHashValue(const CXCursor &cursor) {
    return llvm::DenseMapInfo<std::pair<const void *, const void *> >
      ::getHashValue(std::make_pair(cursor.data[0], cursor.data[1]));
  }
  static inline bool isEqual(const CXCursor &x, const CXCursor &y) {
    return x.kind == y.kind &&
           x.data[0] == y.data[0] &&
           x.data[1] == y.data[1];
  }
};
}

CXCursorSet clang_createCXCursorSet() {
  return packCXCursorSet(new CXCursorSet_Impl());
}

void clang_disposeCXCursorSet(CXCursorSet set) {
  delete unpackCXCursorSet(set);
}

unsigned clang_CXCursorSet_contains(CXCursorSet set, CXCursor cursor) {
  CXCursorSet_Impl *setImpl = unpackCXCursorSet(set);
  if (!setImpl)
    return 0;
  return setImpl->find(cursor) != setImpl->end();
}

unsigned clang_CXCursorSet_insert(CXCursorSet set, CXCursor cursor) {
  // Do not insert invalid cursors into the set.
  if (cursor.kind >= CXCursor_FirstInvalid &&
      cursor.kind <= CXCursor_LastInvalid)
    return 1;

  CXCursorSet_Impl *setImpl = unpackCXCursorSet(set);
  if (!setImpl)
    return 1;
  unsigned &entry = (*setImpl)[cursor];
  unsigned flag = entry == 0 ? 1 : 0;
  entry = 1;
  return flag;
}
  
CXCompletionString clang_getCursorCompletionString(CXCursor cursor) {
  enum CXCursorKind kind = clang_getCursorKind(cursor);
  if (clang_isDeclaration(kind)) {
    const Decl *decl = getCursorDecl(cursor);
    if (const NamedDecl *namedDecl = dyn_cast_or_null<NamedDecl>(decl)) {
      ASTUnit *unit = getCursorASTUnit(cursor);
      CodeCompletionResult Result(namedDecl, CCP_Declaration);
      CodeCompletionString *String
        = Result.CreateCodeCompletionString(unit->getASTContext(),
                                            unit->getPreprocessor(),
                                            CodeCompletionContext::CCC_Other,
                                 unit->getCodeCompletionTUInfo().getAllocator(),
                                 unit->getCodeCompletionTUInfo(),
                                 true);
      return String;
    }
  } else if (kind == CXCursor_MacroDefinition) {
    const MacroDefinitionRecord *definition = getCursorMacroDefinition(cursor);
    const IdentifierInfo *Macro = definition->getName();
    ASTUnit *unit = getCursorASTUnit(cursor);
    CodeCompletionResult Result(
        Macro,
        unit->getPreprocessor().getMacroDefinition(Macro).getMacroInfo());
    CodeCompletionString *String = Result.CreateCodeCompletionString(
        unit->getASTContext(), unit->getPreprocessor(),
        CodeCompletionContext::CCC_Other,
        unit->getCodeCompletionTUInfo().getAllocator(),
        unit->getCodeCompletionTUInfo(), false);
    return String;
  }
  return nullptr;
}

namespace {
  struct OverridenCursorsPool {
    typedef SmallVector<CXCursor, 2> CursorVec;
    std::vector<CursorVec*> AllCursors;
    std::vector<CursorVec*> AvailableCursors;
    
    ~OverridenCursorsPool() {
      for (std::vector<CursorVec*>::iterator I = AllCursors.begin(),
           E = AllCursors.end(); I != E; ++I) {
        delete *I;
      }
    }
  };
}

void *cxcursor::createOverridenCXCursorsPool() {
  return new OverridenCursorsPool();
}
  
void cxcursor::disposeOverridenCXCursorsPool(void *pool) {
  delete static_cast<OverridenCursorsPool*>(pool);
}
 
void clang_getOverriddenCursors(CXCursor cursor,
                                CXCursor **overridden,
                                unsigned *num_overridden) {
  if (overridden)
    *overridden = nullptr;
  if (num_overridden)
    *num_overridden = 0;
  
  CXTranslationUnit TU = cxcursor::getCursorTU(cursor);
  
  if (!overridden || !num_overridden || !TU)
    return;

  if (!clang_isDeclaration(cursor.kind))
    return;
    
  OverridenCursorsPool &pool =
    *static_cast<OverridenCursorsPool*>(TU->OverridenCursorsPool);

  OverridenCursorsPool::CursorVec *Vec = nullptr;

  if (!pool.AvailableCursors.empty()) {
    Vec = pool.AvailableCursors.back();
    pool.AvailableCursors.pop_back();
  }
  else {
    Vec = new OverridenCursorsPool::CursorVec();
    pool.AllCursors.push_back(Vec);
  }
  
  // Clear out the vector, but don't free the memory contents.  This
  // reduces malloc() traffic.
  Vec->clear();

  // Use the first entry to contain a back reference to the vector.
  // This is a complete hack.
  CXCursor backRefCursor = MakeCXCursorInvalid(CXCursor_InvalidFile, TU);
  backRefCursor.data[0] = Vec;
  assert(cxcursor::getCursorTU(backRefCursor) == TU);
  Vec->push_back(backRefCursor);

  // Get the overridden cursors.
  cxcursor::getOverriddenCursors(cursor, *Vec);
  
  // Did we get any overridden cursors?  If not, return Vec to the pool
  // of available cursor vectors.
  if (Vec->size() == 1) {
    pool.AvailableCursors.push_back(Vec);
    return;
  }

  // Now tell the caller about the overridden cursors.
  assert(Vec->size() > 1);
  *overridden = &((*Vec)[1]);
  *num_overridden = Vec->size() - 1;
}

void clang_disposeOverriddenCursors(CXCursor *overridden) {
  if (!overridden)
    return;
  
  // Use pointer arithmetic to get back the first faux entry
  // which has a back-reference to the TU and the vector.
  --overridden;
  OverridenCursorsPool::CursorVec *Vec =
      static_cast<OverridenCursorsPool::CursorVec *>(
          const_cast<void *>(overridden->data[0]));
  CXTranslationUnit TU = getCursorTU(*overridden);
  
  assert(Vec && TU);

  OverridenCursorsPool &pool =
    *static_cast<OverridenCursorsPool*>(TU->OverridenCursorsPool);
  
  pool.AvailableCursors.push_back(Vec);
}

int clang_Cursor_isDynamicCall(CXCursor C) {
  const Expr *E = nullptr;
  if (clang_isExpression(C.kind))
    E = getCursorExpr(C);
  if (!E)
    return 0;

  if (const ObjCMessageExpr *MsgE = dyn_cast<ObjCMessageExpr>(E)) {
    if (MsgE->getReceiverKind() != ObjCMessageExpr::Instance)
      return false;
    if (auto *RecE = dyn_cast<ObjCMessageExpr>(
            MsgE->getInstanceReceiver()->IgnoreParenCasts())) {
      if (RecE->getMethodFamily() == OMF_alloc)
        return false;
    }
    return true;
  }

  if (auto *PropRefE = dyn_cast<ObjCPropertyRefExpr>(E)) {
    return !PropRefE->isSuperReceiver();
  }

  const MemberExpr *ME = nullptr;
  if (isa<MemberExpr>(E))
    ME = cast<MemberExpr>(E);
  else if (const CallExpr *CE = dyn_cast<CallExpr>(E))
    ME = dyn_cast_or_null<MemberExpr>(CE->getCallee());

  if (ME) {
    if (const CXXMethodDecl *
          MD = dyn_cast_or_null<CXXMethodDecl>(ME->getMemberDecl()))
      return MD->isVirtual() &&
             ME->performsVirtualDispatch(
                 cxcursor::getCursorContext(C).getLangOpts());
  }

  return 0;
}

CXType clang_Cursor_getReceiverType(CXCursor C) {
  CXTranslationUnit TU = cxcursor::getCursorTU(C);
  const Expr *E = nullptr;
  if (clang_isExpression(C.kind))
    E = getCursorExpr(C);

  if (const ObjCMessageExpr *MsgE = dyn_cast_or_null<ObjCMessageExpr>(E))
    return cxtype::MakeCXType(MsgE->getReceiverType(), TU);

  if (auto *PropRefE = dyn_cast<ObjCPropertyRefExpr>(E)) {
    return cxtype::MakeCXType(
        PropRefE->getReceiverType(cxcursor::getCursorContext(C)), TU);
  }

  const MemberExpr *ME = nullptr;
  if (isa<MemberExpr>(E))
    ME = cast<MemberExpr>(E);
  else if (const CallExpr *CE = dyn_cast<CallExpr>(E))
    ME = dyn_cast_or_null<MemberExpr>(CE->getCallee());

  if (ME) {
    if (dyn_cast_or_null<CXXMethodDecl>(ME->getMemberDecl())) {
      auto receiverTy = ME->getBase()->IgnoreImpCasts()->getType();
      return cxtype::MakeCXType(receiverTy, TU);
    }
  }

  return cxtype::MakeCXType(QualType(), TU);
}<|MERGE_RESOLUTION|>--- conflicted
+++ resolved
@@ -269,7 +269,7 @@
   case Stmt::CXXDefaultArgExprClass:
   case Stmt::CXXDefaultInitExprClass:
   case Stmt::CXXFoldExprClass:
-<<<<<<< HEAD
+  case Stmt::CXXRewrittenBinaryOperatorClass:
   case Stmt::CXXConstantExprClass:
   case Stmt::CXXReflectExprClass:
   case Stmt::CXXInvalidReflectionExprClass:
@@ -284,9 +284,6 @@
   case Stmt::CXXDependentVariadicReifierExprClass:
   case Stmt::CXXSelectMemberExprClass:
   case Stmt::CXXSelectPackExprClass:
-=======
-  case Stmt::CXXRewrittenBinaryOperatorClass:
->>>>>>> 55de6fc0
   case Stmt::CXXStdInitializerListExprClass:
   case Stmt::CXXScalarValueInitExprClass:
   case Stmt::CXXUuidofExprClass:
