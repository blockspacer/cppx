--- conflicted
+++ resolved
@@ -416,7 +416,7 @@
   bool hasAssociatedConstraints() const;
 
   /// Get the underlying, templated declaration.
-  NamedDecl *getTemplatedDecl() const { return TemplatedDecl.getPointer(); }
+  NamedDecl *getTemplatedDecl() const { return TemplatedDecl; }
 
   // Implement isa/cast/dyncast/etc.
   static bool classof(const Decl *D) { return classofKind(D->getKind()); }
@@ -427,33 +427,12 @@
 
   SourceRange getSourceRange() const override LLVM_READONLY {
     return SourceRange(getTemplateParameters()->getTemplateLoc(),
-                       TemplatedDecl.getPointer()->getSourceRange().getEnd());
-  }
-
-  /// Whether this is a (C++ Concepts TS) function or variable concept.
-  bool isConcept() const { return TemplatedDecl.getInt(); }
-  void setConcept() { TemplatedDecl.setInt(true); }
+                       TemplatedDecl->getSourceRange().getEnd());
+  }
 
 protected:
-<<<<<<< HEAD
-  /// \brief The named declaration from which this template was instantiated.
-  /// (or null).
-  ///
-  /// The boolean value will be true to indicate that this template
-  /// (function or variable) is a concept.
-  llvm::PointerIntPair<NamedDecl *, 1, bool> TemplatedDecl;
-
-  /// The template parameter list and optional requires-clause
-  /// associated with this declaration; alternatively, a
-  /// \c ConstrainedTemplateDeclInfo if the associated constraints of the
-  /// template are being tracked by this particular declaration.
-  llvm::PointerUnion<TemplateParameterList *,
-                     ConstrainedTemplateDeclInfo *>
-      TemplateParams;
-=======
   NamedDecl *TemplatedDecl;
   TemplateParameterList *TemplateParams;
->>>>>>> 55de6fc0
 
   void setTemplateParameters(TemplateParameterList *TParams) {
     TemplateParams = TParams;
@@ -463,9 +442,9 @@
   /// Initialize the underlying templated declaration and
   /// template parameters.
   void init(NamedDecl *templatedDecl, TemplateParameterList* templateParams) {
-    assert(!TemplatedDecl.getPointer() && "TemplatedDecl already set!");
+    assert(!TemplatedDecl && "TemplatedDecl already set!");
     assert(!TemplateParams && "TemplateParams already set!");
-    TemplatedDecl.setPointer(templatedDecl);
+    TemplatedDecl = templatedDecl;
     TemplateParams = templateParams;
   }
 };
@@ -1036,7 +1015,7 @@
 
   /// Get the underlying function declaration of the template.
   FunctionDecl *getTemplatedDecl() const {
-    return static_cast<FunctionDecl *>(TemplatedDecl.getPointer());
+    return static_cast<FunctionDecl *>(TemplatedDecl);
   }
 
   /// Returns whether this template declaration defines the primary
@@ -2144,7 +2123,7 @@
 
   /// Get the underlying class declarations of the template.
   CXXRecordDecl *getTemplatedDecl() const {
-    return static_cast<CXXRecordDecl *>(TemplatedDecl.getPointer());
+    return static_cast<CXXRecordDecl *>(TemplatedDecl);
   }
 
   /// Returns whether this template declaration defines the primary
@@ -2390,7 +2369,7 @@
 
   /// Get the underlying function declaration of the template.
   TypeAliasDecl *getTemplatedDecl() const {
-    return static_cast<TypeAliasDecl *>(TemplatedDecl.getPointer());
+    return static_cast<TypeAliasDecl *>(TemplatedDecl);
   }
 
 
@@ -2973,7 +2952,7 @@
 
   /// Get the underlying variable declarations of the template.
   VarDecl *getTemplatedDecl() const {
-    return static_cast<VarDecl *>(TemplatedDecl.getPointer());
+    return static_cast<VarDecl *>(TemplatedDecl);
   }
 
   /// Returns whether this template declaration defines the primary
