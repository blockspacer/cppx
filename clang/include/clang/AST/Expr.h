//===--- Expr.h - Classes for representing expressions ----------*- C++ -*-===//
//
// Part of the LLVM Project, under the Apache License v2.0 with LLVM Exceptions.
// See https://llvm.org/LICENSE.txt for license information.
// SPDX-License-Identifier: Apache-2.0 WITH LLVM-exception
//
//===----------------------------------------------------------------------===//
//
//  This file defines the Expr interface and subclasses.
//
//===----------------------------------------------------------------------===//

#ifndef LLVM_CLANG_AST_EXPR_H
#define LLVM_CLANG_AST_EXPR_H

#include "clang/AST/APValue.h"
#include "clang/AST/ASTVector.h"
#include "clang/AST/ComputeDependence.h"
#include "clang/AST/Decl.h"
#include "clang/AST/DeclAccessPair.h"
#include "clang/AST/DependenceFlags.h"
#include "clang/AST/OperationKinds.h"
#include "clang/AST/Stmt.h"
#include "clang/AST/TemplateBase.h"
#include "clang/AST/Type.h"
#include "clang/Basic/CharInfo.h"
#include "clang/Basic/FixedPoint.h"
#include "clang/Basic/LangOptions.h"
#include "clang/Basic/SyncScope.h"
#include "clang/Basic/TypeTraits.h"
#include "llvm/ADT/APFloat.h"
#include "llvm/ADT/APSInt.h"
#include "llvm/ADT/SmallVector.h"
#include "llvm/ADT/StringRef.h"
#include "llvm/ADT/iterator.h"
#include "llvm/ADT/iterator_range.h"
#include "llvm/Support/AtomicOrdering.h"
#include "llvm/Support/Compiler.h"
#include "llvm/Support/TrailingObjects.h"

namespace clang {
  class APValue;
  class ASTContext;
  class BlockDecl;
  class CXXBaseSpecifier;
  class CXXMemberCallExpr;
  class CXXOperatorCallExpr;
  class CastExpr;
  class Decl;
  class IdentifierInfo;
  class MaterializeTemporaryExpr;
  class NamedDecl;
  class ObjCPropertyRefExpr;
  class OpaqueValueExpr;
  class ParmVarDecl;
  struct ReflectionCallback;
  class StringLiteral;
  class TargetInfo;
  class ValueDecl;
  class InjectionContext;
  struct InjectionEffect;

/// A simple array of base specifiers.
typedef SmallVector<CXXBaseSpecifier*, 4> CXXCastPath;

/// An adjustment to be made to the temporary created when emitting a
/// reference binding, which accesses a particular subobject of that temporary.
struct SubobjectAdjustment {
  enum {
    DerivedToBaseAdjustment,
    FieldAdjustment,
    MemberPointerAdjustment
  } Kind;

  struct DTB {
    const CastExpr *BasePath;
    const CXXRecordDecl *DerivedClass;
  };

  struct P {
    const MemberPointerType *MPT;
    Expr *RHS;
  };

  union {
    struct DTB DerivedToBase;
    FieldDecl *Field;
    struct P Ptr;
  };

  SubobjectAdjustment(const CastExpr *BasePath,
                      const CXXRecordDecl *DerivedClass)
    : Kind(DerivedToBaseAdjustment) {
    DerivedToBase.BasePath = BasePath;
    DerivedToBase.DerivedClass = DerivedClass;
  }

  SubobjectAdjustment(FieldDecl *Field)
    : Kind(FieldAdjustment) {
    this->Field = Field;
  }

  SubobjectAdjustment(const MemberPointerType *MPT, Expr *RHS)
    : Kind(MemberPointerAdjustment) {
    this->Ptr.MPT = MPT;
    this->Ptr.RHS = RHS;
  }
};

/// This represents one expression.  Note that Expr's are subclasses of Stmt.
/// This allows an expression to be transparently used any place a Stmt is
/// required.
class Expr : public ValueStmt {
  QualType TR;

public:
  Expr() = delete;
  Expr(const Expr&) = delete;
  Expr(Expr &&) = delete;
  Expr &operator=(const Expr&) = delete;
  Expr &operator=(Expr&&) = delete;

protected:
  Expr(StmtClass SC, QualType T, ExprValueKind VK, ExprObjectKind OK)
      : ValueStmt(SC) {
    ExprBits.Dependent = 0;
    ExprBits.ValueKind = VK;
    ExprBits.ObjectKind = OK;
    assert(ExprBits.ObjectKind == OK && "truncated kind");
    setType(T);
  }

  /// Construct an empty expression.
  explicit Expr(StmtClass SC, EmptyShell) : ValueStmt(SC) { }

  /// Each concrete expr subclass is expected to compute its dependence and call
  /// this in the constructor.
  void setDependence(ExprDependence Deps) {
    ExprBits.Dependent = static_cast<unsigned>(Deps);
  }
  friend class ASTImporter; // Sets dependence dircetly.
  friend class ASTStmtReader; // Sets dependence dircetly.

public:
  struct EvalContext;

  QualType getType() const { return TR; }
  void setType(QualType t) {
    // In C++, the type of an expression is always adjusted so that it
    // will not have reference type (C++ [expr]p6). Use
    // QualType::getNonReferenceType() to retrieve the non-reference
    // type. Additionally, inspect Expr::isLvalue to determine whether
    // an expression that is adjusted in this manner should be
    // considered an lvalue.
    assert((t.isNull() || !t->isReferenceType()) &&
           "Expressions can't have reference type");

    TR = t;
  }

  ExprDependence getDependence() const {
    return static_cast<ExprDependence>(ExprBits.Dependent);
  }

  /// isValueDependent - Determines whether this expression is
  /// value-dependent (C++ [temp.dep.constexpr]). For example, the
  /// array bound of "Chars" in the following example is
  /// value-dependent.
  /// @code
  /// template<int Size, char (&Chars)[Size]> struct meta_string;
  /// @endcode
  bool isValueDependent() const {
    return static_cast<bool>(getDependence() & ExprDependence::Value);
  }

  /// isTypeDependent - Determines whether this expression is
  /// type-dependent (C++ [temp.dep.expr]), which means that its type
  /// could change from one template instantiation to the next. For
  /// example, the expressions "x" and "x + y" are type-dependent in
  /// the following code, but "y" is not type-dependent:
  /// @code
  /// template<typename T>
  /// void add(T x, int y) {
  ///   x + y;
  /// }
  /// @endcode
  bool isTypeDependent() const {
    return static_cast<bool>(getDependence() & ExprDependence::Type);
  }

  /// Whether this expression is instantiation-dependent, meaning that
  /// it depends in some way on a template parameter, even if neither its type
  /// nor (constant) value can change due to the template instantiation.
  ///
  /// In the following example, the expression \c sizeof(sizeof(T() + T())) is
  /// instantiation-dependent (since it involves a template parameter \c T), but
  /// is neither type- nor value-dependent, since the type of the inner
  /// \c sizeof is known (\c std::size_t) and therefore the size of the outer
  /// \c sizeof is known.
  ///
  /// \code
  /// template<typename T>
  /// void f(T x, T y) {
  ///   sizeof(sizeof(T() + T());
  /// }
  /// \endcode
  ///
  bool isInstantiationDependent() const {
    return static_cast<bool>(getDependence() & ExprDependence::Instantiation);
  }

  /// Whether this expression contains an unexpanded parameter
  /// pack (for C++11 variadic templates).
  ///
  /// Given the following function template:
  ///
  /// \code
  /// template<typename F, typename ...Types>
  /// void forward(const F &f, Types &&...args) {
  ///   f(static_cast<Types&&>(args)...);
  /// }
  /// \endcode
  ///
  /// The expressions \c args and \c static_cast<Types&&>(args) both
  /// contain parameter packs.
  bool containsUnexpandedParameterPack() const {
    return static_cast<bool>(getDependence() & ExprDependence::UnexpandedPack);
  }

  /// Whether this expression contains subexpressions which had errors, e.g. a
  /// TypoExpr.
  bool containsErrors() const {
    return static_cast<bool>(getDependence() & ExprDependence::Error);
  }

  /// getExprLoc - Return the preferred location for the arrow when diagnosing
  /// a problem with a generic expression.
  SourceLocation getExprLoc() const LLVM_READONLY;

  /// Determine whether an lvalue-to-rvalue conversion should implicitly be
  /// applied to this expression if it appears as a discarded-value expression
  /// in C++11 onwards. This applies to certain forms of volatile glvalues.
  bool isReadIfDiscardedInCPlusPlus11() const;

  /// isUnusedResultAWarning - Return true if this immediate expression should
  /// be warned about if the result is unused.  If so, fill in expr, location,
  /// and ranges with expr to warn on and source locations/ranges appropriate
  /// for a warning.
  bool isUnusedResultAWarning(const Expr *&WarnExpr, SourceLocation &Loc,
                              SourceRange &R1, SourceRange &R2,
                              ASTContext &Ctx) const;

  /// isLValue - True if this expression is an "l-value" according to
  /// the rules of the current language.  C and C++ give somewhat
  /// different rules for this concept, but in general, the result of
  /// an l-value expression identifies a specific object whereas the
  /// result of an r-value expression is a value detached from any
  /// specific storage.
  ///
  /// C++11 divides the concept of "r-value" into pure r-values
  /// ("pr-values") and so-called expiring values ("x-values"), which
  /// identify specific objects that can be safely cannibalized for
  /// their resources.  This is an unfortunate abuse of terminology on
  /// the part of the C++ committee.  In Clang, when we say "r-value",
  /// we generally mean a pr-value.
  bool isLValue() const { return getValueKind() == VK_LValue; }
  bool isRValue() const { return getValueKind() == VK_RValue; }
  bool isXValue() const { return getValueKind() == VK_XValue; }
  bool isGLValue() const { return getValueKind() != VK_RValue; }

  enum LValueClassification {
    LV_Valid,
    LV_NotObjectType,
    LV_IncompleteVoidType,
    LV_DuplicateVectorComponents,
    LV_InvalidExpression,
    LV_InvalidMessageExpression,
    LV_MemberFunction,
    LV_SubObjCPropertySetting,
    LV_ClassTemporary,
    LV_ArrayTemporary
  };
  /// Reasons why an expression might not be an l-value.
  LValueClassification ClassifyLValue(ASTContext &Ctx) const;

  enum isModifiableLvalueResult {
    MLV_Valid,
    MLV_NotObjectType,
    MLV_IncompleteVoidType,
    MLV_DuplicateVectorComponents,
    MLV_InvalidExpression,
    MLV_LValueCast,           // Specialized form of MLV_InvalidExpression.
    MLV_IncompleteType,
    MLV_ConstQualified,
    MLV_ConstQualifiedField,
    MLV_ConstAddrSpace,
    MLV_ArrayType,
    MLV_NoSetterProperty,
    MLV_MemberFunction,
    MLV_SubObjCPropertySetting,
    MLV_InvalidMessageExpression,
    MLV_ClassTemporary,
    MLV_ArrayTemporary
  };
  /// isModifiableLvalue - C99 6.3.2.1: an lvalue that does not have array type,
  /// does not have an incomplete type, does not have a const-qualified type,
  /// and if it is a structure or union, does not have any member (including,
  /// recursively, any member or element of all contained aggregates or unions)
  /// with a const-qualified type.
  ///
  /// \param Loc [in,out] - A source location which *may* be filled
  /// in with the location of the expression making this a
  /// non-modifiable lvalue, if specified.
  isModifiableLvalueResult
  isModifiableLvalue(ASTContext &Ctx, SourceLocation *Loc = nullptr) const;

  /// The return type of classify(). Represents the C++11 expression
  ///        taxonomy.
  class Classification {
  public:
    /// The various classification results. Most of these mean prvalue.
    enum Kinds {
      CL_LValue,
      CL_XValue,
      CL_Function, // Functions cannot be lvalues in C.
      CL_Void, // Void cannot be an lvalue in C.
      CL_AddressableVoid, // Void expression whose address can be taken in C.
      CL_DuplicateVectorComponents, // A vector shuffle with dupes.
      CL_MemberFunction, // An expression referring to a member function
      CL_SubObjCPropertySetting,
      CL_ClassTemporary, // A temporary of class type, or subobject thereof.
      CL_ArrayTemporary, // A temporary of array type.
      CL_ObjCMessageRValue, // ObjC message is an rvalue
      CL_PRValue // A prvalue for any other reason, of any other type
    };
    /// The results of modification testing.
    enum ModifiableType {
      CM_Untested, // testModifiable was false.
      CM_Modifiable,
      CM_RValue, // Not modifiable because it's an rvalue
      CM_Function, // Not modifiable because it's a function; C++ only
      CM_LValueCast, // Same as CM_RValue, but indicates GCC cast-as-lvalue ext
      CM_NoSetterProperty,// Implicit assignment to ObjC property without setter
      CM_ConstQualified,
      CM_ConstQualifiedField,
      CM_ConstAddrSpace,
      CM_ArrayType,
      CM_IncompleteType
    };

  private:
    friend class Expr;

    unsigned short Kind;
    unsigned short Modifiable;

    explicit Classification(Kinds k, ModifiableType m)
      : Kind(k), Modifiable(m)
    {}

  public:
    Classification() {}

    Kinds getKind() const { return static_cast<Kinds>(Kind); }
    ModifiableType getModifiable() const {
      assert(Modifiable != CM_Untested && "Did not test for modifiability.");
      return static_cast<ModifiableType>(Modifiable);
    }
    bool isLValue() const { return Kind == CL_LValue; }
    bool isXValue() const { return Kind == CL_XValue; }
    bool isGLValue() const { return Kind <= CL_XValue; }
    bool isPRValue() const { return Kind >= CL_Function; }
    bool isRValue() const { return Kind >= CL_XValue; }
    bool isModifiable() const { return getModifiable() == CM_Modifiable; }

    /// Create a simple, modifiably lvalue
    static Classification makeSimpleLValue() {
      return Classification(CL_LValue, CM_Modifiable);
    }

  };
  /// Classify - Classify this expression according to the C++11
  ///        expression taxonomy.
  ///
  /// C++11 defines ([basic.lval]) a new taxonomy of expressions to replace the
  /// old lvalue vs rvalue. This function determines the type of expression this
  /// is. There are three expression types:
  /// - lvalues are classical lvalues as in C++03.
  /// - prvalues are equivalent to rvalues in C++03.
  /// - xvalues are expressions yielding unnamed rvalue references, e.g. a
  ///   function returning an rvalue reference.
  /// lvalues and xvalues are collectively referred to as glvalues, while
  /// prvalues and xvalues together form rvalues.
  Classification Classify(ASTContext &Ctx) const {
    return ClassifyImpl(Ctx, nullptr);
  }

  /// ClassifyModifiable - Classify this expression according to the
  ///        C++11 expression taxonomy, and see if it is valid on the left side
  ///        of an assignment.
  ///
  /// This function extends classify in that it also tests whether the
  /// expression is modifiable (C99 6.3.2.1p1).
  /// \param Loc A source location that might be filled with a relevant location
  ///            if the expression is not modifiable.
  Classification ClassifyModifiable(ASTContext &Ctx, SourceLocation &Loc) const{
    return ClassifyImpl(Ctx, &Loc);
  }

  /// getValueKindForType - Given a formal return or parameter type,
  /// give its value kind.
  static ExprValueKind getValueKindForType(QualType T) {
    if (const ReferenceType *RT = T->getAs<ReferenceType>())
      return (isa<LValueReferenceType>(RT)
                ? VK_LValue
                : (RT->getPointeeType()->isFunctionType()
                     ? VK_LValue : VK_XValue));
    return VK_RValue;
  }

  /// getValueKind - The value kind that this expression produces.
  ExprValueKind getValueKind() const {
    return static_cast<ExprValueKind>(ExprBits.ValueKind);
  }

  /// getObjectKind - The object kind that this expression produces.
  /// Object kinds are meaningful only for expressions that yield an
  /// l-value or x-value.
  ExprObjectKind getObjectKind() const {
    return static_cast<ExprObjectKind>(ExprBits.ObjectKind);
  }

  bool isOrdinaryOrBitFieldObject() const {
    ExprObjectKind OK = getObjectKind();
    return (OK == OK_Ordinary || OK == OK_BitField);
  }

  /// setValueKind - Set the value kind produced by this expression.
  void setValueKind(ExprValueKind Cat) { ExprBits.ValueKind = Cat; }

  /// setObjectKind - Set the object kind produced by this expression.
  void setObjectKind(ExprObjectKind Cat) { ExprBits.ObjectKind = Cat; }

private:
  Classification ClassifyImpl(ASTContext &Ctx, SourceLocation *Loc) const;

public:

  /// Returns true if this expression is a gl-value that
  /// potentially refers to a bit-field.
  ///
  /// In C++, whether a gl-value refers to a bitfield is essentially
  /// an aspect of the value-kind type system.
  bool refersToBitField() const { return getObjectKind() == OK_BitField; }

  /// If this expression refers to a bit-field, retrieve the
  /// declaration of that bit-field.
  ///
  /// Note that this returns a non-null pointer in subtly different
  /// places than refersToBitField returns true.  In particular, this can
  /// return a non-null pointer even for r-values loaded from
  /// bit-fields, but it will return null for a conditional bit-field.
  FieldDecl *getSourceBitField();

  const FieldDecl *getSourceBitField() const {
    return const_cast<Expr*>(this)->getSourceBitField();
  }

  Decl *getReferencedDeclOfCallee();
  const Decl *getReferencedDeclOfCallee() const {
    return const_cast<Expr*>(this)->getReferencedDeclOfCallee();
  }

  /// If this expression is an l-value for an Objective C
  /// property, find the underlying property reference expression.
  const ObjCPropertyRefExpr *getObjCProperty() const;

  /// Check if this expression is the ObjC 'self' implicit parameter.
  bool isObjCSelfExpr() const;

  /// Returns whether this expression refers to a vector element.
  bool refersToVectorElement() const;

  /// Returns whether this expression refers to a matrix element.
  bool refersToMatrixElement() const {
    return getObjectKind() == OK_MatrixComponent;
  }

  /// Returns whether this expression refers to a global register
  /// variable.
  bool refersToGlobalRegisterVar() const;

  /// Returns whether this expression has a placeholder type.
  bool hasPlaceholderType() const {
    return getType()->isPlaceholderType();
  }

  /// Returns whether this expression has a specific placeholder type.
  bool hasPlaceholderType(BuiltinType::Kind K) const {
    assert(BuiltinType::isPlaceholderTypeKind(K));
    if (const BuiltinType *BT = dyn_cast<BuiltinType>(getType()))
      return BT->getKind() == K;
    return false;
  }

  /// isKnownToHaveBooleanValue - Return true if this is an integer expression
  /// that is known to return 0 or 1.  This happens for _Bool/bool expressions
  /// but also int expressions which are produced by things like comparisons in
  /// C.
  ///
  /// \param Semantic If true, only return true for expressions that are known
  /// to be semantically boolean, which might not be true even for expressions
  /// that are known to evaluate to 0/1. For instance, reading an unsigned
  /// bit-field with width '1' will evaluate to 0/1, but doesn't necessarily
  /// semantically correspond to a bool.
  bool isKnownToHaveBooleanValue(bool Semantic = true) const;

  /// isIntegerConstantExpr - Return true if this expression is a valid integer
  /// constant expression, and, if so, return its value in Result.  If not a
  /// valid i-c-e, return false and fill in Loc (if specified) with the location
  /// of the invalid expression.
  ///
  /// Note: This does not perform the implicit conversions required by C++11
  /// [expr.const]p5.
  bool isIntegerConstantExpr(llvm::APSInt &Result, const EvalContext &Ctx,
                             SourceLocation *Loc = nullptr,
                             bool isEvaluated = true) const;
  bool isIntegerConstantExpr(const EvalContext &Ctx,
                             SourceLocation *Loc = nullptr) const;

  /// isCXX98IntegralConstantExpr - Return true if this expression is an
  /// integral constant expression in C++98. Can only be used in C++.
  bool isCXX98IntegralConstantExpr(const EvalContext &Ctx) const;

  /// isCXX11ConstantExpr - Return true if this expression is a constant
  /// expression in C++11. Can only be used in C++.
  ///
  /// Note: This does not perform the implicit conversions required by C++11
  /// [expr.const]p5.
  bool isCXX11ConstantExpr(const EvalContext &Ctx, APValue *Result = nullptr,
                           SourceLocation *Loc = nullptr) const;

  /// isPotentialConstantExpr - Return true if this function's definition
  /// might be usable in a constant expression in C++11, if it were marked
  /// constexpr. Return false if the function can never produce a constant
  /// expression, along with diagnostics describing why not.
  static bool isPotentialConstantExpr(const FunctionDecl *FD,
                                      SmallVectorImpl<
                                        PartialDiagnosticAt> &Diags);

  /// isPotentialConstantExprUnevaluted - Return true if this expression might
  /// be usable in a constant expression in C++11 in an unevaluated context, if
  /// it were in function FD marked constexpr. Return false if the function can
  /// never produce a constant expression, along with diagnostics describing
  /// why not.
  static bool isPotentialConstantExprUnevaluated(Expr *E,
                                                 const FunctionDecl *FD,
                                                 SmallVectorImpl<
                                                   PartialDiagnosticAt> &Diags);

  /// isConstantInitializer - Returns true if this expression can be emitted to
  /// IR as a constant, and thus can be used as a constant initializer in C.
  /// If this expression is not constant and Culprit is non-null,
  /// it is used to store the address of first non constant expr.
  bool isConstantInitializer(ASTContext &Ctx, bool ForRef,
                             const Expr **Culprit = nullptr) const;

  /// EvalStatus is a struct with detailed info about an evaluation in progress.
  struct EvalStatus {
    /// Whether the evaluated expression has side effects.
    /// For example, (f() && 0) can be folded, but it still has side effects.
    bool HasSideEffects;

    /// Whether the evaluation hit undefined behavior.
    /// For example, 1.0 / 0.0 can be folded to Inf, but has undefined behavior.
    /// Likewise, INT_MAX + 1 can be folded to INT_MIN, but has UB.
    bool HasUndefinedBehavior;

    /// Diag - If this is non-null, it will be filled in with a stack of notes
    /// indicating why evaluation failed (or why it failed to produce a constant
    /// expression).
    /// If the expression is unfoldable, the notes will indicate why it's not
    /// foldable. If the expression is foldable, but not a constant expression,
    /// the notes will describes why it isn't a constant expression. If the
    /// expression *is* a constant expression, no notes will be produced.
    SmallVectorImpl<PartialDiagnosticAt> *Diag;

    /// A list of injection side effects encountered during evaluation.
    ///
    /// If evaluation encounters an source code injection when this is not
    /// set, the expression has undefined behavior. This is only set for the
    /// evaluation of metaprograms. No other evaluations should modify source
    /// code.
    SmallVectorImpl<InjectionEffect> *InjectionEffects;

    EvalStatus()
        : HasSideEffects(false), HasUndefinedBehavior(false), Diag(nullptr) {}

    // hasSideEffects - Return true if the evaluated expression has
    // side effects.
    bool hasSideEffects() const {
      return HasSideEffects;
    }
  };

  /// EvalResult is a struct with detailed info about an evaluated expression.
  struct EvalResult : EvalStatus {
    /// Val - This is the value the expression can be folded to.
    APValue Val;

    // isGlobalLValue - Return true if the evaluated lvalue expression
    // is global.
    bool isGlobalLValue() const;
  };

  /// EvalContext is a struct with state information for use by evaluation.
  struct EvalContext {
    ASTContext &ASTCtx;
    ReflectionCallback *CB;

    EvalContext(const ASTContext &ASTCtx, ReflectionCallback *CB)
      : ASTCtx(const_cast<ASTContext &>(ASTCtx)), CB(CB) {}
  };

  /// EvaluateAsRValue - Return true if this is a constant which we can fold to
  /// an rvalue using any crazy technique (that has nothing to do with language
  /// standards) that we want to, even if the expression has side-effects. If
  /// this function returns true, it returns the folded constant in Result. If
  /// the expression is a glvalue, an lvalue-to-rvalue conversion will be
  /// applied.
  bool EvaluateAsRValue(EvalResult &Result, const EvalContext &Ctx,
                        bool InConstantContext = false) const;

  /// EvaluateAsBooleanCondition - Return true if this is a constant
  /// which we can fold and convert to a boolean condition using
  /// any crazy technique that we want to, even if the expression has
  /// side-effects.
  bool EvaluateAsBooleanCondition(bool &Result, const EvalContext &Ctx,
                                bool InConstantContext = false) const;

  enum SideEffectsKind {
    SE_NoSideEffects,          ///< Strictly evaluate the expression.
    SE_AllowUndefinedBehavior, ///< Allow UB that we can give a value, but not
                               ///< arbitrary unmodeled side effects.
    SE_AllowSideEffects        ///< Allow any unmodeled side effect.
  };

  /// EvaluateAsInt - Return true if this is a constant which we can fold and
  /// convert to an integer, using any crazy technique that we want to.
  bool EvaluateAsInt(EvalResult &Result, const EvalContext &Ctx,
                     SideEffectsKind AllowSideEffects = SE_NoSideEffects,
                     bool InConstantContext = false) const;

  /// EvaluateAsFloat - Return true if this is a constant which we can fold and
  /// convert to a floating point value, using any crazy technique that we
  /// want to.
  bool EvaluateAsFloat(llvm::APFloat &Result, const EvalContext &Ctx,
                       SideEffectsKind AllowSideEffects = SE_NoSideEffects,
                       bool InConstantContext = false) const;

  /// EvaluateAsFloat - Return true if this is a constant which we can fold and
  /// convert to a fixed point value.
  bool EvaluateAsFixedPoint(EvalResult &Result, const EvalContext &Ctx,
                            SideEffectsKind AllowSideEffects = SE_NoSideEffects,
                            bool InConstantContext = false) const;

  /// isEvaluatable - Call EvaluateAsRValue to see if this expression can be
  /// constant folded without side-effects, but discard the result.
  bool isEvaluatable(const EvalContext &Ctx,
                     SideEffectsKind AllowSideEffects = SE_NoSideEffects) const;

  /// HasSideEffects - This routine returns true for all those expressions
  /// which have any effect other than producing a value. Example is a function
  /// call, volatile variable read, or throwing an exception. If
  /// IncludePossibleEffects is false, this call treats certain expressions with
  /// potential side effects (such as function call-like expressions,
  /// instantiation-dependent expressions, or invocations from a macro) as not
  /// having side effects.
  bool HasSideEffects(const EvalContext &Ctx,
                      bool IncludePossibleEffects = true) const;

  /// Determine whether this expression involves a call to any function
  /// that is not trivial.
  bool hasNonTrivialCall(const EvalContext &Ctx) const;

  /// EvaluateKnownConstInt - Call EvaluateAsRValue and return the folded
  /// integer. This must be called on an expression that constant folds to an
  /// integer.
  llvm::APSInt EvaluateKnownConstInt(
      const EvalContext &Ctx,
      SmallVectorImpl<PartialDiagnosticAt> *Diag = nullptr) const;

  llvm::APSInt EvaluateKnownConstIntCheckOverflow(
      const EvalContext &Ctx,
      SmallVectorImpl<PartialDiagnosticAt> *Diag = nullptr) const;

  void EvaluateForOverflow(const EvalContext &Ctx) const;

  /// EvaluateAsLValue - Evaluate an expression to see if we can fold it to an
  /// lvalue with link time known address, with no side-effects.
  bool EvaluateAsLValue(EvalResult &Result, const EvalContext &Ctx,
                        bool InConstantContext = false) const;

  /// EvaluateAsInitializer - Evaluate an expression as if it were the
  /// initializer of the given declaration. Returns true if the initializer
  /// can be folded to a constant, and produces any relevant notes. In C++11,
  /// notes will be produced if the expression is not a constant expression.
  bool EvaluateAsInitializer(APValue &Result, const EvalContext &Ctx,
                             const VarDecl *VD,
                             SmallVectorImpl<PartialDiagnosticAt> &Notes) const;

  /// EvaluateWithSubstitution - Evaluate an expression as if from the context
  /// of a call to the given function with the given arguments, inside an
  /// unevaluated context. Returns true if the expression could be folded to a
  /// constant.
  bool EvaluateWithSubstitution(APValue &Value, const EvalContext &Ctx,
                                const FunctionDecl *Callee,
                                ArrayRef<const Expr*> Args,
                                const Expr *This = nullptr) const;

  /// Indicates how the constant expression will be used.
  enum ConstExprUsage { EvaluateForCodeGen, EvaluateForMangling };

  /// Evaluate an expression that is required to be a constant expression.
  bool EvaluateAsConstantExpr(EvalResult &Result, ConstExprUsage Usage,
                              const EvalContext &Ctx,
                              bool InPlace = false) const;

  /// If the current Expr is a pointer, this will try to statically
  /// determine the number of bytes available where the pointer is pointing.
  /// Returns true if all of the above holds and we were able to figure out the
  /// size, false otherwise.
  ///
  /// \param Type - How to evaluate the size of the Expr, as defined by the
  /// "type" parameter of __builtin_object_size
  bool tryEvaluateObjectSize(uint64_t &Result, const EvalContext &Ctx,
                             unsigned Type) const;

  /// Enumeration used to describe the kind of Null pointer constant
  /// returned from \c isNullPointerConstant().
  enum NullPointerConstantKind {
    /// Expression is not a Null pointer constant.
    NPCK_NotNull = 0,

    /// Expression is a Null pointer constant built from a zero integer
    /// expression that is not a simple, possibly parenthesized, zero literal.
    /// C++ Core Issue 903 will classify these expressions as "not pointers"
    /// once it is adopted.
    /// http://www.open-std.org/jtc1/sc22/wg21/docs/cwg_active.html#903
    NPCK_ZeroExpression,

    /// Expression is a Null pointer constant built from a literal zero.
    NPCK_ZeroLiteral,

    /// Expression is a C++11 nullptr.
    NPCK_CXX11_nullptr,

    /// Expression is a GNU-style __null constant.
    NPCK_GNUNull
  };

  /// Enumeration used to describe how \c isNullPointerConstant()
  /// should cope with value-dependent expressions.
  enum NullPointerConstantValueDependence {
    /// Specifies that the expression should never be value-dependent.
    NPC_NeverValueDependent = 0,

    /// Specifies that a value-dependent expression of integral or
    /// dependent type should be considered a null pointer constant.
    NPC_ValueDependentIsNull,

    /// Specifies that a value-dependent expression should be considered
    /// to never be a null pointer constant.
    NPC_ValueDependentIsNotNull
  };

  /// isNullPointerConstant - C99 6.3.2.3p3 - Test if this reduces down to
  /// a Null pointer constant. The return value can further distinguish the
  /// kind of NULL pointer constant that was detected.
  NullPointerConstantKind isNullPointerConstant(
      ASTContext &Ctx,
      NullPointerConstantValueDependence NPC) const;

  /// isOBJCGCCandidate - Return true if this expression may be used in a read/
  /// write barrier.
  bool isOBJCGCCandidate(ASTContext &Ctx) const;

  /// Returns true if this expression is a bound member function.
  bool isBoundMemberFunction(ASTContext &Ctx) const;

  /// Given an expression of bound-member type, find the type
  /// of the member.  Returns null if this is an *overloaded* bound
  /// member expression.
  static QualType findBoundMemberType(const Expr *expr);

  /// Skip past any invisble AST nodes which might surround this
  /// statement, such as ExprWithCleanups or ImplicitCastExpr nodes,
  /// but also injected CXXMemberExpr and CXXConstructExpr which represent
  /// implicit conversions.
  Expr *IgnoreUnlessSpelledInSource();
  const Expr *IgnoreUnlessSpelledInSource() const {
    return const_cast<Expr *>(this)->IgnoreUnlessSpelledInSource();
  }

  /// Skip past any implicit casts which might surround this expression until
  /// reaching a fixed point. Skips:
  /// * ImplicitCastExpr
  /// * FullExpr
  Expr *IgnoreImpCasts() LLVM_READONLY;
  const Expr *IgnoreImpCasts() const {
    return const_cast<Expr *>(this)->IgnoreImpCasts();
  }

  /// Skip past any casts which might surround this expression until reaching
  /// a fixed point. Skips:
  /// * CastExpr
  /// * FullExpr
  /// * MaterializeTemporaryExpr
  /// * SubstNonTypeTemplateParmExpr
  Expr *IgnoreCasts() LLVM_READONLY;
  const Expr *IgnoreCasts() const {
    return const_cast<Expr *>(this)->IgnoreCasts();
  }

  /// Skip past any implicit AST nodes which might surround this expression
  /// until reaching a fixed point. Skips:
  /// * What IgnoreImpCasts() skips
  /// * MaterializeTemporaryExpr
  /// * CXXBindTemporaryExpr
  Expr *IgnoreImplicit() LLVM_READONLY;
  const Expr *IgnoreImplicit() const {
    return const_cast<Expr *>(this)->IgnoreImplicit();
  }

  /// Skip past any implicit AST nodes which might surround this expression
  /// until reaching a fixed point. Same as IgnoreImplicit, except that it
  /// also skips over implicit calls to constructors and conversion functions.
  ///
  /// FIXME: Should IgnoreImplicit do this?
  Expr *IgnoreImplicitAsWritten() LLVM_READONLY;
  const Expr *IgnoreImplicitAsWritten() const {
    return const_cast<Expr *>(this)->IgnoreImplicitAsWritten();
  }

  /// Skip past any parentheses which might surround this expression until
  /// reaching a fixed point. Skips:
  /// * ParenExpr
  /// * UnaryOperator if `UO_Extension`
  /// * GenericSelectionExpr if `!isResultDependent()`
  /// * ChooseExpr if `!isConditionDependent()`
  /// * ConstantExpr
  Expr *IgnoreParens() LLVM_READONLY;
  const Expr *IgnoreParens() const {
    return const_cast<Expr *>(this)->IgnoreParens();
  }

  /// Skip past any parentheses and implicit casts which might surround this
  /// expression until reaching a fixed point.
  /// FIXME: IgnoreParenImpCasts really ought to be equivalent to
  /// IgnoreParens() + IgnoreImpCasts() until reaching a fixed point. However
  /// this is currently not the case. Instead IgnoreParenImpCasts() skips:
  /// * What IgnoreParens() skips
  /// * What IgnoreImpCasts() skips
  /// * MaterializeTemporaryExpr
  /// * SubstNonTypeTemplateParmExpr
  Expr *IgnoreParenImpCasts() LLVM_READONLY;
  const Expr *IgnoreParenImpCasts() const {
    return const_cast<Expr *>(this)->IgnoreParenImpCasts();
  }

  /// Skip past any parentheses and casts which might surround this expression
  /// until reaching a fixed point. Skips:
  /// * What IgnoreParens() skips
  /// * What IgnoreCasts() skips
  Expr *IgnoreParenCasts() LLVM_READONLY;
  const Expr *IgnoreParenCasts() const {
    return const_cast<Expr *>(this)->IgnoreParenCasts();
  }

  /// Skip conversion operators. If this Expr is a call to a conversion
  /// operator, return the argument.
  Expr *IgnoreConversionOperator() LLVM_READONLY;
  const Expr *IgnoreConversionOperator() const {
    return const_cast<Expr *>(this)->IgnoreConversionOperator();
  }

  /// Skip past any parentheses and lvalue casts which might surround this
  /// expression until reaching a fixed point. Skips:
  /// * What IgnoreParens() skips
  /// * What IgnoreCasts() skips, except that only lvalue-to-rvalue
  ///   casts are skipped
  /// FIXME: This is intended purely as a temporary workaround for code
  /// that hasn't yet been rewritten to do the right thing about those
  /// casts, and may disappear along with the last internal use.
  Expr *IgnoreParenLValueCasts() LLVM_READONLY;
  const Expr *IgnoreParenLValueCasts() const {
    return const_cast<Expr *>(this)->IgnoreParenLValueCasts();
  }

  /// Skip past any parenthese and casts which do not change the value
  /// (including ptr->int casts of the same size) until reaching a fixed point.
  /// Skips:
  /// * What IgnoreParens() skips
  /// * CastExpr which do not change the value
  /// * SubstNonTypeTemplateParmExpr
  Expr *IgnoreParenNoopCasts(const ASTContext &Ctx) LLVM_READONLY;
  const Expr *IgnoreParenNoopCasts(const ASTContext &Ctx) const {
    return const_cast<Expr *>(this)->IgnoreParenNoopCasts(Ctx);
  }

  /// Skip past any parentheses and derived-to-base casts until reaching a
  /// fixed point. Skips:
  /// * What IgnoreParens() skips
  /// * CastExpr which represent a derived-to-base cast (CK_DerivedToBase,
  ///   CK_UncheckedDerivedToBase and CK_NoOp)
  Expr *ignoreParenBaseCasts() LLVM_READONLY;
  const Expr *ignoreParenBaseCasts() const {
    return const_cast<Expr *>(this)->ignoreParenBaseCasts();
  }

  /// Determine whether this expression is a default function argument.
  ///
  /// Default arguments are implicitly generated in the abstract syntax tree
  /// by semantic analysis for function calls, object constructions, etc. in
  /// C++. Default arguments are represented by \c CXXDefaultArgExpr nodes;
  /// this routine also looks through any implicit casts to determine whether
  /// the expression is a default argument.
  bool isDefaultArgument() const;

  /// Determine whether the result of this expression is a
  /// temporary object of the given class type.
  bool isTemporaryObject(ASTContext &Ctx, const CXXRecordDecl *TempTy) const;

  /// Whether this expression is an implicit reference to 'this' in C++.
  bool isImplicitCXXThis() const;

  static bool hasAnyTypeDependentArguments(ArrayRef<Expr *> Exprs);
  static bool hasDependentVariadicReifierArguments(ArrayRef<Expr *> Exprs);

  /// For an expression of class type or pointer to class type,
  /// return the most derived class decl the expression is known to refer to.
  ///
  /// If this expression is a cast, this method looks through it to find the
  /// most derived decl that can be inferred from the expression.
  /// This is valid because derived-to-base conversions have undefined
  /// behavior if the object isn't dynamically of the derived type.
  const CXXRecordDecl *getBestDynamicClassType() const;

  /// Get the inner expression that determines the best dynamic class.
  /// If this is a prvalue, we guarantee that it is of the most-derived type
  /// for the object itself.
  const Expr *getBestDynamicClassTypeExpr() const;

  /// Walk outwards from an expression we want to bind a reference to and
  /// find the expression whose lifetime needs to be extended. Record
  /// the LHSs of comma expressions and adjustments needed along the path.
  const Expr *skipRValueSubobjectAdjustments(
      SmallVectorImpl<const Expr *> &CommaLHS,
      SmallVectorImpl<SubobjectAdjustment> &Adjustments) const;
  const Expr *skipRValueSubobjectAdjustments() const {
    SmallVector<const Expr *, 8> CommaLHSs;
    SmallVector<SubobjectAdjustment, 8> Adjustments;
    return skipRValueSubobjectAdjustments(CommaLHSs, Adjustments);
  }

  /// Checks that the two Expr's will refer to the same value as a comparison
  /// operand.  The caller must ensure that the values referenced by the Expr's
  /// are not modified between E1 and E2 or the result my be invalid.
  static bool isSameComparisonOperand(const Expr* E1, const Expr* E2);

  static bool classof(const Stmt *T) {
    return T->getStmtClass() >= firstExprConstant &&
           T->getStmtClass() <= lastExprConstant;
  }
};

//===----------------------------------------------------------------------===//
// Wrapper Expressions.
//===----------------------------------------------------------------------===//

/// FullExpr - Represents a "full-expression" node.
class FullExpr : public Expr {
protected:
 Stmt *SubExpr;

 FullExpr(StmtClass SC, Expr *subexpr)
     : Expr(SC, subexpr->getType(), subexpr->getValueKind(),
            subexpr->getObjectKind()),
       SubExpr(subexpr) {
   setDependence(computeDependence(this));
 }
  FullExpr(StmtClass SC, EmptyShell Empty)
    : Expr(SC, Empty) {}
public:
  const Expr *getSubExpr() const { return cast<Expr>(SubExpr); }
  Expr *getSubExpr() { return cast<Expr>(SubExpr); }

  /// As with any mutator of the AST, be very careful when modifying an
  /// existing AST to preserve its invariants.
  void setSubExpr(Expr *E) { SubExpr = E; }

  static bool classof(const Stmt *T) {
    return T->getStmtClass() >= firstFullExprConstant &&
           T->getStmtClass() <= lastFullExprConstant;
  }
};

/// ConstantExpr - An expression that occurs in a constant context and
/// optionally the result of evaluating the expression.
class ConstantExpr final
    : public FullExpr,
      private llvm::TrailingObjects<ConstantExpr, APValue, uint64_t> {
  static_assert(std::is_same<uint64_t, llvm::APInt::WordType>::value,
                "ConstantExpr assumes that llvm::APInt::WordType is uint64_t "
                "for tail-allocated storage");
  friend TrailingObjects;
  friend class ASTStmtReader;
  friend class ASTStmtWriter;

public:
  /// Describes the kind of result that can be tail-allocated.
  enum ResultStorageKind { RSK_None, RSK_Int64, RSK_APValue };

private:
  size_t numTrailingObjects(OverloadToken<APValue>) const {
    return ConstantExprBits.ResultKind == ConstantExpr::RSK_APValue;
  }
  size_t numTrailingObjects(OverloadToken<uint64_t>) const {
    return ConstantExprBits.ResultKind == ConstantExpr::RSK_Int64;
  }

  uint64_t &Int64Result() {
    assert(ConstantExprBits.ResultKind == ConstantExpr::RSK_Int64 &&
           "invalid accessor");
    return *getTrailingObjects<uint64_t>();
  }
  const uint64_t &Int64Result() const {
    return const_cast<ConstantExpr *>(this)->Int64Result();
  }
  APValue &APValueResult() {
    assert(ConstantExprBits.ResultKind == ConstantExpr::RSK_APValue &&
           "invalid accessor");
    return *getTrailingObjects<APValue>();
  }
  APValue &APValueResult() const {
    return const_cast<ConstantExpr *>(this)->APValueResult();
  }

  ConstantExpr(Expr *SubExpr, ResultStorageKind StorageKind,
               bool IsImmediateInvocation);
  ConstantExpr(EmptyShell Empty, ResultStorageKind StorageKind);

public:
<<<<<<< HEAD
  friend TrailingObjects;
  friend class ASTStmtReader;
  friend class ASTStmtWriter;
  friend class InjectionContext;
=======
>>>>>>> b2f73096
  static ConstantExpr *Create(const ASTContext &Context, Expr *E,
                              const APValue &Result);
  static ConstantExpr *Create(const ASTContext &Context, Expr *E,
                              ResultStorageKind Storage = RSK_None,
                              bool IsImmediateInvocation = false);
  static ConstantExpr *CreateEmpty(const ASTContext &Context,
                                   ResultStorageKind StorageKind);

  static ResultStorageKind getStorageKind(const APValue &Value);
  static ResultStorageKind getStorageKind(const Type *T,
                                          const ASTContext &Context);

  SourceLocation getBeginLoc() const LLVM_READONLY {
    return SubExpr->getBeginLoc();
  }
  SourceLocation getEndLoc() const LLVM_READONLY {
    return SubExpr->getEndLoc();
  }

  static bool classof(const Stmt *T) {
    return T->getStmtClass() == ConstantExprClass;
  }

  void SetResult(APValue Value, const ASTContext &Context) {
    MoveIntoResult(Value, Context);
  }
  void MoveIntoResult(APValue &Value, const ASTContext &Context);

  APValue::ValueKind getResultAPValueKind() const {
    return static_cast<APValue::ValueKind>(ConstantExprBits.APValueKind);
  }
  ResultStorageKind getResultStorageKind() const {
    return static_cast<ResultStorageKind>(ConstantExprBits.ResultKind);
  }
  bool isImmediateInvocation() const {
    return ConstantExprBits.IsImmediateInvocation;
  }
  bool hasAPValueResult() const {
    return ConstantExprBits.APValueKind != APValue::None;
  }
  APValue getAPValueResult() const;
  APValue &getResultAsAPValue() const { return APValueResult(); }
  llvm::APSInt getResultAsAPSInt() const;
  // Iterators
  child_range children() { return child_range(&SubExpr, &SubExpr+1); }
  const_child_range children() const {
    return const_child_range(&SubExpr, &SubExpr + 1);
  }
};

//===----------------------------------------------------------------------===//
// Primary Expressions.
//===----------------------------------------------------------------------===//

/// OpaqueValueExpr - An expression referring to an opaque object of a
/// fixed type and value class.  These don't correspond to concrete
/// syntax; instead they're used to express operations (usually copy
/// operations) on values whose source is generally obvious from
/// context.
class OpaqueValueExpr : public Expr {
  friend class ASTStmtReader;
  Expr *SourceExpr;

public:
  OpaqueValueExpr(SourceLocation Loc, QualType T, ExprValueKind VK,
                  ExprObjectKind OK = OK_Ordinary, Expr *SourceExpr = nullptr)
      : Expr(OpaqueValueExprClass, T, VK, OK), SourceExpr(SourceExpr) {
    setIsUnique(false);
    OpaqueValueExprBits.Loc = Loc;
    setDependence(computeDependence(this));
  }

  /// Given an expression which invokes a copy constructor --- i.e.  a
  /// CXXConstructExpr, possibly wrapped in an ExprWithCleanups ---
  /// find the OpaqueValueExpr that's the source of the construction.
  static const OpaqueValueExpr *findInCopyConstruct(const Expr *expr);

  explicit OpaqueValueExpr(EmptyShell Empty)
    : Expr(OpaqueValueExprClass, Empty) {}

  /// Retrieve the location of this expression.
  SourceLocation getLocation() const { return OpaqueValueExprBits.Loc; }

  SourceLocation getBeginLoc() const LLVM_READONLY {
    return SourceExpr ? SourceExpr->getBeginLoc() : getLocation();
  }
  SourceLocation getEndLoc() const LLVM_READONLY {
    return SourceExpr ? SourceExpr->getEndLoc() : getLocation();
  }
  SourceLocation getExprLoc() const LLVM_READONLY {
    return SourceExpr ? SourceExpr->getExprLoc() : getLocation();
  }

  child_range children() {
    return child_range(child_iterator(), child_iterator());
  }

  const_child_range children() const {
    return const_child_range(const_child_iterator(), const_child_iterator());
  }

  /// The source expression of an opaque value expression is the
  /// expression which originally generated the value.  This is
  /// provided as a convenience for analyses that don't wish to
  /// precisely model the execution behavior of the program.
  ///
  /// The source expression is typically set when building the
  /// expression which binds the opaque value expression in the first
  /// place.
  Expr *getSourceExpr() const { return SourceExpr; }

  void setIsUnique(bool V) {
    assert((!V || SourceExpr) &&
           "unique OVEs are expected to have source expressions");
    OpaqueValueExprBits.IsUnique = V;
  }

  bool isUnique() const { return OpaqueValueExprBits.IsUnique; }

  static bool classof(const Stmt *T) {
    return T->getStmtClass() == OpaqueValueExprClass;
  }
};

/// A reference to a declared variable, function, enum, etc.
/// [C99 6.5.1p2]
///
/// This encodes all the information about how a declaration is referenced
/// within an expression.
///
/// There are several optional constructs attached to DeclRefExprs only when
/// they apply in order to conserve memory. These are laid out past the end of
/// the object, and flags in the DeclRefExprBitfield track whether they exist:
///
///   DeclRefExprBits.HasQualifier:
///       Specifies when this declaration reference expression has a C++
///       nested-name-specifier.
///   DeclRefExprBits.HasFoundDecl:
///       Specifies when this declaration reference expression has a record of
///       a NamedDecl (different from the referenced ValueDecl) which was found
///       during name lookup and/or overload resolution.
///   DeclRefExprBits.HasTemplateKWAndArgsInfo:
///       Specifies when this declaration reference expression has an explicit
///       C++ template keyword and/or template argument list.
///   DeclRefExprBits.RefersToEnclosingVariableOrCapture
///       Specifies when this declaration reference expression (validly)
///       refers to an enclosed local or a captured variable.
class DeclRefExpr final
    : public Expr,
      private llvm::TrailingObjects<DeclRefExpr, NestedNameSpecifierLoc,
                                    NamedDecl *, ASTTemplateKWAndArgsInfo,
                                    TemplateArgumentLoc> {
  friend class ASTStmtReader;
  friend class ASTStmtWriter;
  friend TrailingObjects;

  /// The declaration that we are referencing.
  ValueDecl *D;

  /// Provides source/type location info for the declaration name
  /// embedded in D.
  DeclarationNameLoc DNLoc;

  size_t numTrailingObjects(OverloadToken<NestedNameSpecifierLoc>) const {
    return hasQualifier();
  }

  size_t numTrailingObjects(OverloadToken<NamedDecl *>) const {
    return hasFoundDecl();
  }

  size_t numTrailingObjects(OverloadToken<ASTTemplateKWAndArgsInfo>) const {
    return hasTemplateKWAndArgsInfo();
  }

  /// Test whether there is a distinct FoundDecl attached to the end of
  /// this DRE.
  bool hasFoundDecl() const { return DeclRefExprBits.HasFoundDecl; }

  DeclRefExpr(const ASTContext &Ctx, NestedNameSpecifierLoc QualifierLoc,
              SourceLocation TemplateKWLoc, ValueDecl *D,
              bool RefersToEnlosingVariableOrCapture,
              const DeclarationNameInfo &NameInfo, NamedDecl *FoundD,
              const TemplateArgumentListInfo *TemplateArgs, QualType T,
              ExprValueKind VK, NonOdrUseReason NOUR);

  /// Construct an empty declaration reference expression.
  explicit DeclRefExpr(EmptyShell Empty) : Expr(DeclRefExprClass, Empty) {}

public:
  DeclRefExpr(const ASTContext &Ctx, ValueDecl *D,
              bool RefersToEnclosingVariableOrCapture, QualType T,
              ExprValueKind VK, SourceLocation L,
              const DeclarationNameLoc &LocInfo = DeclarationNameLoc(),
              NonOdrUseReason NOUR = NOUR_None);

  static DeclRefExpr *
  Create(const ASTContext &Context, NestedNameSpecifierLoc QualifierLoc,
         SourceLocation TemplateKWLoc, ValueDecl *D,
         bool RefersToEnclosingVariableOrCapture, SourceLocation NameLoc,
         QualType T, ExprValueKind VK, NamedDecl *FoundD = nullptr,
         const TemplateArgumentListInfo *TemplateArgs = nullptr,
         NonOdrUseReason NOUR = NOUR_None);

  static DeclRefExpr *
  Create(const ASTContext &Context, NestedNameSpecifierLoc QualifierLoc,
         SourceLocation TemplateKWLoc, ValueDecl *D,
         bool RefersToEnclosingVariableOrCapture,
         const DeclarationNameInfo &NameInfo, QualType T, ExprValueKind VK,
         NamedDecl *FoundD = nullptr,
         const TemplateArgumentListInfo *TemplateArgs = nullptr,
         NonOdrUseReason NOUR = NOUR_None);

  /// Construct an empty declaration reference expression.
  static DeclRefExpr *CreateEmpty(const ASTContext &Context, bool HasQualifier,
                                  bool HasFoundDecl,
                                  bool HasTemplateKWAndArgsInfo,
                                  unsigned NumTemplateArgs);

  ValueDecl *getDecl() { return D; }
  const ValueDecl *getDecl() const { return D; }
  void setDecl(ValueDecl *NewD) { D = NewD; }

  DeclarationNameInfo getNameInfo() const {
    return DeclarationNameInfo(getDecl()->getDeclName(), getLocation(), DNLoc);
  }

  SourceLocation getLocation() const { return DeclRefExprBits.Loc; }
  void setLocation(SourceLocation L) { DeclRefExprBits.Loc = L; }
  SourceLocation getBeginLoc() const LLVM_READONLY;
  SourceLocation getEndLoc() const LLVM_READONLY;

  /// Determine whether this declaration reference was preceded by a
  /// C++ nested-name-specifier, e.g., \c N::foo.
  bool hasQualifier() const { return DeclRefExprBits.HasQualifier; }

  /// If the name was qualified, retrieves the nested-name-specifier
  /// that precedes the name, with source-location information.
  NestedNameSpecifierLoc getQualifierLoc() const {
    if (!hasQualifier())
      return NestedNameSpecifierLoc();
    return *getTrailingObjects<NestedNameSpecifierLoc>();
  }

  /// If the name was qualified, retrieves the nested-name-specifier
  /// that precedes the name. Otherwise, returns NULL.
  NestedNameSpecifier *getQualifier() const {
    return getQualifierLoc().getNestedNameSpecifier();
  }

  /// Get the NamedDecl through which this reference occurred.
  ///
  /// This Decl may be different from the ValueDecl actually referred to in the
  /// presence of using declarations, etc. It always returns non-NULL, and may
  /// simple return the ValueDecl when appropriate.

  NamedDecl *getFoundDecl() {
    return hasFoundDecl() ? *getTrailingObjects<NamedDecl *>() : D;
  }

  /// Get the NamedDecl through which this reference occurred.
  /// See non-const variant.
  const NamedDecl *getFoundDecl() const {
    return hasFoundDecl() ? *getTrailingObjects<NamedDecl *>() : D;
  }

  bool hasTemplateKWAndArgsInfo() const {
    return DeclRefExprBits.HasTemplateKWAndArgsInfo;
  }

  /// Retrieve the location of the template keyword preceding
  /// this name, if any.
  SourceLocation getTemplateKeywordLoc() const {
    if (!hasTemplateKWAndArgsInfo())
      return SourceLocation();
    return getTrailingObjects<ASTTemplateKWAndArgsInfo>()->TemplateKWLoc;
  }

  /// Retrieve the location of the left angle bracket starting the
  /// explicit template argument list following the name, if any.
  SourceLocation getLAngleLoc() const {
    if (!hasTemplateKWAndArgsInfo())
      return SourceLocation();
    return getTrailingObjects<ASTTemplateKWAndArgsInfo>()->LAngleLoc;
  }

  /// Retrieve the location of the right angle bracket ending the
  /// explicit template argument list following the name, if any.
  SourceLocation getRAngleLoc() const {
    if (!hasTemplateKWAndArgsInfo())
      return SourceLocation();
    return getTrailingObjects<ASTTemplateKWAndArgsInfo>()->RAngleLoc;
  }

  /// Determines whether the name in this declaration reference
  /// was preceded by the template keyword.
  bool hasTemplateKeyword() const { return getTemplateKeywordLoc().isValid(); }

  /// Determines whether this declaration reference was followed by an
  /// explicit template argument list.
  bool hasExplicitTemplateArgs() const { return getLAngleLoc().isValid(); }

  /// Copies the template arguments (if present) into the given
  /// structure.
  void copyTemplateArgumentsInto(TemplateArgumentListInfo &List) const {
    if (hasExplicitTemplateArgs())
      getTrailingObjects<ASTTemplateKWAndArgsInfo>()->copyInto(
          getTrailingObjects<TemplateArgumentLoc>(), List);
  }

  /// Retrieve the template arguments provided as part of this
  /// template-id.
  const TemplateArgumentLoc *getTemplateArgs() const {
    if (!hasExplicitTemplateArgs())
      return nullptr;
    return getTrailingObjects<TemplateArgumentLoc>();
  }

  /// Retrieve the number of template arguments provided as part of this
  /// template-id.
  unsigned getNumTemplateArgs() const {
    if (!hasExplicitTemplateArgs())
      return 0;
    return getTrailingObjects<ASTTemplateKWAndArgsInfo>()->NumTemplateArgs;
  }

  ArrayRef<TemplateArgumentLoc> template_arguments() const {
    return {getTemplateArgs(), getNumTemplateArgs()};
  }

  /// Returns true if this expression refers to a function that
  /// was resolved from an overloaded set having size greater than 1.
  bool hadMultipleCandidates() const {
    return DeclRefExprBits.HadMultipleCandidates;
  }
  /// Sets the flag telling whether this expression refers to
  /// a function that was resolved from an overloaded set having size
  /// greater than 1.
  void setHadMultipleCandidates(bool V = true) {
    DeclRefExprBits.HadMultipleCandidates = V;
  }

  /// Is this expression a non-odr-use reference, and if so, why?
  NonOdrUseReason isNonOdrUse() const {
    return static_cast<NonOdrUseReason>(DeclRefExprBits.NonOdrUseReason);
  }

  /// Does this DeclRefExpr refer to an enclosing local or a captured
  /// variable?
  bool refersToEnclosingVariableOrCapture() const {
    return DeclRefExprBits.RefersToEnclosingVariableOrCapture;
  }

  static bool classof(const Stmt *T) {
    return T->getStmtClass() == DeclRefExprClass;
  }

  // Iterators
  child_range children() {
    return child_range(child_iterator(), child_iterator());
  }

  const_child_range children() const {
    return const_child_range(const_child_iterator(), const_child_iterator());
  }
};

/// Used by IntegerLiteral/FloatingLiteral to store the numeric without
/// leaking memory.
///
/// For large floats/integers, APFloat/APInt will allocate memory from the heap
/// to represent these numbers.  Unfortunately, when we use a BumpPtrAllocator
/// to allocate IntegerLiteral/FloatingLiteral nodes the memory associated with
/// the APFloat/APInt values will never get freed. APNumericStorage uses
/// ASTContext's allocator for memory allocation.
class APNumericStorage {
  union {
    uint64_t VAL;    ///< Used to store the <= 64 bits integer value.
    uint64_t *pVal;  ///< Used to store the >64 bits integer value.
  };
  unsigned BitWidth;

  bool hasAllocation() const { return llvm::APInt::getNumWords(BitWidth) > 1; }

  APNumericStorage(const APNumericStorage &) = delete;
  void operator=(const APNumericStorage &) = delete;

protected:
  APNumericStorage() : VAL(0), BitWidth(0) { }

  llvm::APInt getIntValue() const {
    unsigned NumWords = llvm::APInt::getNumWords(BitWidth);
    if (NumWords > 1)
      return llvm::APInt(BitWidth, NumWords, pVal);
    else
      return llvm::APInt(BitWidth, VAL);
  }
  void setIntValue(const ASTContext &C, const llvm::APInt &Val);
};

class APIntStorage : private APNumericStorage {
public:
  llvm::APInt getValue() const { return getIntValue(); }
  void setValue(const ASTContext &C, const llvm::APInt &Val) {
    setIntValue(C, Val);
  }
};

class APFloatStorage : private APNumericStorage {
public:
  llvm::APFloat getValue(const llvm::fltSemantics &Semantics) const {
    return llvm::APFloat(Semantics, getIntValue());
  }
  void setValue(const ASTContext &C, const llvm::APFloat &Val) {
    setIntValue(C, Val.bitcastToAPInt());
  }
};

class IntegerLiteral : public Expr, public APIntStorage {
  SourceLocation Loc;

  /// Construct an empty integer literal.
  explicit IntegerLiteral(EmptyShell Empty)
    : Expr(IntegerLiteralClass, Empty) { }

public:
  // type should be IntTy, LongTy, LongLongTy, UnsignedIntTy, UnsignedLongTy,
  // or UnsignedLongLongTy
  IntegerLiteral(const ASTContext &C, const llvm::APInt &V, QualType type,
                 SourceLocation l);

  /// Returns a new integer literal with value 'V' and type 'type'.
  /// \param type - either IntTy, LongTy, LongLongTy, UnsignedIntTy,
  /// UnsignedLongTy, or UnsignedLongLongTy which should match the size of V
  /// \param V - the value that the returned integer literal contains.
  static IntegerLiteral *Create(const ASTContext &C, const llvm::APInt &V,
                                QualType type, SourceLocation l);
  /// Returns a new empty integer literal.
  static IntegerLiteral *Create(const ASTContext &C, EmptyShell Empty);

  SourceLocation getBeginLoc() const LLVM_READONLY { return Loc; }
  SourceLocation getEndLoc() const LLVM_READONLY { return Loc; }

  /// Retrieve the location of the literal.
  SourceLocation getLocation() const { return Loc; }

  void setLocation(SourceLocation Location) { Loc = Location; }

  static bool classof(const Stmt *T) {
    return T->getStmtClass() == IntegerLiteralClass;
  }

  // Iterators
  child_range children() {
    return child_range(child_iterator(), child_iterator());
  }
  const_child_range children() const {
    return const_child_range(const_child_iterator(), const_child_iterator());
  }
};

class FixedPointLiteral : public Expr, public APIntStorage {
  SourceLocation Loc;
  unsigned Scale;

  /// \brief Construct an empty fixed-point literal.
  explicit FixedPointLiteral(EmptyShell Empty)
      : Expr(FixedPointLiteralClass, Empty) {}

 public:
  FixedPointLiteral(const ASTContext &C, const llvm::APInt &V, QualType type,
                    SourceLocation l, unsigned Scale);

  // Store the int as is without any bit shifting.
  static FixedPointLiteral *CreateFromRawInt(const ASTContext &C,
                                             const llvm::APInt &V,
                                             QualType type, SourceLocation l,
                                             unsigned Scale);

  /// Returns an empty fixed-point literal.
  static FixedPointLiteral *Create(const ASTContext &C, EmptyShell Empty);

  SourceLocation getBeginLoc() const LLVM_READONLY { return Loc; }
  SourceLocation getEndLoc() const LLVM_READONLY { return Loc; }

  /// \brief Retrieve the location of the literal.
  SourceLocation getLocation() const { return Loc; }

  void setLocation(SourceLocation Location) { Loc = Location; }

  unsigned getScale() const { return Scale; }
  void setScale(unsigned S) { Scale = S; }

  static bool classof(const Stmt *T) {
    return T->getStmtClass() == FixedPointLiteralClass;
  }

  std::string getValueAsString(unsigned Radix) const;

  // Iterators
  child_range children() {
    return child_range(child_iterator(), child_iterator());
  }
  const_child_range children() const {
    return const_child_range(const_child_iterator(), const_child_iterator());
  }
};

class CharacterLiteral : public Expr {
public:
  enum CharacterKind {
    Ascii,
    Wide,
    UTF8,
    UTF16,
    UTF32
  };

private:
  unsigned Value;
  SourceLocation Loc;
public:
  // type should be IntTy
  CharacterLiteral(unsigned value, CharacterKind kind, QualType type,
                   SourceLocation l)
      : Expr(CharacterLiteralClass, type, VK_RValue, OK_Ordinary), Value(value),
        Loc(l) {
    CharacterLiteralBits.Kind = kind;
    setDependence(ExprDependence::None);
  }

  /// Construct an empty character literal.
  CharacterLiteral(EmptyShell Empty) : Expr(CharacterLiteralClass, Empty) { }

  SourceLocation getLocation() const { return Loc; }
  CharacterKind getKind() const {
    return static_cast<CharacterKind>(CharacterLiteralBits.Kind);
  }

  SourceLocation getBeginLoc() const LLVM_READONLY { return Loc; }
  SourceLocation getEndLoc() const LLVM_READONLY { return Loc; }

  unsigned getValue() const { return Value; }

  void setLocation(SourceLocation Location) { Loc = Location; }
  void setKind(CharacterKind kind) { CharacterLiteralBits.Kind = kind; }
  void setValue(unsigned Val) { Value = Val; }

  static bool classof(const Stmt *T) {
    return T->getStmtClass() == CharacterLiteralClass;
  }

  // Iterators
  child_range children() {
    return child_range(child_iterator(), child_iterator());
  }
  const_child_range children() const {
    return const_child_range(const_child_iterator(), const_child_iterator());
  }
};

class FloatingLiteral : public Expr, private APFloatStorage {
  SourceLocation Loc;

  FloatingLiteral(const ASTContext &C, const llvm::APFloat &V, bool isexact,
                  QualType Type, SourceLocation L);

  /// Construct an empty floating-point literal.
  explicit FloatingLiteral(const ASTContext &C, EmptyShell Empty);

public:
  static FloatingLiteral *Create(const ASTContext &C, const llvm::APFloat &V,
                                 bool isexact, QualType Type, SourceLocation L);
  static FloatingLiteral *Create(const ASTContext &C, EmptyShell Empty);

  llvm::APFloat getValue() const {
    return APFloatStorage::getValue(getSemantics());
  }
  void setValue(const ASTContext &C, const llvm::APFloat &Val) {
    assert(&getSemantics() == &Val.getSemantics() && "Inconsistent semantics");
    APFloatStorage::setValue(C, Val);
  }

  /// Get a raw enumeration value representing the floating-point semantics of
  /// this literal (32-bit IEEE, x87, ...), suitable for serialisation.
  llvm::APFloatBase::Semantics getRawSemantics() const {
    return static_cast<llvm::APFloatBase::Semantics>(
        FloatingLiteralBits.Semantics);
  }

  /// Set the raw enumeration value representing the floating-point semantics of
  /// this literal (32-bit IEEE, x87, ...), suitable for serialisation.
  void setRawSemantics(llvm::APFloatBase::Semantics Sem) {
    FloatingLiteralBits.Semantics = Sem;
  }

  /// Return the APFloat semantics this literal uses.
  const llvm::fltSemantics &getSemantics() const {
    return llvm::APFloatBase::EnumToSemantics(
        static_cast<llvm::APFloatBase::Semantics>(
            FloatingLiteralBits.Semantics));
  }

  /// Set the APFloat semantics this literal uses.
  void setSemantics(const llvm::fltSemantics &Sem) {
    FloatingLiteralBits.Semantics = llvm::APFloatBase::SemanticsToEnum(Sem);
  }

  bool isExact() const { return FloatingLiteralBits.IsExact; }
  void setExact(bool E) { FloatingLiteralBits.IsExact = E; }

  /// getValueAsApproximateDouble - This returns the value as an inaccurate
  /// double.  Note that this may cause loss of precision, but is useful for
  /// debugging dumps, etc.
  double getValueAsApproximateDouble() const;

  SourceLocation getLocation() const { return Loc; }
  void setLocation(SourceLocation L) { Loc = L; }

  SourceLocation getBeginLoc() const LLVM_READONLY { return Loc; }
  SourceLocation getEndLoc() const LLVM_READONLY { return Loc; }

  static bool classof(const Stmt *T) {
    return T->getStmtClass() == FloatingLiteralClass;
  }

  // Iterators
  child_range children() {
    return child_range(child_iterator(), child_iterator());
  }
  const_child_range children() const {
    return const_child_range(const_child_iterator(), const_child_iterator());
  }
};

/// ImaginaryLiteral - We support imaginary integer and floating point literals,
/// like "1.0i".  We represent these as a wrapper around FloatingLiteral and
/// IntegerLiteral classes.  Instances of this class always have a Complex type
/// whose element type matches the subexpression.
///
class ImaginaryLiteral : public Expr {
  Stmt *Val;
public:
  ImaginaryLiteral(Expr *val, QualType Ty)
      : Expr(ImaginaryLiteralClass, Ty, VK_RValue, OK_Ordinary), Val(val) {
    setDependence(ExprDependence::None);
  }

  /// Build an empty imaginary literal.
  explicit ImaginaryLiteral(EmptyShell Empty)
    : Expr(ImaginaryLiteralClass, Empty) { }

  const Expr *getSubExpr() const { return cast<Expr>(Val); }
  Expr *getSubExpr() { return cast<Expr>(Val); }
  void setSubExpr(Expr *E) { Val = E; }

  SourceLocation getBeginLoc() const LLVM_READONLY {
    return Val->getBeginLoc();
  }
  SourceLocation getEndLoc() const LLVM_READONLY { return Val->getEndLoc(); }

  static bool classof(const Stmt *T) {
    return T->getStmtClass() == ImaginaryLiteralClass;
  }

  // Iterators
  child_range children() { return child_range(&Val, &Val+1); }
  const_child_range children() const {
    return const_child_range(&Val, &Val + 1);
  }
};

/// StringLiteral - This represents a string literal expression, e.g. "foo"
/// or L"bar" (wide strings). The actual string data can be obtained with
/// getBytes() and is NOT null-terminated. The length of the string data is
/// determined by calling getByteLength().
///
/// The C type for a string is always a ConstantArrayType. In C++, the char
/// type is const qualified, in C it is not.
///
/// Note that strings in C can be formed by concatenation of multiple string
/// literal pptokens in translation phase #6. This keeps track of the locations
/// of each of these pieces.
///
/// Strings in C can also be truncated and extended by assigning into arrays,
/// e.g. with constructs like:
///   char X[2] = "foobar";
/// In this case, getByteLength() will return 6, but the string literal will
/// have type "char[2]".
class StringLiteral final
    : public Expr,
      private llvm::TrailingObjects<StringLiteral, unsigned, SourceLocation,
                                    char> {
  friend class ASTStmtReader;
  friend TrailingObjects;

  /// StringLiteral is followed by several trailing objects. They are in order:
  ///
  /// * A single unsigned storing the length in characters of this string. The
  ///   length in bytes is this length times the width of a single character.
  ///   Always present and stored as a trailing objects because storing it in
  ///   StringLiteral would increase the size of StringLiteral by sizeof(void *)
  ///   due to alignment requirements. If you add some data to StringLiteral,
  ///   consider moving it inside StringLiteral.
  ///
  /// * An array of getNumConcatenated() SourceLocation, one for each of the
  ///   token this string is made of.
  ///
  /// * An array of getByteLength() char used to store the string data.

public:
  enum StringKind { Ascii, Wide, UTF8, UTF16, UTF32 };

private:
  unsigned numTrailingObjects(OverloadToken<unsigned>) const { return 1; }
  unsigned numTrailingObjects(OverloadToken<SourceLocation>) const {
    return getNumConcatenated();
  }

  unsigned numTrailingObjects(OverloadToken<char>) const {
    return getByteLength();
  }

  char *getStrDataAsChar() { return getTrailingObjects<char>(); }
  const char *getStrDataAsChar() const { return getTrailingObjects<char>(); }

  const uint16_t *getStrDataAsUInt16() const {
    return reinterpret_cast<const uint16_t *>(getTrailingObjects<char>());
  }

  const uint32_t *getStrDataAsUInt32() const {
    return reinterpret_cast<const uint32_t *>(getTrailingObjects<char>());
  }

  /// Build a string literal.
  StringLiteral(const ASTContext &Ctx, StringRef Str, StringKind Kind,
                bool Pascal, QualType Ty, const SourceLocation *Loc,
                unsigned NumConcatenated);

  /// Build an empty string literal.
  StringLiteral(EmptyShell Empty, unsigned NumConcatenated, unsigned Length,
                unsigned CharByteWidth);

  /// Map a target and string kind to the appropriate character width.
  static unsigned mapCharByteWidth(TargetInfo const &Target, StringKind SK);

  /// Set one of the string literal token.
  void setStrTokenLoc(unsigned TokNum, SourceLocation L) {
    assert(TokNum < getNumConcatenated() && "Invalid tok number");
    getTrailingObjects<SourceLocation>()[TokNum] = L;
  }

public:
  /// This is the "fully general" constructor that allows representation of
  /// strings formed from multiple concatenated tokens.
  static StringLiteral *Create(const ASTContext &Ctx, StringRef Str,
                               StringKind Kind, bool Pascal, QualType Ty,
                               const SourceLocation *Loc,
                               unsigned NumConcatenated);

  /// Simple constructor for string literals made from one token.
  static StringLiteral *Create(const ASTContext &Ctx, StringRef Str,
                               StringKind Kind, bool Pascal, QualType Ty,
                               SourceLocation Loc) {
    return Create(Ctx, Str, Kind, Pascal, Ty, &Loc, 1);
  }

  /// Construct an empty string literal.
  static StringLiteral *CreateEmpty(const ASTContext &Ctx,
                                    unsigned NumConcatenated, unsigned Length,
                                    unsigned CharByteWidth);

  StringRef getString() const {
    assert(getCharByteWidth() == 1 &&
           "This function is used in places that assume strings use char");
    return StringRef(getStrDataAsChar(), getByteLength());
  }

  /// Allow access to clients that need the byte representation, such as
  /// ASTWriterStmt::VisitStringLiteral().
  StringRef getBytes() const {
    // FIXME: StringRef may not be the right type to use as a result for this.
    return StringRef(getStrDataAsChar(), getByteLength());
  }

  void outputString(raw_ostream &OS) const;

  uint32_t getCodeUnit(size_t i) const {
    assert(i < getLength() && "out of bounds access");
    switch (getCharByteWidth()) {
    case 1:
      return static_cast<unsigned char>(getStrDataAsChar()[i]);
    case 2:
      return getStrDataAsUInt16()[i];
    case 4:
      return getStrDataAsUInt32()[i];
    }
    llvm_unreachable("Unsupported character width!");
  }

  unsigned getByteLength() const { return getCharByteWidth() * getLength(); }
  unsigned getLength() const { return *getTrailingObjects<unsigned>(); }
  unsigned getCharByteWidth() const { return StringLiteralBits.CharByteWidth; }

  StringKind getKind() const {
    return static_cast<StringKind>(StringLiteralBits.Kind);
  }

  bool isAscii() const { return getKind() == Ascii; }
  bool isWide() const { return getKind() == Wide; }
  bool isUTF8() const { return getKind() == UTF8; }
  bool isUTF16() const { return getKind() == UTF16; }
  bool isUTF32() const { return getKind() == UTF32; }
  bool isPascal() const { return StringLiteralBits.IsPascal; }

  bool containsNonAscii() const {
    for (auto c : getString())
      if (!isASCII(c))
        return true;
    return false;
  }

  bool containsNonAsciiOrNull() const {
    for (auto c : getString())
      if (!isASCII(c) || !c)
        return true;
    return false;
  }

  /// getNumConcatenated - Get the number of string literal tokens that were
  /// concatenated in translation phase #6 to form this string literal.
  unsigned getNumConcatenated() const {
    return StringLiteralBits.NumConcatenated;
  }

  /// Get one of the string literal token.
  SourceLocation getStrTokenLoc(unsigned TokNum) const {
    assert(TokNum < getNumConcatenated() && "Invalid tok number");
    return getTrailingObjects<SourceLocation>()[TokNum];
  }

  /// getLocationOfByte - Return a source location that points to the specified
  /// byte of this string literal.
  ///
  /// Strings are amazingly complex.  They can be formed from multiple tokens
  /// and can have escape sequences in them in addition to the usual trigraph
  /// and escaped newline business.  This routine handles this complexity.
  ///
  SourceLocation
  getLocationOfByte(unsigned ByteNo, const SourceManager &SM,
                    const LangOptions &Features, const TargetInfo &Target,
                    unsigned *StartToken = nullptr,
                    unsigned *StartTokenByteOffset = nullptr) const;

  typedef const SourceLocation *tokloc_iterator;

  tokloc_iterator tokloc_begin() const {
    return getTrailingObjects<SourceLocation>();
  }

  tokloc_iterator tokloc_end() const {
    return getTrailingObjects<SourceLocation>() + getNumConcatenated();
  }

  SourceLocation getBeginLoc() const LLVM_READONLY { return *tokloc_begin(); }
  SourceLocation getEndLoc() const LLVM_READONLY { return *(tokloc_end() - 1); }

  static bool classof(const Stmt *T) {
    return T->getStmtClass() == StringLiteralClass;
  }

  // Iterators
  child_range children() {
    return child_range(child_iterator(), child_iterator());
  }
  const_child_range children() const {
    return const_child_range(const_child_iterator(), const_child_iterator());
  }
};

/// [C99 6.4.2.2] - A predefined identifier such as __func__.
class PredefinedExpr final
    : public Expr,
      private llvm::TrailingObjects<PredefinedExpr, Stmt *, Expr *,
                                    TypeSourceInfo *> {
  friend class ASTStmtReader;
  friend TrailingObjects;

  // PredefinedExpr is optionally followed by a single trailing
  // "Stmt *" for the predefined identifier. It is present if and only if
  // hasFunctionName() is true and is always a "StringLiteral *".
  // It can also be followed by a Expr* in the case of a
  // __builtin_unique_stable_name with an expression, or TypeSourceInfo * if
  // __builtin_unique_stable_name with a type.

public:
  enum IdentKind {
    Func,
    Function,
    LFunction, // Same as Function, but as wide string.
    FuncDName,
    FuncSig,
    LFuncSig, // Same as FuncSig, but as as wide string
    PrettyFunction,
    /// The same as PrettyFunction, except that the
    /// 'virtual' keyword is omitted for virtual member functions.
    PrettyFunctionNoVirtual,
    UniqueStableNameType,
    UniqueStableNameExpr,
  };

private:
  PredefinedExpr(SourceLocation L, QualType FNTy, IdentKind IK,
                 StringLiteral *SL);
  PredefinedExpr(SourceLocation L, QualType FNTy, IdentKind IK,
                 TypeSourceInfo *Info);
  PredefinedExpr(SourceLocation L, QualType FNTy, IdentKind IK,
                 Expr *E);

  explicit PredefinedExpr(EmptyShell Empty, bool HasFunctionName);

  /// True if this PredefinedExpr has storage for a function name.
  bool hasFunctionName() const { return PredefinedExprBits.HasFunctionName; }

  void setFunctionName(StringLiteral *SL) {
    assert(hasFunctionName() &&
           "This PredefinedExpr has no storage for a function name!");
    *getTrailingObjects<Stmt *>() = SL;
  }

  void setTypeSourceInfo(TypeSourceInfo *Info) {
    assert(!hasFunctionName() && getIdentKind() == UniqueStableNameType &&
           "TypeSourceInfo only valid for UniqueStableName of a Type");
    *getTrailingObjects<TypeSourceInfo *>() = Info;
  }

  void setExpr(Expr *E) {
    assert(!hasFunctionName() && getIdentKind() == UniqueStableNameExpr &&
           "TypeSourceInfo only valid for UniqueStableName of n Expression.");
    *getTrailingObjects<Expr *>() = E;
  }

  size_t numTrailingObjects(OverloadToken<Stmt *>) const {
    return hasFunctionName();
  }

  size_t numTrailingObjects(OverloadToken<TypeSourceInfo *>) const {
    return getIdentKind() == UniqueStableNameType && !hasFunctionName();
  }
  size_t numTrailingObjects(OverloadToken<Expr *>) const {
    return getIdentKind() == UniqueStableNameExpr && !hasFunctionName();
  }

public:
  /// Create a PredefinedExpr.
  static PredefinedExpr *Create(const ASTContext &Ctx, SourceLocation L,
                                QualType FNTy, IdentKind IK, StringLiteral *SL);
  static PredefinedExpr *Create(const ASTContext &Ctx, SourceLocation L,
                                QualType FNTy, IdentKind IK, StringLiteral *SL,
                                TypeSourceInfo *Info);
  static PredefinedExpr *Create(const ASTContext &Ctx, SourceLocation L,
                                QualType FNTy, IdentKind IK, StringLiteral *SL,
                                Expr *E);

  /// Create an empty PredefinedExpr.
  static PredefinedExpr *CreateEmpty(const ASTContext &Ctx,
                                     bool HasFunctionName);

  IdentKind getIdentKind() const {
    return static_cast<IdentKind>(PredefinedExprBits.Kind);
  }

  SourceLocation getLocation() const { return PredefinedExprBits.Loc; }
  void setLocation(SourceLocation L) { PredefinedExprBits.Loc = L; }

  StringLiteral *getFunctionName() {
    return hasFunctionName()
               ? static_cast<StringLiteral *>(*getTrailingObjects<Stmt *>())
               : nullptr;
  }

  const StringLiteral *getFunctionName() const {
    return hasFunctionName()
               ? static_cast<StringLiteral *>(*getTrailingObjects<Stmt *>())
               : nullptr;
  }

  TypeSourceInfo *getTypeSourceInfo() {
    assert(!hasFunctionName() && getIdentKind() == UniqueStableNameType &&
           "TypeSourceInfo only valid for UniqueStableName of a Type");
    return *getTrailingObjects<TypeSourceInfo *>();
  }

  const TypeSourceInfo *getTypeSourceInfo() const {
    assert(!hasFunctionName() && getIdentKind() == UniqueStableNameType &&
           "TypeSourceInfo only valid for UniqueStableName of a Type");
    return *getTrailingObjects<TypeSourceInfo *>();
  }

  Expr *getExpr() {
    assert(!hasFunctionName() && getIdentKind() == UniqueStableNameExpr &&
           "TypeSourceInfo only valid for UniqueStableName of n Expression.");
    return *getTrailingObjects<Expr *>();
  }

  const Expr *getExpr() const {
    assert(!hasFunctionName() && getIdentKind() == UniqueStableNameExpr &&
           "TypeSourceInfo only valid for UniqueStableName of n Expression.");
    return *getTrailingObjects<Expr *>();
  }

  static StringRef getIdentKindName(IdentKind IK);
  static std::string ComputeName(IdentKind IK, const Decl *CurrentDecl);
  static std::string ComputeName(ASTContext &Context, IdentKind IK,
                                 const QualType Ty);

  SourceLocation getBeginLoc() const { return getLocation(); }
  SourceLocation getEndLoc() const { return getLocation(); }

  static bool classof(const Stmt *T) {
    return T->getStmtClass() == PredefinedExprClass;
  }

  // Iterators
  child_range children() {
    return child_range(getTrailingObjects<Stmt *>(),
                       getTrailingObjects<Stmt *>() + hasFunctionName());
  }

  const_child_range children() const {
    return const_child_range(getTrailingObjects<Stmt *>(),
                             getTrailingObjects<Stmt *>() + hasFunctionName());
  }
};

/// ParenExpr - This represents a parethesized expression, e.g. "(1)".  This
/// AST node is only formed if full location information is requested.
class ParenExpr : public Expr {
  SourceLocation L, R;
  Stmt *Val;
public:
  ParenExpr(SourceLocation l, SourceLocation r, Expr *val)
      : Expr(ParenExprClass, val->getType(), val->getValueKind(),
             val->getObjectKind()),
        L(l), R(r), Val(val) {
    setDependence(computeDependence(this));
  }

  /// Construct an empty parenthesized expression.
  explicit ParenExpr(EmptyShell Empty)
    : Expr(ParenExprClass, Empty) { }

  const Expr *getSubExpr() const { return cast<Expr>(Val); }
  Expr *getSubExpr() { return cast<Expr>(Val); }
  void setSubExpr(Expr *E) { Val = E; }

  SourceLocation getBeginLoc() const LLVM_READONLY { return L; }
  SourceLocation getEndLoc() const LLVM_READONLY { return R; }

  /// Get the location of the left parentheses '('.
  SourceLocation getLParen() const { return L; }
  void setLParen(SourceLocation Loc) { L = Loc; }

  /// Get the location of the right parentheses ')'.
  SourceLocation getRParen() const { return R; }
  void setRParen(SourceLocation Loc) { R = Loc; }

  static bool classof(const Stmt *T) {
    return T->getStmtClass() == ParenExprClass;
  }

  // Iterators
  child_range children() { return child_range(&Val, &Val+1); }
  const_child_range children() const {
    return const_child_range(&Val, &Val + 1);
  }
};

/// UnaryOperator - This represents the unary-expression's (except sizeof and
/// alignof), the postinc/postdec operators from postfix-expression, and various
/// extensions.
///
/// Notes on various nodes:
///
/// Real/Imag - These return the real/imag part of a complex operand.  If
///   applied to a non-complex value, the former returns its operand and the
///   later returns zero in the type of the operand.
///
class UnaryOperator final
    : public Expr,
      private llvm::TrailingObjects<UnaryOperator, FPOptions> {
  Stmt *Val;

  size_t numTrailingObjects(OverloadToken<FPOptions>) const {
    return UnaryOperatorBits.HasFPFeatures ? 1 : 0;
  }

  FPOptions &getTrailingFPFeatures() {
    assert(UnaryOperatorBits.HasFPFeatures);
    return *getTrailingObjects<FPOptions>();
  }

  const FPOptions &getTrailingFPFeatures() const {
    assert(UnaryOperatorBits.HasFPFeatures);
    return *getTrailingObjects<FPOptions>();
  }

public:
  typedef UnaryOperatorKind Opcode;

protected:
  UnaryOperator(const ASTContext &Ctx, Expr *input, Opcode opc, QualType type,
                ExprValueKind VK, ExprObjectKind OK, SourceLocation l,
                bool CanOverflow, FPOptions FPFeatures);

  /// Build an empty unary operator.
  explicit UnaryOperator(bool HasFPFeatures, EmptyShell Empty)
      : Expr(UnaryOperatorClass, Empty) {
    UnaryOperatorBits.Opc = UO_AddrOf;
    UnaryOperatorBits.HasFPFeatures = HasFPFeatures;
  }

public:
  static UnaryOperator *CreateEmpty(const ASTContext &C, bool hasFPFeatures);

  static UnaryOperator *Create(const ASTContext &C, Expr *input, Opcode opc,
                               QualType type, ExprValueKind VK,
                               ExprObjectKind OK, SourceLocation l,
                               bool CanOverflow, FPOptions FPFeatures);

  Opcode getOpcode() const {
    return static_cast<Opcode>(UnaryOperatorBits.Opc);
  }
  void setOpcode(Opcode Opc) { UnaryOperatorBits.Opc = Opc; }

  Expr *getSubExpr() const { return cast<Expr>(Val); }
  void setSubExpr(Expr *E) { Val = E; }

  /// getOperatorLoc - Return the location of the operator.
  SourceLocation getOperatorLoc() const { return UnaryOperatorBits.Loc; }
  void setOperatorLoc(SourceLocation L) { UnaryOperatorBits.Loc = L; }

  /// Returns true if the unary operator can cause an overflow. For instance,
  ///   signed int i = INT_MAX; i++;
  ///   signed char c = CHAR_MAX; c++;
  /// Due to integer promotions, c++ is promoted to an int before the postfix
  /// increment, and the result is an int that cannot overflow. However, i++
  /// can overflow.
  bool canOverflow() const { return UnaryOperatorBits.CanOverflow; }
  void setCanOverflow(bool C) { UnaryOperatorBits.CanOverflow = C; }

  // Get the FP contractability status of this operator. Only meaningful for
  // operations on floating point types.
  bool isFPContractableWithinStatement(const LangOptions &LO) const {
    return getFPFeatures(LO).allowFPContractWithinStatement();
  }

  // Get the FENV_ACCESS status of this operator. Only meaningful for
  // operations on floating point types.
  bool isFEnvAccessOn(const LangOptions &LO) const {
    return getFPFeatures(LO).allowFEnvAccess();
  }

  /// isPostfix - Return true if this is a postfix operation, like x++.
  static bool isPostfix(Opcode Op) {
    return Op == UO_PostInc || Op == UO_PostDec;
  }

  /// isPrefix - Return true if this is a prefix operation, like --x.
  static bool isPrefix(Opcode Op) {
    return Op == UO_PreInc || Op == UO_PreDec;
  }

  bool isPrefix() const { return isPrefix(getOpcode()); }
  bool isPostfix() const { return isPostfix(getOpcode()); }

  static bool isIncrementOp(Opcode Op) {
    return Op == UO_PreInc || Op == UO_PostInc;
  }
  bool isIncrementOp() const {
    return isIncrementOp(getOpcode());
  }

  static bool isDecrementOp(Opcode Op) {
    return Op == UO_PreDec || Op == UO_PostDec;
  }
  bool isDecrementOp() const {
    return isDecrementOp(getOpcode());
  }

  static bool isIncrementDecrementOp(Opcode Op) { return Op <= UO_PreDec; }
  bool isIncrementDecrementOp() const {
    return isIncrementDecrementOp(getOpcode());
  }

  static bool isArithmeticOp(Opcode Op) {
    return Op >= UO_Plus && Op <= UO_LNot;
  }
  bool isArithmeticOp() const { return isArithmeticOp(getOpcode()); }

  /// getOpcodeStr - Turn an Opcode enum value into the punctuation char it
  /// corresponds to, e.g. "sizeof" or "[pre]++"
  static StringRef getOpcodeStr(Opcode Op);

  /// Retrieve the unary opcode that corresponds to the given
  /// overloaded operator.
  static Opcode getOverloadedOpcode(OverloadedOperatorKind OO, bool Postfix);

  /// Retrieve the overloaded operator kind that corresponds to
  /// the given unary opcode.
  static OverloadedOperatorKind getOverloadedOperator(Opcode Opc);

  SourceLocation getBeginLoc() const LLVM_READONLY {
    return isPostfix() ? Val->getBeginLoc() : getOperatorLoc();
  }
  SourceLocation getEndLoc() const LLVM_READONLY {
    return isPostfix() ? getOperatorLoc() : Val->getEndLoc();
  }
  SourceLocation getExprLoc() const { return getOperatorLoc(); }

  static bool classof(const Stmt *T) {
    return T->getStmtClass() == UnaryOperatorClass;
  }

  // Iterators
  child_range children() { return child_range(&Val, &Val+1); }
  const_child_range children() const {
    return const_child_range(&Val, &Val + 1);
  }

  /// Is FPFeatures in Trailing Storage?
  bool hasStoredFPFeatures() const { return UnaryOperatorBits.HasFPFeatures; }

protected:
  /// Get FPFeatures from trailing storage
  FPOptions getStoredFPFeatures() const { return getTrailingFPFeatures(); }

  /// Set FPFeatures in trailing storage, used only by Serialization
  void setStoredFPFeatures(FPOptions F) { getTrailingFPFeatures() = F; }

public:
  // Get the FP features status of this operator. Only meaningful for
  // operations on floating point types.
  FPOptions getFPFeatures(const LangOptions &LO) const {
    if (UnaryOperatorBits.HasFPFeatures)
      return getStoredFPFeatures();
    return FPOptions::defaultWithoutTrailingStorage(LO);
  }

  friend TrailingObjects;
  friend class ASTReader;
  friend class ASTStmtReader;
  friend class ASTStmtWriter;
};

/// Helper class for OffsetOfExpr.

// __builtin_offsetof(type, identifier(.identifier|[expr])*)
class OffsetOfNode {
public:
  /// The kind of offsetof node we have.
  enum Kind {
    /// An index into an array.
    Array = 0x00,
    /// A field.
    Field = 0x01,
    /// A field in a dependent type, known only by its name.
    Identifier = 0x02,
    /// An implicit indirection through a C++ base class, when the
    /// field found is in a base class.
    Base = 0x03
  };

private:
  enum { MaskBits = 2, Mask = 0x03 };

  /// The source range that covers this part of the designator.
  SourceRange Range;

  /// The data describing the designator, which comes in three
  /// different forms, depending on the lower two bits.
  ///   - An unsigned index into the array of Expr*'s stored after this node
  ///     in memory, for [constant-expression] designators.
  ///   - A FieldDecl*, for references to a known field.
  ///   - An IdentifierInfo*, for references to a field with a given name
  ///     when the class type is dependent.
  ///   - A CXXBaseSpecifier*, for references that look at a field in a
  ///     base class.
  uintptr_t Data;

public:
  /// Create an offsetof node that refers to an array element.
  OffsetOfNode(SourceLocation LBracketLoc, unsigned Index,
               SourceLocation RBracketLoc)
      : Range(LBracketLoc, RBracketLoc), Data((Index << 2) | Array) {}

  /// Create an offsetof node that refers to a field.
  OffsetOfNode(SourceLocation DotLoc, FieldDecl *Field, SourceLocation NameLoc)
      : Range(DotLoc.isValid() ? DotLoc : NameLoc, NameLoc),
        Data(reinterpret_cast<uintptr_t>(Field) | OffsetOfNode::Field) {}

  /// Create an offsetof node that refers to an identifier.
  OffsetOfNode(SourceLocation DotLoc, IdentifierInfo *Name,
               SourceLocation NameLoc)
      : Range(DotLoc.isValid() ? DotLoc : NameLoc, NameLoc),
        Data(reinterpret_cast<uintptr_t>(Name) | Identifier) {}

  /// Create an offsetof node that refers into a C++ base class.
  explicit OffsetOfNode(const CXXBaseSpecifier *Base)
      : Range(), Data(reinterpret_cast<uintptr_t>(Base) | OffsetOfNode::Base) {}

  /// Determine what kind of offsetof node this is.
  Kind getKind() const { return static_cast<Kind>(Data & Mask); }

  /// For an array element node, returns the index into the array
  /// of expressions.
  unsigned getArrayExprIndex() const {
    assert(getKind() == Array);
    return Data >> 2;
  }

  /// For a field offsetof node, returns the field.
  FieldDecl *getField() const {
    assert(getKind() == Field);
    return reinterpret_cast<FieldDecl *>(Data & ~(uintptr_t)Mask);
  }

  /// For a field or identifier offsetof node, returns the name of
  /// the field.
  IdentifierInfo *getFieldName() const;

  /// For a base class node, returns the base specifier.
  CXXBaseSpecifier *getBase() const {
    assert(getKind() == Base);
    return reinterpret_cast<CXXBaseSpecifier *>(Data & ~(uintptr_t)Mask);
  }

  /// Retrieve the source range that covers this offsetof node.
  ///
  /// For an array element node, the source range contains the locations of
  /// the square brackets. For a field or identifier node, the source range
  /// contains the location of the period (if there is one) and the
  /// identifier.
  SourceRange getSourceRange() const LLVM_READONLY { return Range; }
  SourceLocation getBeginLoc() const LLVM_READONLY { return Range.getBegin(); }
  SourceLocation getEndLoc() const LLVM_READONLY { return Range.getEnd(); }
};

/// OffsetOfExpr - [C99 7.17] - This represents an expression of the form
/// offsetof(record-type, member-designator). For example, given:
/// @code
/// struct S {
///   float f;
///   double d;
/// };
/// struct T {
///   int i;
///   struct S s[10];
/// };
/// @endcode
/// we can represent and evaluate the expression @c offsetof(struct T, s[2].d).

class OffsetOfExpr final
    : public Expr,
      private llvm::TrailingObjects<OffsetOfExpr, OffsetOfNode, Expr *> {
  SourceLocation OperatorLoc, RParenLoc;
  // Base type;
  TypeSourceInfo *TSInfo;
  // Number of sub-components (i.e. instances of OffsetOfNode).
  unsigned NumComps;
  // Number of sub-expressions (i.e. array subscript expressions).
  unsigned NumExprs;

  size_t numTrailingObjects(OverloadToken<OffsetOfNode>) const {
    return NumComps;
  }

  OffsetOfExpr(const ASTContext &C, QualType type,
               SourceLocation OperatorLoc, TypeSourceInfo *tsi,
               ArrayRef<OffsetOfNode> comps, ArrayRef<Expr*> exprs,
               SourceLocation RParenLoc);

  explicit OffsetOfExpr(unsigned numComps, unsigned numExprs)
    : Expr(OffsetOfExprClass, EmptyShell()),
      TSInfo(nullptr), NumComps(numComps), NumExprs(numExprs) {}

public:

  static OffsetOfExpr *Create(const ASTContext &C, QualType type,
                              SourceLocation OperatorLoc, TypeSourceInfo *tsi,
                              ArrayRef<OffsetOfNode> comps,
                              ArrayRef<Expr*> exprs, SourceLocation RParenLoc);

  static OffsetOfExpr *CreateEmpty(const ASTContext &C,
                                   unsigned NumComps, unsigned NumExprs);

  /// getOperatorLoc - Return the location of the operator.
  SourceLocation getOperatorLoc() const { return OperatorLoc; }
  void setOperatorLoc(SourceLocation L) { OperatorLoc = L; }

  /// Return the location of the right parentheses.
  SourceLocation getRParenLoc() const { return RParenLoc; }
  void setRParenLoc(SourceLocation R) { RParenLoc = R; }

  TypeSourceInfo *getTypeSourceInfo() const {
    return TSInfo;
  }
  void setTypeSourceInfo(TypeSourceInfo *tsi) {
    TSInfo = tsi;
  }

  const OffsetOfNode &getComponent(unsigned Idx) const {
    assert(Idx < NumComps && "Subscript out of range");
    return getTrailingObjects<OffsetOfNode>()[Idx];
  }

  void setComponent(unsigned Idx, OffsetOfNode ON) {
    assert(Idx < NumComps && "Subscript out of range");
    getTrailingObjects<OffsetOfNode>()[Idx] = ON;
  }

  unsigned getNumComponents() const {
    return NumComps;
  }

  Expr* getIndexExpr(unsigned Idx) {
    assert(Idx < NumExprs && "Subscript out of range");
    return getTrailingObjects<Expr *>()[Idx];
  }

  const Expr *getIndexExpr(unsigned Idx) const {
    assert(Idx < NumExprs && "Subscript out of range");
    return getTrailingObjects<Expr *>()[Idx];
  }

  void setIndexExpr(unsigned Idx, Expr* E) {
    assert(Idx < NumComps && "Subscript out of range");
    getTrailingObjects<Expr *>()[Idx] = E;
  }

  unsigned getNumExpressions() const {
    return NumExprs;
  }

  SourceLocation getBeginLoc() const LLVM_READONLY { return OperatorLoc; }
  SourceLocation getEndLoc() const LLVM_READONLY { return RParenLoc; }

  static bool classof(const Stmt *T) {
    return T->getStmtClass() == OffsetOfExprClass;
  }

  // Iterators
  child_range children() {
    Stmt **begin = reinterpret_cast<Stmt **>(getTrailingObjects<Expr *>());
    return child_range(begin, begin + NumExprs);
  }
  const_child_range children() const {
    Stmt *const *begin =
        reinterpret_cast<Stmt *const *>(getTrailingObjects<Expr *>());
    return const_child_range(begin, begin + NumExprs);
  }
  friend TrailingObjects;
};

/// UnaryExprOrTypeTraitExpr - expression with either a type or (unevaluated)
/// expression operand.  Used for sizeof/alignof (C99 6.5.3.4) and
/// vec_step (OpenCL 1.1 6.11.12).
class UnaryExprOrTypeTraitExpr : public Expr {
  union {
    TypeSourceInfo *Ty;
    Stmt *Ex;
  } Argument;
  SourceLocation OpLoc, RParenLoc;

public:
  UnaryExprOrTypeTraitExpr(UnaryExprOrTypeTrait ExprKind, TypeSourceInfo *TInfo,
                           QualType resultType, SourceLocation op,
                           SourceLocation rp)
      : Expr(UnaryExprOrTypeTraitExprClass, resultType, VK_RValue, OK_Ordinary),
        OpLoc(op), RParenLoc(rp) {
    assert(ExprKind <= UETT_Last && "invalid enum value!");
    UnaryExprOrTypeTraitExprBits.Kind = ExprKind;
    assert(static_cast<unsigned>(ExprKind) ==
               UnaryExprOrTypeTraitExprBits.Kind &&
           "UnaryExprOrTypeTraitExprBits.Kind overflow!");
    UnaryExprOrTypeTraitExprBits.IsType = true;
    Argument.Ty = TInfo;
    setDependence(computeDependence(this));
  }

  UnaryExprOrTypeTraitExpr(UnaryExprOrTypeTrait ExprKind, Expr *E,
                           QualType resultType, SourceLocation op,
                           SourceLocation rp);

  /// Construct an empty sizeof/alignof expression.
  explicit UnaryExprOrTypeTraitExpr(EmptyShell Empty)
    : Expr(UnaryExprOrTypeTraitExprClass, Empty) { }

  UnaryExprOrTypeTrait getKind() const {
    return static_cast<UnaryExprOrTypeTrait>(UnaryExprOrTypeTraitExprBits.Kind);
  }
  void setKind(UnaryExprOrTypeTrait K) {
    assert(K <= UETT_Last && "invalid enum value!");
    UnaryExprOrTypeTraitExprBits.Kind = K;
    assert(static_cast<unsigned>(K) == UnaryExprOrTypeTraitExprBits.Kind &&
           "UnaryExprOrTypeTraitExprBits.Kind overflow!");
  }

  bool isArgumentType() const { return UnaryExprOrTypeTraitExprBits.IsType; }
  QualType getArgumentType() const {
    return getArgumentTypeInfo()->getType();
  }
  TypeSourceInfo *getArgumentTypeInfo() const {
    assert(isArgumentType() && "calling getArgumentType() when arg is expr");
    return Argument.Ty;
  }
  Expr *getArgumentExpr() {
    assert(!isArgumentType() && "calling getArgumentExpr() when arg is type");
    return static_cast<Expr*>(Argument.Ex);
  }
  const Expr *getArgumentExpr() const {
    return const_cast<UnaryExprOrTypeTraitExpr*>(this)->getArgumentExpr();
  }

  void setArgument(Expr *E) {
    Argument.Ex = E;
    UnaryExprOrTypeTraitExprBits.IsType = false;
  }
  void setArgument(TypeSourceInfo *TInfo) {
    Argument.Ty = TInfo;
    UnaryExprOrTypeTraitExprBits.IsType = true;
  }

  /// Gets the argument type, or the type of the argument expression, whichever
  /// is appropriate.
  QualType getTypeOfArgument() const {
    return isArgumentType() ? getArgumentType() : getArgumentExpr()->getType();
  }

  SourceLocation getOperatorLoc() const { return OpLoc; }
  void setOperatorLoc(SourceLocation L) { OpLoc = L; }

  SourceLocation getRParenLoc() const { return RParenLoc; }
  void setRParenLoc(SourceLocation L) { RParenLoc = L; }

  SourceLocation getBeginLoc() const LLVM_READONLY { return OpLoc; }
  SourceLocation getEndLoc() const LLVM_READONLY { return RParenLoc; }

  static bool classof(const Stmt *T) {
    return T->getStmtClass() == UnaryExprOrTypeTraitExprClass;
  }

  // Iterators
  child_range children();
  const_child_range children() const;
};

//===----------------------------------------------------------------------===//
// Postfix Operators.
//===----------------------------------------------------------------------===//

/// ArraySubscriptExpr - [C99 6.5.2.1] Array Subscripting.
class ArraySubscriptExpr : public Expr {
  enum { LHS, RHS, END_EXPR };
  Stmt *SubExprs[END_EXPR];

  bool lhsIsBase() const { return getRHS()->getType()->isIntegerType(); }

public:
  ArraySubscriptExpr(Expr *lhs, Expr *rhs, QualType t, ExprValueKind VK,
                     ExprObjectKind OK, SourceLocation rbracketloc)
      : Expr(ArraySubscriptExprClass, t, VK, OK) {
    SubExprs[LHS] = lhs;
    SubExprs[RHS] = rhs;
    ArrayOrMatrixSubscriptExprBits.RBracketLoc = rbracketloc;
    setDependence(computeDependence(this));
  }

  /// Create an empty array subscript expression.
  explicit ArraySubscriptExpr(EmptyShell Shell)
    : Expr(ArraySubscriptExprClass, Shell) { }

  /// An array access can be written A[4] or 4[A] (both are equivalent).
  /// - getBase() and getIdx() always present the normalized view: A[4].
  ///    In this case getBase() returns "A" and getIdx() returns "4".
  /// - getLHS() and getRHS() present the syntactic view. e.g. for
  ///    4[A] getLHS() returns "4".
  /// Note: Because vector element access is also written A[4] we must
  /// predicate the format conversion in getBase and getIdx only on the
  /// the type of the RHS, as it is possible for the LHS to be a vector of
  /// integer type
  Expr *getLHS() { return cast<Expr>(SubExprs[LHS]); }
  const Expr *getLHS() const { return cast<Expr>(SubExprs[LHS]); }
  void setLHS(Expr *E) { SubExprs[LHS] = E; }

  Expr *getRHS() { return cast<Expr>(SubExprs[RHS]); }
  const Expr *getRHS() const { return cast<Expr>(SubExprs[RHS]); }
  void setRHS(Expr *E) { SubExprs[RHS] = E; }

  Expr *getBase() { return lhsIsBase() ? getLHS() : getRHS(); }
  const Expr *getBase() const { return lhsIsBase() ? getLHS() : getRHS(); }

  Expr *getIdx() { return lhsIsBase() ? getRHS() : getLHS(); }
  const Expr *getIdx() const { return lhsIsBase() ? getRHS() : getLHS(); }

  SourceLocation getBeginLoc() const LLVM_READONLY {
    return getLHS()->getBeginLoc();
  }
  SourceLocation getEndLoc() const { return getRBracketLoc(); }

  SourceLocation getRBracketLoc() const {
    return ArrayOrMatrixSubscriptExprBits.RBracketLoc;
  }
  void setRBracketLoc(SourceLocation L) {
    ArrayOrMatrixSubscriptExprBits.RBracketLoc = L;
  }

  SourceLocation getExprLoc() const LLVM_READONLY {
    return getBase()->getExprLoc();
  }

  static bool classof(const Stmt *T) {
    return T->getStmtClass() == ArraySubscriptExprClass;
  }

  // Iterators
  child_range children() {
    return child_range(&SubExprs[0], &SubExprs[0]+END_EXPR);
  }
  const_child_range children() const {
    return const_child_range(&SubExprs[0], &SubExprs[0] + END_EXPR);
  }
};

/// MatrixSubscriptExpr - Matrix subscript expression for the MatrixType
/// extension.
/// MatrixSubscriptExpr can be either incomplete (only Base and RowIdx are set
/// so far, the type is IncompleteMatrixIdx) or complete (Base, RowIdx and
/// ColumnIdx refer to valid expressions). Incomplete matrix expressions only
/// exist during the initial construction of the AST.
class MatrixSubscriptExpr : public Expr {
  enum { BASE, ROW_IDX, COLUMN_IDX, END_EXPR };
  Stmt *SubExprs[END_EXPR];

public:
  MatrixSubscriptExpr(Expr *Base, Expr *RowIdx, Expr *ColumnIdx, QualType T,
                      SourceLocation RBracketLoc)
      : Expr(MatrixSubscriptExprClass, T, Base->getValueKind(),
             OK_MatrixComponent) {
    SubExprs[BASE] = Base;
    SubExprs[ROW_IDX] = RowIdx;
    SubExprs[COLUMN_IDX] = ColumnIdx;
    ArrayOrMatrixSubscriptExprBits.RBracketLoc = RBracketLoc;
    setDependence(computeDependence(this));
  }

  /// Create an empty matrix subscript expression.
  explicit MatrixSubscriptExpr(EmptyShell Shell)
      : Expr(MatrixSubscriptExprClass, Shell) {}

  bool isIncomplete() const {
    bool IsIncomplete = hasPlaceholderType(BuiltinType::IncompleteMatrixIdx);
    assert((SubExprs[COLUMN_IDX] || IsIncomplete) &&
           "expressions without column index must be marked as incomplete");
    return IsIncomplete;
  }
  Expr *getBase() { return cast<Expr>(SubExprs[BASE]); }
  const Expr *getBase() const { return cast<Expr>(SubExprs[BASE]); }
  void setBase(Expr *E) { SubExprs[BASE] = E; }

  Expr *getRowIdx() { return cast<Expr>(SubExprs[ROW_IDX]); }
  const Expr *getRowIdx() const { return cast<Expr>(SubExprs[ROW_IDX]); }
  void setRowIdx(Expr *E) { SubExprs[ROW_IDX] = E; }

  Expr *getColumnIdx() { return cast_or_null<Expr>(SubExprs[COLUMN_IDX]); }
  const Expr *getColumnIdx() const {
    assert(!isIncomplete() &&
           "cannot get the column index of an incomplete expression");
    return cast<Expr>(SubExprs[COLUMN_IDX]);
  }
  void setColumnIdx(Expr *E) { SubExprs[COLUMN_IDX] = E; }

  SourceLocation getBeginLoc() const LLVM_READONLY {
    return getBase()->getBeginLoc();
  }

  SourceLocation getEndLoc() const { return getRBracketLoc(); }

  SourceLocation getExprLoc() const LLVM_READONLY {
    return getBase()->getExprLoc();
  }

  SourceLocation getRBracketLoc() const {
    return ArrayOrMatrixSubscriptExprBits.RBracketLoc;
  }
  void setRBracketLoc(SourceLocation L) {
    ArrayOrMatrixSubscriptExprBits.RBracketLoc = L;
  }

  static bool classof(const Stmt *T) {
    return T->getStmtClass() == MatrixSubscriptExprClass;
  }

  // Iterators
  child_range children() {
    return child_range(&SubExprs[0], &SubExprs[0] + END_EXPR);
  }
  const_child_range children() const {
    return const_child_range(&SubExprs[0], &SubExprs[0] + END_EXPR);
  }
};

/// CallExpr - Represents a function call (C99 6.5.2.2, C++ [expr.call]).
/// CallExpr itself represents a normal function call, e.g., "f(x, 2)",
/// while its subclasses may represent alternative syntax that (semantically)
/// results in a function call. For example, CXXOperatorCallExpr is
/// a subclass for overloaded operator calls that use operator syntax, e.g.,
/// "str1 + str2" to resolve to a function call.
class CallExpr : public Expr {
  enum { FN = 0, PREARGS_START = 1 };

  /// The number of arguments in the call expression.
  unsigned NumArgs;

  /// The location of the right parenthese. This has a different meaning for
  /// the derived classes of CallExpr.
  SourceLocation RParenLoc;

  // CallExpr store some data in trailing objects. However since CallExpr
  // is used a base of other expression classes we cannot use
  // llvm::TrailingObjects. Instead we manually perform the pointer arithmetic
  // and casts.
  //
  // The trailing objects are in order:
  //
  // * A single "Stmt *" for the callee expression.
  //
  // * An array of getNumPreArgs() "Stmt *" for the pre-argument expressions.
  //
  // * An array of getNumArgs() "Stmt *" for the argument expressions.
  //
  // Note that we store the offset in bytes from the this pointer to the start
  // of the trailing objects. It would be perfectly possible to compute it
  // based on the dynamic kind of the CallExpr. However 1.) we have plenty of
  // space in the bit-fields of Stmt. 2.) It was benchmarked to be faster to
  // compute this once and then load the offset from the bit-fields of Stmt,
  // instead of re-computing the offset each time the trailing objects are
  // accessed.

  /// Return a pointer to the start of the trailing array of "Stmt *".
  Stmt **getTrailingStmts() {
    return reinterpret_cast<Stmt **>(reinterpret_cast<char *>(this) +
                                     CallExprBits.OffsetToTrailingObjects);
  }
  Stmt *const *getTrailingStmts() const {
    return const_cast<CallExpr *>(this)->getTrailingStmts();
  }

  /// Map a statement class to the appropriate offset in bytes from the
  /// this pointer to the trailing objects.
  static unsigned offsetToTrailingObjects(StmtClass SC);

public:
  enum class ADLCallKind : bool { NotADL, UsesADL };
  static constexpr ADLCallKind NotADL = ADLCallKind::NotADL;
  static constexpr ADLCallKind UsesADL = ADLCallKind::UsesADL;

protected:
  /// Build a call expression, assuming that appropriate storage has been
  /// allocated for the trailing objects.
  CallExpr(StmtClass SC, Expr *Fn, ArrayRef<Expr *> PreArgs,
           ArrayRef<Expr *> Args, QualType Ty, ExprValueKind VK,
           SourceLocation RParenLoc, unsigned MinNumArgs, ADLCallKind UsesADL);

  /// Build an empty call expression, for deserialization.
  CallExpr(StmtClass SC, unsigned NumPreArgs, unsigned NumArgs,
           EmptyShell Empty);

  /// Return the size in bytes needed for the trailing objects.
  /// Used by the derived classes to allocate the right amount of storage.
  static unsigned sizeOfTrailingObjects(unsigned NumPreArgs, unsigned NumArgs) {
    return (1 + NumPreArgs + NumArgs) * sizeof(Stmt *);
  }

  Stmt *getPreArg(unsigned I) {
    assert(I < getNumPreArgs() && "Prearg access out of range!");
    return getTrailingStmts()[PREARGS_START + I];
  }
  const Stmt *getPreArg(unsigned I) const {
    assert(I < getNumPreArgs() && "Prearg access out of range!");
    return getTrailingStmts()[PREARGS_START + I];
  }
  void setPreArg(unsigned I, Stmt *PreArg) {
    assert(I < getNumPreArgs() && "Prearg access out of range!");
    getTrailingStmts()[PREARGS_START + I] = PreArg;
  }

  unsigned getNumPreArgs() const { return CallExprBits.NumPreArgs; }

public:
  /// Create a call expression. Fn is the callee expression, Args is the
  /// argument array, Ty is the type of the call expression (which is *not*
  /// the return type in general), VK is the value kind of the call expression
  /// (lvalue, rvalue, ...), and RParenLoc is the location of the right
  /// parenthese in the call expression. MinNumArgs specifies the minimum
  /// number of arguments. The actual number of arguments will be the greater
  /// of Args.size() and MinNumArgs. This is used in a few places to allocate
  /// enough storage for the default arguments. UsesADL specifies whether the
  /// callee was found through argument-dependent lookup.
  ///
  /// Note that you can use CreateTemporary if you need a temporary call
  /// expression on the stack.
  static CallExpr *Create(const ASTContext &Ctx, Expr *Fn,
                          ArrayRef<Expr *> Args, QualType Ty, ExprValueKind VK,
                          SourceLocation RParenLoc, unsigned MinNumArgs = 0,
                          ADLCallKind UsesADL = NotADL);

  /// Create a temporary call expression with no arguments in the memory
  /// pointed to by Mem. Mem must points to at least sizeof(CallExpr)
  /// + sizeof(Stmt *) bytes of storage, aligned to alignof(CallExpr):
  ///
  /// \code{.cpp}
  ///   alignas(CallExpr) char Buffer[sizeof(CallExpr) + sizeof(Stmt *)];
  ///   CallExpr *TheCall = CallExpr::CreateTemporary(Buffer, etc);
  /// \endcode
  static CallExpr *CreateTemporary(void *Mem, Expr *Fn, QualType Ty,
                                   ExprValueKind VK, SourceLocation RParenLoc,
                                   ADLCallKind UsesADL = NotADL);

  /// Create an empty call expression, for deserialization.
  static CallExpr *CreateEmpty(const ASTContext &Ctx, unsigned NumArgs,
                               EmptyShell Empty);

  Expr *getCallee() { return cast<Expr>(getTrailingStmts()[FN]); }
  const Expr *getCallee() const { return cast<Expr>(getTrailingStmts()[FN]); }
  void setCallee(Expr *F) { getTrailingStmts()[FN] = F; }

  ADLCallKind getADLCallKind() const {
    return static_cast<ADLCallKind>(CallExprBits.UsesADL);
  }
  void setADLCallKind(ADLCallKind V = UsesADL) {
    CallExprBits.UsesADL = static_cast<bool>(V);
  }
  bool usesADL() const { return getADLCallKind() == UsesADL; }

  Decl *getCalleeDecl() { return getCallee()->getReferencedDeclOfCallee(); }
  const Decl *getCalleeDecl() const {
    return getCallee()->getReferencedDeclOfCallee();
  }

  /// If the callee is a FunctionDecl, return it. Otherwise return null.
  FunctionDecl *getDirectCallee() {
    return dyn_cast_or_null<FunctionDecl>(getCalleeDecl());
  }
  const FunctionDecl *getDirectCallee() const {
    return dyn_cast_or_null<FunctionDecl>(getCalleeDecl());
  }

  /// getNumArgs - Return the number of actual arguments to this call.
  unsigned getNumArgs() const { return NumArgs; }

  /// Retrieve the call arguments.
  Expr **getArgs() {
    return reinterpret_cast<Expr **>(getTrailingStmts() + PREARGS_START +
                                     getNumPreArgs());
  }
  const Expr *const *getArgs() const {
    return reinterpret_cast<const Expr *const *>(
        getTrailingStmts() + PREARGS_START + getNumPreArgs());
  }

  /// getArg - Return the specified argument.
  Expr *getArg(unsigned Arg) {
    assert(Arg < getNumArgs() && "Arg access out of range!");
    return getArgs()[Arg];
  }
  const Expr *getArg(unsigned Arg) const {
    assert(Arg < getNumArgs() && "Arg access out of range!");
    return getArgs()[Arg];
  }

  /// setArg - Set the specified argument.
  void setArg(unsigned Arg, Expr *ArgExpr) {
    assert(Arg < getNumArgs() && "Arg access out of range!");
    getArgs()[Arg] = ArgExpr;
  }

  /// Reduce the number of arguments in this call expression. This is used for
  /// example during error recovery to drop extra arguments. There is no way
  /// to perform the opposite because: 1.) We don't track how much storage
  /// we have for the argument array 2.) This would potentially require growing
  /// the argument array, something we cannot support since the arguments are
  /// stored in a trailing array.
  void shrinkNumArgs(unsigned NewNumArgs) {
    assert((NewNumArgs <= getNumArgs()) &&
           "shrinkNumArgs cannot increase the number of arguments!");
    NumArgs = NewNumArgs;
  }

  /// Bluntly set a new number of arguments without doing any checks whatsoever.
  /// Only used during construction of a CallExpr in a few places in Sema.
  /// FIXME: Find a way to remove it.
  void setNumArgsUnsafe(unsigned NewNumArgs) { NumArgs = NewNumArgs; }

  typedef ExprIterator arg_iterator;
  typedef ConstExprIterator const_arg_iterator;
  typedef llvm::iterator_range<arg_iterator> arg_range;
  typedef llvm::iterator_range<const_arg_iterator> const_arg_range;

  arg_range arguments() { return arg_range(arg_begin(), arg_end()); }
  const_arg_range arguments() const {
    return const_arg_range(arg_begin(), arg_end());
  }

  arg_iterator arg_begin() {
    return getTrailingStmts() + PREARGS_START + getNumPreArgs();
  }
  arg_iterator arg_end() { return arg_begin() + getNumArgs(); }

  const_arg_iterator arg_begin() const {
    return getTrailingStmts() + PREARGS_START + getNumPreArgs();
  }
  const_arg_iterator arg_end() const { return arg_begin() + getNumArgs(); }

  /// This method provides fast access to all the subexpressions of
  /// a CallExpr without going through the slower virtual child_iterator
  /// interface.  This provides efficient reverse iteration of the
  /// subexpressions.  This is currently used for CFG construction.
  ArrayRef<Stmt *> getRawSubExprs() {
    return llvm::makeArrayRef(getTrailingStmts(),
                              PREARGS_START + getNumPreArgs() + getNumArgs());
  }

  /// getNumCommas - Return the number of commas that must have been present in
  /// this function call.
  unsigned getNumCommas() const { return getNumArgs() ? getNumArgs() - 1 : 0; }

  /// getBuiltinCallee - If this is a call to a builtin, return the builtin ID
  /// of the callee. If not, return 0.
  unsigned getBuiltinCallee() const;

  /// Returns \c true if this is a call to a builtin which does not
  /// evaluate side-effects within its arguments.
  bool isUnevaluatedBuiltinCall(const ASTContext &Ctx) const;

  /// getCallReturnType - Get the return type of the call expr. This is not
  /// always the type of the expr itself, if the return type is a reference
  /// type.
  QualType getCallReturnType(const ASTContext &Ctx) const;

  /// Returns the WarnUnusedResultAttr that is either declared on the called
  /// function, or its return type declaration.
  const Attr *getUnusedResultAttr(const ASTContext &Ctx) const;

  /// Returns true if this call expression should warn on unused results.
  bool hasUnusedResultAttr(const ASTContext &Ctx) const {
    return getUnusedResultAttr(Ctx) != nullptr;
  }

  SourceLocation getRParenLoc() const { return RParenLoc; }
  void setRParenLoc(SourceLocation L) { RParenLoc = L; }

  SourceLocation getBeginLoc() const LLVM_READONLY;
  SourceLocation getEndLoc() const LLVM_READONLY;

  /// Return true if this is a call to __assume() or __builtin_assume() with
  /// a non-value-dependent constant parameter evaluating as false.
  bool isBuiltinAssumeFalse(const EvalContext &Ctx) const;

  /// Used by Sema to implement MSVC-compatible delayed name lookup.
  /// (Usually Exprs themselves should set dependence).
  void markDependentForPostponedNameLookup() {
    setDependence(getDependence() | ExprDependence::TypeValueInstantiation);
  }

  bool isCallToStdMove() const {
    const FunctionDecl *FD = getDirectCallee();
    return getNumArgs() == 1 && FD && FD->isInStdNamespace() &&
           FD->getIdentifier() && FD->getIdentifier()->isStr("move");
  }

  static bool classof(const Stmt *T) {
    return T->getStmtClass() >= firstCallExprConstant &&
           T->getStmtClass() <= lastCallExprConstant;
  }

  // Iterators
  child_range children() {
    return child_range(getTrailingStmts(), getTrailingStmts() + PREARGS_START +
                                               getNumPreArgs() + getNumArgs());
  }

  const_child_range children() const {
    return const_child_range(getTrailingStmts(),
                             getTrailingStmts() + PREARGS_START +
                                 getNumPreArgs() + getNumArgs());
  }
};

/// Extra data stored in some MemberExpr objects.
struct MemberExprNameQualifier {
  /// The nested-name-specifier that qualifies the name, including
  /// source-location information.
  NestedNameSpecifierLoc QualifierLoc;

  /// The DeclAccessPair through which the MemberDecl was found due to
  /// name qualifiers.
  DeclAccessPair FoundDecl;
};

/// MemberExpr - [C99 6.5.2.3] Structure and Union Members.  X->F and X.F.
///
class MemberExpr final
    : public Expr,
      private llvm::TrailingObjects<MemberExpr, MemberExprNameQualifier,
                                    ASTTemplateKWAndArgsInfo,
                                    TemplateArgumentLoc> {
  friend class ASTReader;
  friend class ASTStmtReader;
  friend class ASTStmtWriter;
  friend TrailingObjects;

  /// Base - the expression for the base pointer or structure references.  In
  /// X.F, this is "X".
  Stmt *Base;

  /// MemberDecl - This is the decl being referenced by the field/member name.
  /// In X.F, this is the decl referenced by F.
  ValueDecl *MemberDecl;

  /// MemberDNLoc - Provides source/type location info for the
  /// declaration name embedded in MemberDecl.
  DeclarationNameLoc MemberDNLoc;

  /// MemberLoc - This is the location of the member name.
  SourceLocation MemberLoc;

  size_t numTrailingObjects(OverloadToken<MemberExprNameQualifier>) const {
    return hasQualifierOrFoundDecl();
  }

  size_t numTrailingObjects(OverloadToken<ASTTemplateKWAndArgsInfo>) const {
    return hasTemplateKWAndArgsInfo();
  }

  bool hasQualifierOrFoundDecl() const {
    return MemberExprBits.HasQualifierOrFoundDecl;
  }

  bool hasTemplateKWAndArgsInfo() const {
    return MemberExprBits.HasTemplateKWAndArgsInfo;
  }

  MemberExpr(Expr *Base, bool IsArrow, SourceLocation OperatorLoc,
             ValueDecl *MemberDecl, const DeclarationNameInfo &NameInfo,
             QualType T, ExprValueKind VK, ExprObjectKind OK,
             NonOdrUseReason NOUR);
  MemberExpr(EmptyShell Empty)
      : Expr(MemberExprClass, Empty), Base(), MemberDecl() {}

public:
  static MemberExpr *Create(const ASTContext &C, Expr *Base, bool IsArrow,
                            SourceLocation OperatorLoc,
                            NestedNameSpecifierLoc QualifierLoc,
                            SourceLocation TemplateKWLoc, ValueDecl *MemberDecl,
                            DeclAccessPair FoundDecl,
                            DeclarationNameInfo MemberNameInfo,
                            const TemplateArgumentListInfo *TemplateArgs,
                            QualType T, ExprValueKind VK, ExprObjectKind OK,
                            NonOdrUseReason NOUR);

  /// Create an implicit MemberExpr, with no location, qualifier, template
  /// arguments, and so on. Suitable only for non-static member access.
  static MemberExpr *CreateImplicit(const ASTContext &C, Expr *Base,
                                    bool IsArrow, ValueDecl *MemberDecl,
                                    QualType T, ExprValueKind VK,
                                    ExprObjectKind OK) {
    return Create(C, Base, IsArrow, SourceLocation(), NestedNameSpecifierLoc(),
                  SourceLocation(), MemberDecl,
                  DeclAccessPair::make(MemberDecl, MemberDecl->getAccess()),
                  DeclarationNameInfo(), nullptr, T, VK, OK, NOUR_None);
  }

  static MemberExpr *CreateEmpty(const ASTContext &Context, bool HasQualifier,
                                 bool HasFoundDecl,
                                 bool HasTemplateKWAndArgsInfo,
                                 unsigned NumTemplateArgs);

  void setBase(Expr *E) { Base = E; }
  Expr *getBase() const { return cast<Expr>(Base); }

  /// Retrieve the member declaration to which this expression refers.
  ///
  /// The returned declaration will be a FieldDecl or (in C++) a VarDecl (for
  /// static data members), a CXXMethodDecl, or an EnumConstantDecl.
  ValueDecl *getMemberDecl() const { return MemberDecl; }
  void setMemberDecl(ValueDecl *D) { MemberDecl = D; }

  /// Retrieves the declaration found by lookup.
  DeclAccessPair getFoundDecl() const {
    if (!hasQualifierOrFoundDecl())
      return DeclAccessPair::make(getMemberDecl(),
                                  getMemberDecl()->getAccess());
    return getTrailingObjects<MemberExprNameQualifier>()->FoundDecl;
  }

  /// Determines whether this member expression actually had
  /// a C++ nested-name-specifier prior to the name of the member, e.g.,
  /// x->Base::foo.
  bool hasQualifier() const { return getQualifier() != nullptr; }

  /// If the member name was qualified, retrieves the
  /// nested-name-specifier that precedes the member name, with source-location
  /// information.
  NestedNameSpecifierLoc getQualifierLoc() const {
    if (!hasQualifierOrFoundDecl())
      return NestedNameSpecifierLoc();
    return getTrailingObjects<MemberExprNameQualifier>()->QualifierLoc;
  }

  /// If the member name was qualified, retrieves the
  /// nested-name-specifier that precedes the member name. Otherwise, returns
  /// NULL.
  NestedNameSpecifier *getQualifier() const {
    return getQualifierLoc().getNestedNameSpecifier();
  }

  /// Retrieve the location of the template keyword preceding
  /// the member name, if any.
  SourceLocation getTemplateKeywordLoc() const {
    if (!hasTemplateKWAndArgsInfo())
      return SourceLocation();
    return getTrailingObjects<ASTTemplateKWAndArgsInfo>()->TemplateKWLoc;
  }

  /// Retrieve the location of the left angle bracket starting the
  /// explicit template argument list following the member name, if any.
  SourceLocation getLAngleLoc() const {
    if (!hasTemplateKWAndArgsInfo())
      return SourceLocation();
    return getTrailingObjects<ASTTemplateKWAndArgsInfo>()->LAngleLoc;
  }

  /// Retrieve the location of the right angle bracket ending the
  /// explicit template argument list following the member name, if any.
  SourceLocation getRAngleLoc() const {
    if (!hasTemplateKWAndArgsInfo())
      return SourceLocation();
    return getTrailingObjects<ASTTemplateKWAndArgsInfo>()->RAngleLoc;
  }

  /// Determines whether the member name was preceded by the template keyword.
  bool hasTemplateKeyword() const { return getTemplateKeywordLoc().isValid(); }

  /// Determines whether the member name was followed by an
  /// explicit template argument list.
  bool hasExplicitTemplateArgs() const { return getLAngleLoc().isValid(); }

  /// Copies the template arguments (if present) into the given
  /// structure.
  void copyTemplateArgumentsInto(TemplateArgumentListInfo &List) const {
    if (hasExplicitTemplateArgs())
      getTrailingObjects<ASTTemplateKWAndArgsInfo>()->copyInto(
          getTrailingObjects<TemplateArgumentLoc>(), List);
  }

  /// Retrieve the template arguments provided as part of this
  /// template-id.
  const TemplateArgumentLoc *getTemplateArgs() const {
    if (!hasExplicitTemplateArgs())
      return nullptr;

    return getTrailingObjects<TemplateArgumentLoc>();
  }

  /// Retrieve the number of template arguments provided as part of this
  /// template-id.
  unsigned getNumTemplateArgs() const {
    if (!hasExplicitTemplateArgs())
      return 0;

    return getTrailingObjects<ASTTemplateKWAndArgsInfo>()->NumTemplateArgs;
  }

  ArrayRef<TemplateArgumentLoc> template_arguments() const {
    return {getTemplateArgs(), getNumTemplateArgs()};
  }

  /// Retrieve the member declaration name info.
  DeclarationNameInfo getMemberNameInfo() const {
    return DeclarationNameInfo(MemberDecl->getDeclName(),
                               MemberLoc, MemberDNLoc);
  }

  SourceLocation getOperatorLoc() const { return MemberExprBits.OperatorLoc; }

  bool isArrow() const { return MemberExprBits.IsArrow; }
  void setArrow(bool A) { MemberExprBits.IsArrow = A; }

  /// getMemberLoc - Return the location of the "member", in X->F, it is the
  /// location of 'F'.
  SourceLocation getMemberLoc() const { return MemberLoc; }
  void setMemberLoc(SourceLocation L) { MemberLoc = L; }

  SourceLocation getBeginLoc() const LLVM_READONLY;
  SourceLocation getEndLoc() const LLVM_READONLY;

  SourceLocation getExprLoc() const LLVM_READONLY { return MemberLoc; }

  /// Determine whether the base of this explicit is implicit.
  bool isImplicitAccess() const {
    return getBase() && getBase()->isImplicitCXXThis();
  }

  /// Returns true if this member expression refers to a method that
  /// was resolved from an overloaded set having size greater than 1.
  bool hadMultipleCandidates() const {
    return MemberExprBits.HadMultipleCandidates;
  }
  /// Sets the flag telling whether this expression refers to
  /// a method that was resolved from an overloaded set having size
  /// greater than 1.
  void setHadMultipleCandidates(bool V = true) {
    MemberExprBits.HadMultipleCandidates = V;
  }

  /// Returns true if virtual dispatch is performed.
  /// If the member access is fully qualified, (i.e. X::f()), virtual
  /// dispatching is not performed. In -fapple-kext mode qualified
  /// calls to virtual method will still go through the vtable.
  bool performsVirtualDispatch(const LangOptions &LO) const {
    return LO.AppleKext || !hasQualifier();
  }

  /// Is this expression a non-odr-use reference, and if so, why?
  /// This is only meaningful if the named member is a static member.
  NonOdrUseReason isNonOdrUse() const {
    return static_cast<NonOdrUseReason>(MemberExprBits.NonOdrUseReason);
  }

  static bool classof(const Stmt *T) {
    return T->getStmtClass() == MemberExprClass;
  }

  // Iterators
  child_range children() { return child_range(&Base, &Base+1); }
  const_child_range children() const {
    return const_child_range(&Base, &Base + 1);
  }
};

/// CompoundLiteralExpr - [C99 6.5.2.5]
///
class CompoundLiteralExpr : public Expr {
  /// LParenLoc - If non-null, this is the location of the left paren in a
  /// compound literal like "(int){4}".  This can be null if this is a
  /// synthesized compound expression.
  SourceLocation LParenLoc;

  /// The type as written.  This can be an incomplete array type, in
  /// which case the actual expression type will be different.
  /// The int part of the pair stores whether this expr is file scope.
  llvm::PointerIntPair<TypeSourceInfo *, 1, bool> TInfoAndScope;
  Stmt *Init;
public:
  CompoundLiteralExpr(SourceLocation lparenloc, TypeSourceInfo *tinfo,
                      QualType T, ExprValueKind VK, Expr *init, bool fileScope)
      : Expr(CompoundLiteralExprClass, T, VK, OK_Ordinary),
        LParenLoc(lparenloc), TInfoAndScope(tinfo, fileScope), Init(init) {
    setDependence(computeDependence(this));
  }

  /// Construct an empty compound literal.
  explicit CompoundLiteralExpr(EmptyShell Empty)
    : Expr(CompoundLiteralExprClass, Empty) { }

  const Expr *getInitializer() const { return cast<Expr>(Init); }
  Expr *getInitializer() { return cast<Expr>(Init); }
  void setInitializer(Expr *E) { Init = E; }

  bool isFileScope() const { return TInfoAndScope.getInt(); }
  void setFileScope(bool FS) { TInfoAndScope.setInt(FS); }

  SourceLocation getLParenLoc() const { return LParenLoc; }
  void setLParenLoc(SourceLocation L) { LParenLoc = L; }

  TypeSourceInfo *getTypeSourceInfo() const {
    return TInfoAndScope.getPointer();
  }
  void setTypeSourceInfo(TypeSourceInfo *tinfo) {
    TInfoAndScope.setPointer(tinfo);
  }

  SourceLocation getBeginLoc() const LLVM_READONLY {
    // FIXME: Init should never be null.
    if (!Init)
      return SourceLocation();
    if (LParenLoc.isInvalid())
      return Init->getBeginLoc();
    return LParenLoc;
  }
  SourceLocation getEndLoc() const LLVM_READONLY {
    // FIXME: Init should never be null.
    if (!Init)
      return SourceLocation();
    return Init->getEndLoc();
  }

  static bool classof(const Stmt *T) {
    return T->getStmtClass() == CompoundLiteralExprClass;
  }

  // Iterators
  child_range children() { return child_range(&Init, &Init+1); }
  const_child_range children() const {
    return const_child_range(&Init, &Init + 1);
  }
};

/// CastExpr - Base class for type casts, including both implicit
/// casts (ImplicitCastExpr) and explicit casts that have some
/// representation in the source code (ExplicitCastExpr's derived
/// classes).
class CastExpr : public Expr {
  Stmt *Op;

  bool CastConsistency() const;

  const CXXBaseSpecifier * const *path_buffer() const {
    return const_cast<CastExpr*>(this)->path_buffer();
  }
  CXXBaseSpecifier **path_buffer();

protected:
  CastExpr(StmtClass SC, QualType ty, ExprValueKind VK, const CastKind kind,
           Expr *op, unsigned BasePathSize)
      : Expr(SC, ty, VK, OK_Ordinary), Op(op) {
    CastExprBits.Kind = kind;
    CastExprBits.PartOfExplicitCast = false;
    CastExprBits.BasePathSize = BasePathSize;
    assert((CastExprBits.BasePathSize == BasePathSize) &&
           "BasePathSize overflow!");
    setDependence(computeDependence(this));
    assert(CastConsistency());
  }

  /// Construct an empty cast.
  CastExpr(StmtClass SC, EmptyShell Empty, unsigned BasePathSize)
    : Expr(SC, Empty) {
    CastExprBits.PartOfExplicitCast = false;
    CastExprBits.BasePathSize = BasePathSize;
    assert((CastExprBits.BasePathSize == BasePathSize) &&
           "BasePathSize overflow!");
  }

public:
  CastKind getCastKind() const { return (CastKind) CastExprBits.Kind; }
  void setCastKind(CastKind K) { CastExprBits.Kind = K; }

  static const char *getCastKindName(CastKind CK);
  const char *getCastKindName() const { return getCastKindName(getCastKind()); }

  Expr *getSubExpr() { return cast<Expr>(Op); }
  const Expr *getSubExpr() const { return cast<Expr>(Op); }
  void setSubExpr(Expr *E) { Op = E; }

  /// Retrieve the cast subexpression as it was written in the source
  /// code, looking through any implicit casts or other intermediate nodes
  /// introduced by semantic analysis.
  Expr *getSubExprAsWritten();
  const Expr *getSubExprAsWritten() const {
    return const_cast<CastExpr *>(this)->getSubExprAsWritten();
  }

  /// If this cast applies a user-defined conversion, retrieve the conversion
  /// function that it invokes.
  NamedDecl *getConversionFunction() const;

  typedef CXXBaseSpecifier **path_iterator;
  typedef const CXXBaseSpecifier *const *path_const_iterator;
  bool path_empty() const { return path_size() == 0; }
  unsigned path_size() const { return CastExprBits.BasePathSize; }
  path_iterator path_begin() { return path_buffer(); }
  path_iterator path_end() { return path_buffer() + path_size(); }
  path_const_iterator path_begin() const { return path_buffer(); }
  path_const_iterator path_end() const { return path_buffer() + path_size(); }

  llvm::iterator_range<path_iterator> path() {
    return llvm::make_range(path_begin(), path_end());
  }
  llvm::iterator_range<path_const_iterator> path() const {
    return llvm::make_range(path_begin(), path_end());
  }

  const FieldDecl *getTargetUnionField() const {
    assert(getCastKind() == CK_ToUnion);
    return getTargetFieldForToUnionCast(getType(), getSubExpr()->getType());
  }

  static const FieldDecl *getTargetFieldForToUnionCast(QualType unionType,
                                                       QualType opType);
  static const FieldDecl *getTargetFieldForToUnionCast(const RecordDecl *RD,
                                                       QualType opType);

  static bool classof(const Stmt *T) {
    return T->getStmtClass() >= firstCastExprConstant &&
           T->getStmtClass() <= lastCastExprConstant;
  }

  // Iterators
  child_range children() { return child_range(&Op, &Op+1); }
  const_child_range children() const { return const_child_range(&Op, &Op + 1); }
};

/// ImplicitCastExpr - Allows us to explicitly represent implicit type
/// conversions, which have no direct representation in the original
/// source code. For example: converting T[]->T*, void f()->void
/// (*f)(), float->double, short->int, etc.
///
/// In C, implicit casts always produce rvalues. However, in C++, an
/// implicit cast whose result is being bound to a reference will be
/// an lvalue or xvalue. For example:
///
/// @code
/// class Base { };
/// class Derived : public Base { };
/// Derived &&ref();
/// void f(Derived d) {
///   Base& b = d; // initializer is an ImplicitCastExpr
///                // to an lvalue of type Base
///   Base&& r = ref(); // initializer is an ImplicitCastExpr
///                     // to an xvalue of type Base
/// }
/// @endcode
class ImplicitCastExpr final
    : public CastExpr,
      private llvm::TrailingObjects<ImplicitCastExpr, CXXBaseSpecifier *> {

  ImplicitCastExpr(QualType ty, CastKind kind, Expr *op,
                   unsigned BasePathLength, ExprValueKind VK)
    : CastExpr(ImplicitCastExprClass, ty, VK, kind, op, BasePathLength) { }

  /// Construct an empty implicit cast.
  explicit ImplicitCastExpr(EmptyShell Shell, unsigned PathSize)
    : CastExpr(ImplicitCastExprClass, Shell, PathSize) { }

public:
  enum OnStack_t { OnStack };
  ImplicitCastExpr(OnStack_t _, QualType ty, CastKind kind, Expr *op,
                   ExprValueKind VK)
    : CastExpr(ImplicitCastExprClass, ty, VK, kind, op, 0) {
  }

  bool isPartOfExplicitCast() const { return CastExprBits.PartOfExplicitCast; }
  void setIsPartOfExplicitCast(bool PartOfExplicitCast) {
    CastExprBits.PartOfExplicitCast = PartOfExplicitCast;
  }

  static ImplicitCastExpr *Create(const ASTContext &Context, QualType T,
                                  CastKind Kind, Expr *Operand,
                                  const CXXCastPath *BasePath,
                                  ExprValueKind Cat);

  static ImplicitCastExpr *CreateEmpty(const ASTContext &Context,
                                       unsigned PathSize);

  SourceLocation getBeginLoc() const LLVM_READONLY {
    return getSubExpr()->getBeginLoc();
  }
  SourceLocation getEndLoc() const LLVM_READONLY {
    return getSubExpr()->getEndLoc();
  }

  static bool classof(const Stmt *T) {
    return T->getStmtClass() == ImplicitCastExprClass;
  }

  friend TrailingObjects;
  friend class CastExpr;
};

/// ExplicitCastExpr - An explicit cast written in the source
/// code.
///
/// This class is effectively an abstract class, because it provides
/// the basic representation of an explicitly-written cast without
/// specifying which kind of cast (C cast, functional cast, static
/// cast, etc.) was written; specific derived classes represent the
/// particular style of cast and its location information.
///
/// Unlike implicit casts, explicit cast nodes have two different
/// types: the type that was written into the source code, and the
/// actual type of the expression as determined by semantic
/// analysis. These types may differ slightly. For example, in C++ one
/// can cast to a reference type, which indicates that the resulting
/// expression will be an lvalue or xvalue. The reference type, however,
/// will not be used as the type of the expression.
class ExplicitCastExpr : public CastExpr {
  /// TInfo - Source type info for the (written) type
  /// this expression is casting to.
  TypeSourceInfo *TInfo;

protected:
  ExplicitCastExpr(StmtClass SC, QualType exprTy, ExprValueKind VK,
                   CastKind kind, Expr *op, unsigned PathSize,
                   TypeSourceInfo *writtenTy)
    : CastExpr(SC, exprTy, VK, kind, op, PathSize), TInfo(writtenTy) {}

  /// Construct an empty explicit cast.
  ExplicitCastExpr(StmtClass SC, EmptyShell Shell, unsigned PathSize)
    : CastExpr(SC, Shell, PathSize) { }

public:
  /// getTypeInfoAsWritten - Returns the type source info for the type
  /// that this expression is casting to.
  TypeSourceInfo *getTypeInfoAsWritten() const { return TInfo; }
  void setTypeInfoAsWritten(TypeSourceInfo *writtenTy) { TInfo = writtenTy; }

  /// getTypeAsWritten - Returns the type that this expression is
  /// casting to, as written in the source code.
  QualType getTypeAsWritten() const { return TInfo->getType(); }

  static bool classof(const Stmt *T) {
     return T->getStmtClass() >= firstExplicitCastExprConstant &&
            T->getStmtClass() <= lastExplicitCastExprConstant;
  }
};

/// CStyleCastExpr - An explicit cast in C (C99 6.5.4) or a C-style
/// cast in C++ (C++ [expr.cast]), which uses the syntax
/// (Type)expr. For example: @c (int)f.
class CStyleCastExpr final
    : public ExplicitCastExpr,
      private llvm::TrailingObjects<CStyleCastExpr, CXXBaseSpecifier *> {
  SourceLocation LPLoc; // the location of the left paren
  SourceLocation RPLoc; // the location of the right paren

  CStyleCastExpr(QualType exprTy, ExprValueKind vk, CastKind kind, Expr *op,
                 unsigned PathSize, TypeSourceInfo *writtenTy,
                 SourceLocation l, SourceLocation r)
    : ExplicitCastExpr(CStyleCastExprClass, exprTy, vk, kind, op, PathSize,
                       writtenTy), LPLoc(l), RPLoc(r) {}

  /// Construct an empty C-style explicit cast.
  explicit CStyleCastExpr(EmptyShell Shell, unsigned PathSize)
    : ExplicitCastExpr(CStyleCastExprClass, Shell, PathSize) { }

public:
  static CStyleCastExpr *Create(const ASTContext &Context, QualType T,
                                ExprValueKind VK, CastKind K,
                                Expr *Op, const CXXCastPath *BasePath,
                                TypeSourceInfo *WrittenTy, SourceLocation L,
                                SourceLocation R);

  static CStyleCastExpr *CreateEmpty(const ASTContext &Context,
                                     unsigned PathSize);

  SourceLocation getLParenLoc() const { return LPLoc; }
  void setLParenLoc(SourceLocation L) { LPLoc = L; }

  SourceLocation getRParenLoc() const { return RPLoc; }
  void setRParenLoc(SourceLocation L) { RPLoc = L; }

  SourceLocation getBeginLoc() const LLVM_READONLY { return LPLoc; }
  SourceLocation getEndLoc() const LLVM_READONLY {
    return getSubExpr()->getEndLoc();
  }

  static bool classof(const Stmt *T) {
    return T->getStmtClass() == CStyleCastExprClass;
  }

  friend TrailingObjects;
  friend class CastExpr;
};

/// A builtin binary operation expression such as "x + y" or "x <= y".
///
/// This expression node kind describes a builtin binary operation,
/// such as "x + y" for integer values "x" and "y". The operands will
/// already have been converted to appropriate types (e.g., by
/// performing promotions or conversions).
///
/// In C++, where operators may be overloaded, a different kind of
/// expression node (CXXOperatorCallExpr) is used to express the
/// invocation of an overloaded operator with operator syntax. Within
/// a C++ template, whether BinaryOperator or CXXOperatorCallExpr is
/// used to store an expression "x + y" depends on the subexpressions
/// for x and y. If neither x or y is type-dependent, and the "+"
/// operator resolves to a built-in operation, BinaryOperator will be
/// used to express the computation (x and y may still be
/// value-dependent). If either x or y is type-dependent, or if the
/// "+" resolves to an overloaded operator, CXXOperatorCallExpr will
/// be used to express the computation.
class BinaryOperator : public Expr {
  enum { LHS, RHS, END_EXPR };
  Stmt *SubExprs[END_EXPR];

public:
  typedef BinaryOperatorKind Opcode;

protected:
  size_t offsetOfTrailingStorage() const;

  /// Return a pointer to the trailing FPOptions
  FPOptions *getTrailingFPFeatures() {
    assert(BinaryOperatorBits.HasFPFeatures);
    return reinterpret_cast<FPOptions *>(reinterpret_cast<char *>(this) +
                                         offsetOfTrailingStorage());
  }
  const FPOptions *getTrailingFPFeatures() const {
    assert(BinaryOperatorBits.HasFPFeatures);
    return reinterpret_cast<const FPOptions *>(
        reinterpret_cast<const char *>(this) + offsetOfTrailingStorage());
  }

  /// Build a binary operator, assuming that appropriate storage has been
  /// allocated for the trailing objects when needed.
  BinaryOperator(const ASTContext &Ctx, Expr *lhs, Expr *rhs, Opcode opc,
                 QualType ResTy, ExprValueKind VK, ExprObjectKind OK,
                 SourceLocation opLoc, FPOptions FPFeatures);

  /// Construct an empty binary operator.
  explicit BinaryOperator(EmptyShell Empty) : Expr(BinaryOperatorClass, Empty) {
    BinaryOperatorBits.Opc = BO_Comma;
  }

public:
  static BinaryOperator *CreateEmpty(const ASTContext &C, bool hasFPFeatures);

  static BinaryOperator *Create(const ASTContext &C, Expr *lhs, Expr *rhs,
                                Opcode opc, QualType ResTy, ExprValueKind VK,
                                ExprObjectKind OK, SourceLocation opLoc,
                                FPOptions FPFeatures);
  SourceLocation getExprLoc() const { return getOperatorLoc(); }
  SourceLocation getOperatorLoc() const { return BinaryOperatorBits.OpLoc; }
  void setOperatorLoc(SourceLocation L) { BinaryOperatorBits.OpLoc = L; }

  Opcode getOpcode() const {
    return static_cast<Opcode>(BinaryOperatorBits.Opc);
  }
  void setOpcode(Opcode Opc) { BinaryOperatorBits.Opc = Opc; }

  Expr *getLHS() const { return cast<Expr>(SubExprs[LHS]); }
  void setLHS(Expr *E) { SubExprs[LHS] = E; }
  Expr *getRHS() const { return cast<Expr>(SubExprs[RHS]); }
  void setRHS(Expr *E) { SubExprs[RHS] = E; }

  SourceLocation getBeginLoc() const LLVM_READONLY {
    return getLHS()->getBeginLoc();
  }
  SourceLocation getEndLoc() const LLVM_READONLY {
    return getRHS()->getEndLoc();
  }

  /// getOpcodeStr - Turn an Opcode enum value into the punctuation char it
  /// corresponds to, e.g. "<<=".
  static StringRef getOpcodeStr(Opcode Op);

  StringRef getOpcodeStr() const { return getOpcodeStr(getOpcode()); }

  /// Retrieve the binary opcode that corresponds to the given
  /// overloaded operator.
  static Opcode getOverloadedOpcode(OverloadedOperatorKind OO);

  /// Retrieve the overloaded operator kind that corresponds to
  /// the given binary opcode.
  static OverloadedOperatorKind getOverloadedOperator(Opcode Opc);

  /// predicates to categorize the respective opcodes.
  static bool isPtrMemOp(Opcode Opc) {
    return Opc == BO_PtrMemD || Opc == BO_PtrMemI;
  }
  bool isPtrMemOp() const { return isPtrMemOp(getOpcode()); }

  static bool isMultiplicativeOp(Opcode Opc) {
    return Opc >= BO_Mul && Opc <= BO_Rem;
  }
  bool isMultiplicativeOp() const { return isMultiplicativeOp(getOpcode()); }
  static bool isAdditiveOp(Opcode Opc) { return Opc == BO_Add || Opc==BO_Sub; }
  bool isAdditiveOp() const { return isAdditiveOp(getOpcode()); }
  static bool isShiftOp(Opcode Opc) { return Opc == BO_Shl || Opc == BO_Shr; }
  bool isShiftOp() const { return isShiftOp(getOpcode()); }

  static bool isBitwiseOp(Opcode Opc) { return Opc >= BO_And && Opc <= BO_Or; }
  bool isBitwiseOp() const { return isBitwiseOp(getOpcode()); }

  static bool isRelationalOp(Opcode Opc) { return Opc >= BO_LT && Opc<=BO_GE; }
  bool isRelationalOp() const { return isRelationalOp(getOpcode()); }

  static bool isEqualityOp(Opcode Opc) { return Opc == BO_EQ || Opc == BO_NE; }
  bool isEqualityOp() const { return isEqualityOp(getOpcode()); }

  static bool isComparisonOp(Opcode Opc) { return Opc >= BO_Cmp && Opc<=BO_NE; }
  bool isComparisonOp() const { return isComparisonOp(getOpcode()); }

  static bool isCommaOp(Opcode Opc) { return Opc == BO_Comma; }
  bool isCommaOp() const { return isCommaOp(getOpcode()); }

  static Opcode negateComparisonOp(Opcode Opc) {
    switch (Opc) {
    default:
      llvm_unreachable("Not a comparison operator.");
    case BO_LT: return BO_GE;
    case BO_GT: return BO_LE;
    case BO_LE: return BO_GT;
    case BO_GE: return BO_LT;
    case BO_EQ: return BO_NE;
    case BO_NE: return BO_EQ;
    }
  }

  static Opcode reverseComparisonOp(Opcode Opc) {
    switch (Opc) {
    default:
      llvm_unreachable("Not a comparison operator.");
    case BO_LT: return BO_GT;
    case BO_GT: return BO_LT;
    case BO_LE: return BO_GE;
    case BO_GE: return BO_LE;
    case BO_EQ:
    case BO_NE:
      return Opc;
    }
  }

  static bool isLogicalOp(Opcode Opc) { return Opc == BO_LAnd || Opc==BO_LOr; }
  bool isLogicalOp() const { return isLogicalOp(getOpcode()); }

  static bool isAssignmentOp(Opcode Opc) {
    return Opc >= BO_Assign && Opc <= BO_OrAssign;
  }
  bool isAssignmentOp() const { return isAssignmentOp(getOpcode()); }

  static bool isCompoundAssignmentOp(Opcode Opc) {
    return Opc > BO_Assign && Opc <= BO_OrAssign;
  }
  bool isCompoundAssignmentOp() const {
    return isCompoundAssignmentOp(getOpcode());
  }
  static Opcode getOpForCompoundAssignment(Opcode Opc) {
    assert(isCompoundAssignmentOp(Opc));
    if (Opc >= BO_AndAssign)
      return Opcode(unsigned(Opc) - BO_AndAssign + BO_And);
    else
      return Opcode(unsigned(Opc) - BO_MulAssign + BO_Mul);
  }

  static bool isShiftAssignOp(Opcode Opc) {
    return Opc == BO_ShlAssign || Opc == BO_ShrAssign;
  }
  bool isShiftAssignOp() const {
    return isShiftAssignOp(getOpcode());
  }

  // Return true if a binary operator using the specified opcode and operands
  // would match the 'p = (i8*)nullptr + n' idiom for casting a pointer-sized
  // integer to a pointer.
  static bool isNullPointerArithmeticExtension(ASTContext &Ctx, Opcode Opc,
                                               Expr *LHS, Expr *RHS);

  static bool classof(const Stmt *S) {
    return S->getStmtClass() >= firstBinaryOperatorConstant &&
           S->getStmtClass() <= lastBinaryOperatorConstant;
  }

  // Iterators
  child_range children() {
    return child_range(&SubExprs[0], &SubExprs[0]+END_EXPR);
  }
  const_child_range children() const {
    return const_child_range(&SubExprs[0], &SubExprs[0] + END_EXPR);
  }

  /// Set and fetch the bit that shows whether FPFeatures needs to be
  /// allocated in Trailing Storage
  void setHasStoredFPFeatures(bool B) { BinaryOperatorBits.HasFPFeatures = B; }
  bool hasStoredFPFeatures() const { return BinaryOperatorBits.HasFPFeatures; }

  /// Get FPFeatures from trailing storage
  FPOptions getStoredFPFeatures() const {
    assert(hasStoredFPFeatures());
    return *getTrailingFPFeatures();
  }
  /// Set FPFeatures in trailing storage, used only by Serialization
  void setStoredFPFeatures(FPOptions F) {
    assert(BinaryOperatorBits.HasFPFeatures);
    *getTrailingFPFeatures() = F;
  }

  // Get the FP features status of this operator. Only meaningful for
  // operations on floating point types.
  FPOptions getFPFeatures(const LangOptions &LO) const {
    if (BinaryOperatorBits.HasFPFeatures)
      return getStoredFPFeatures();
    return FPOptions::defaultWithoutTrailingStorage(LO);
  }

  // Get the FP contractability status of this operator. Only meaningful for
  // operations on floating point types.
  bool isFPContractableWithinStatement(const LangOptions &LO) const {
    return getFPFeatures(LO).allowFPContractWithinStatement();
  }

  // Get the FENV_ACCESS status of this operator. Only meaningful for
  // operations on floating point types.
  bool isFEnvAccessOn(const LangOptions &LO) const {
    return getFPFeatures(LO).allowFEnvAccess();
  }

protected:
  BinaryOperator(const ASTContext &Ctx, Expr *lhs, Expr *rhs, Opcode opc,
                 QualType ResTy, ExprValueKind VK, ExprObjectKind OK,
                 SourceLocation opLoc, FPOptions FPFeatures, bool dead2);

  /// Construct an empty BinaryOperator, SC is CompoundAssignOperator.
  BinaryOperator(StmtClass SC, EmptyShell Empty) : Expr(SC, Empty) {
    BinaryOperatorBits.Opc = BO_MulAssign;
  }

  /// Return the size in bytes needed for the trailing objects.
  /// Used to allocate the right amount of storage.
  static unsigned sizeOfTrailingObjects(bool HasFPFeatures) {
    return HasFPFeatures * sizeof(FPOptions);
  }
};

/// CompoundAssignOperator - For compound assignments (e.g. +=), we keep
/// track of the type the operation is performed in.  Due to the semantics of
/// these operators, the operands are promoted, the arithmetic performed, an
/// implicit conversion back to the result type done, then the assignment takes
/// place.  This captures the intermediate type which the computation is done
/// in.
class CompoundAssignOperator : public BinaryOperator {
  QualType ComputationLHSType;
  QualType ComputationResultType;

  /// Construct an empty CompoundAssignOperator.
  explicit CompoundAssignOperator(const ASTContext &C, EmptyShell Empty,
                                  bool hasFPFeatures)
      : BinaryOperator(CompoundAssignOperatorClass, Empty) {}

protected:
  CompoundAssignOperator(const ASTContext &C, Expr *lhs, Expr *rhs, Opcode opc,
                         QualType ResType, ExprValueKind VK, ExprObjectKind OK,
                         SourceLocation OpLoc, FPOptions FPFeatures,
                         QualType CompLHSType, QualType CompResultType)
      : BinaryOperator(C, lhs, rhs, opc, ResType, VK, OK, OpLoc, FPFeatures,
                       true),
        ComputationLHSType(CompLHSType), ComputationResultType(CompResultType) {
    assert(isCompoundAssignmentOp() &&
           "Only should be used for compound assignments");
  }

public:
  static CompoundAssignOperator *CreateEmpty(const ASTContext &C,
                                             bool hasFPFeatures);

  static CompoundAssignOperator *
  Create(const ASTContext &C, Expr *lhs, Expr *rhs, Opcode opc, QualType ResTy,
         ExprValueKind VK, ExprObjectKind OK, SourceLocation opLoc,
         FPOptions FPFeatures, QualType CompLHSType = QualType(),
         QualType CompResultType = QualType());

  // The two computation types are the type the LHS is converted
  // to for the computation and the type of the result; the two are
  // distinct in a few cases (specifically, int+=ptr and ptr-=ptr).
  QualType getComputationLHSType() const { return ComputationLHSType; }
  void setComputationLHSType(QualType T) { ComputationLHSType = T; }

  QualType getComputationResultType() const { return ComputationResultType; }
  void setComputationResultType(QualType T) { ComputationResultType = T; }

  static bool classof(const Stmt *S) {
    return S->getStmtClass() == CompoundAssignOperatorClass;
  }
};

inline size_t BinaryOperator::offsetOfTrailingStorage() const {
  assert(BinaryOperatorBits.HasFPFeatures);
  return isa<CompoundAssignOperator>(this) ? sizeof(CompoundAssignOperator)
                                           : sizeof(BinaryOperator);
}

/// AbstractConditionalOperator - An abstract base class for
/// ConditionalOperator and BinaryConditionalOperator.
class AbstractConditionalOperator : public Expr {
  SourceLocation QuestionLoc, ColonLoc;
  friend class ASTStmtReader;

protected:
  AbstractConditionalOperator(StmtClass SC, QualType T, ExprValueKind VK,
                              ExprObjectKind OK, SourceLocation qloc,
                              SourceLocation cloc)
      : Expr(SC, T, VK, OK), QuestionLoc(qloc), ColonLoc(cloc) {}

  AbstractConditionalOperator(StmtClass SC, EmptyShell Empty)
    : Expr(SC, Empty) { }

public:
  // getCond - Return the expression representing the condition for
  //   the ?: operator.
  Expr *getCond() const;

  // getTrueExpr - Return the subexpression representing the value of
  //   the expression if the condition evaluates to true.
  Expr *getTrueExpr() const;

  // getFalseExpr - Return the subexpression representing the value of
  //   the expression if the condition evaluates to false.  This is
  //   the same as getRHS.
  Expr *getFalseExpr() const;

  SourceLocation getQuestionLoc() const { return QuestionLoc; }
  SourceLocation getColonLoc() const { return ColonLoc; }

  static bool classof(const Stmt *T) {
    return T->getStmtClass() == ConditionalOperatorClass ||
           T->getStmtClass() == BinaryConditionalOperatorClass;
  }
};

/// ConditionalOperator - The ?: ternary operator.  The GNU "missing
/// middle" extension is a BinaryConditionalOperator.
class ConditionalOperator : public AbstractConditionalOperator {
  enum { COND, LHS, RHS, END_EXPR };
  Stmt* SubExprs[END_EXPR]; // Left/Middle/Right hand sides.

  friend class ASTStmtReader;
public:
  ConditionalOperator(Expr *cond, SourceLocation QLoc, Expr *lhs,
                      SourceLocation CLoc, Expr *rhs, QualType t,
                      ExprValueKind VK, ExprObjectKind OK)
      : AbstractConditionalOperator(ConditionalOperatorClass, t, VK, OK, QLoc,
                                    CLoc) {
    SubExprs[COND] = cond;
    SubExprs[LHS] = lhs;
    SubExprs[RHS] = rhs;
    setDependence(computeDependence(this));
  }

  /// Build an empty conditional operator.
  explicit ConditionalOperator(EmptyShell Empty)
    : AbstractConditionalOperator(ConditionalOperatorClass, Empty) { }

  // getCond - Return the expression representing the condition for
  //   the ?: operator.
  Expr *getCond() const { return cast<Expr>(SubExprs[COND]); }

  // getTrueExpr - Return the subexpression representing the value of
  //   the expression if the condition evaluates to true.
  Expr *getTrueExpr() const { return cast<Expr>(SubExprs[LHS]); }

  // getFalseExpr - Return the subexpression representing the value of
  //   the expression if the condition evaluates to false.  This is
  //   the same as getRHS.
  Expr *getFalseExpr() const { return cast<Expr>(SubExprs[RHS]); }

  Expr *getLHS() const { return cast<Expr>(SubExprs[LHS]); }
  Expr *getRHS() const { return cast<Expr>(SubExprs[RHS]); }

  SourceLocation getBeginLoc() const LLVM_READONLY {
    return getCond()->getBeginLoc();
  }
  SourceLocation getEndLoc() const LLVM_READONLY {
    return getRHS()->getEndLoc();
  }

  static bool classof(const Stmt *T) {
    return T->getStmtClass() == ConditionalOperatorClass;
  }

  // Iterators
  child_range children() {
    return child_range(&SubExprs[0], &SubExprs[0]+END_EXPR);
  }
  const_child_range children() const {
    return const_child_range(&SubExprs[0], &SubExprs[0] + END_EXPR);
  }
};

/// BinaryConditionalOperator - The GNU extension to the conditional
/// operator which allows the middle operand to be omitted.
///
/// This is a different expression kind on the assumption that almost
/// every client ends up needing to know that these are different.
class BinaryConditionalOperator : public AbstractConditionalOperator {
  enum { COMMON, COND, LHS, RHS, NUM_SUBEXPRS };

  /// - the common condition/left-hand-side expression, which will be
  ///   evaluated as the opaque value
  /// - the condition, expressed in terms of the opaque value
  /// - the left-hand-side, expressed in terms of the opaque value
  /// - the right-hand-side
  Stmt *SubExprs[NUM_SUBEXPRS];
  OpaqueValueExpr *OpaqueValue;

  friend class ASTStmtReader;
public:
  BinaryConditionalOperator(Expr *common, OpaqueValueExpr *opaqueValue,
                            Expr *cond, Expr *lhs, Expr *rhs,
                            SourceLocation qloc, SourceLocation cloc,
                            QualType t, ExprValueKind VK, ExprObjectKind OK)
      : AbstractConditionalOperator(BinaryConditionalOperatorClass, t, VK, OK,
                                    qloc, cloc),
        OpaqueValue(opaqueValue) {
    SubExprs[COMMON] = common;
    SubExprs[COND] = cond;
    SubExprs[LHS] = lhs;
    SubExprs[RHS] = rhs;
    assert(OpaqueValue->getSourceExpr() == common && "Wrong opaque value");
    setDependence(computeDependence(this));
  }

  /// Build an empty conditional operator.
  explicit BinaryConditionalOperator(EmptyShell Empty)
    : AbstractConditionalOperator(BinaryConditionalOperatorClass, Empty) { }

  /// getCommon - Return the common expression, written to the
  ///   left of the condition.  The opaque value will be bound to the
  ///   result of this expression.
  Expr *getCommon() const { return cast<Expr>(SubExprs[COMMON]); }

  /// getOpaqueValue - Return the opaque value placeholder.
  OpaqueValueExpr *getOpaqueValue() const { return OpaqueValue; }

  /// getCond - Return the condition expression; this is defined
  ///   in terms of the opaque value.
  Expr *getCond() const { return cast<Expr>(SubExprs[COND]); }

  /// getTrueExpr - Return the subexpression which will be
  ///   evaluated if the condition evaluates to true;  this is defined
  ///   in terms of the opaque value.
  Expr *getTrueExpr() const {
    return cast<Expr>(SubExprs[LHS]);
  }

  /// getFalseExpr - Return the subexpression which will be
  ///   evaluated if the condnition evaluates to false; this is
  ///   defined in terms of the opaque value.
  Expr *getFalseExpr() const {
    return cast<Expr>(SubExprs[RHS]);
  }

  SourceLocation getBeginLoc() const LLVM_READONLY {
    return getCommon()->getBeginLoc();
  }
  SourceLocation getEndLoc() const LLVM_READONLY {
    return getFalseExpr()->getEndLoc();
  }

  static bool classof(const Stmt *T) {
    return T->getStmtClass() == BinaryConditionalOperatorClass;
  }

  // Iterators
  child_range children() {
    return child_range(SubExprs, SubExprs + NUM_SUBEXPRS);
  }
  const_child_range children() const {
    return const_child_range(SubExprs, SubExprs + NUM_SUBEXPRS);
  }
};

inline Expr *AbstractConditionalOperator::getCond() const {
  if (const ConditionalOperator *co = dyn_cast<ConditionalOperator>(this))
    return co->getCond();
  return cast<BinaryConditionalOperator>(this)->getCond();
}

inline Expr *AbstractConditionalOperator::getTrueExpr() const {
  if (const ConditionalOperator *co = dyn_cast<ConditionalOperator>(this))
    return co->getTrueExpr();
  return cast<BinaryConditionalOperator>(this)->getTrueExpr();
}

inline Expr *AbstractConditionalOperator::getFalseExpr() const {
  if (const ConditionalOperator *co = dyn_cast<ConditionalOperator>(this))
    return co->getFalseExpr();
  return cast<BinaryConditionalOperator>(this)->getFalseExpr();
}

/// AddrLabelExpr - The GNU address of label extension, representing &&label.
class AddrLabelExpr : public Expr {
  SourceLocation AmpAmpLoc, LabelLoc;
  LabelDecl *Label;
public:
  AddrLabelExpr(SourceLocation AALoc, SourceLocation LLoc, LabelDecl *L,
                QualType t)
      : Expr(AddrLabelExprClass, t, VK_RValue, OK_Ordinary), AmpAmpLoc(AALoc),
        LabelLoc(LLoc), Label(L) {
    setDependence(ExprDependence::None);
  }

  /// Build an empty address of a label expression.
  explicit AddrLabelExpr(EmptyShell Empty)
    : Expr(AddrLabelExprClass, Empty) { }

  SourceLocation getAmpAmpLoc() const { return AmpAmpLoc; }
  void setAmpAmpLoc(SourceLocation L) { AmpAmpLoc = L; }
  SourceLocation getLabelLoc() const { return LabelLoc; }
  void setLabelLoc(SourceLocation L) { LabelLoc = L; }

  SourceLocation getBeginLoc() const LLVM_READONLY { return AmpAmpLoc; }
  SourceLocation getEndLoc() const LLVM_READONLY { return LabelLoc; }

  LabelDecl *getLabel() const { return Label; }
  void setLabel(LabelDecl *L) { Label = L; }

  static bool classof(const Stmt *T) {
    return T->getStmtClass() == AddrLabelExprClass;
  }

  // Iterators
  child_range children() {
    return child_range(child_iterator(), child_iterator());
  }
  const_child_range children() const {
    return const_child_range(const_child_iterator(), const_child_iterator());
  }
};

/// StmtExpr - This is the GNU Statement Expression extension: ({int X=4; X;}).
/// The StmtExpr contains a single CompoundStmt node, which it evaluates and
/// takes the value of the last subexpression.
///
/// A StmtExpr is always an r-value; values "returned" out of a
/// StmtExpr will be copied.
class StmtExpr : public Expr {
  Stmt *SubStmt;
  SourceLocation LParenLoc, RParenLoc;
public:
  StmtExpr(CompoundStmt *SubStmt, QualType T, SourceLocation LParenLoc,
           SourceLocation RParenLoc, unsigned TemplateDepth)
      : Expr(StmtExprClass, T, VK_RValue, OK_Ordinary), SubStmt(SubStmt),
        LParenLoc(LParenLoc), RParenLoc(RParenLoc) {
    setDependence(computeDependence(this, TemplateDepth));
    // FIXME: A templated statement expression should have an associated
    // DeclContext so that nested declarations always have a dependent context.
    StmtExprBits.TemplateDepth = TemplateDepth;
  }

  /// Build an empty statement expression.
  explicit StmtExpr(EmptyShell Empty) : Expr(StmtExprClass, Empty) { }

  CompoundStmt *getSubStmt() { return cast<CompoundStmt>(SubStmt); }
  const CompoundStmt *getSubStmt() const { return cast<CompoundStmt>(SubStmt); }
  void setSubStmt(CompoundStmt *S) { SubStmt = S; }

  SourceLocation getBeginLoc() const LLVM_READONLY { return LParenLoc; }
  SourceLocation getEndLoc() const LLVM_READONLY { return RParenLoc; }

  SourceLocation getLParenLoc() const { return LParenLoc; }
  void setLParenLoc(SourceLocation L) { LParenLoc = L; }
  SourceLocation getRParenLoc() const { return RParenLoc; }
  void setRParenLoc(SourceLocation L) { RParenLoc = L; }

  unsigned getTemplateDepth() const { return StmtExprBits.TemplateDepth; }

  static bool classof(const Stmt *T) {
    return T->getStmtClass() == StmtExprClass;
  }

  // Iterators
  child_range children() { return child_range(&SubStmt, &SubStmt+1); }
  const_child_range children() const {
    return const_child_range(&SubStmt, &SubStmt + 1);
  }
};

/// ShuffleVectorExpr - clang-specific builtin-in function
/// __builtin_shufflevector.
/// This AST node represents a operator that does a constant
/// shuffle, similar to LLVM's shufflevector instruction. It takes
/// two vectors and a variable number of constant indices,
/// and returns the appropriately shuffled vector.
class ShuffleVectorExpr : public Expr {
  SourceLocation BuiltinLoc, RParenLoc;

  // SubExprs - the list of values passed to the __builtin_shufflevector
  // function. The first two are vectors, and the rest are constant
  // indices.  The number of values in this list is always
  // 2+the number of indices in the vector type.
  Stmt **SubExprs;
  unsigned NumExprs;

public:
  ShuffleVectorExpr(const ASTContext &C, ArrayRef<Expr*> args, QualType Type,
                    SourceLocation BLoc, SourceLocation RP);

  /// Build an empty vector-shuffle expression.
  explicit ShuffleVectorExpr(EmptyShell Empty)
    : Expr(ShuffleVectorExprClass, Empty), SubExprs(nullptr) { }

  SourceLocation getBuiltinLoc() const { return BuiltinLoc; }
  void setBuiltinLoc(SourceLocation L) { BuiltinLoc = L; }

  SourceLocation getRParenLoc() const { return RParenLoc; }
  void setRParenLoc(SourceLocation L) { RParenLoc = L; }

  SourceLocation getBeginLoc() const LLVM_READONLY { return BuiltinLoc; }
  SourceLocation getEndLoc() const LLVM_READONLY { return RParenLoc; }

  static bool classof(const Stmt *T) {
    return T->getStmtClass() == ShuffleVectorExprClass;
  }

  /// getNumSubExprs - Return the size of the SubExprs array.  This includes the
  /// constant expression, the actual arguments passed in, and the function
  /// pointers.
  unsigned getNumSubExprs() const { return NumExprs; }

  /// Retrieve the array of expressions.
  Expr **getSubExprs() { return reinterpret_cast<Expr **>(SubExprs); }

  /// getExpr - Return the Expr at the specified index.
  Expr *getExpr(unsigned Index) {
    assert((Index < NumExprs) && "Arg access out of range!");
    return cast<Expr>(SubExprs[Index]);
  }
  const Expr *getExpr(unsigned Index) const {
    assert((Index < NumExprs) && "Arg access out of range!");
    return cast<Expr>(SubExprs[Index]);
  }

  void setExprs(const ASTContext &C, ArrayRef<Expr *> Exprs);

  llvm::APSInt getShuffleMaskIdx(const EvalContext &Ctx, unsigned N) const {
    assert((N < NumExprs - 2) && "Shuffle idx out of range!");
    return getExpr(N+2)->EvaluateKnownConstInt(Ctx);
  }

  // Iterators
  child_range children() {
    return child_range(&SubExprs[0], &SubExprs[0]+NumExprs);
  }
  const_child_range children() const {
    return const_child_range(&SubExprs[0], &SubExprs[0] + NumExprs);
  }
};

/// ConvertVectorExpr - Clang builtin function __builtin_convertvector
/// This AST node provides support for converting a vector type to another
/// vector type of the same arity.
class ConvertVectorExpr : public Expr {
private:
  Stmt *SrcExpr;
  TypeSourceInfo *TInfo;
  SourceLocation BuiltinLoc, RParenLoc;

  friend class ASTReader;
  friend class ASTStmtReader;
  explicit ConvertVectorExpr(EmptyShell Empty) : Expr(ConvertVectorExprClass, Empty) {}

public:
  ConvertVectorExpr(Expr *SrcExpr, TypeSourceInfo *TI, QualType DstType,
                    ExprValueKind VK, ExprObjectKind OK,
                    SourceLocation BuiltinLoc, SourceLocation RParenLoc)
      : Expr(ConvertVectorExprClass, DstType, VK, OK), SrcExpr(SrcExpr),
        TInfo(TI), BuiltinLoc(BuiltinLoc), RParenLoc(RParenLoc) {
    setDependence(computeDependence(this));
  }

  /// getSrcExpr - Return the Expr to be converted.
  Expr *getSrcExpr() const { return cast<Expr>(SrcExpr); }

  /// getTypeSourceInfo - Return the destination type.
  TypeSourceInfo *getTypeSourceInfo() const {
    return TInfo;
  }
  void setTypeSourceInfo(TypeSourceInfo *ti) {
    TInfo = ti;
  }

  /// getBuiltinLoc - Return the location of the __builtin_convertvector token.
  SourceLocation getBuiltinLoc() const { return BuiltinLoc; }

  /// getRParenLoc - Return the location of final right parenthesis.
  SourceLocation getRParenLoc() const { return RParenLoc; }

  SourceLocation getBeginLoc() const LLVM_READONLY { return BuiltinLoc; }
  SourceLocation getEndLoc() const LLVM_READONLY { return RParenLoc; }

  static bool classof(const Stmt *T) {
    return T->getStmtClass() == ConvertVectorExprClass;
  }

  // Iterators
  child_range children() { return child_range(&SrcExpr, &SrcExpr+1); }
  const_child_range children() const {
    return const_child_range(&SrcExpr, &SrcExpr + 1);
  }
};

/// ChooseExpr - GNU builtin-in function __builtin_choose_expr.
/// This AST node is similar to the conditional operator (?:) in C, with
/// the following exceptions:
/// - the test expression must be a integer constant expression.
/// - the expression returned acts like the chosen subexpression in every
///   visible way: the type is the same as that of the chosen subexpression,
///   and all predicates (whether it's an l-value, whether it's an integer
///   constant expression, etc.) return the same result as for the chosen
///   sub-expression.
class ChooseExpr : public Expr {
  enum { COND, LHS, RHS, END_EXPR };
  Stmt* SubExprs[END_EXPR]; // Left/Middle/Right hand sides.
  SourceLocation BuiltinLoc, RParenLoc;
  bool CondIsTrue;
public:
  ChooseExpr(SourceLocation BLoc, Expr *cond, Expr *lhs, Expr *rhs, QualType t,
             ExprValueKind VK, ExprObjectKind OK, SourceLocation RP,
             bool condIsTrue)
      : Expr(ChooseExprClass, t, VK, OK), BuiltinLoc(BLoc), RParenLoc(RP),
        CondIsTrue(condIsTrue) {
    SubExprs[COND] = cond;
    SubExprs[LHS] = lhs;
    SubExprs[RHS] = rhs;

    setDependence(computeDependence(this));
  }

  /// Build an empty __builtin_choose_expr.
  explicit ChooseExpr(EmptyShell Empty) : Expr(ChooseExprClass, Empty) { }

  /// isConditionTrue - Return whether the condition is true (i.e. not
  /// equal to zero).
  bool isConditionTrue() const {
    assert(!isConditionDependent() &&
           "Dependent condition isn't true or false");
    return CondIsTrue;
  }
  void setIsConditionTrue(bool isTrue) { CondIsTrue = isTrue; }

  bool isConditionDependent() const {
    return getCond()->isTypeDependent() || getCond()->isValueDependent();
  }

  /// getChosenSubExpr - Return the subexpression chosen according to the
  /// condition.
  Expr *getChosenSubExpr() const {
    return isConditionTrue() ? getLHS() : getRHS();
  }

  Expr *getCond() const { return cast<Expr>(SubExprs[COND]); }
  void setCond(Expr *E) { SubExprs[COND] = E; }
  Expr *getLHS() const { return cast<Expr>(SubExprs[LHS]); }
  void setLHS(Expr *E) { SubExprs[LHS] = E; }
  Expr *getRHS() const { return cast<Expr>(SubExprs[RHS]); }
  void setRHS(Expr *E) { SubExprs[RHS] = E; }

  SourceLocation getBuiltinLoc() const { return BuiltinLoc; }
  void setBuiltinLoc(SourceLocation L) { BuiltinLoc = L; }

  SourceLocation getRParenLoc() const { return RParenLoc; }
  void setRParenLoc(SourceLocation L) { RParenLoc = L; }

  SourceLocation getBeginLoc() const LLVM_READONLY { return BuiltinLoc; }
  SourceLocation getEndLoc() const LLVM_READONLY { return RParenLoc; }

  static bool classof(const Stmt *T) {
    return T->getStmtClass() == ChooseExprClass;
  }

  // Iterators
  child_range children() {
    return child_range(&SubExprs[0], &SubExprs[0]+END_EXPR);
  }
  const_child_range children() const {
    return const_child_range(&SubExprs[0], &SubExprs[0] + END_EXPR);
  }
};

/// GNUNullExpr - Implements the GNU __null extension, which is a name
/// for a null pointer constant that has integral type (e.g., int or
/// long) and is the same size and alignment as a pointer. The __null
/// extension is typically only used by system headers, which define
/// NULL as __null in C++ rather than using 0 (which is an integer
/// that may not match the size of a pointer).
class GNUNullExpr : public Expr {
  /// TokenLoc - The location of the __null keyword.
  SourceLocation TokenLoc;

public:
  GNUNullExpr(QualType Ty, SourceLocation Loc)
      : Expr(GNUNullExprClass, Ty, VK_RValue, OK_Ordinary), TokenLoc(Loc) {
    setDependence(ExprDependence::None);
  }

  /// Build an empty GNU __null expression.
  explicit GNUNullExpr(EmptyShell Empty) : Expr(GNUNullExprClass, Empty) { }

  /// getTokenLocation - The location of the __null token.
  SourceLocation getTokenLocation() const { return TokenLoc; }
  void setTokenLocation(SourceLocation L) { TokenLoc = L; }

  SourceLocation getBeginLoc() const LLVM_READONLY { return TokenLoc; }
  SourceLocation getEndLoc() const LLVM_READONLY { return TokenLoc; }

  static bool classof(const Stmt *T) {
    return T->getStmtClass() == GNUNullExprClass;
  }

  // Iterators
  child_range children() {
    return child_range(child_iterator(), child_iterator());
  }
  const_child_range children() const {
    return const_child_range(const_child_iterator(), const_child_iterator());
  }
};

/// Represents a call to the builtin function \c __builtin_va_arg.
class VAArgExpr : public Expr {
  Stmt *Val;
  llvm::PointerIntPair<TypeSourceInfo *, 1, bool> TInfo;
  SourceLocation BuiltinLoc, RParenLoc;
public:
  VAArgExpr(SourceLocation BLoc, Expr *e, TypeSourceInfo *TInfo,
            SourceLocation RPLoc, QualType t, bool IsMS)
      : Expr(VAArgExprClass, t, VK_RValue, OK_Ordinary), Val(e),
        TInfo(TInfo, IsMS), BuiltinLoc(BLoc), RParenLoc(RPLoc) {
    setDependence(computeDependence(this));
  }

  /// Create an empty __builtin_va_arg expression.
  explicit VAArgExpr(EmptyShell Empty)
      : Expr(VAArgExprClass, Empty), Val(nullptr), TInfo(nullptr, false) {}

  const Expr *getSubExpr() const { return cast<Expr>(Val); }
  Expr *getSubExpr() { return cast<Expr>(Val); }
  void setSubExpr(Expr *E) { Val = E; }

  /// Returns whether this is really a Win64 ABI va_arg expression.
  bool isMicrosoftABI() const { return TInfo.getInt(); }
  void setIsMicrosoftABI(bool IsMS) { TInfo.setInt(IsMS); }

  TypeSourceInfo *getWrittenTypeInfo() const { return TInfo.getPointer(); }
  void setWrittenTypeInfo(TypeSourceInfo *TI) { TInfo.setPointer(TI); }

  SourceLocation getBuiltinLoc() const { return BuiltinLoc; }
  void setBuiltinLoc(SourceLocation L) { BuiltinLoc = L; }

  SourceLocation getRParenLoc() const { return RParenLoc; }
  void setRParenLoc(SourceLocation L) { RParenLoc = L; }

  SourceLocation getBeginLoc() const LLVM_READONLY { return BuiltinLoc; }
  SourceLocation getEndLoc() const LLVM_READONLY { return RParenLoc; }

  static bool classof(const Stmt *T) {
    return T->getStmtClass() == VAArgExprClass;
  }

  // Iterators
  child_range children() { return child_range(&Val, &Val+1); }
  const_child_range children() const {
    return const_child_range(&Val, &Val + 1);
  }
};

/// Represents a function call to one of __builtin_LINE(), __builtin_COLUMN(),
/// __builtin_FUNCTION(), or __builtin_FILE().
class SourceLocExpr final : public Expr {
  SourceLocation BuiltinLoc, RParenLoc;
  DeclContext *ParentContext;

public:
  enum IdentKind { Function, File, Line, Column };

  SourceLocExpr(const ASTContext &Ctx, IdentKind Type, SourceLocation BLoc,
                SourceLocation RParenLoc, DeclContext *Context);

  /// Build an empty call expression.
  explicit SourceLocExpr(EmptyShell Empty) : Expr(SourceLocExprClass, Empty) {}

  /// Return the result of evaluating this SourceLocExpr in the specified
  /// (and possibly null) default argument or initialization context.
  APValue EvaluateInContext(const ASTContext &Ctx,
                            const Expr *DefaultExpr) const;

  /// Return a string representing the name of the specific builtin function.
  StringRef getBuiltinStr() const;

  IdentKind getIdentKind() const {
    return static_cast<IdentKind>(SourceLocExprBits.Kind);
  }

  bool isStringType() const {
    switch (getIdentKind()) {
    case File:
    case Function:
      return true;
    case Line:
    case Column:
      return false;
    }
    llvm_unreachable("unknown source location expression kind");
  }
  bool isIntType() const LLVM_READONLY { return !isStringType(); }

  /// If the SourceLocExpr has been resolved return the subexpression
  /// representing the resolved value. Otherwise return null.
  const DeclContext *getParentContext() const { return ParentContext; }
  DeclContext *getParentContext() { return ParentContext; }

  SourceLocation getLocation() const { return BuiltinLoc; }
  SourceLocation getBeginLoc() const { return BuiltinLoc; }
  SourceLocation getEndLoc() const { return RParenLoc; }

  child_range children() {
    return child_range(child_iterator(), child_iterator());
  }

  const_child_range children() const {
    return const_child_range(child_iterator(), child_iterator());
  }

  static bool classof(const Stmt *T) {
    return T->getStmtClass() == SourceLocExprClass;
  }

private:
  friend class ASTStmtReader;
};

/// Describes an C or C++ initializer list.
///
/// InitListExpr describes an initializer list, which can be used to
/// initialize objects of different types, including
/// struct/class/union types, arrays, and vectors. For example:
///
/// @code
/// struct foo x = { 1, { 2, 3 } };
/// @endcode
///
/// Prior to semantic analysis, an initializer list will represent the
/// initializer list as written by the user, but will have the
/// placeholder type "void". This initializer list is called the
/// syntactic form of the initializer, and may contain C99 designated
/// initializers (represented as DesignatedInitExprs), initializations
/// of subobject members without explicit braces, and so on. Clients
/// interested in the original syntax of the initializer list should
/// use the syntactic form of the initializer list.
///
/// After semantic analysis, the initializer list will represent the
/// semantic form of the initializer, where the initializations of all
/// subobjects are made explicit with nested InitListExpr nodes and
/// C99 designators have been eliminated by placing the designated
/// initializations into the subobject they initialize. Additionally,
/// any "holes" in the initialization, where no initializer has been
/// specified for a particular subobject, will be replaced with
/// implicitly-generated ImplicitValueInitExpr expressions that
/// value-initialize the subobjects. Note, however, that the
/// initializer lists may still have fewer initializers than there are
/// elements to initialize within the object.
///
/// After semantic analysis has completed, given an initializer list,
/// method isSemanticForm() returns true if and only if this is the
/// semantic form of the initializer list (note: the same AST node
/// may at the same time be the syntactic form).
/// Given the semantic form of the initializer list, one can retrieve
/// the syntactic form of that initializer list (when different)
/// using method getSyntacticForm(); the method returns null if applied
/// to a initializer list which is already in syntactic form.
/// Similarly, given the syntactic form (i.e., an initializer list such
/// that isSemanticForm() returns false), one can retrieve the semantic
/// form using method getSemanticForm().
/// Since many initializer lists have the same syntactic and semantic forms,
/// getSyntacticForm() may return NULL, indicating that the current
/// semantic initializer list also serves as its syntactic form.
class InitListExpr : public Expr {
  // FIXME: Eliminate this vector in favor of ASTContext allocation
  typedef ASTVector<Stmt *> InitExprsTy;
  InitExprsTy InitExprs;
  SourceLocation LBraceLoc, RBraceLoc;

  /// The alternative form of the initializer list (if it exists).
  /// The int part of the pair stores whether this initializer list is
  /// in semantic form. If not null, the pointer points to:
  ///   - the syntactic form, if this is in semantic form;
  ///   - the semantic form, if this is in syntactic form.
  llvm::PointerIntPair<InitListExpr *, 1, bool> AltForm;

  /// Either:
  ///  If this initializer list initializes an array with more elements than
  ///  there are initializers in the list, specifies an expression to be used
  ///  for value initialization of the rest of the elements.
  /// Or
  ///  If this initializer list initializes a union, specifies which
  ///  field within the union will be initialized.
  llvm::PointerUnion<Expr *, FieldDecl *> ArrayFillerOrUnionFieldInit;

public:
  InitListExpr(const ASTContext &C, SourceLocation lbraceloc,
               ArrayRef<Expr*> initExprs, SourceLocation rbraceloc);

  /// Build an empty initializer list.
  explicit InitListExpr(EmptyShell Empty)
    : Expr(InitListExprClass, Empty), AltForm(nullptr, true) { }

  unsigned getNumInits() const { return InitExprs.size(); }

  /// Retrieve the set of initializers.
  Expr **getInits() { return reinterpret_cast<Expr **>(InitExprs.data()); }

  /// Retrieve the set of initializers.
  Expr * const *getInits() const {
    return reinterpret_cast<Expr * const *>(InitExprs.data());
  }

  ArrayRef<Expr *> inits() {
    return llvm::makeArrayRef(getInits(), getNumInits());
  }

  ArrayRef<Expr *> inits() const {
    return llvm::makeArrayRef(getInits(), getNumInits());
  }

  const Expr *getInit(unsigned Init) const {
    assert(Init < getNumInits() && "Initializer access out of range!");
    return cast_or_null<Expr>(InitExprs[Init]);
  }

  Expr *getInit(unsigned Init) {
    assert(Init < getNumInits() && "Initializer access out of range!");
    return cast_or_null<Expr>(InitExprs[Init]);
  }

  void setInit(unsigned Init, Expr *expr) {
    assert(Init < getNumInits() && "Initializer access out of range!");
    InitExprs[Init] = expr;

    if (expr)
      setDependence(getDependence() | expr->getDependence());
  }

  /// Reserve space for some number of initializers.
  void reserveInits(const ASTContext &C, unsigned NumInits);

  /// Specify the number of initializers
  ///
  /// If there are more than @p NumInits initializers, the remaining
  /// initializers will be destroyed. If there are fewer than @p
  /// NumInits initializers, NULL expressions will be added for the
  /// unknown initializers.
  void resizeInits(const ASTContext &Context, unsigned NumInits);

  /// Updates the initializer at index @p Init with the new
  /// expression @p expr, and returns the old expression at that
  /// location.
  ///
  /// When @p Init is out of range for this initializer list, the
  /// initializer list will be extended with NULL expressions to
  /// accommodate the new entry.
  Expr *updateInit(const ASTContext &C, unsigned Init, Expr *expr);

  /// If this initializer list initializes an array with more elements
  /// than there are initializers in the list, specifies an expression to be
  /// used for value initialization of the rest of the elements.
  Expr *getArrayFiller() {
    return ArrayFillerOrUnionFieldInit.dyn_cast<Expr *>();
  }
  const Expr *getArrayFiller() const {
    return const_cast<InitListExpr *>(this)->getArrayFiller();
  }
  void setArrayFiller(Expr *filler);

  /// Return true if this is an array initializer and its array "filler"
  /// has been set.
  bool hasArrayFiller() const { return getArrayFiller(); }

  /// If this initializes a union, specifies which field in the
  /// union to initialize.
  ///
  /// Typically, this field is the first named field within the
  /// union. However, a designated initializer can specify the
  /// initialization of a different field within the union.
  FieldDecl *getInitializedFieldInUnion() {
    return ArrayFillerOrUnionFieldInit.dyn_cast<FieldDecl *>();
  }
  const FieldDecl *getInitializedFieldInUnion() const {
    return const_cast<InitListExpr *>(this)->getInitializedFieldInUnion();
  }
  void setInitializedFieldInUnion(FieldDecl *FD) {
    assert((FD == nullptr
            || getInitializedFieldInUnion() == nullptr
            || getInitializedFieldInUnion() == FD)
           && "Only one field of a union may be initialized at a time!");
    ArrayFillerOrUnionFieldInit = FD;
  }

  // Explicit InitListExpr's originate from source code (and have valid source
  // locations). Implicit InitListExpr's are created by the semantic analyzer.
  // FIXME: This is wrong; InitListExprs created by semantic analysis have
  // valid source locations too!
  bool isExplicit() const {
    return LBraceLoc.isValid() && RBraceLoc.isValid();
  }

  // Is this an initializer for an array of characters, initialized by a string
  // literal or an @encode?
  bool isStringLiteralInit() const;

  /// Is this a transparent initializer list (that is, an InitListExpr that is
  /// purely syntactic, and whose semantics are that of the sole contained
  /// initializer)?
  bool isTransparent() const;

  /// Is this the zero initializer {0} in a language which considers it
  /// idiomatic?
  bool isIdiomaticZeroInitializer(const LangOptions &LangOpts) const;

  SourceLocation getLBraceLoc() const { return LBraceLoc; }
  void setLBraceLoc(SourceLocation Loc) { LBraceLoc = Loc; }
  SourceLocation getRBraceLoc() const { return RBraceLoc; }
  void setRBraceLoc(SourceLocation Loc) { RBraceLoc = Loc; }

  bool isSemanticForm() const { return AltForm.getInt(); }
  InitListExpr *getSemanticForm() const {
    return isSemanticForm() ? nullptr : AltForm.getPointer();
  }
  bool isSyntacticForm() const {
    return !AltForm.getInt() || !AltForm.getPointer();
  }
  InitListExpr *getSyntacticForm() const {
    return isSemanticForm() ? AltForm.getPointer() : nullptr;
  }

  void setSyntacticForm(InitListExpr *Init) {
    AltForm.setPointer(Init);
    AltForm.setInt(true);
    Init->AltForm.setPointer(this);
    Init->AltForm.setInt(false);
  }

  bool hadArrayRangeDesignator() const {
    return InitListExprBits.HadArrayRangeDesignator != 0;
  }
  void sawArrayRangeDesignator(bool ARD = true) {
    InitListExprBits.HadArrayRangeDesignator = ARD;
  }

  SourceLocation getBeginLoc() const LLVM_READONLY;
  SourceLocation getEndLoc() const LLVM_READONLY;

  static bool classof(const Stmt *T) {
    return T->getStmtClass() == InitListExprClass;
  }

  // Iterators
  child_range children() {
    const_child_range CCR = const_cast<const InitListExpr *>(this)->children();
    return child_range(cast_away_const(CCR.begin()),
                       cast_away_const(CCR.end()));
  }

  const_child_range children() const {
    // FIXME: This does not include the array filler expression.
    if (InitExprs.empty())
      return const_child_range(const_child_iterator(), const_child_iterator());
    return const_child_range(&InitExprs[0], &InitExprs[0] + InitExprs.size());
  }

  typedef InitExprsTy::iterator iterator;
  typedef InitExprsTy::const_iterator const_iterator;
  typedef InitExprsTy::reverse_iterator reverse_iterator;
  typedef InitExprsTy::const_reverse_iterator const_reverse_iterator;

  iterator begin() { return InitExprs.begin(); }
  const_iterator begin() const { return InitExprs.begin(); }
  iterator end() { return InitExprs.end(); }
  const_iterator end() const { return InitExprs.end(); }
  reverse_iterator rbegin() { return InitExprs.rbegin(); }
  const_reverse_iterator rbegin() const { return InitExprs.rbegin(); }
  reverse_iterator rend() { return InitExprs.rend(); }
  const_reverse_iterator rend() const { return InitExprs.rend(); }

  friend class ASTStmtReader;
  friend class ASTStmtWriter;
};

/// Represents a C99 designated initializer expression.
///
/// A designated initializer expression (C99 6.7.8) contains one or
/// more designators (which can be field designators, array
/// designators, or GNU array-range designators) followed by an
/// expression that initializes the field or element(s) that the
/// designators refer to. For example, given:
///
/// @code
/// struct point {
///   double x;
///   double y;
/// };
/// struct point ptarray[10] = { [2].y = 1.0, [2].x = 2.0, [0].x = 1.0 };
/// @endcode
///
/// The InitListExpr contains three DesignatedInitExprs, the first of
/// which covers @c [2].y=1.0. This DesignatedInitExpr will have two
/// designators, one array designator for @c [2] followed by one field
/// designator for @c .y. The initialization expression will be 1.0.
class DesignatedInitExpr final
    : public Expr,
      private llvm::TrailingObjects<DesignatedInitExpr, Stmt *> {
public:
  /// Forward declaration of the Designator class.
  class Designator;

private:
  /// The location of the '=' or ':' prior to the actual initializer
  /// expression.
  SourceLocation EqualOrColonLoc;

  /// Whether this designated initializer used the GNU deprecated
  /// syntax rather than the C99 '=' syntax.
  unsigned GNUSyntax : 1;

  /// The number of designators in this initializer expression.
  unsigned NumDesignators : 15;

  /// The number of subexpressions of this initializer expression,
  /// which contains both the initializer and any additional
  /// expressions used by array and array-range designators.
  unsigned NumSubExprs : 16;

  /// The designators in this designated initialization
  /// expression.
  Designator *Designators;

  DesignatedInitExpr(const ASTContext &C, QualType Ty,
                     llvm::ArrayRef<Designator> Designators,
                     SourceLocation EqualOrColonLoc, bool GNUSyntax,
                     ArrayRef<Expr *> IndexExprs, Expr *Init);

  explicit DesignatedInitExpr(unsigned NumSubExprs)
    : Expr(DesignatedInitExprClass, EmptyShell()),
      NumDesignators(0), NumSubExprs(NumSubExprs), Designators(nullptr) { }

public:
  /// A field designator, e.g., ".x".
  struct FieldDesignator {
    /// Refers to the field that is being initialized. The low bit
    /// of this field determines whether this is actually a pointer
    /// to an IdentifierInfo (if 1) or a FieldDecl (if 0). When
    /// initially constructed, a field designator will store an
    /// IdentifierInfo*. After semantic analysis has resolved that
    /// name, the field designator will instead store a FieldDecl*.
    uintptr_t NameOrField;

    /// The location of the '.' in the designated initializer.
    unsigned DotLoc;

    /// The location of the field name in the designated initializer.
    unsigned FieldLoc;
  };

  /// An array or GNU array-range designator, e.g., "[9]" or "[10..15]".
  struct ArrayOrRangeDesignator {
    /// Location of the first index expression within the designated
    /// initializer expression's list of subexpressions.
    unsigned Index;
    /// The location of the '[' starting the array range designator.
    unsigned LBracketLoc;
    /// The location of the ellipsis separating the start and end
    /// indices. Only valid for GNU array-range designators.
    unsigned EllipsisLoc;
    /// The location of the ']' terminating the array range designator.
    unsigned RBracketLoc;
  };

  /// Represents a single C99 designator.
  ///
  /// @todo This class is infuriatingly similar to clang::Designator,
  /// but minor differences (storing indices vs. storing pointers)
  /// keep us from reusing it. Try harder, later, to rectify these
  /// differences.
  class Designator {
    /// The kind of designator this describes.
    enum {
      FieldDesignator,
      ArrayDesignator,
      ArrayRangeDesignator
    } Kind;

    union {
      /// A field designator, e.g., ".x".
      struct FieldDesignator Field;
      /// An array or GNU array-range designator, e.g., "[9]" or "[10..15]".
      struct ArrayOrRangeDesignator ArrayOrRange;
    };
    friend class DesignatedInitExpr;

  public:
    Designator() {}

    /// Initializes a field designator.
    Designator(const IdentifierInfo *FieldName, SourceLocation DotLoc,
               SourceLocation FieldLoc)
      : Kind(FieldDesignator) {
      Field.NameOrField = reinterpret_cast<uintptr_t>(FieldName) | 0x01;
      Field.DotLoc = DotLoc.getRawEncoding();
      Field.FieldLoc = FieldLoc.getRawEncoding();
    }

    /// Initializes an array designator.
    Designator(unsigned Index, SourceLocation LBracketLoc,
               SourceLocation RBracketLoc)
      : Kind(ArrayDesignator) {
      ArrayOrRange.Index = Index;
      ArrayOrRange.LBracketLoc = LBracketLoc.getRawEncoding();
      ArrayOrRange.EllipsisLoc = SourceLocation().getRawEncoding();
      ArrayOrRange.RBracketLoc = RBracketLoc.getRawEncoding();
    }

    /// Initializes a GNU array-range designator.
    Designator(unsigned Index, SourceLocation LBracketLoc,
               SourceLocation EllipsisLoc, SourceLocation RBracketLoc)
      : Kind(ArrayRangeDesignator) {
      ArrayOrRange.Index = Index;
      ArrayOrRange.LBracketLoc = LBracketLoc.getRawEncoding();
      ArrayOrRange.EllipsisLoc = EllipsisLoc.getRawEncoding();
      ArrayOrRange.RBracketLoc = RBracketLoc.getRawEncoding();
    }

    bool isFieldDesignator() const { return Kind == FieldDesignator; }
    bool isArrayDesignator() const { return Kind == ArrayDesignator; }
    bool isArrayRangeDesignator() const { return Kind == ArrayRangeDesignator; }

    IdentifierInfo *getFieldName() const;

    FieldDecl *getField() const {
      assert(Kind == FieldDesignator && "Only valid on a field designator");
      if (Field.NameOrField & 0x01)
        return nullptr;
      else
        return reinterpret_cast<FieldDecl *>(Field.NameOrField);
    }

    void setField(FieldDecl *FD) {
      assert(Kind == FieldDesignator && "Only valid on a field designator");
      Field.NameOrField = reinterpret_cast<uintptr_t>(FD);
    }

    SourceLocation getDotLoc() const {
      assert(Kind == FieldDesignator && "Only valid on a field designator");
      return SourceLocation::getFromRawEncoding(Field.DotLoc);
    }

    SourceLocation getFieldLoc() const {
      assert(Kind == FieldDesignator && "Only valid on a field designator");
      return SourceLocation::getFromRawEncoding(Field.FieldLoc);
    }

    SourceLocation getLBracketLoc() const {
      assert((Kind == ArrayDesignator || Kind == ArrayRangeDesignator) &&
             "Only valid on an array or array-range designator");
      return SourceLocation::getFromRawEncoding(ArrayOrRange.LBracketLoc);
    }

    SourceLocation getRBracketLoc() const {
      assert((Kind == ArrayDesignator || Kind == ArrayRangeDesignator) &&
             "Only valid on an array or array-range designator");
      return SourceLocation::getFromRawEncoding(ArrayOrRange.RBracketLoc);
    }

    SourceLocation getEllipsisLoc() const {
      assert(Kind == ArrayRangeDesignator &&
             "Only valid on an array-range designator");
      return SourceLocation::getFromRawEncoding(ArrayOrRange.EllipsisLoc);
    }

    unsigned getFirstExprIndex() const {
      assert((Kind == ArrayDesignator || Kind == ArrayRangeDesignator) &&
             "Only valid on an array or array-range designator");
      return ArrayOrRange.Index;
    }

    SourceLocation getBeginLoc() const LLVM_READONLY {
      if (Kind == FieldDesignator)
        return getDotLoc().isInvalid()? getFieldLoc() : getDotLoc();
      else
        return getLBracketLoc();
    }
    SourceLocation getEndLoc() const LLVM_READONLY {
      return Kind == FieldDesignator ? getFieldLoc() : getRBracketLoc();
    }
    SourceRange getSourceRange() const LLVM_READONLY {
      return SourceRange(getBeginLoc(), getEndLoc());
    }
  };

  static DesignatedInitExpr *Create(const ASTContext &C,
                                    llvm::ArrayRef<Designator> Designators,
                                    ArrayRef<Expr*> IndexExprs,
                                    SourceLocation EqualOrColonLoc,
                                    bool GNUSyntax, Expr *Init);

  static DesignatedInitExpr *CreateEmpty(const ASTContext &C,
                                         unsigned NumIndexExprs);

  /// Returns the number of designators in this initializer.
  unsigned size() const { return NumDesignators; }

  // Iterator access to the designators.
  llvm::MutableArrayRef<Designator> designators() {
    return {Designators, NumDesignators};
  }

  llvm::ArrayRef<Designator> designators() const {
    return {Designators, NumDesignators};
  }

  Designator *getDesignator(unsigned Idx) { return &designators()[Idx]; }
  const Designator *getDesignator(unsigned Idx) const {
    return &designators()[Idx];
  }

  void setDesignators(const ASTContext &C, const Designator *Desigs,
                      unsigned NumDesigs);

  Expr *getArrayIndex(const Designator &D) const;
  Expr *getArrayRangeStart(const Designator &D) const;
  Expr *getArrayRangeEnd(const Designator &D) const;

  /// Retrieve the location of the '=' that precedes the
  /// initializer value itself, if present.
  SourceLocation getEqualOrColonLoc() const { return EqualOrColonLoc; }
  void setEqualOrColonLoc(SourceLocation L) { EqualOrColonLoc = L; }

  /// Whether this designated initializer should result in direct-initialization
  /// of the designated subobject (eg, '{.foo{1, 2, 3}}').
  bool isDirectInit() const { return EqualOrColonLoc.isInvalid(); }

  /// Determines whether this designated initializer used the
  /// deprecated GNU syntax for designated initializers.
  bool usesGNUSyntax() const { return GNUSyntax; }
  void setGNUSyntax(bool GNU) { GNUSyntax = GNU; }

  /// Retrieve the initializer value.
  Expr *getInit() const {
    return cast<Expr>(*const_cast<DesignatedInitExpr*>(this)->child_begin());
  }

  void setInit(Expr *init) {
    *child_begin() = init;
  }

  /// Retrieve the total number of subexpressions in this
  /// designated initializer expression, including the actual
  /// initialized value and any expressions that occur within array
  /// and array-range designators.
  unsigned getNumSubExprs() const { return NumSubExprs; }

  Expr *getSubExpr(unsigned Idx) const {
    assert(Idx < NumSubExprs && "Subscript out of range");
    return cast<Expr>(getTrailingObjects<Stmt *>()[Idx]);
  }

  void setSubExpr(unsigned Idx, Expr *E) {
    assert(Idx < NumSubExprs && "Subscript out of range");
    getTrailingObjects<Stmt *>()[Idx] = E;
  }

  /// Replaces the designator at index @p Idx with the series
  /// of designators in [First, Last).
  void ExpandDesignator(const ASTContext &C, unsigned Idx,
                        const Designator *First, const Designator *Last);

  SourceRange getDesignatorsSourceRange() const;

  SourceLocation getBeginLoc() const LLVM_READONLY;
  SourceLocation getEndLoc() const LLVM_READONLY;

  static bool classof(const Stmt *T) {
    return T->getStmtClass() == DesignatedInitExprClass;
  }

  // Iterators
  child_range children() {
    Stmt **begin = getTrailingObjects<Stmt *>();
    return child_range(begin, begin + NumSubExprs);
  }
  const_child_range children() const {
    Stmt * const *begin = getTrailingObjects<Stmt *>();
    return const_child_range(begin, begin + NumSubExprs);
  }

  friend TrailingObjects;
};

/// Represents a place-holder for an object not to be initialized by
/// anything.
///
/// This only makes sense when it appears as part of an updater of a
/// DesignatedInitUpdateExpr (see below). The base expression of a DIUE
/// initializes a big object, and the NoInitExpr's mark the spots within the
/// big object not to be overwritten by the updater.
///
/// \see DesignatedInitUpdateExpr
class NoInitExpr : public Expr {
public:
  explicit NoInitExpr(QualType ty)
      : Expr(NoInitExprClass, ty, VK_RValue, OK_Ordinary) {
    setDependence(computeDependence(this));
  }

  explicit NoInitExpr(EmptyShell Empty)
    : Expr(NoInitExprClass, Empty) { }

  static bool classof(const Stmt *T) {
    return T->getStmtClass() == NoInitExprClass;
  }

  SourceLocation getBeginLoc() const LLVM_READONLY { return SourceLocation(); }
  SourceLocation getEndLoc() const LLVM_READONLY { return SourceLocation(); }

  // Iterators
  child_range children() {
    return child_range(child_iterator(), child_iterator());
  }
  const_child_range children() const {
    return const_child_range(const_child_iterator(), const_child_iterator());
  }
};

// In cases like:
//   struct Q { int a, b, c; };
//   Q *getQ();
//   void foo() {
//     struct A { Q q; } a = { *getQ(), .q.b = 3 };
//   }
//
// We will have an InitListExpr for a, with type A, and then a
// DesignatedInitUpdateExpr for "a.q" with type Q. The "base" for this DIUE
// is the call expression *getQ(); the "updater" for the DIUE is ".q.b = 3"
//
class DesignatedInitUpdateExpr : public Expr {
  // BaseAndUpdaterExprs[0] is the base expression;
  // BaseAndUpdaterExprs[1] is an InitListExpr overwriting part of the base.
  Stmt *BaseAndUpdaterExprs[2];

public:
  DesignatedInitUpdateExpr(const ASTContext &C, SourceLocation lBraceLoc,
                           Expr *baseExprs, SourceLocation rBraceLoc);

  explicit DesignatedInitUpdateExpr(EmptyShell Empty)
    : Expr(DesignatedInitUpdateExprClass, Empty) { }

  SourceLocation getBeginLoc() const LLVM_READONLY;
  SourceLocation getEndLoc() const LLVM_READONLY;

  static bool classof(const Stmt *T) {
    return T->getStmtClass() == DesignatedInitUpdateExprClass;
  }

  Expr *getBase() const { return cast<Expr>(BaseAndUpdaterExprs[0]); }
  void setBase(Expr *Base) { BaseAndUpdaterExprs[0] = Base; }

  InitListExpr *getUpdater() const {
    return cast<InitListExpr>(BaseAndUpdaterExprs[1]);
  }
  void setUpdater(Expr *Updater) { BaseAndUpdaterExprs[1] = Updater; }

  // Iterators
  // children = the base and the updater
  child_range children() {
    return child_range(&BaseAndUpdaterExprs[0], &BaseAndUpdaterExprs[0] + 2);
  }
  const_child_range children() const {
    return const_child_range(&BaseAndUpdaterExprs[0],
                             &BaseAndUpdaterExprs[0] + 2);
  }
};

/// Represents a loop initializing the elements of an array.
///
/// The need to initialize the elements of an array occurs in a number of
/// contexts:
///
///  * in the implicit copy/move constructor for a class with an array member
///  * when a lambda-expression captures an array by value
///  * when a decomposition declaration decomposes an array
///
/// There are two subexpressions: a common expression (the source array)
/// that is evaluated once up-front, and a per-element initializer that
/// runs once for each array element.
///
/// Within the per-element initializer, the common expression may be referenced
/// via an OpaqueValueExpr, and the current index may be obtained via an
/// ArrayInitIndexExpr.
class ArrayInitLoopExpr : public Expr {
  Stmt *SubExprs[2];

  explicit ArrayInitLoopExpr(EmptyShell Empty)
      : Expr(ArrayInitLoopExprClass, Empty), SubExprs{} {}

public:
  explicit ArrayInitLoopExpr(QualType T, Expr *CommonInit, Expr *ElementInit)
      : Expr(ArrayInitLoopExprClass, T, VK_RValue, OK_Ordinary),
        SubExprs{CommonInit, ElementInit} {
    setDependence(computeDependence(this));
  }

  /// Get the common subexpression shared by all initializations (the source
  /// array).
  OpaqueValueExpr *getCommonExpr() const {
    return cast<OpaqueValueExpr>(SubExprs[0]);
  }

  /// Get the initializer to use for each array element.
  Expr *getSubExpr() const { return cast<Expr>(SubExprs[1]); }

  llvm::APInt getArraySize() const {
    return cast<ConstantArrayType>(getType()->castAsArrayTypeUnsafe())
        ->getSize();
  }

  static bool classof(const Stmt *S) {
    return S->getStmtClass() == ArrayInitLoopExprClass;
  }

  SourceLocation getBeginLoc() const LLVM_READONLY {
    return getCommonExpr()->getBeginLoc();
  }
  SourceLocation getEndLoc() const LLVM_READONLY {
    return getCommonExpr()->getEndLoc();
  }

  child_range children() {
    return child_range(SubExprs, SubExprs + 2);
  }
  const_child_range children() const {
    return const_child_range(SubExprs, SubExprs + 2);
  }

  friend class ASTReader;
  friend class ASTStmtReader;
  friend class ASTStmtWriter;
};

/// Represents the index of the current element of an array being
/// initialized by an ArrayInitLoopExpr. This can only appear within the
/// subexpression of an ArrayInitLoopExpr.
class ArrayInitIndexExpr : public Expr {
  explicit ArrayInitIndexExpr(EmptyShell Empty)
      : Expr(ArrayInitIndexExprClass, Empty) {}

public:
  explicit ArrayInitIndexExpr(QualType T)
      : Expr(ArrayInitIndexExprClass, T, VK_RValue, OK_Ordinary) {
    setDependence(ExprDependence::None);
  }

  static bool classof(const Stmt *S) {
    return S->getStmtClass() == ArrayInitIndexExprClass;
  }

  SourceLocation getBeginLoc() const LLVM_READONLY { return SourceLocation(); }
  SourceLocation getEndLoc() const LLVM_READONLY { return SourceLocation(); }

  child_range children() {
    return child_range(child_iterator(), child_iterator());
  }
  const_child_range children() const {
    return const_child_range(const_child_iterator(), const_child_iterator());
  }

  friend class ASTReader;
  friend class ASTStmtReader;
};

/// Represents an implicitly-generated value initialization of
/// an object of a given type.
///
/// Implicit value initializations occur within semantic initializer
/// list expressions (InitListExpr) as placeholders for subobject
/// initializations not explicitly specified by the user.
///
/// \see InitListExpr
class ImplicitValueInitExpr : public Expr {
public:
  explicit ImplicitValueInitExpr(QualType ty)
      : Expr(ImplicitValueInitExprClass, ty, VK_RValue, OK_Ordinary) {
    setDependence(computeDependence(this));
  }

  /// Construct an empty implicit value initialization.
  explicit ImplicitValueInitExpr(EmptyShell Empty)
    : Expr(ImplicitValueInitExprClass, Empty) { }

  static bool classof(const Stmt *T) {
    return T->getStmtClass() == ImplicitValueInitExprClass;
  }

  SourceLocation getBeginLoc() const LLVM_READONLY { return SourceLocation(); }
  SourceLocation getEndLoc() const LLVM_READONLY { return SourceLocation(); }

  // Iterators
  child_range children() {
    return child_range(child_iterator(), child_iterator());
  }
  const_child_range children() const {
    return const_child_range(const_child_iterator(), const_child_iterator());
  }
};

class ParenListExpr final
    : public Expr,
      private llvm::TrailingObjects<ParenListExpr, Stmt *> {
  friend class ASTStmtReader;
  friend TrailingObjects;

  /// The location of the left and right parentheses.
  SourceLocation LParenLoc, RParenLoc;

  /// Build a paren list.
  ParenListExpr(SourceLocation LParenLoc, ArrayRef<Expr *> Exprs,
                SourceLocation RParenLoc);

  /// Build an empty paren list.
  ParenListExpr(EmptyShell Empty, unsigned NumExprs);

public:
  /// Create a paren list.
  static ParenListExpr *Create(const ASTContext &Ctx, SourceLocation LParenLoc,
                               ArrayRef<Expr *> Exprs,
                               SourceLocation RParenLoc);

  /// Create an empty paren list.
  static ParenListExpr *CreateEmpty(const ASTContext &Ctx, unsigned NumExprs);

  /// Return the number of expressions in this paren list.
  unsigned getNumExprs() const { return ParenListExprBits.NumExprs; }

  Expr *getExpr(unsigned Init) {
    assert(Init < getNumExprs() && "Initializer access out of range!");
    return getExprs()[Init];
  }

  const Expr *getExpr(unsigned Init) const {
    return const_cast<ParenListExpr *>(this)->getExpr(Init);
  }

  Expr **getExprs() {
    return reinterpret_cast<Expr **>(getTrailingObjects<Stmt *>());
  }

  ArrayRef<Expr *> exprs() {
    return llvm::makeArrayRef(getExprs(), getNumExprs());
  }

  SourceLocation getLParenLoc() const { return LParenLoc; }
  SourceLocation getRParenLoc() const { return RParenLoc; }
  SourceLocation getBeginLoc() const { return getLParenLoc(); }
  SourceLocation getEndLoc() const { return getRParenLoc(); }

  static bool classof(const Stmt *T) {
    return T->getStmtClass() == ParenListExprClass;
  }

  // Iterators
  child_range children() {
    return child_range(getTrailingObjects<Stmt *>(),
                       getTrailingObjects<Stmt *>() + getNumExprs());
  }
  const_child_range children() const {
    return const_child_range(getTrailingObjects<Stmt *>(),
                             getTrailingObjects<Stmt *>() + getNumExprs());
  }
};

/// Represents a C11 generic selection.
///
/// A generic selection (C11 6.5.1.1) contains an unevaluated controlling
/// expression, followed by one or more generic associations.  Each generic
/// association specifies a type name and an expression, or "default" and an
/// expression (in which case it is known as a default generic association).
/// The type and value of the generic selection are identical to those of its
/// result expression, which is defined as the expression in the generic
/// association with a type name that is compatible with the type of the
/// controlling expression, or the expression in the default generic association
/// if no types are compatible.  For example:
///
/// @code
/// _Generic(X, double: 1, float: 2, default: 3)
/// @endcode
///
/// The above expression evaluates to 1 if 1.0 is substituted for X, 2 if 1.0f
/// or 3 if "hello".
///
/// As an extension, generic selections are allowed in C++, where the following
/// additional semantics apply:
///
/// Any generic selection whose controlling expression is type-dependent or
/// which names a dependent type in its association list is result-dependent,
/// which means that the choice of result expression is dependent.
/// Result-dependent generic associations are both type- and value-dependent.
class GenericSelectionExpr final
    : public Expr,
      private llvm::TrailingObjects<GenericSelectionExpr, Stmt *,
                                    TypeSourceInfo *> {
  friend class ASTStmtReader;
  friend class ASTStmtWriter;
  friend TrailingObjects;

  /// The number of association expressions and the index of the result
  /// expression in the case where the generic selection expression is not
  /// result-dependent. The result index is equal to ResultDependentIndex
  /// if and only if the generic selection expression is result-dependent.
  unsigned NumAssocs, ResultIndex;
  enum : unsigned {
    ResultDependentIndex = std::numeric_limits<unsigned>::max(),
    ControllingIndex = 0,
    AssocExprStartIndex = 1
  };

  /// The location of the "default" and of the right parenthesis.
  SourceLocation DefaultLoc, RParenLoc;

  // GenericSelectionExpr is followed by several trailing objects.
  // They are (in order):
  //
  // * A single Stmt * for the controlling expression.
  // * An array of getNumAssocs() Stmt * for the association expressions.
  // * An array of getNumAssocs() TypeSourceInfo *, one for each of the
  //   association expressions.
  unsigned numTrailingObjects(OverloadToken<Stmt *>) const {
    // Add one to account for the controlling expression; the remainder
    // are the associated expressions.
    return 1 + getNumAssocs();
  }

  unsigned numTrailingObjects(OverloadToken<TypeSourceInfo *>) const {
    return getNumAssocs();
  }

  template <bool Const> class AssociationIteratorTy;
  /// Bundle together an association expression and its TypeSourceInfo.
  /// The Const template parameter is for the const and non-const versions
  /// of AssociationTy.
  template <bool Const> class AssociationTy {
    friend class GenericSelectionExpr;
    template <bool OtherConst> friend class AssociationIteratorTy;
    using ExprPtrTy = std::conditional_t<Const, const Expr *, Expr *>;
    using TSIPtrTy =
        std::conditional_t<Const, const TypeSourceInfo *, TypeSourceInfo *>;
    ExprPtrTy E;
    TSIPtrTy TSI;
    bool Selected;
    AssociationTy(ExprPtrTy E, TSIPtrTy TSI, bool Selected)
        : E(E), TSI(TSI), Selected(Selected) {}

  public:
    ExprPtrTy getAssociationExpr() const { return E; }
    TSIPtrTy getTypeSourceInfo() const { return TSI; }
    QualType getType() const { return TSI ? TSI->getType() : QualType(); }
    bool isSelected() const { return Selected; }
    AssociationTy *operator->() { return this; }
    const AssociationTy *operator->() const { return this; }
  }; // class AssociationTy

  /// Iterator over const and non-const Association objects. The Association
  /// objects are created on the fly when the iterator is dereferenced.
  /// This abstract over how exactly the association expressions and the
  /// corresponding TypeSourceInfo * are stored.
  template <bool Const>
  class AssociationIteratorTy
      : public llvm::iterator_facade_base<
            AssociationIteratorTy<Const>, std::input_iterator_tag,
            AssociationTy<Const>, std::ptrdiff_t, AssociationTy<Const>,
            AssociationTy<Const>> {
    friend class GenericSelectionExpr;
    // FIXME: This iterator could conceptually be a random access iterator, and
    // it would be nice if we could strengthen the iterator category someday.
    // However this iterator does not satisfy two requirements of forward
    // iterators:
    // a) reference = T& or reference = const T&
    // b) If It1 and It2 are both dereferenceable, then It1 == It2 if and only
    //    if *It1 and *It2 are bound to the same objects.
    // An alternative design approach was discussed during review;
    // store an Association object inside the iterator, and return a reference
    // to it when dereferenced. This idea was discarded beacuse of nasty
    // lifetime issues:
    //    AssociationIterator It = ...;
    //    const Association &Assoc = *It++; // Oops, Assoc is dangling.
    using BaseTy = typename AssociationIteratorTy::iterator_facade_base;
    using StmtPtrPtrTy =
        std::conditional_t<Const, const Stmt *const *, Stmt **>;
    using TSIPtrPtrTy = std::conditional_t<Const, const TypeSourceInfo *const *,
                                           TypeSourceInfo **>;
    StmtPtrPtrTy E; // = nullptr; FIXME: Once support for gcc 4.8 is dropped.
    TSIPtrPtrTy TSI; // Kept in sync with E.
    unsigned Offset = 0, SelectedOffset = 0;
    AssociationIteratorTy(StmtPtrPtrTy E, TSIPtrPtrTy TSI, unsigned Offset,
                          unsigned SelectedOffset)
        : E(E), TSI(TSI), Offset(Offset), SelectedOffset(SelectedOffset) {}

  public:
    AssociationIteratorTy() : E(nullptr), TSI(nullptr) {}
    typename BaseTy::reference operator*() const {
      return AssociationTy<Const>(cast<Expr>(*E), *TSI,
                                  Offset == SelectedOffset);
    }
    typename BaseTy::pointer operator->() const { return **this; }
    using BaseTy::operator++;
    AssociationIteratorTy &operator++() {
      ++E;
      ++TSI;
      ++Offset;
      return *this;
    }
    bool operator==(AssociationIteratorTy Other) const { return E == Other.E; }
  }; // class AssociationIterator

  /// Build a non-result-dependent generic selection expression.
  GenericSelectionExpr(const ASTContext &Context, SourceLocation GenericLoc,
                       Expr *ControllingExpr,
                       ArrayRef<TypeSourceInfo *> AssocTypes,
                       ArrayRef<Expr *> AssocExprs, SourceLocation DefaultLoc,
                       SourceLocation RParenLoc,
                       bool ContainsUnexpandedParameterPack,
                       unsigned ResultIndex);

  /// Build a result-dependent generic selection expression.
  GenericSelectionExpr(const ASTContext &Context, SourceLocation GenericLoc,
                       Expr *ControllingExpr,
                       ArrayRef<TypeSourceInfo *> AssocTypes,
                       ArrayRef<Expr *> AssocExprs, SourceLocation DefaultLoc,
                       SourceLocation RParenLoc,
                       bool ContainsUnexpandedParameterPack);

  /// Build an empty generic selection expression for deserialization.
  explicit GenericSelectionExpr(EmptyShell Empty, unsigned NumAssocs);

public:
  /// Create a non-result-dependent generic selection expression.
  static GenericSelectionExpr *
  Create(const ASTContext &Context, SourceLocation GenericLoc,
         Expr *ControllingExpr, ArrayRef<TypeSourceInfo *> AssocTypes,
         ArrayRef<Expr *> AssocExprs, SourceLocation DefaultLoc,
         SourceLocation RParenLoc, bool ContainsUnexpandedParameterPack,
         unsigned ResultIndex);

  /// Create a result-dependent generic selection expression.
  static GenericSelectionExpr *
  Create(const ASTContext &Context, SourceLocation GenericLoc,
         Expr *ControllingExpr, ArrayRef<TypeSourceInfo *> AssocTypes,
         ArrayRef<Expr *> AssocExprs, SourceLocation DefaultLoc,
         SourceLocation RParenLoc, bool ContainsUnexpandedParameterPack);

  /// Create an empty generic selection expression for deserialization.
  static GenericSelectionExpr *CreateEmpty(const ASTContext &Context,
                                           unsigned NumAssocs);

  using Association = AssociationTy<false>;
  using ConstAssociation = AssociationTy<true>;
  using AssociationIterator = AssociationIteratorTy<false>;
  using ConstAssociationIterator = AssociationIteratorTy<true>;
  using association_range = llvm::iterator_range<AssociationIterator>;
  using const_association_range =
      llvm::iterator_range<ConstAssociationIterator>;

  /// The number of association expressions.
  unsigned getNumAssocs() const { return NumAssocs; }

  /// The zero-based index of the result expression's generic association in
  /// the generic selection's association list.  Defined only if the
  /// generic selection is not result-dependent.
  unsigned getResultIndex() const {
    assert(!isResultDependent() &&
           "Generic selection is result-dependent but getResultIndex called!");
    return ResultIndex;
  }

  /// Whether this generic selection is result-dependent.
  bool isResultDependent() const { return ResultIndex == ResultDependentIndex; }

  /// Return the controlling expression of this generic selection expression.
  Expr *getControllingExpr() {
    return cast<Expr>(getTrailingObjects<Stmt *>()[ControllingIndex]);
  }
  const Expr *getControllingExpr() const {
    return cast<Expr>(getTrailingObjects<Stmt *>()[ControllingIndex]);
  }

  /// Return the result expression of this controlling expression. Defined if
  /// and only if the generic selection expression is not result-dependent.
  Expr *getResultExpr() {
    return cast<Expr>(
        getTrailingObjects<Stmt *>()[AssocExprStartIndex + getResultIndex()]);
  }
  const Expr *getResultExpr() const {
    return cast<Expr>(
        getTrailingObjects<Stmt *>()[AssocExprStartIndex + getResultIndex()]);
  }

  ArrayRef<Expr *> getAssocExprs() const {
    return {reinterpret_cast<Expr *const *>(getTrailingObjects<Stmt *>() +
                                            AssocExprStartIndex),
            NumAssocs};
  }
  ArrayRef<TypeSourceInfo *> getAssocTypeSourceInfos() const {
    return {getTrailingObjects<TypeSourceInfo *>(), NumAssocs};
  }

  /// Return the Ith association expression with its TypeSourceInfo,
  /// bundled together in GenericSelectionExpr::(Const)Association.
  Association getAssociation(unsigned I) {
    assert(I < getNumAssocs() &&
           "Out-of-range index in GenericSelectionExpr::getAssociation!");
    return Association(
        cast<Expr>(getTrailingObjects<Stmt *>()[AssocExprStartIndex + I]),
        getTrailingObjects<TypeSourceInfo *>()[I],
        !isResultDependent() && (getResultIndex() == I));
  }
  ConstAssociation getAssociation(unsigned I) const {
    assert(I < getNumAssocs() &&
           "Out-of-range index in GenericSelectionExpr::getAssociation!");
    return ConstAssociation(
        cast<Expr>(getTrailingObjects<Stmt *>()[AssocExprStartIndex + I]),
        getTrailingObjects<TypeSourceInfo *>()[I],
        !isResultDependent() && (getResultIndex() == I));
  }

  association_range associations() {
    AssociationIterator Begin(getTrailingObjects<Stmt *>() +
                                  AssocExprStartIndex,
                              getTrailingObjects<TypeSourceInfo *>(),
                              /*Offset=*/0, ResultIndex);
    AssociationIterator End(Begin.E + NumAssocs, Begin.TSI + NumAssocs,
                            /*Offset=*/NumAssocs, ResultIndex);
    return llvm::make_range(Begin, End);
  }

  const_association_range associations() const {
    ConstAssociationIterator Begin(getTrailingObjects<Stmt *>() +
                                       AssocExprStartIndex,
                                   getTrailingObjects<TypeSourceInfo *>(),
                                   /*Offset=*/0, ResultIndex);
    ConstAssociationIterator End(Begin.E + NumAssocs, Begin.TSI + NumAssocs,
                                 /*Offset=*/NumAssocs, ResultIndex);
    return llvm::make_range(Begin, End);
  }

  SourceLocation getGenericLoc() const {
    return GenericSelectionExprBits.GenericLoc;
  }
  SourceLocation getDefaultLoc() const { return DefaultLoc; }
  SourceLocation getRParenLoc() const { return RParenLoc; }
  SourceLocation getBeginLoc() const { return getGenericLoc(); }
  SourceLocation getEndLoc() const { return getRParenLoc(); }

  static bool classof(const Stmt *T) {
    return T->getStmtClass() == GenericSelectionExprClass;
  }

  child_range children() {
    return child_range(getTrailingObjects<Stmt *>(),
                       getTrailingObjects<Stmt *>() +
                           numTrailingObjects(OverloadToken<Stmt *>()));
  }
  const_child_range children() const {
    return const_child_range(getTrailingObjects<Stmt *>(),
                             getTrailingObjects<Stmt *>() +
                                 numTrailingObjects(OverloadToken<Stmt *>()));
  }
};

//===----------------------------------------------------------------------===//
// Clang Extensions
//===----------------------------------------------------------------------===//

/// ExtVectorElementExpr - This represents access to specific elements of a
/// vector, and may occur on the left hand side or right hand side.  For example
/// the following is legal:  "V.xy = V.zw" if V is a 4 element extended vector.
///
/// Note that the base may have either vector or pointer to vector type, just
/// like a struct field reference.
///
class ExtVectorElementExpr : public Expr {
  Stmt *Base;
  IdentifierInfo *Accessor;
  SourceLocation AccessorLoc;
public:
  ExtVectorElementExpr(QualType ty, ExprValueKind VK, Expr *base,
                       IdentifierInfo &accessor, SourceLocation loc)
      : Expr(ExtVectorElementExprClass, ty, VK,
             (VK == VK_RValue ? OK_Ordinary : OK_VectorComponent)),
        Base(base), Accessor(&accessor), AccessorLoc(loc) {
    setDependence(computeDependence(this));
  }

  /// Build an empty vector element expression.
  explicit ExtVectorElementExpr(EmptyShell Empty)
    : Expr(ExtVectorElementExprClass, Empty) { }

  const Expr *getBase() const { return cast<Expr>(Base); }
  Expr *getBase() { return cast<Expr>(Base); }
  void setBase(Expr *E) { Base = E; }

  IdentifierInfo &getAccessor() const { return *Accessor; }
  void setAccessor(IdentifierInfo *II) { Accessor = II; }

  SourceLocation getAccessorLoc() const { return AccessorLoc; }
  void setAccessorLoc(SourceLocation L) { AccessorLoc = L; }

  /// getNumElements - Get the number of components being selected.
  unsigned getNumElements() const;

  /// containsDuplicateElements - Return true if any element access is
  /// repeated.
  bool containsDuplicateElements() const;

  /// getEncodedElementAccess - Encode the elements accessed into an llvm
  /// aggregate Constant of ConstantInt(s).
  void getEncodedElementAccess(SmallVectorImpl<uint32_t> &Elts) const;

  SourceLocation getBeginLoc() const LLVM_READONLY {
    return getBase()->getBeginLoc();
  }
  SourceLocation getEndLoc() const LLVM_READONLY { return AccessorLoc; }

  /// isArrow - Return true if the base expression is a pointer to vector,
  /// return false if the base expression is a vector.
  bool isArrow() const;

  static bool classof(const Stmt *T) {
    return T->getStmtClass() == ExtVectorElementExprClass;
  }

  // Iterators
  child_range children() { return child_range(&Base, &Base+1); }
  const_child_range children() const {
    return const_child_range(&Base, &Base + 1);
  }
};

/// BlockExpr - Adaptor class for mixing a BlockDecl with expressions.
/// ^{ statement-body }   or   ^(int arg1, float arg2){ statement-body }
class BlockExpr : public Expr {
protected:
  BlockDecl *TheBlock;
public:
  BlockExpr(BlockDecl *BD, QualType ty)
      : Expr(BlockExprClass, ty, VK_RValue, OK_Ordinary), TheBlock(BD) {
    setDependence(computeDependence(this));
  }

  /// Build an empty block expression.
  explicit BlockExpr(EmptyShell Empty) : Expr(BlockExprClass, Empty) { }

  const BlockDecl *getBlockDecl() const { return TheBlock; }
  BlockDecl *getBlockDecl() { return TheBlock; }
  void setBlockDecl(BlockDecl *BD) { TheBlock = BD; }

  // Convenience functions for probing the underlying BlockDecl.
  SourceLocation getCaretLocation() const;
  const Stmt *getBody() const;
  Stmt *getBody();

  SourceLocation getBeginLoc() const LLVM_READONLY {
    return getCaretLocation();
  }
  SourceLocation getEndLoc() const LLVM_READONLY {
    return getBody()->getEndLoc();
  }

  /// getFunctionType - Return the underlying function type for this block.
  const FunctionProtoType *getFunctionType() const;

  static bool classof(const Stmt *T) {
    return T->getStmtClass() == BlockExprClass;
  }

  // Iterators
  child_range children() {
    return child_range(child_iterator(), child_iterator());
  }
  const_child_range children() const {
    return const_child_range(const_child_iterator(), const_child_iterator());
  }
};

/// Copy initialization expr of a __block variable and a boolean flag that
/// indicates whether the expression can throw.
struct BlockVarCopyInit {
  BlockVarCopyInit() = default;
  BlockVarCopyInit(Expr *CopyExpr, bool CanThrow)
      : ExprAndFlag(CopyExpr, CanThrow) {}
  void setExprAndFlag(Expr *CopyExpr, bool CanThrow) {
    ExprAndFlag.setPointerAndInt(CopyExpr, CanThrow);
  }
  Expr *getCopyExpr() const { return ExprAndFlag.getPointer(); }
  bool canThrow() const { return ExprAndFlag.getInt(); }
  llvm::PointerIntPair<Expr *, 1, bool> ExprAndFlag;
};

/// AsTypeExpr - Clang builtin function __builtin_astype [OpenCL 6.2.4.2]
/// This AST node provides support for reinterpreting a type to another
/// type of the same size.
class AsTypeExpr : public Expr {
private:
  Stmt *SrcExpr;
  SourceLocation BuiltinLoc, RParenLoc;

  friend class ASTReader;
  friend class ASTStmtReader;
  explicit AsTypeExpr(EmptyShell Empty) : Expr(AsTypeExprClass, Empty) {}

public:
  AsTypeExpr(Expr *SrcExpr, QualType DstType, ExprValueKind VK,
             ExprObjectKind OK, SourceLocation BuiltinLoc,
             SourceLocation RParenLoc)
      : Expr(AsTypeExprClass, DstType, VK, OK), SrcExpr(SrcExpr),
        BuiltinLoc(BuiltinLoc), RParenLoc(RParenLoc) {
    setDependence(computeDependence(this));
  }

  /// getSrcExpr - Return the Expr to be converted.
  Expr *getSrcExpr() const { return cast<Expr>(SrcExpr); }

  /// getBuiltinLoc - Return the location of the __builtin_astype token.
  SourceLocation getBuiltinLoc() const { return BuiltinLoc; }

  /// getRParenLoc - Return the location of final right parenthesis.
  SourceLocation getRParenLoc() const { return RParenLoc; }

  SourceLocation getBeginLoc() const LLVM_READONLY { return BuiltinLoc; }
  SourceLocation getEndLoc() const LLVM_READONLY { return RParenLoc; }

  static bool classof(const Stmt *T) {
    return T->getStmtClass() == AsTypeExprClass;
  }

  // Iterators
  child_range children() { return child_range(&SrcExpr, &SrcExpr+1); }
  const_child_range children() const {
    return const_child_range(&SrcExpr, &SrcExpr + 1);
  }
};

/// PseudoObjectExpr - An expression which accesses a pseudo-object
/// l-value.  A pseudo-object is an abstract object, accesses to which
/// are translated to calls.  The pseudo-object expression has a
/// syntactic form, which shows how the expression was actually
/// written in the source code, and a semantic form, which is a series
/// of expressions to be executed in order which detail how the
/// operation is actually evaluated.  Optionally, one of the semantic
/// forms may also provide a result value for the expression.
///
/// If any of the semantic-form expressions is an OpaqueValueExpr,
/// that OVE is required to have a source expression, and it is bound
/// to the result of that source expression.  Such OVEs may appear
/// only in subsequent semantic-form expressions and as
/// sub-expressions of the syntactic form.
///
/// PseudoObjectExpr should be used only when an operation can be
/// usefully described in terms of fairly simple rewrite rules on
/// objects and functions that are meant to be used by end-developers.
/// For example, under the Itanium ABI, dynamic casts are implemented
/// as a call to a runtime function called __dynamic_cast; using this
/// class to describe that would be inappropriate because that call is
/// not really part of the user-visible semantics, and instead the
/// cast is properly reflected in the AST and IR-generation has been
/// taught to generate the call as necessary.  In contrast, an
/// Objective-C property access is semantically defined to be
/// equivalent to a particular message send, and this is very much
/// part of the user model.  The name of this class encourages this
/// modelling design.
class PseudoObjectExpr final
    : public Expr,
      private llvm::TrailingObjects<PseudoObjectExpr, Expr *> {
  // PseudoObjectExprBits.NumSubExprs - The number of sub-expressions.
  // Always at least two, because the first sub-expression is the
  // syntactic form.

  // PseudoObjectExprBits.ResultIndex - The index of the
  // sub-expression holding the result.  0 means the result is void,
  // which is unambiguous because it's the index of the syntactic
  // form.  Note that this is therefore 1 higher than the value passed
  // in to Create, which is an index within the semantic forms.
  // Note also that ASTStmtWriter assumes this encoding.

  Expr **getSubExprsBuffer() { return getTrailingObjects<Expr *>(); }
  const Expr * const *getSubExprsBuffer() const {
    return getTrailingObjects<Expr *>();
  }

  PseudoObjectExpr(QualType type, ExprValueKind VK,
                   Expr *syntactic, ArrayRef<Expr*> semantic,
                   unsigned resultIndex);

  PseudoObjectExpr(EmptyShell shell, unsigned numSemanticExprs);

  unsigned getNumSubExprs() const {
    return PseudoObjectExprBits.NumSubExprs;
  }

public:
  /// NoResult - A value for the result index indicating that there is
  /// no semantic result.
  enum : unsigned { NoResult = ~0U };

  static PseudoObjectExpr *Create(const ASTContext &Context, Expr *syntactic,
                                  ArrayRef<Expr*> semantic,
                                  unsigned resultIndex);

  static PseudoObjectExpr *Create(const ASTContext &Context, EmptyShell shell,
                                  unsigned numSemanticExprs);

  /// Return the syntactic form of this expression, i.e. the
  /// expression it actually looks like.  Likely to be expressed in
  /// terms of OpaqueValueExprs bound in the semantic form.
  Expr *getSyntacticForm() { return getSubExprsBuffer()[0]; }
  const Expr *getSyntacticForm() const { return getSubExprsBuffer()[0]; }

  /// Return the index of the result-bearing expression into the semantics
  /// expressions, or PseudoObjectExpr::NoResult if there is none.
  unsigned getResultExprIndex() const {
    if (PseudoObjectExprBits.ResultIndex == 0) return NoResult;
    return PseudoObjectExprBits.ResultIndex - 1;
  }

  /// Return the result-bearing expression, or null if there is none.
  Expr *getResultExpr() {
    if (PseudoObjectExprBits.ResultIndex == 0)
      return nullptr;
    return getSubExprsBuffer()[PseudoObjectExprBits.ResultIndex];
  }
  const Expr *getResultExpr() const {
    return const_cast<PseudoObjectExpr*>(this)->getResultExpr();
  }

  unsigned getNumSemanticExprs() const { return getNumSubExprs() - 1; }

  typedef Expr * const *semantics_iterator;
  typedef const Expr * const *const_semantics_iterator;
  semantics_iterator semantics_begin() {
    return getSubExprsBuffer() + 1;
  }
  const_semantics_iterator semantics_begin() const {
    return getSubExprsBuffer() + 1;
  }
  semantics_iterator semantics_end() {
    return getSubExprsBuffer() + getNumSubExprs();
  }
  const_semantics_iterator semantics_end() const {
    return getSubExprsBuffer() + getNumSubExprs();
  }

  llvm::iterator_range<semantics_iterator> semantics() {
    return llvm::make_range(semantics_begin(), semantics_end());
  }
  llvm::iterator_range<const_semantics_iterator> semantics() const {
    return llvm::make_range(semantics_begin(), semantics_end());
  }

  Expr *getSemanticExpr(unsigned index) {
    assert(index + 1 < getNumSubExprs());
    return getSubExprsBuffer()[index + 1];
  }
  const Expr *getSemanticExpr(unsigned index) const {
    return const_cast<PseudoObjectExpr*>(this)->getSemanticExpr(index);
  }

  SourceLocation getExprLoc() const LLVM_READONLY {
    return getSyntacticForm()->getExprLoc();
  }

  SourceLocation getBeginLoc() const LLVM_READONLY {
    return getSyntacticForm()->getBeginLoc();
  }
  SourceLocation getEndLoc() const LLVM_READONLY {
    return getSyntacticForm()->getEndLoc();
  }

  child_range children() {
    const_child_range CCR =
        const_cast<const PseudoObjectExpr *>(this)->children();
    return child_range(cast_away_const(CCR.begin()),
                       cast_away_const(CCR.end()));
  }
  const_child_range children() const {
    Stmt *const *cs = const_cast<Stmt *const *>(
        reinterpret_cast<const Stmt *const *>(getSubExprsBuffer()));
    return const_child_range(cs, cs + getNumSubExprs());
  }

  static bool classof(const Stmt *T) {
    return T->getStmtClass() == PseudoObjectExprClass;
  }

  friend TrailingObjects;
  friend class ASTStmtReader;
};

/// AtomicExpr - Variadic atomic builtins: __atomic_exchange, __atomic_fetch_*,
/// __atomic_load, __atomic_store, and __atomic_compare_exchange_*, for the
/// similarly-named C++11 instructions, and __c11 variants for <stdatomic.h>,
/// and corresponding __opencl_atomic_* for OpenCL 2.0.
/// All of these instructions take one primary pointer, at least one memory
/// order. The instructions for which getScopeModel returns non-null value
/// take one synch scope.
class AtomicExpr : public Expr {
public:
  enum AtomicOp {
#define BUILTIN(ID, TYPE, ATTRS)
#define ATOMIC_BUILTIN(ID, TYPE, ATTRS) AO ## ID,
#include "clang/Basic/Builtins.def"
    // Avoid trailing comma
    BI_First = 0
  };

private:
  /// Location of sub-expressions.
  /// The location of Scope sub-expression is NumSubExprs - 1, which is
  /// not fixed, therefore is not defined in enum.
  enum { PTR, ORDER, VAL1, ORDER_FAIL, VAL2, WEAK, END_EXPR };
  Stmt *SubExprs[END_EXPR + 1];
  unsigned NumSubExprs;
  SourceLocation BuiltinLoc, RParenLoc;
  AtomicOp Op;

  friend class ASTStmtReader;
public:
  AtomicExpr(SourceLocation BLoc, ArrayRef<Expr*> args, QualType t,
             AtomicOp op, SourceLocation RP);

  /// Determine the number of arguments the specified atomic builtin
  /// should have.
  static unsigned getNumSubExprs(AtomicOp Op);

  /// Build an empty AtomicExpr.
  explicit AtomicExpr(EmptyShell Empty) : Expr(AtomicExprClass, Empty) { }

  Expr *getPtr() const {
    return cast<Expr>(SubExprs[PTR]);
  }
  Expr *getOrder() const {
    return cast<Expr>(SubExprs[ORDER]);
  }
  Expr *getScope() const {
    assert(getScopeModel() && "No scope");
    return cast<Expr>(SubExprs[NumSubExprs - 1]);
  }
  Expr *getVal1() const {
    if (Op == AO__c11_atomic_init || Op == AO__opencl_atomic_init)
      return cast<Expr>(SubExprs[ORDER]);
    assert(NumSubExprs > VAL1);
    return cast<Expr>(SubExprs[VAL1]);
  }
  Expr *getOrderFail() const {
    assert(NumSubExprs > ORDER_FAIL);
    return cast<Expr>(SubExprs[ORDER_FAIL]);
  }
  Expr *getVal2() const {
    if (Op == AO__atomic_exchange)
      return cast<Expr>(SubExprs[ORDER_FAIL]);
    assert(NumSubExprs > VAL2);
    return cast<Expr>(SubExprs[VAL2]);
  }
  Expr *getWeak() const {
    assert(NumSubExprs > WEAK);
    return cast<Expr>(SubExprs[WEAK]);
  }
  QualType getValueType() const;

  AtomicOp getOp() const { return Op; }
  unsigned getNumSubExprs() const { return NumSubExprs; }

  Expr **getSubExprs() { return reinterpret_cast<Expr **>(SubExprs); }
  const Expr * const *getSubExprs() const {
    return reinterpret_cast<Expr * const *>(SubExprs);
  }

  bool isVolatile() const {
    return getPtr()->getType()->getPointeeType().isVolatileQualified();
  }

  bool isCmpXChg() const {
    return getOp() == AO__c11_atomic_compare_exchange_strong ||
           getOp() == AO__c11_atomic_compare_exchange_weak ||
           getOp() == AO__opencl_atomic_compare_exchange_strong ||
           getOp() == AO__opencl_atomic_compare_exchange_weak ||
           getOp() == AO__atomic_compare_exchange ||
           getOp() == AO__atomic_compare_exchange_n;
  }

  bool isOpenCL() const {
    return getOp() >= AO__opencl_atomic_init &&
           getOp() <= AO__opencl_atomic_fetch_max;
  }

  SourceLocation getBuiltinLoc() const { return BuiltinLoc; }
  SourceLocation getRParenLoc() const { return RParenLoc; }

  SourceLocation getBeginLoc() const LLVM_READONLY { return BuiltinLoc; }
  SourceLocation getEndLoc() const LLVM_READONLY { return RParenLoc; }

  static bool classof(const Stmt *T) {
    return T->getStmtClass() == AtomicExprClass;
  }

  // Iterators
  child_range children() {
    return child_range(SubExprs, SubExprs+NumSubExprs);
  }
  const_child_range children() const {
    return const_child_range(SubExprs, SubExprs + NumSubExprs);
  }

  /// Get atomic scope model for the atomic op code.
  /// \return empty atomic scope model if the atomic op code does not have
  ///   scope operand.
  static std::unique_ptr<AtomicScopeModel> getScopeModel(AtomicOp Op) {
    auto Kind =
        (Op >= AO__opencl_atomic_load && Op <= AO__opencl_atomic_fetch_max)
            ? AtomicScopeModelKind::OpenCL
            : AtomicScopeModelKind::None;
    return AtomicScopeModel::create(Kind);
  }

  /// Get atomic scope model.
  /// \return empty atomic scope model if this atomic expression does not have
  ///   scope operand.
  std::unique_ptr<AtomicScopeModel> getScopeModel() const {
    return getScopeModel(getOp());
  }
};

/// TypoExpr - Internal placeholder for expressions where typo correction
/// still needs to be performed and/or an error diagnostic emitted.
class TypoExpr : public Expr {
  // The location for the typo name.
  SourceLocation TypoLoc;

public:
  TypoExpr(QualType T, SourceLocation TypoLoc)
      : Expr(TypoExprClass, T, VK_LValue, OK_Ordinary), TypoLoc(TypoLoc) {
    assert(T->isDependentType() && "TypoExpr given a non-dependent type");
    setDependence(ExprDependence::TypeValueInstantiation |
                  ExprDependence::Error);
  }

  child_range children() {
    return child_range(child_iterator(), child_iterator());
  }
  const_child_range children() const {
    return const_child_range(const_child_iterator(), const_child_iterator());
  }

  SourceLocation getBeginLoc() const LLVM_READONLY { return TypoLoc; }
  SourceLocation getEndLoc() const LLVM_READONLY { return TypoLoc; }

  static bool classof(const Stmt *T) {
    return T->getStmtClass() == TypoExprClass;
  }

};

/// Frontend produces RecoveryExprs on semantic errors that prevent creating
/// other well-formed expressions. E.g. when type-checking of a binary operator
/// fails, we cannot produce a BinaryOperator expression. Instead, we can choose
/// to produce a recovery expression storing left and right operands.
///
/// RecoveryExpr does not have any semantic meaning in C++, it is only useful to
/// preserve expressions in AST that would otherwise be dropped. It captures
/// subexpressions of some expression that we could not construct and source
/// range covered by the expression.
///
/// By default, RecoveryExpr is type-, value- and instantiation-dependent to
/// take advantage of existing machinery to deal with dependent code in C++,
/// e.g. RecoveryExpr is preserved in `decltype(<broken-expr>)` as part of the
/// `DependentDecltypeType`. In addition to that, clang does not report most
/// errors on dependent expressions, so we get rid of bogus errors for free.
/// However, note that unlike other dependent expressions, RecoveryExpr can be
/// produced in non-template contexts.
/// In addition, we will preserve the type in RecoveryExpr when the type is
/// known, e.g. preserving the return type for a broken non-overloaded function
/// call, a overloaded call where all candidates have the same return type.
///
/// One can also reliably suppress all bogus errors on expressions containing
/// recovery expressions by examining results of Expr::containsErrors().
class RecoveryExpr final : public Expr,
                           private llvm::TrailingObjects<RecoveryExpr, Expr *> {
public:
  static RecoveryExpr *Create(ASTContext &Ctx, QualType T,
                              SourceLocation BeginLoc, SourceLocation EndLoc,
                              ArrayRef<Expr *> SubExprs);
  static RecoveryExpr *CreateEmpty(ASTContext &Ctx, unsigned NumSubExprs);

  ArrayRef<Expr *> subExpressions() {
    auto *B = getTrailingObjects<Expr *>();
    return llvm::makeArrayRef(B, B + NumExprs);
  }

  ArrayRef<const Expr *> subExpressions() const {
    return const_cast<RecoveryExpr *>(this)->subExpressions();
  }

  child_range children() {
    Stmt **B = reinterpret_cast<Stmt **>(getTrailingObjects<Expr *>());
    return child_range(B, B + NumExprs);
  }

  SourceLocation getBeginLoc() const { return BeginLoc; }
  SourceLocation getEndLoc() const { return EndLoc; }

  static bool classof(const Stmt *T) {
    return T->getStmtClass() == RecoveryExprClass;
  }

private:
  RecoveryExpr(ASTContext &Ctx, QualType T, SourceLocation BeginLoc,
               SourceLocation EndLoc, ArrayRef<Expr *> SubExprs);
  RecoveryExpr(EmptyShell Empty, unsigned NumSubExprs)
      : Expr(RecoveryExprClass, Empty), NumExprs(NumSubExprs) {}

  size_t numTrailingObjects(OverloadToken<Stmt *>) const { return NumExprs; }

  SourceLocation BeginLoc, EndLoc;
  unsigned NumExprs;
  friend TrailingObjects;
  friend class ASTStmtReader;
  friend class ASTStmtWriter;
};

/// Insertion operator for diagnostics.  This allows sending Expr's
/// into a diagnostic with <<.
const DiagnosticBuilder &operator<<(const DiagnosticBuilder &DB,
                                    const Expr* E);

} // end namespace clang

#endif // LLVM_CLANG_AST_EXPR_H<|MERGE_RESOLUTION|>--- conflicted
+++ resolved
@@ -1016,6 +1016,7 @@
   friend TrailingObjects;
   friend class ASTStmtReader;
   friend class ASTStmtWriter;
+  friend class InjectionContext;
 
 public:
   /// Describes the kind of result that can be tail-allocated.
@@ -1051,13 +1052,6 @@
   ConstantExpr(EmptyShell Empty, ResultStorageKind StorageKind);
 
 public:
-<<<<<<< HEAD
-  friend TrailingObjects;
-  friend class ASTStmtReader;
-  friend class ASTStmtWriter;
-  friend class InjectionContext;
-=======
->>>>>>> b2f73096
   static ConstantExpr *Create(const ASTContext &Context, Expr *E,
                               const APValue &Result);
   static ConstantExpr *Create(const ASTContext &Context, Expr *E,
