--- conflicted
+++ resolved
@@ -6386,11 +6386,8 @@
 
   CppxKindType()
     : Type(CppxKind, QualType(),
-            /*Dependent=*/false, 
-            /*InstantiationDependent=*/false, 
-            /*MetaType=*/false, 
-            /*VariablyModified=*/false, 
-            /*Unexpanded parameter pack=*/false) {}
+           TypeDependence(),
+           /*MetaType=*/false) {}
 
 public:
 
@@ -6411,13 +6408,10 @@
   friend class ASTContext;
   TemplateDecl *TD  = nullptr;
   TemplateType(TemplateDecl *TemplateD)
-    :Type(Template, QualType(),
-    /*Dependent=*/false, 
-    /*InstantiationDependent=*/false, 
-    /*MetaType=*/false, 
-    /*VariablyModified=*/false, 
-    /*Unexpanded parameter pack=*/false),
-    TD(TemplateD)
+    : Type(Template, QualType(),
+           TypeDependence(),
+           /*MetaType=*/false),
+      TD(TemplateD)
   {}
 public:
   TemplateDecl *getTemplateDecl() const { return TD; }
@@ -6942,13 +6936,12 @@
   return isa<PipeType>(CanonicalType);
 }
 
-<<<<<<< HEAD
 inline bool Type::isKindType() const {
   return isa<CppxKindType>(CanonicalType);
-=======
+}
+
 inline bool Type::isExtIntType() const {
   return isa<ExtIntType>(CanonicalType);
->>>>>>> 4465236a
 }
 
 #define EXT_OPAQUE_TYPE(ExtType, Id, Ext) \
