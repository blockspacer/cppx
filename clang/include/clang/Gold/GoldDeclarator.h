//=== GoldDeclarator.h ----------------------------------------------------===//
//
// Part of the LLVM Project, under the Apache License v2.0 with LLVM Exceptions.
// See https://llvm.org/LICENSE.txt for license information.
// SPDX-License-Identifier: Apache-2.0 WITH LLVM-exception
// Copyright (c) Lock3 Software 2019, all rights reserved.
//
//===----------------------------------------------------------------------===//
//
//  Defines the delarator which are used to build a declaration.
//
//===----------------------------------------------------------------------===//

#ifndef CLANG_GOLD_DECLARATOR_H
#define CLANG_GOLD_DECLARATOR_H

#include "clang/AST/Decl.h"
#include "clang/AST/Expr.h"
#include "clang/AST/Stmt.h"
#include "clang/AST/DeclCXX.h"
#include "clang/AST/TemplateBase.h"

#include "llvm/ADT/PointerUnion.h"
#include "llvm/ADT/DenseMap.h"
#include "llvm/ADT/iterator_range.h"

namespace clang {
class Scope;
class TemplateParameterList;
}

namespace llvm {
class raw_ostream;
}

namespace gold {
class Scope;
struct Syntax;
class OpInfoBase;
struct CallSyntax;
struct AtomSyntax;
struct Attribute;
struct ListSyntax;
struct ElemSyntax;

class UnknownDeclarator;
class ErrorDeclarator;
class GlobalNameSpecifierDeclarator;
class IdentifierDeclarator;
class NestedNameSpecifierDeclarator;
class FunctionDeclarator;
class TypeDeclarator;
class TemplateParamsDeclarator;
class ImplicitEmptyTemplateParamsDeclarator;
class SpecializationDeclarator;

/// Kinds of declarations.
enum DeclaratorKind {
  /// This is the base class of the declarator hierarchy
  DK_DeclaratorBase,

  /// Does not match the syntactic form of a declarator.
  DK_Unknown,

  /// The id of a declarator.
  DK_Identifier,

  /// Declares function parameters.
  DK_Function,

  /// Declares a type.
  /// This is whatever is on the RHS of a :
  /// For example, x:int
  /// int is labeled as a DK_Type.
  DK_Type,

  /// This indicates the global namespace specifier was used to name the
  /// declaration.
  DK_GlobalNamespecifier,

  /// This is for things which are defined outside of their declared scope.
  /// Example: a.b. The name specifier would be a
  DK_NestedNameSpecifier,

  /// Template indication for classes. This part of the declarator is used to
  /// track if a templated type declaration is being given.
  DK_TemplateParams,

  /// This is a special declarator type that really doesn't do anything
  /// with the exception of constructing an empty template parameter list
  /// This occurs only during explicit specialization x[^int]
  DK_ImplicitEmptyTemplateParams,

  /// This is for when we have x[^int] or x[T:type][^T]
  DK_Specialization,

  /// This declarator indicates that there was an error evaluating
  /// the declarator. This usually means that there is an ErrorSyntax node
  /// located within the tree.
  DK_Error,
};

/// The attribute collection type.
using Attributes = llvm::SmallVector<const Syntax *, 16>;

/// The structure associated with derived class, by tag name.
/// DK_Unknown
///   - has pointer to Syntax node indicating which node was unknown.
///
/// DK_Error
///   - has pointer to Syntax node indicating the location of the error node.
///
/// DK_GlobalNamespecifier
///   - Has pointer to the SyntaxCall containing the "operator'.'".
///
/// DK_Identifier
///   - Has pointer to AtomSyntax indicating the final part of the name.
///
/// DK_NestedNameSpecifier
///   - Has Has pointer AtomSyntax indicate the nested name specifier
///
/// DK_Function
///   - Has a pointer to a Syntax node that contains the function parameter
///   - gold::Scope - A pointer to the scope that the parameter were
///     constructed within.
///
/// DK_Type
///   - A pointer to the Syntax node for the root of the type expression.
///
/// DK_TemplateParams
///   - A Syntax node pointing to the parameters contained within an element node
///   - A gold::Scope that contains parameter declarations
///   - clang::TemplateArgumentListInfo
///
/// DK_ImplicitEmptyTemplateParams
///   - Pointer to syntax node that's associated with an explicit specialization.
///   - A pointer to a gold::Scope, that is empty.
///   - clang::TemplateParameterList
///
/// DK_Specialization
///   - A pointer to the node containing the specialization arguments.
///   - clang::TemplateArgumentListInfo
///
/// A declarator introduces the declaration of a value.
///
/// TODO: Represent multiple declarators whose syntax would be
/// something like: x, y : int -- maybe.
class Declarator {
public:
  Declarator(DeclaratorKind K, Declarator *P)
    : Kind(K), Next(P) { }

  virtual ~Declarator() {
    delete Next;
  }
  /// The kind of declarator.
  DeclaratorKind getKind() const {
    return Kind;
  }

  bool isIdentifier() const { return Kind == DK_Identifier; }
  bool isType() const { return Kind == DK_Type; }
  bool isFunction() const { return Kind == DK_Function; }
  bool isUnknown() const { return Kind == DK_Unknown; }
  bool isGlobalNameSpecifier() const { return Kind == DK_GlobalNamespecifier; }
  bool isNestedNameSpecifier() const { return Kind == DK_NestedNameSpecifier; }
  bool isTemplateParameters() const { return Kind == DK_TemplateParams; }
  bool isImplicitTemplateParameters() const { return Kind == DK_ImplicitEmptyTemplateParams; }
  bool isSpecialization() const { return Kind == DK_Specialization; }
  bool isError() const { return Kind == DK_Error; }

  UnknownDeclarator *getAsUnknown();
  const UnknownDeclarator *getAsUnknown() const;
  ErrorDeclarator *getAsError();
  const ErrorDeclarator *getAsError() const;
  GlobalNameSpecifierDeclarator *getAsGlobalNameSpecifier();
  const GlobalNameSpecifierDeclarator *getAsGlobalNameSpecifier() const;
  IdentifierDeclarator *getAsIdentifier();
  const IdentifierDeclarator *getAsIdentifier() const;
  NestedNameSpecifierDeclarator *getAsNestedNameSpecifier();
  const NestedNameSpecifierDeclarator *getAsNestedNameSpecifier() const;
  FunctionDeclarator *getAsFunction();
  const FunctionDeclarator *getAsFunction() const;
  TypeDeclarator *getAsType();
  const TypeDeclarator *getAsType() const;
  TemplateParamsDeclarator *getAsTemplateParams();
  const TemplateParamsDeclarator *getAsTemplateParams() const;
  ImplicitEmptyTemplateParamsDeclarator *getAsImplicitEmptyTemplateParams();
  const ImplicitEmptyTemplateParamsDeclarator *getAsImplicitEmptyTemplateParams() const;
  SpecializationDeclarator *getAsSpecialization();
  const SpecializationDeclarator *getAsSpecialization() const;

  /// Get a SourceLocation representative of this declarator.
  virtual clang::SourceLocation getLoc() const = 0;

  /// Returns a readable string representing this declarator.
  virtual std::string getString(bool IncludeKind = false) const = 0;

  /// Prints the declarator sequence.
  void printSequence(llvm::raw_ostream &os) const;

  /// This sets the attribute node and records all attributes into the
  /// UnprocessedAttributes member.
  void recordAttributes(const Syntax* AttributeNode);

private:
  /// The kind of declarator.
  DeclaratorKind Kind;
public:
  /// The next declarator in the sequence.
  Declarator *Next = nullptr;

  static bool classof(const Declarator *Dcl) {
    return Dcl->getKind() == DK_DeclaratorBase;
  }
  /// This is optionally set for each piece of the declarator
  const Syntax* AttributeNode = nullptr;
  llvm::Optional<Attributes> UnprocessedAttributes;
};

class UnknownDeclarator : public Declarator {
  const Syntax *UnknownDeclSyntax;
public:
  UnknownDeclarator(const Syntax* InvalidSyntax, Declarator *Next)
    :Declarator(DK_Unknown, Next),
    UnknownDeclSyntax(InvalidSyntax)
  { }

  virtual clang::SourceLocation getLoc() const override;
  virtual std::string getString(bool IncludeKind = false) const override;

  const Syntax *getUnknownNode() const { return UnknownDeclSyntax; }

  static bool classof(const Declarator *Dcl) {
    return Dcl->getKind() == DK_Unknown;
  }
};

class ErrorDeclarator : public Declarator {
  const Syntax *Err;
public:
  ErrorDeclarator(const Syntax* ErrNode, Declarator *Next)
    :Declarator(DK_Error, Next),
    Err(ErrNode)
  { }

  virtual clang::SourceLocation getLoc() const override;
  virtual std::string getString(bool IncludeKind = false) const override;

  const Syntax *getErrorNode() const { return Err; }

  static bool classof(const Declarator *Dcl) {
    return Dcl->getKind() == DK_Error;
  }
};

class GlobalNameSpecifierDeclarator : public Declarator {
  const Syntax *Name;
public:
  GlobalNameSpecifierDeclarator(const Syntax *NameNode, Declarator *Next)
    :Declarator(DK_GlobalNamespecifier, Next),
    Name(NameNode)
  { }
  virtual clang::SourceLocation getLoc() const override;
  virtual std::string getString(bool IncludeKind = false) const override;

  const Syntax *getGlobalNameSpecifier() const { return Name; }

  static bool classof(const Declarator *Dcl) {
    return Dcl->getKind() == DK_GlobalNamespecifier;
  }
};

class IdentifierDeclarator : public Declarator {
  const AtomSyntax *Name;
public:
  IdentifierDeclarator(const AtomSyntax *NameNode, Declarator *Next)
    :Declarator(DK_Identifier, Next),
    Name(NameNode)
  { }
  virtual clang::SourceLocation getLoc() const override;
  virtual std::string getString(bool IncludeKind = false) const override;

  const AtomSyntax *getIdentifier() const { return Name; }

  static bool classof(const Declarator *Dcl) {
    return Dcl->getKind() == DK_Identifier;
  }
};

class NestedNameSpecifierDeclarator : public Declarator {
  const AtomSyntax *Name;
public:
  NestedNameSpecifierDeclarator(const AtomSyntax* NameNode, Declarator *Next)
    :Declarator(DK_NestedNameSpecifier, Next),
    Name(NameNode)
  { }
  virtual clang::SourceLocation getLoc() const override;
  virtual std::string getString(bool IncludeKind = false) const override;

  const AtomSyntax *getNestedName() const { return Name; }

  static bool classof(const Declarator *Dcl) {
    return Dcl->getKind() == DK_NestedNameSpecifier;
  }
};

class FunctionDeclarator : public Declarator {
  const CallSyntax *Params;
  gold::Scope *Scope;
  bool HasVariadicParam = false;
public:
  FunctionDeclarator(const CallSyntax *ParamsNode, gold::Scope *ParamScope,
                     Declarator *Next, bool HasElipsis = false)
    :Declarator(DK_Function, Next),
    Params(ParamsNode),
    Scope(ParamScope),
    HasVariadicParam(HasElipsis)
  { }

  FunctionDeclarator(const CallSyntax *ParamsNode, Declarator *Next,
                     bool HasElipsis = false)
    :FunctionDeclarator(ParamsNode, nullptr, Next, HasElipsis)
  { }

  virtual clang::SourceLocation getLoc() const override;
  virtual std::string getString(bool IncludeKind = false) const override;

  gold::Scope *getScope() const { return Scope; }
  void setScope(gold::Scope *NewScope) { Scope = NewScope; }
  gold::Scope *&getScopePtrRef() { return Scope;}
  const ListSyntax *getParams() const;
  bool isVariadic() const { return HasVariadicParam; }
  void setIsVariadic(bool Val) { HasVariadicParam = Val; }

  static bool classof(const Declarator *Dcl) {
    return Dcl->getKind() == DK_Function;
  }
};

class TypeDeclarator : public Declarator {
  const Syntax *TyExpr;
public:
  TypeDeclarator(const Syntax *TypeRoot, Declarator *Next)
    :Declarator(DK_Type, Next),
    TyExpr(TypeRoot)
  { }
  virtual clang::SourceLocation getLoc() const override;
  virtual std::string getString(bool IncludeKind = false) const override;
  const Syntax *getTyExpr() const { return TyExpr; }
  static bool classof(const Declarator *Dcl) {
    return Dcl->getKind() == DK_Type;
  }
};

class TemplateParamsDeclarator : public Declarator {
  const ElemSyntax *Params;
  gold::Scope *Scope;
  clang::TemplateParameterList *ClangParamList;
protected:
  TemplateParamsDeclarator(DeclaratorKind DK, const ElemSyntax *ParamsNode,
                           gold::Scope *ParamScope,
                           Declarator *Next)
    :Declarator(DK, Next),
    Params(ParamsNode),
    Scope(ParamScope),
    ClangParamList(nullptr)
  { }
public:
  TemplateParamsDeclarator(const ElemSyntax *ParamsNode,
                           gold::Scope *ParamScope,
                           Declarator *Next)
    :Declarator(DK_TemplateParams, Next),
    Params(ParamsNode),
    Scope(ParamScope),
    ClangParamList(nullptr)
  { }

  TemplateParamsDeclarator(const ElemSyntax *ParamsNode, Declarator *Next)
    :TemplateParamsDeclarator(ParamsNode, nullptr, Next)
  { }

  virtual clang::SourceLocation getLoc() const override;
  virtual std::string getString(bool IncludeKind = false) const override;

  gold::Scope *getScope() const { return Scope; }
  void setScope(gold::Scope *NewScope) { Scope = NewScope; }
  gold::Scope *&getScopePtrRef() { return Scope; }
  gold::Scope **getScopePtrPtr() { return &Scope; }
  const ListSyntax *getParams() const;
  virtual bool isImplicitlyEmpty() const {
    return getKind() != DK_TemplateParams;
  }
  virtual const Syntax *getSyntax() const;
  clang::TemplateParameterList *getTemplateParameterList() const {
    return ClangParamList;
  }
  void setTemplateParameterList(clang::TemplateParameterList *ParamList) {
    ClangParamList = ParamList;
  }

  static bool classof(const Declarator *Dcl) {
    return Dcl->getKind() == DK_TemplateParams
          || Dcl->getKind() == DK_ImplicitEmptyTemplateParams;
  }
};

class ImplicitEmptyTemplateParamsDeclarator : public TemplateParamsDeclarator {
  const ElemSyntax *Owner;
public:
  ImplicitEmptyTemplateParamsDeclarator(const ElemSyntax *ExplicitSpecialization,
                                       gold::Scope *ParamScope,
                                       Declarator *Next)
    :TemplateParamsDeclarator(DK_ImplicitEmptyTemplateParams, nullptr, nullptr,
                              Next),
    Owner(ExplicitSpecialization)
  { }

  ImplicitEmptyTemplateParamsDeclarator(const ElemSyntax *Owner,
                                        Declarator *Next)
    :ImplicitEmptyTemplateParamsDeclarator(Owner, nullptr, Next)
  { }

  virtual clang::SourceLocation getLoc() const override;
  virtual std::string getString(bool IncludeKind = false) const override;
<<<<<<< HEAD
  const ElemSyntax *getOwner() const { return Owner; }
  virtual const Syntax *getSyntax() const;
=======
  const Syntax *getOwner() const { return Owner; }
  virtual const Syntax *getSyntax() const override;
>>>>>>> c0eb2750
  static bool classof(const Declarator *Dcl) {
    return Dcl->getKind() == DK_ImplicitEmptyTemplateParams;
  }
};

class SpecializationDeclarator : public Declarator {
  const ElemSyntax *Args;
  clang::TemplateArgumentListInfo ArgListInfo;
  bool CreatedAnError = false;
public:
  SpecializationDeclarator(const ElemSyntax *SpecializationArgs,
                           Declarator *Next)
    :Declarator(DK_Specialization, Next),
    Args(SpecializationArgs)
  { }
  bool HasArguments() const;
  virtual clang::SourceLocation getLoc() const override;
  virtual std::string getString(bool IncludeKind = false) const override;
  const ListSyntax *getArgs() const;
  const clang::TemplateArgumentListInfo &getArgList() const {
    return ArgListInfo;
  }

  clang::TemplateArgumentListInfo &getArgList() {
    return ArgListInfo;
  }
  bool getDidError() const {return CreatedAnError; }
  void setDidError(bool Err = true) { CreatedAnError = Err; }

  /// True if the specialization arguments have been elaborated into C++
  /// template arguments.
  bool ElaboratedArgs = false;

  static bool classof(const Declarator *Dcl) {
    return Dcl->getKind() == DK_Specialization;
  }
};
}

#endif<|MERGE_RESOLUTION|>--- conflicted
+++ resolved
@@ -423,13 +423,9 @@
 
   virtual clang::SourceLocation getLoc() const override;
   virtual std::string getString(bool IncludeKind = false) const override;
-<<<<<<< HEAD
-  const ElemSyntax *getOwner() const { return Owner; }
-  virtual const Syntax *getSyntax() const;
-=======
   const Syntax *getOwner() const { return Owner; }
   virtual const Syntax *getSyntax() const override;
->>>>>>> c0eb2750
+
   static bool classof(const Declarator *Dcl) {
     return Dcl->getKind() == DK_ImplicitEmptyTemplateParams;
   }
