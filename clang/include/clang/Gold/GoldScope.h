--- conflicted
+++ resolved
@@ -163,17 +163,15 @@
   /// True if this declares a function.
   bool declaresFunction() const;
 
-<<<<<<< HEAD
   /// Returns true if the CXX type is a FieldDecl.
   /// This is true when declares variable is also true some times.
   bool declaresMemberVariable() const;
-=======
+
   /// True if this declares a template.
   bool declaresTemplate() const;
 
   /// Get the template parameters for this declaration or null if none.
   const Syntax *getTemplateParams() const;
->>>>>>> ffedd770
 
   /// The identifier of the declaration, if any.
   clang::IdentifierInfo *getId() const {
