--- conflicted
+++ resolved
@@ -339,15 +339,9 @@
       return nullptr;
     return Iter->second;
   }
-
-<<<<<<< HEAD
-
   void addUserDefinedType(clang::IdentifierInfo *Id, clang::QualType QualTy);
   clang::QualType getUserDefinedType(clang::IdentifierInfo *Id) const;
   
-
-=======
->>>>>>> 0eafb977
   
 };
 
