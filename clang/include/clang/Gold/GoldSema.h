//===- GoldSema.h - Semantic Analysis of Gold ASTs ------------------------===//
//
// Part of the LLVM Project, under the Apache License v2.0 with LLVM Exceptions.
// See https://llvm.org/LICENSE.txt for license information.
// SPDX-License-Identifier: Apache-2.0 WITH LLVM-exception
// Copyright (c) Lock3 Software 2019, all rights reserved.
//
//===----------------------------------------------------------------------===//
//
//  This file declares the gold::Sema class, which performs semantic analysis
//  for the Gold language.
//
//===----------------------------------------------------------------------===//

#ifndef CLANG_GOLD_GOLDSEMA_H
#define CLANG_GOLD_GOLDSEMA_H

#include "clang/Basic/DiagnosticSema.h"
#include "clang/Basic/IdentifierTable.h"
#include "llvm/ADT/MapVector.h"
#include "llvm/ADT/SmallVector.h"
#include "llvm/ADT/StringMap.h"

#include "clang/Gold/GoldSyntaxContext.h"
#include "clang/Gold/GoldScope.h"

#include <memory>
#include <vector>

namespace clang {

class Decl;
class DeclContext;
class DiagnosticsEngine;
class LookupResult;
class Preprocessor;
class Sema;
class Stmt;
class Type;

} // namespace clang

namespace gold {

class Declarator;
class Declaration;
struct Syntax;
struct ArraySyntax;
class SyntaxContext;

/// Maintains the state of Gold-to-C++ translation for a
/// translation unit in the Gold Language.
class Sema {
  // The clang semantic object, allows to create various syntax nodes
  // as well as perform important transformations on them.
  clang::Sema &CxxSema;

  // Stack of active Scopes.
  llvm::SmallVector<Scope *, 4> ScopeStack;
  // The declaration context.
  Declaration *CurrentDecl;
public:
  Sema(SyntaxContext &Context, clang::Sema &S);

  // Look through a translation unit and map the identifiers to Clang
  // constructs.
  void IdentifyDecls(const ArraySyntax *S);

  // Scope management.

  /// Get the currently active Scope.
  Scope *getCurrentScope();

  /// Push a new scope.
  void pushScope(Scope *S);

  /// Pop the current scope, returning it.
  Scope *popScope();

  /// Enter a new scope corresponding to the syntax S. This is primarily
  /// used for the elaboration of function and template parameters, which
  /// have no corresponding declaration at the point of elaboration.
  void enterScope(ScopeKind K, const Syntax *S);
  void enterScope(clang::CXXRecordDecl* R, const Syntax* S);

  /// Leave the current scope. The syntax S must match the syntax for
  /// which the scope was initially pushed.
  void leaveScope(const Syntax *S);

  /// Leaves the current scope, but preserves the object for later use. This
  /// is primarily used to save lists of parameter declarations. The syntax
  /// S must match the syntax for which the scope was initially pushed.
  Scope *saveScope(const Syntax *S);

  // Name lookup

  // Perform unqualified lookup of a name in the current scope.
  bool lookupUnqualifiedName(clang::LookupResult &R);

  // Perform unqualified lookup of a name starting in S.
  bool lookupUnqualifiedName(clang::LookupResult &R, Scope *S);

  // Declaration context

  /// The current declaration.
  Declaration *getCurrentDecl() {
    return CurrentDecl;
  }

  /// The current C++ declaration.
  clang::DeclContext *getCurrentCxxDeclContext();

  /// Make D the current declaration.
  void pushDecl(Declaration *D);

  /// Make the owner of CurrentDecl current.
  void popDecl();

  // Iterate through the mapped identifiers and determine their type.
  void elaborateDecls();

  /// Iterate through a Declarations redecl chain and see if it has
  /// already been defined.
  /// \param Start - The decl we are beginning the search with.
  template <typename DeclType>
  bool checkForRedefinition(Declaration *Start) {
    using clang::cast;
    using clang::cast_or_null;

    Declaration *Iter = Start->First;
    do {
      DeclType *IterD = cast_or_null<DeclType>(Iter->Cxx);
      if (Iter != Start->First &&
          IterD && IterD->isThisDeclarationADefinition()) {
        DeclType *StartCxx = cast<DeclType>(Start->Cxx);
        Diags.Report(StartCxx->getBeginLoc(), clang::diag::err_redefinition)
          << StartCxx->getName();
        Diags.Report(IterD->getBeginLoc(), clang::diag::note_previous_decl)
          << IterD->getName();
        return true;
      }

      Iter = Iter->Next;
    } while (Iter != Start->First);

    return false;
  }

  clang::Sema &getCxxSema() { return CxxSema; }

  SyntaxContext &getContext() { return Context; }

  clang::QualType lookUpType(clang::IdentifierInfo *Id, Scope *S) const;

public:
  // The context
  SyntaxContext &Context;

  // The Clang diagnostics engine.
  clang::DiagnosticsEngine &Diags;

  // Tokenizations of commonly compared-against strings.
  const clang::IdentifierInfo *OperatorColonII;
  const clang::IdentifierInfo *OperatorExclaimII;
  const clang::IdentifierInfo *OperatorEqualsII;
  const clang::IdentifierInfo *OperatorIfII;
  const clang::IdentifierInfo *OperatorElseII;
  const clang::IdentifierInfo *OperatorReturnII;
  const clang::IdentifierInfo *OperatorReturnsII;

  // An RAII type for constructing scopes.
  struct ScopeRAII {
    ScopeRAII(Sema &S, ScopeKind K, const Syntax *ConcreteTerm, Scope **SavedScope = nullptr)
      : S(S), SavedScope(SavedScope), ConcreteTerm(ConcreteTerm) {
      S.enterScope(K, ConcreteTerm);
    }

    ~ScopeRAII() {
      if (SavedScope)
        *SavedScope = S.saveScope(ConcreteTerm);
      else
        S.leaveScope(ConcreteTerm);
    }

  private:
    Sema &S;

    /// Optionally save this scope to be stored in the Declaration.
    Scope **SavedScope;

    const Syntax *ConcreteTerm;
  };

  // Dictionary of built in types.
  //
  // FIXME: This should be initialized in the constructor.
  const llvm::StringMap<clang::QualType> BuiltinTypes = {
    {"void", Context.CxxAST.VoidTy},
    {"bool", Context.CxxAST.BoolTy},
    {"char", Context.CxxAST.CharTy},
    {"wchar_t", Context.CxxAST.WideCharTy},
    {"wint_t", Context.CxxAST.WIntTy},
    {"char8_t", Context.CxxAST.Char8Ty},
    {"char16_t", Context.CxxAST.Char16Ty},
    {"char32_t", Context.CxxAST.Char32Ty},
    {"signed char", Context.CxxAST.SignedCharTy},
    {"short", Context.CxxAST.ShortTy},
    {"short int", Context.CxxAST.ShortTy},
    {"int", Context.CxxAST.IntTy},
    {"long", Context.CxxAST.LongTy},
    {"long int", Context.CxxAST.LongTy},
    {"long long", Context.CxxAST.LongLongTy},
    {"long long int", Context.CxxAST.LongLongTy},
    {"int128_t", Context.CxxAST.Int128Ty},
    {"unsigned char", Context.CxxAST.UnsignedCharTy},
    {"unsigned short", Context.CxxAST.UnsignedShortTy},
    {"unsigned short int", Context.CxxAST.UnsignedShortTy},
    {"unsigned", Context.CxxAST.UnsignedIntTy},
    {"unsigned int", Context.CxxAST.UnsignedIntTy},
    {"unsigned long", Context.CxxAST.UnsignedLongTy},
    {"unsigned long int", Context.CxxAST.UnsignedLongTy},
    {"unsigned long long", Context.CxxAST.UnsignedLongLongTy},
    {"unsigned long long int", Context.CxxAST.UnsignedLongLongTy},
    {"uint128_t", Context.CxxAST.UnsignedInt128Ty},
    {"float", Context.CxxAST.FloatTy},
    {"double", Context.CxxAST.DoubleTy},
    {"long double", Context.CxxAST.LongDoubleTy},
    {"float128_t", Context.CxxAST.Float128Ty},
<<<<<<< HEAD
    {"type", Context.CxxAST.CppxKindTy},
=======
    {"type", Context.CxxAST.CppxKindTy}
>>>>>>> c33634fc
  };
};

} // namespace gold

#endif<|MERGE_RESOLUTION|>--- conflicted
+++ resolved
@@ -226,11 +226,7 @@
     {"double", Context.CxxAST.DoubleTy},
     {"long double", Context.CxxAST.LongDoubleTy},
     {"float128_t", Context.CxxAST.Float128Ty},
-<<<<<<< HEAD
-    {"type", Context.CxxAST.CppxKindTy},
-=======
     {"type", Context.CxxAST.CppxKindTy}
->>>>>>> c33634fc
   };
 };
 
