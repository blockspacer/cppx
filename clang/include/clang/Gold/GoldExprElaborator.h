//=== GoldExprElaborator.h - Elaboration for Gold Expressions -------------===//
//
// Part of the LLVM Project, under the Apache License v2.0 with LLVM Exceptions.
// See https://llvm.org/LICENSE.txt for license information.
// SPDX-License-Identifier: Apache-2.0 WITH LLVM-exception
// Copyright (c) Lock3 Software 2019, all rights reserved.
//
//===----------------------------------------------------------------------===//
//
//  This file declares the ExprElaborator interface, which creates
//  clang::Expr nodes out of gold expressions.
//
//===----------------------------------------------------------------------===//

#ifndef CLANG_GOLD_EXPRELABORATOR_H
#define CLANG_GOLD_EXPRELABORATOR_H

#include "clang/AST/OperationKinds.h"
#include "clang/AST/Type.h"
#include "llvm/ADT/PointerUnion.h"

#include "clang/Gold/GoldSyntax.h"

#include <unordered_map>
#include <string>

namespace clang {

class ASTContext;
class CppxNamespaceDecl;
class Expr;
class NamespaceDecl;
class Sema;
class TypeSourceInfo;

} // namespace clang

namespace gold {

class Declarator;
class Sema;
class SyntaxContext;

// Builds a C++ expression or C++ type expression, in the form of a clang::Expr*
// or clang TypeSourceInfo* respectively, out of a gold::Syntax node.
class ExprElaborator {
  SyntaxContext &Context;

  clang::ASTContext &CxxAST;

  Sema &SemaRef;

  /// This is only used when we have an explicitly specified name or explicit
  /// member access namespace look up.
  clang::DeclContext *CurrentLookUpContext = nullptr;
  Scope *OwningScope = nullptr;
public:
  ExprElaborator(SyntaxContext &Context, Sema &SemaRef,
      clang::DeclContext *DC = nullptr, Scope *GoldScope = nullptr);

  /// This is used partially during expression evaluation because there's always
  /// a possibility that we could return a namespace rather than a type.

  // Represents a C++ expression, which may be either an object expression
  // or a type expression.
  using TypeInfo = clang::TypeSourceInfo;

  //===--------------------------------------------------------------------===//
  //                        Value Expression Elaboration                      //
  //===--------------------------------------------------------------------===//
  clang::Expr *elaborateExpr(const Syntax *S);

  clang::Expr *elaborateAtom(const AtomSyntax *S, clang::QualType ExplicitType);
  clang::Expr *elaborateCall(const CallSyntax *S);

  clang::Expr *elaborateMemberAccess(const Syntax *LHS, const CallSyntax *Op,
                                     const Syntax *RHS);
  clang::Expr *elaborateNestedLookUpAccess(const clang::Expr *Previous,
                                           const CallSyntax *Op,
                                           const Syntax *RHS);
  clang::Expr *elaborateNNS(clang::CppxNamespaceDecl *NS,
                            const CallSyntax *Op, const Syntax *RHS);
  clang::Expr *elaborateGlobalNNS(const CallSyntax *Op, const Syntax *RHS);
  clang::Expr *elaborateUnaryOp(const CallSyntax *S, clang::UnaryOperatorKind Op);
  clang::Expr *elaborateBinOp(const CallSyntax *S, clang::BinaryOperatorKind Op);

  clang::Expr *elaborateBlockCondition(const ArraySyntax *Conditions);

  clang::Expr *elaborateMacro(const MacroSyntax *Macro);
  clang::Expr *elaborateClass(const MacroSyntax *Macro);

  clang::Expr *elaborateElementExpr(const ElemSyntax *Elem);
  clang::Expr *elaborateCastOp(const CallSyntax *CastOp);

public:
  //===--------------------------------------------------------------------===//
  //                        Type Expression Elaboration                       //
  //===--------------------------------------------------------------------===//

  clang::Expr *elaborateTypeExpr(Declarator *D);

  clang::Expr *elaboratePointerType(Declarator *D, clang::Expr *Ty);
  clang::Expr *elaborateConstType(Declarator *D, clang::Expr *Ty);
  clang::Expr *elaborateRefType(Declarator *D, clang::Expr *Ty);
  clang::Expr *elaborateRRefType(Declarator *D, clang::Expr *Ty);
  clang::Expr *elaborateArrayType(Declarator *D, clang::Expr *Ty);
  clang::Expr *elaborateFunctionType(Declarator *D, clang::Expr *Ty);
  clang::Expr *elaborateExplicitType(Declarator *D, clang::Expr *Ty);

private:
  clang::Expr *handleOperatorConst(const CallSyntax *S);
  clang::Expr *handleRefType(const CallSyntax *S);
  clang::Expr *handleRRefType(const CallSyntax *S);
<<<<<<< HEAD
  clang::Expr *handleFunctionType(const CallSyntax *S);  
=======
  clang::Expr *handleArrayType(const CallSyntax *S);
>>>>>>> 7db03171
  
private:
  /// Utility functions that handle operations assocated with type elaboration,
  /// but not the actual elaboration. These functions also handle error
  /// reporting so the result of any elaboration should be passed directly
  /// to them without need to check the result.
  ///{
  clang::Expr* makeConstType(clang::Expr *InnerType,
                             const CallSyntax* ConstOpNode);
  clang::Expr* makeRefType(clang::Expr *Result,
                           const CallSyntax* RefOpNode);
  clang::Expr* makeRRefType(clang::Expr *Result,
                            const CallSyntax* RRefOpNode);
  ///}

};

} // namespace gold

#endif<|MERGE_RESOLUTION|>--- conflicted
+++ resolved
@@ -111,11 +111,8 @@
   clang::Expr *handleOperatorConst(const CallSyntax *S);
   clang::Expr *handleRefType(const CallSyntax *S);
   clang::Expr *handleRRefType(const CallSyntax *S);
-<<<<<<< HEAD
   clang::Expr *handleFunctionType(const CallSyntax *S);  
-=======
   clang::Expr *handleArrayType(const CallSyntax *S);
->>>>>>> 7db03171
   
 private:
   /// Utility functions that handle operations assocated with type elaboration,
