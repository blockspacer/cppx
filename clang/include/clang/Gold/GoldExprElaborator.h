//=== GoldExprElaborator.h - Elaboration for Gold Expressions -------------===//
//
// Part of the LLVM Project, under the Apache License v2.0 with LLVM Exceptions.
// See https://llvm.org/LICENSE.txt for license information.
// SPDX-License-Identifier: Apache-2.0 WITH LLVM-exception
// Copyright (c) Lock3 Software 2019, all rights reserved.
//
//===----------------------------------------------------------------------===//
//
//  This file declares the ExprElaborator interface, which creates
//  clang::Expr nodes out of gold expressions.
//
//===----------------------------------------------------------------------===//

#ifndef CLANG_GOLD_EXPRELABORATOR_H
#define CLANG_GOLD_EXPRELABORATOR_H

#include "clang/AST/OperationKinds.h"
#include "clang/AST/Type.h"
#include "llvm/ADT/PointerUnion.h"

#include "clang/Gold/GoldSyntax.h"

#include <unordered_map>
#include <string>

namespace clang {

class ASTContext;
class Expr;
class Sema;
class TypeSourceInfo;

} // namespace clang

namespace gold {

class Declarator;
class Sema;
class SyntaxContext;

// Builds a C++ expression or C++ type expression, in the form of a clang::Expr*
// or clang TypeSourceInfo* respectively, out of a gold::Syntax node.
class ExprElaborator {
  SyntaxContext &Context;

  clang::ASTContext &CxxAST;

  Sema &SemaRef;
public:
  ExprElaborator(SyntaxContext &Context, Sema &SemaRef);

  // Represents a C++ expression, which may be either an object expression
  // or a type expression.
  using Expression = llvm::PointerUnion<clang::Expr *, clang::TypeSourceInfo *>;
  using TypeInfo = clang::TypeSourceInfo;

  //===--------------------------------------------------------------------===//
  //                        Value Expression Elaboration                      //
  //===--------------------------------------------------------------------===//
  Expression elaborateExpr(const Syntax *S);

  Expression elaborateAtom(const AtomSyntax *S, clang::QualType ExplicitType);
  Expression elaborateCall(const CallSyntax *S);
<<<<<<< HEAD
  
  Expression elaborateMemberAccess(const Syntax *LHS, const CallSyntax *Op, const Syntax *RHS);
=======
  Expression elaborateElemCall(const CallSyntax *S);
>>>>>>> ffedd770

  Expression elaborateBinOp(const CallSyntax *S, clang::BinaryOperatorKind Op);

  Expression elaborateBlockCondition(const ArraySyntax *Conditions);

  Expression elaborateMacroExpression(const MacroSyntax *Macro);

private:
  clang::Expr *handleOperatorDotDot(const CallSyntax *Call);

  //===--------------------------------------------------------------------===//
  //                        Type Expression Elaboration                       //
  //===--------------------------------------------------------------------===//
public:
  Expression elaborateTypeExpr(Declarator *D);

  Expression elaboratePointerType(Declarator *D, TypeInfo *Ty);
  Expression elaborateArrayType(Declarator *D, TypeInfo *Ty);
  Expression elaborateFunctionType(Declarator *D, TypeInfo *Ty);
  Expression elaborateExplicitType(Declarator *D, TypeInfo *Ty);
};

} // namespace gold

#endif<|MERGE_RESOLUTION|>--- conflicted
+++ resolved
@@ -62,12 +62,9 @@
 
   Expression elaborateAtom(const AtomSyntax *S, clang::QualType ExplicitType);
   Expression elaborateCall(const CallSyntax *S);
-<<<<<<< HEAD
-  
+
   Expression elaborateMemberAccess(const Syntax *LHS, const CallSyntax *Op, const Syntax *RHS);
-=======
   Expression elaborateElemCall(const CallSyntax *S);
->>>>>>> ffedd770
 
   Expression elaborateBinOp(const CallSyntax *S, clang::BinaryOperatorKind Op);
 
