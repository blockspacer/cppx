--- conflicted
+++ resolved
@@ -1057,16 +1057,14 @@
       /// The placeholder type for OpenMP iterator expression.
       PREDEF_TYPE_OMP_ITERATOR = 71,
 
-<<<<<<< HEAD
-      /// \brief C++ meta::info type
-      PREDEF_TYPE_META_INFO_ID = 72,
-=======
       /// A placeholder type for incomplete matrix index operations.
       PREDEF_TYPE_INCOMPLETE_MATRIX_IDX = 72,
 
       /// \brief The '__bf16' type
       PREDEF_TYPE_BFLOAT16_ID = 73,
->>>>>>> fda5192d
+
+      /// \brief C++ meta::info type
+      PREDEF_TYPE_META_INFO_ID = 74,
 
       /// OpenCL image types with auto numeration
 #define IMAGE_TYPE(ImgType, Id, SingletonId, Access, Suffix) \
