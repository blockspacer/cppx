//===--- Driver.h - Clang GCC Compatible Driver -----------------*- C++ -*-===//
//
// Part of the LLVM Project, under the Apache License v2.0 with LLVM Exceptions.
// See https://llvm.org/LICENSE.txt for license information.
// SPDX-License-Identifier: Apache-2.0 WITH LLVM-exception
//
//===----------------------------------------------------------------------===//

#ifndef LLVM_CLANG_DRIVER_DRIVER_H
#define LLVM_CLANG_DRIVER_DRIVER_H

#include "clang/Basic/Diagnostic.h"
#include "clang/Basic/LLVM.h"
#include "clang/Driver/Action.h"
#include "clang/Driver/Options.h"
#include "clang/Driver/Phases.h"
#include "clang/Driver/ToolChain.h"
#include "clang/Driver/Types.h"
#include "clang/Driver/Util.h"
#include "llvm/ADT/StringMap.h"
#include "llvm/ADT/StringRef.h"
#include "llvm/Option/Arg.h"
#include "llvm/Option/ArgList.h"
#include "llvm/Support/StringSaver.h"

#include <list>
#include <map>
#include <string>

namespace llvm {
class Triple;
namespace vfs {
class FileSystem;
}
} // namespace llvm

namespace clang {

namespace driver {

  class Command;
  class Compilation;
  class InputInfo;
  class JobList;
  class JobAction;
  class SanitizerArgs;
  class ToolChain;

/// Describes the kind of LTO mode selected via -f(no-)?lto(=.*)? options.
enum LTOKind {
  LTOK_None,
  LTOK_Full,
  LTOK_Thin,
  LTOK_Unknown
};

/// Driver - Encapsulate logic for constructing compilation processes
/// from a set of gcc-driver-like command line arguments.
class Driver {
  DiagnosticsEngine &Diags;

  IntrusiveRefCntPtr<llvm::vfs::FileSystem> VFS;

  enum DriverMode {
    GCCMode,
    GXXMode,
    CPPMode,
    CLMode,
<<<<<<< HEAD
    GreenMode,
=======
    FlangMode
>>>>>>> a21940ea
  } Mode;

  enum SaveTempsMode {
    SaveTempsNone,
    SaveTempsCwd,
    SaveTempsObj
  } SaveTemps;

  enum BitcodeEmbedMode {
    EmbedNone,
    EmbedMarker,
    EmbedBitcode
  } BitcodeEmbed;

  /// LTO mode selected via -f(no-)?lto(=.*)? options.
  LTOKind LTOMode;

public:
  enum OpenMPRuntimeKind {
    /// An unknown OpenMP runtime. We can't generate effective OpenMP code
    /// without knowing what runtime to target.
    OMPRT_Unknown,

    /// The LLVM OpenMP runtime. When completed and integrated, this will become
    /// the default for Clang.
    OMPRT_OMP,

    /// The GNU OpenMP runtime. Clang doesn't support generating OpenMP code for
    /// this runtime but can swallow the pragmas, and find and link against the
    /// runtime library itself.
    OMPRT_GOMP,

    /// The legacy name for the LLVM OpenMP runtime from when it was the Intel
    /// OpenMP runtime. We support this mode for users with existing
    /// dependencies on this runtime library name.
    OMPRT_IOMP5
  };

  // Diag - Forwarding function for diagnostics.
  DiagnosticBuilder Diag(unsigned DiagID) const {
    return Diags.Report(DiagID);
  }

  // FIXME: Privatize once interface is stable.
public:
  /// The name the driver was invoked as.
  std::string Name;

  /// The path the driver executable was in, as invoked from the
  /// command line.
  std::string Dir;

  /// The original path to the clang executable.
  std::string ClangExecutable;

  /// Target and driver mode components extracted from clang executable name.
  ParsedClangName ClangNameParts;

  /// The path to the installed clang directory, if any.
  std::string InstalledDir;

  /// The path to the compiler resource directory.
  std::string ResourceDir;

  /// System directory for config files.
  std::string SystemConfigDir;

  /// User directory for config files.
  std::string UserConfigDir;

  /// A prefix directory used to emulate a limited subset of GCC's '-Bprefix'
  /// functionality.
  /// FIXME: This type of customization should be removed in favor of the
  /// universal driver when it is ready.
  typedef SmallVector<std::string, 4> prefix_list;
  prefix_list PrefixDirs;

  /// sysroot, if present
  std::string SysRoot;

  /// Dynamic loader prefix, if present
  std::string DyldPrefix;

  /// Driver title to use with help.
  std::string DriverTitle;

  /// Information about the host which can be overridden by the user.
  std::string HostBits, HostMachine, HostSystem, HostRelease;

  /// The file to log CC_PRINT_OPTIONS output to, if enabled.
  const char *CCPrintOptionsFilename;

  /// The file to log CC_PRINT_HEADERS output to, if enabled.
  const char *CCPrintHeadersFilename;

  /// The file to log CC_LOG_DIAGNOSTICS output to, if enabled.
  const char *CCLogDiagnosticsFilename;

  /// A list of inputs and their types for the given arguments.
  typedef SmallVector<std::pair<types::ID, const llvm::opt::Arg *>, 16>
      InputList;

  /// Whether the driver should follow g++ like behavior.
  bool CCCIsCXX() const { return Mode == GXXMode; }

  /// Whether the driver is just the preprocessor.
  bool CCCIsCPP() const { return Mode == CPPMode; }

  /// Whether the driver should follow gcc like behavior.
  bool CCCIsCC() const { return Mode == GCCMode; }

  /// Whether the driver should follow cl.exe like behavior.
  bool IsCLMode() const { return Mode == CLMode; }

<<<<<<< HEAD
  /// Whether the driver should compile green.
  bool IsGreenMode() const { return Mode == GreenMode; }
=======
  /// Whether the driver should invoke flang for fortran inputs.
  /// Other modes fall back to calling gcc which in turn calls gfortran.
  bool IsFlangMode() const { return Mode == FlangMode; }
>>>>>>> a21940ea

  /// Only print tool bindings, don't build any jobs.
  unsigned CCCPrintBindings : 1;

  /// Set CC_PRINT_OPTIONS mode, which is like -v but logs the commands to
  /// CCPrintOptionsFilename or to stderr.
  unsigned CCPrintOptions : 1;

  /// Set CC_PRINT_HEADERS mode, which causes the frontend to log header include
  /// information to CCPrintHeadersFilename or to stderr.
  unsigned CCPrintHeaders : 1;

  /// Set CC_LOG_DIAGNOSTICS mode, which causes the frontend to log diagnostics
  /// to CCLogDiagnosticsFilename or to stderr, in a stable machine readable
  /// format.
  unsigned CCLogDiagnostics : 1;

  /// Whether the driver is generating diagnostics for debugging purposes.
  unsigned CCGenDiagnostics : 1;

private:
  /// Raw target triple.
  std::string TargetTriple;

  /// Name to use when invoking gcc/g++.
  std::string CCCGenericGCCName;

  /// Name of configuration file if used.
  std::string ConfigFile;

  /// Allocator for string saver.
  llvm::BumpPtrAllocator Alloc;

  /// Object that stores strings read from configuration file.
  llvm::StringSaver Saver;

  /// Arguments originated from configuration file.
  std::unique_ptr<llvm::opt::InputArgList> CfgOptions;

  /// Arguments originated from command line.
  std::unique_ptr<llvm::opt::InputArgList> CLOptions;

  /// Whether to check that input files exist when constructing compilation
  /// jobs.
  unsigned CheckInputsExist : 1;

public:
  /// Force clang to emit reproducer for driver invocation. This is enabled
  /// indirectly by setting FORCE_CLANG_DIAGNOSTICS_CRASH environment variable
  /// or when using the -gen-reproducer driver flag.
  unsigned GenReproducer : 1;

private:
  /// Certain options suppress the 'no input files' warning.
  unsigned SuppressMissingInputWarning : 1;

  /// Cache of all the ToolChains in use by the driver.
  ///
  /// This maps from the string representation of a triple to a ToolChain
  /// created targeting that triple. The driver owns all the ToolChain objects
  /// stored in it, and will clean them up when torn down.
  mutable llvm::StringMap<std::unique_ptr<ToolChain>> ToolChains;

private:
  /// TranslateInputArgs - Create a new derived argument list from the input
  /// arguments, after applying the standard argument translations.
  llvm::opt::DerivedArgList *
  TranslateInputArgs(const llvm::opt::InputArgList &Args) const;

  // getFinalPhase - Determine which compilation mode we are in and record
  // which option we used to determine the final phase.
  // TODO: Much of what getFinalPhase returns are not actually true compiler
  //       modes. Fold this functionality into Types::getCompilationPhases and
  //       handleArguments.
  phases::ID getFinalPhase(const llvm::opt::DerivedArgList &DAL,
                           llvm::opt::Arg **FinalPhaseArg = nullptr) const;

  // handleArguments - All code related to claiming and printing diagnostics
  // related to arguments to the driver are done here.
  void handleArguments(Compilation &C, llvm::opt::DerivedArgList &Args,
                       const InputList &Inputs, ActionList &Actions) const;

  // Before executing jobs, sets up response files for commands that need them.
  void setUpResponseFiles(Compilation &C, Command &Cmd);

  void generatePrefixedToolNames(StringRef Tool, const ToolChain &TC,
                                 SmallVectorImpl<std::string> &Names) const;

  /// Find the appropriate .crash diagonostic file for the child crash
  /// under this driver and copy it out to a temporary destination with the
  /// other reproducer related files (.sh, .cache, etc). If not found, suggest a
  /// directory for the user to look at.
  ///
  /// \param ReproCrashFilename The file path to copy the .crash to.
  /// \param CrashDiagDir       The suggested directory for the user to look at
  ///                           in case the search or copy fails.
  ///
  /// \returns If the .crash is found and successfully copied return true,
  /// otherwise false and return the suggested directory in \p CrashDiagDir.
  bool getCrashDiagnosticFile(StringRef ReproCrashFilename,
                              SmallString<128> &CrashDiagDir);

public:

  /// Takes the path to a binary that's either in bin/ or lib/ and returns
  /// the path to clang's resource directory.
  static std::string GetResourcesPath(StringRef BinaryPath,
                                      StringRef CustomResourceDir = "");

  Driver(StringRef ClangExecutable, StringRef TargetTriple,
         DiagnosticsEngine &Diags,
         IntrusiveRefCntPtr<llvm::vfs::FileSystem> VFS = nullptr);

  /// @name Accessors
  /// @{

  /// Name to use when invoking gcc/g++.
  const std::string &getCCCGenericGCCName() const { return CCCGenericGCCName; }

  const std::string &getConfigFile() const { return ConfigFile; }

  const llvm::opt::OptTable &getOpts() const { return getDriverOptTable(); }

  const DiagnosticsEngine &getDiags() const { return Diags; }

  llvm::vfs::FileSystem &getVFS() const { return *VFS; }

  bool getCheckInputsExist() const { return CheckInputsExist; }

  void setCheckInputsExist(bool Value) { CheckInputsExist = Value; }

  void setTargetAndMode(const ParsedClangName &TM) { ClangNameParts = TM; }

  const std::string &getTitle() { return DriverTitle; }
  void setTitle(std::string Value) { DriverTitle = std::move(Value); }

  std::string getTargetTriple() const { return TargetTriple; }

  /// Get the path to the main clang executable.
  const char *getClangProgramPath() const {
    return ClangExecutable.c_str();
  }

  /// Get the path to where the clang executable was installed.
  const char *getInstalledDir() const {
    if (!InstalledDir.empty())
      return InstalledDir.c_str();
    return Dir.c_str();
  }
  void setInstalledDir(StringRef Value) {
    InstalledDir = Value;
  }

  bool isSaveTempsEnabled() const { return SaveTemps != SaveTempsNone; }
  bool isSaveTempsObj() const { return SaveTemps == SaveTempsObj; }

  bool embedBitcodeEnabled() const { return BitcodeEmbed != EmbedNone; }
  bool embedBitcodeInObject() const { return (BitcodeEmbed == EmbedBitcode); }
  bool embedBitcodeMarkerOnly() const { return (BitcodeEmbed == EmbedMarker); }

  /// Compute the desired OpenMP runtime from the flags provided.
  OpenMPRuntimeKind getOpenMPRuntime(const llvm::opt::ArgList &Args) const;

  /// @}
  /// @name Primary Functionality
  /// @{

  /// CreateOffloadingDeviceToolChains - create all the toolchains required to
  /// support offloading devices given the programming models specified in the
  /// current compilation. Also, update the host tool chain kind accordingly.
  void CreateOffloadingDeviceToolChains(Compilation &C, InputList &Inputs);

  /// BuildCompilation - Construct a compilation object for a command
  /// line argument vector.
  ///
  /// \return A compilation, or 0 if none was built for the given
  /// argument vector. A null return value does not necessarily
  /// indicate an error condition, the diagnostics should be queried
  /// to determine if an error occurred.
  Compilation *BuildCompilation(ArrayRef<const char *> Args);

  /// @name Driver Steps
  /// @{

  /// ParseDriverMode - Look for and handle the driver mode option in Args.
  void ParseDriverMode(StringRef ProgramName, ArrayRef<const char *> Args);

  /// ParseArgStrings - Parse the given list of strings into an
  /// ArgList.
  llvm::opt::InputArgList ParseArgStrings(ArrayRef<const char *> Args,
                                          bool IsClCompatMode,
                                          bool &ContainsError);

  /// BuildInputs - Construct the list of inputs and their types from
  /// the given arguments.
  ///
  /// \param TC - The default host tool chain.
  /// \param Args - The input arguments.
  /// \param Inputs - The list to store the resulting compilation
  /// inputs onto.
  void BuildInputs(const ToolChain &TC, llvm::opt::DerivedArgList &Args,
                   InputList &Inputs) const;

  /// BuildActions - Construct the list of actions to perform for the
  /// given arguments, which are only done for a single architecture.
  ///
  /// \param C - The compilation that is being built.
  /// \param Args - The input arguments.
  /// \param Actions - The list to store the resulting actions onto.
  void BuildActions(Compilation &C, llvm::opt::DerivedArgList &Args,
                    const InputList &Inputs, ActionList &Actions) const;

  /// BuildUniversalActions - Construct the list of actions to perform
  /// for the given arguments, which may require a universal build.
  ///
  /// \param C - The compilation that is being built.
  /// \param TC - The default host tool chain.
  void BuildUniversalActions(Compilation &C, const ToolChain &TC,
                             const InputList &BAInputs) const;

  /// Check that the file referenced by Value exists. If it doesn't,
  /// issue a diagnostic and return false.
  /// If TypoCorrect is true and the file does not exist, see if it looks
  /// like a likely typo for a flag and if so print a "did you mean" blurb.
  bool DiagnoseInputExistence(const llvm::opt::DerivedArgList &Args,
                              StringRef Value, types::ID Ty,
                              bool TypoCorrect) const;

  /// BuildJobs - Bind actions to concrete tools and translate
  /// arguments to form the list of jobs to run.
  ///
  /// \param C - The compilation that is being built.
  void BuildJobs(Compilation &C) const;

  /// ExecuteCompilation - Execute the compilation according to the command line
  /// arguments and return an appropriate exit code.
  ///
  /// This routine handles additional processing that must be done in addition
  /// to just running the subprocesses, for example reporting errors, setting
  /// up response files, removing temporary files, etc.
  int ExecuteCompilation(Compilation &C,
     SmallVectorImpl< std::pair<int, const Command *> > &FailingCommands);

  /// Contains the files in the compilation diagnostic report generated by
  /// generateCompilationDiagnostics.
  struct CompilationDiagnosticReport {
    llvm::SmallVector<std::string, 4> TemporaryFiles;
  };

  /// generateCompilationDiagnostics - Generate diagnostics information
  /// including preprocessed source file(s).
  ///
  void generateCompilationDiagnostics(
      Compilation &C, const Command &FailingCommand,
      StringRef AdditionalInformation = "",
      CompilationDiagnosticReport *GeneratedReport = nullptr);

  /// @}
  /// @name Helper Methods
  /// @{

  /// PrintActions - Print the list of actions.
  void PrintActions(const Compilation &C) const;

  /// PrintHelp - Print the help text.
  ///
  /// \param ShowHidden - Show hidden options.
  void PrintHelp(bool ShowHidden) const;

  /// PrintVersion - Print the driver version.
  void PrintVersion(const Compilation &C, raw_ostream &OS) const;

  /// GetFilePath - Lookup \p Name in the list of file search paths.
  ///
  /// \param TC - The tool chain for additional information on
  /// directories to search.
  //
  // FIXME: This should be in CompilationInfo.
  std::string GetFilePath(StringRef Name, const ToolChain &TC) const;

  /// GetProgramPath - Lookup \p Name in the list of program search paths.
  ///
  /// \param TC - The provided tool chain for additional information on
  /// directories to search.
  //
  // FIXME: This should be in CompilationInfo.
  std::string GetProgramPath(StringRef Name, const ToolChain &TC) const;

  /// HandleAutocompletions - Handle --autocomplete by searching and printing
  /// possible flags, descriptions, and its arguments.
  void HandleAutocompletions(StringRef PassedFlags) const;

  /// HandleImmediateArgs - Handle any arguments which should be
  /// treated before building actions or binding tools.
  ///
  /// \return Whether any compilation should be built for this
  /// invocation.
  bool HandleImmediateArgs(const Compilation &C);

  /// ConstructAction - Construct the appropriate action to do for
  /// \p Phase on the \p Input, taking in to account arguments
  /// like -fsyntax-only or --analyze.
  Action *ConstructPhaseAction(
      Compilation &C, const llvm::opt::ArgList &Args, phases::ID Phase,
      Action *Input,
      Action::OffloadKind TargetDeviceOffloadKind = Action::OFK_None) const;

  /// BuildJobsForAction - Construct the jobs to perform for the action \p A and
  /// return an InputInfo for the result of running \p A.  Will only construct
  /// jobs for a given (Action, ToolChain, BoundArch, DeviceKind) tuple once.
  InputInfo
  BuildJobsForAction(Compilation &C, const Action *A, const ToolChain *TC,
                     StringRef BoundArch, bool AtTopLevel, bool MultipleArchs,
                     const char *LinkingOutput,
                     std::map<std::pair<const Action *, std::string>, InputInfo>
                         &CachedResults,
                     Action::OffloadKind TargetDeviceOffloadKind) const;

  /// Returns the default name for linked images (e.g., "a.out").
  const char *getDefaultImageName() const;

  /// GetNamedOutputPath - Return the name to use for the output of
  /// the action \p JA. The result is appended to the compilation's
  /// list of temporary or result files, as appropriate.
  ///
  /// \param C - The compilation.
  /// \param JA - The action of interest.
  /// \param BaseInput - The original input file that this action was
  /// triggered by.
  /// \param BoundArch - The bound architecture.
  /// \param AtTopLevel - Whether this is a "top-level" action.
  /// \param MultipleArchs - Whether multiple -arch options were supplied.
  /// \param NormalizedTriple - The normalized triple of the relevant target.
  const char *GetNamedOutputPath(Compilation &C, const JobAction &JA,
                                 const char *BaseInput, StringRef BoundArch,
                                 bool AtTopLevel, bool MultipleArchs,
                                 StringRef NormalizedTriple) const;

  /// GetTemporaryPath - Return the pathname of a temporary file to use
  /// as part of compilation; the file will have the given prefix and suffix.
  ///
  /// GCC goes to extra lengths here to be a bit more robust.
  std::string GetTemporaryPath(StringRef Prefix, StringRef Suffix) const;

  /// GetTemporaryDirectory - Return the pathname of a temporary directory to
  /// use as part of compilation; the directory will have the given prefix.
  std::string GetTemporaryDirectory(StringRef Prefix) const;

  /// Return the pathname of the pch file in clang-cl mode.
  std::string GetClPchPath(Compilation &C, StringRef BaseName) const;

  /// ShouldUseClangCompiler - Should the clang compiler be used to
  /// handle this action.
  bool ShouldUseClangCompiler(const JobAction &JA) const;

  /// ShouldUseFlangCompiler - Should the flang compiler be used to
  /// handle this action.
  bool ShouldUseFlangCompiler(const JobAction &JA) const;

  /// Returns true if we are performing any kind of LTO.
  bool isUsingLTO() const { return LTOMode != LTOK_None; }

  /// Get the specific kind of LTO being performed.
  LTOKind getLTOMode() const { return LTOMode; }

private:

  /// Tries to load options from configuration file.
  ///
  /// \returns true if error occurred.
  bool loadConfigFile();

  /// Read options from the specified file.
  ///
  /// \param [in] FileName File to read.
  /// \returns true, if error occurred while reading.
  bool readConfigFile(StringRef FileName);

  /// Set the driver mode (cl, gcc, etc) from an option string of the form
  /// --driver-mode=<mode>.
  void setDriverModeFromOption(StringRef Opt);

  /// Parse the \p Args list for LTO options and record the type of LTO
  /// compilation based on which -f(no-)?lto(=.*)? option occurs last.
  void setLTOMode(const llvm::opt::ArgList &Args);

  /// Retrieves a ToolChain for a particular \p Target triple.
  ///
  /// Will cache ToolChains for the life of the driver object, and create them
  /// on-demand.
  const ToolChain &getToolChain(const llvm::opt::ArgList &Args,
                                const llvm::Triple &Target) const;

  /// @}

  /// Get bitmasks for which option flags to include and exclude based on
  /// the driver mode.
  std::pair<unsigned, unsigned> getIncludeExcludeOptionFlagMasks(bool IsClCompatMode) const;

  /// Helper used in BuildJobsForAction.  Doesn't use the cache when building
  /// jobs specifically for the given action, but will use the cache when
  /// building jobs for the Action's inputs.
  InputInfo BuildJobsForActionNoCache(
      Compilation &C, const Action *A, const ToolChain *TC, StringRef BoundArch,
      bool AtTopLevel, bool MultipleArchs, const char *LinkingOutput,
      std::map<std::pair<const Action *, std::string>, InputInfo>
          &CachedResults,
      Action::OffloadKind TargetDeviceOffloadKind) const;

public:
  /// GetReleaseVersion - Parse (([0-9]+)(.([0-9]+)(.([0-9]+)?))?)? and
  /// return the grouped values as integers. Numbers which are not
  /// provided are set to 0.
  ///
  /// \return True if the entire string was parsed (9.2), or all
  /// groups were parsed (10.3.5extrastuff). HadExtra is true if all
  /// groups were parsed but extra characters remain at the end.
  static bool GetReleaseVersion(StringRef Str, unsigned &Major, unsigned &Minor,
                                unsigned &Micro, bool &HadExtra);

  /// Parse digits from a string \p Str and fulfill \p Digits with
  /// the parsed numbers. This method assumes that the max number of
  /// digits to look for is equal to Digits.size().
  ///
  /// \return True if the entire string was parsed and there are
  /// no extra characters remaining at the end.
  static bool GetReleaseVersion(StringRef Str,
                                MutableArrayRef<unsigned> Digits);
  /// Compute the default -fmodule-cache-path.
  static void getDefaultModuleCachePath(SmallVectorImpl<char> &Result);
};

/// \return True if the last defined optimization level is -Ofast.
/// And False otherwise.
bool isOptimizationLevelFast(const llvm::opt::ArgList &Args);

} // end namespace driver
} // end namespace clang

#endif<|MERGE_RESOLUTION|>--- conflicted
+++ resolved
@@ -66,11 +66,8 @@
     GXXMode,
     CPPMode,
     CLMode,
-<<<<<<< HEAD
+    FlangMode,
     GreenMode,
-=======
-    FlangMode
->>>>>>> a21940ea
   } Mode;
 
   enum SaveTempsMode {
@@ -185,14 +182,12 @@
   /// Whether the driver should follow cl.exe like behavior.
   bool IsCLMode() const { return Mode == CLMode; }
 
-<<<<<<< HEAD
   /// Whether the driver should compile green.
   bool IsGreenMode() const { return Mode == GreenMode; }
-=======
+
   /// Whether the driver should invoke flang for fortran inputs.
   /// Other modes fall back to calling gcc which in turn calls gfortran.
   bool IsFlangMode() const { return Mode == FlangMode; }
->>>>>>> a21940ea
 
   /// Only print tool bindings, don't build any jobs.
   unsigned CCCPrintBindings : 1;
