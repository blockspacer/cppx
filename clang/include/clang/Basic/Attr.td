--- conflicted
+++ resolved
@@ -2800,27 +2800,18 @@
 
 def Owner : InheritableAttr {
   let Spellings = [CXX11<"gsl", "Owner">];
-<<<<<<< HEAD
-  let Subjects = SubjectList<[CXXRecord]>;
-=======
   let Subjects = SubjectList<[Struct]>;
->>>>>>> 03edcd68
   let Args = [TypeArgument<"DerefType", /*opt=*/1>];
   let Documentation = [LifetimeOwnerDocs];
 }
 
 def Pointer : InheritableAttr {
   let Spellings = [CXX11<"gsl", "Pointer">];
-<<<<<<< HEAD
-  let Subjects = SubjectList<[CXXRecord]>;
-=======
   let Subjects = SubjectList<[Struct]>;
->>>>>>> 03edcd68
   let Args = [TypeArgument<"DerefType", /*opt=*/1>];
   let Documentation = [LifetimePointerDocs];
 }
 
-<<<<<<< HEAD
 def Lifetimeconst : InheritableParamAttr {
   let Spellings = [CXX11<"gsl", "lifetime_const">];
   let Subjects = SubjectList<[Function, ParmVar]>;
@@ -2847,8 +2838,6 @@
   let Documentation = [Undocumented]; // FIXME
 }
 
-=======
->>>>>>> 03edcd68
 // Microsoft-related attributes
 
 def MSNoVTable : InheritableAttr, TargetSpecificAttr<TargetMicrosoftCXXABI> {
