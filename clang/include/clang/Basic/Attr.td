--- conflicted
+++ resolved
@@ -2771,23 +2771,15 @@
 def Owner : InheritableAttr {
   let Spellings = [CXX11<"gsl", "Owner">];
   let Subjects = SubjectList<[CXXRecord]>;
-<<<<<<< HEAD
   let Args = [TypeArgument<"DerefType", /*opt=*/1>];
   let Documentation = [LifetimeOwnerDocs];
-=======
-  let Documentation = [Undocumented]; // FIXME
-  let MeaningfulToClassTemplateDefinition = 1;
->>>>>>> baf27412
 }
 
 def Pointer : InheritableAttr {
   let Spellings = [CXX11<"gsl", "Pointer">];
   let Subjects = SubjectList<[CXXRecord]>;
-<<<<<<< HEAD
   let Args = [TypeArgument<"DerefType", /*opt=*/1>];
   let Documentation = [LifetimePointerDocs];
-=======
-  let Documentation = [Undocumented]; // FIXME
 }
 
 def Lifetimeconst : InheritableParamAttr {
@@ -2814,7 +2806,6 @@
   // TODO: have a more restrictive public API.
   }];
   let Documentation = [Undocumented]; // FIXME
->>>>>>> baf27412
 }
 
 // Microsoft-related attributes
