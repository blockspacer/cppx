//==--- Attr.td - attribute definitions -----------------------------------===//
//
// Part of the LLVM Project, under the Apache License v2.0 with LLVM Exceptions.
// See https://llvm.org/LICENSE.txt for license information.
// SPDX-License-Identifier: Apache-2.0 WITH LLVM-exception
//
//===----------------------------------------------------------------------===//

// The documentation is organized by category. Attributes can have category-
// specific documentation that is collated within the larger document.
class DocumentationCategory<string name> {
  string Name = name;
  code Content = [{}];
}
def DocCatFunction : DocumentationCategory<"Function Attributes">;
def DocCatVariable : DocumentationCategory<"Variable Attributes">;
def DocCatType : DocumentationCategory<"Type Attributes">;
def DocCatStmt : DocumentationCategory<"Statement Attributes">;
def DocCatDecl : DocumentationCategory<"Declaration Attributes">;

// Attributes listed under the Undocumented category do not generate any public
// documentation. Ideally, this category should be used for internal-only
// attributes which contain no spellings.
def DocCatUndocumented : DocumentationCategory<"Undocumented">;

class DocDeprecated<string replacement = ""> {
  // If the Replacement field is empty, no replacement will be listed with the
  // documentation. Otherwise, the documentation will specify the attribute has
  // been superseded by this replacement.
  string Replacement = replacement;
}

// Specifies the documentation to be associated with the given category.
class Documentation {
  DocumentationCategory Category;
  code Content;

  // If the heading is empty, one may be picked automatically. If the attribute
  // only has one spelling, no heading is required as the attribute's sole
  // spelling is sufficient. If all spellings are semantically common, the
  // heading will be the semantic spelling. If the spellings are not
  // semantically common and no heading is provided, an error will be emitted.
  string Heading = "";

  // When set, specifies that the attribute is deprecated and can optionally
  // specify a replacement attribute.
  DocDeprecated Deprecated;
}

// Specifies that the attribute is explicitly undocumented. This can be a
// helpful placeholder for the attribute while working on the implementation,
// but should not be used once feature work has been completed.
def Undocumented : Documentation {
  let Category = DocCatUndocumented;
}

include "clang/Basic/AttrDocs.td"

// An attribute's subject is whatever it appertains to. In this file, it is
// more accurately a list of things that an attribute can appertain to. All
// Decls and Stmts are possibly AttrSubjects (even though the syntax may not
// allow attributes on a given Decl or Stmt).
class AttrSubject;

include "clang/Basic/DeclNodes.td"
include "clang/Basic/StmtNodes.td"

// A subset-subject is an AttrSubject constrained to operate only on some subset
// of that subject.
//
// The code fragment is a boolean expression that will confirm that the subject
// meets the requirements; the subject will have the name S, and will have the
// type specified by the base. It should be a simple boolean expression. The
// diagnostic string should be a comma-separated list of subject names.
class SubsetSubject<AttrSubject base, code check, string diag> : AttrSubject {
  AttrSubject Base = base;
  code CheckCode = check;
  string DiagSpelling = diag;
}

def LocalVar : SubsetSubject<Var,
                              [{S->hasLocalStorage() && !isa<ParmVarDecl>(S)}],
                              "local variables">;
def NonParmVar : SubsetSubject<Var,
                               [{S->getKind() != Decl::ParmVar}],
                               "variables">;
def NonLocalVar : SubsetSubject<Var,
                                [{!S->hasLocalStorage()}],
                                "variables with non-local storage">;
def NonBitField : SubsetSubject<Field,
                                [{!S->isBitField()}],
                                "non-bit-field non-static data members">;

def NonStaticCXXMethod : SubsetSubject<CXXMethod,
                                       [{!S->isStatic()}],
                                       "non-static member functions">;

def NonStaticNonConstCXXMethod
    : SubsetSubject<CXXMethod,
                    [{!S->isStatic() && !S->isConst()}],
                    "non-static non-const member functions">;

def ObjCInstanceMethod : SubsetSubject<ObjCMethod,
                                       [{S->isInstanceMethod()}],
                                       "Objective-C instance methods">;

def Struct : SubsetSubject<Record,
                           [{!S->isUnion()}], "structs">;

def TLSVar : SubsetSubject<Var,
                           [{S->getTLSKind() != 0}], "thread-local variables">;

def SharedVar : SubsetSubject<Var,
                              [{S->hasGlobalStorage() && !S->getTLSKind()}],
                              "global variables">;

def GlobalVar : SubsetSubject<Var,
                             [{S->hasGlobalStorage()}], "global variables">;

def InlineFunction : SubsetSubject<Function,
                             [{S->isInlineSpecified()}], "inline functions">;

// FIXME: this hack is needed because DeclNodes.td defines the base Decl node
// type to be a class, not a definition. This makes it impossible to create an
// attribute subject which accepts a Decl. Normally, this is not a problem,
// because the attribute can have no Subjects clause to accomplish this. But in
// the case of a SubsetSubject, there's no way to express it without this hack.
def DeclBase : AttrSubject;
def FunctionLike : SubsetSubject<DeclBase,
                                 [{S->getFunctionType(false) != nullptr}],
                                 "functions, function pointers">;

def OpenCLKernelFunction
    : SubsetSubject<Function, [{S->hasAttr<OpenCLKernelAttr>()}],
                    "kernel functions">;

// HasFunctionProto is a more strict version of FunctionLike, so it should
// never be specified in a Subjects list along with FunctionLike (due to the
// inclusive nature of subject testing).
def HasFunctionProto : SubsetSubject<DeclBase,
                                     [{(S->getFunctionType(true) != nullptr &&
                              isa<FunctionProtoType>(S->getFunctionType())) ||
                                       isa<ObjCMethodDecl>(S) ||
                                       isa<BlockDecl>(S)}],
                                     "non-K&R-style functions">;

// A subject that matches the implicit object parameter of a non-static member
// function. Accepted as a function type attribute on the type of such a
// member function.
// FIXME: This does not actually ever match currently.
def ImplicitObjectParameter
    : SubsetSubject<Function, [{static_cast<void>(S), false}],
                    "implicit object parameters">;

// A single argument to an attribute
class Argument<string name, bit optional, bit fake = 0> {
  string Name = name;
  bit Optional = optional;

  /// A fake argument is used to store and serialize additional information
  /// in an attribute without actually changing its parsing or pretty-printing.
  bit Fake = fake;
}

class BoolArgument<string name, bit opt = 0, bit fake = 0> : Argument<name, opt,
                                                                      fake>;
class IdentifierArgument<string name, bit opt = 0> : Argument<name, opt>;
class IntArgument<string name, bit opt = 0> : Argument<name, opt>;
class StringArgument<string name, bit opt = 0> : Argument<name, opt>;
class ExprArgument<string name, bit opt = 0> : Argument<name, opt>;
class FunctionArgument<string name, bit opt = 0, bit fake = 0> : Argument<name,
                                                                          opt,
                                                                          fake>;
class NamedArgument<string name, bit opt = 0, bit fake = 0> : Argument<name,
                                                                          opt,
                                                                          fake>;
class TypeArgument<string name, bit opt = 0> : Argument<name, opt>;
class UnsignedArgument<string name, bit opt = 0> : Argument<name, opt>;
class VariadicUnsignedArgument<string name> : Argument<name, 1>;
class VariadicExprArgument<string name> : Argument<name, 1>;
class VariadicStringArgument<string name> : Argument<name, 1>;
class VariadicIdentifierArgument<string name> : Argument<name, 1>;

// Like VariadicUnsignedArgument except values are ParamIdx.
class VariadicParamIdxArgument<string name> : Argument<name, 1>;

// A list of identifiers matching parameters or ParamIdx indices.
class VariadicParamOrParamIdxArgument<string name> : Argument<name, 1>;

// Like VariadicParamIdxArgument but for a single function parameter index.
class ParamIdxArgument<string name, bit opt = 0> : Argument<name, opt>;

// A version of the form major.minor[.subminor].
class VersionArgument<string name, bit opt = 0> : Argument<name, opt>;

// This one's a doozy, so it gets its own special type
// It can be an unsigned integer, or a type. Either can
// be dependent.
class AlignedArgument<string name, bit opt = 0> : Argument<name, opt>;

// A bool argument with a default value
class DefaultBoolArgument<string name, bit default, bit fake = 0>
    : BoolArgument<name, 1, fake> {
  bit Default = default;
}

// An integer argument with a default value
class DefaultIntArgument<string name, int default> : IntArgument<name, 1> {
  int Default = default;
}

// This argument is more complex, it includes the enumerator type name,
// a list of strings to accept, and a list of enumerators to map them to.
class EnumArgument<string name, string type, list<string> values,
                   list<string> enums, bit opt = 0, bit fake = 0>
    : Argument<name, opt, fake> {
  string Type = type;
  list<string> Values = values;
  list<string> Enums = enums;
}

// FIXME: There should be a VariadicArgument type that takes any other type
//        of argument and generates the appropriate type.
class VariadicEnumArgument<string name, string type, list<string> values,
                           list<string> enums> : Argument<name, 1>  {
  string Type = type;
  list<string> Values = values;
  list<string> Enums = enums;
}

// This handles one spelling of an attribute.
class Spelling<string name, string variety> {
  string Name = name;
  string Variety = variety;
  bit KnownToGCC;
}

class GNU<string name> : Spelling<name, "GNU">;
class Declspec<string name> : Spelling<name, "Declspec">;
class Microsoft<string name> : Spelling<name, "Microsoft">;
class CXX11<string namespace, string name, int version = 1>
    : Spelling<name, "CXX11"> {
  string Namespace = namespace;
  int Version = version;
}
class C2x<string namespace, string name> : Spelling<name, "C2x"> {
  string Namespace = namespace;
}

class Keyword<string name> : Spelling<name, "Keyword">;
class Pragma<string namespace, string name> : Spelling<name, "Pragma"> {
  string Namespace = namespace;
}

// The GCC spelling implies GNU<name> and CXX11<"gnu", name> and also sets
// KnownToGCC to 1. This spelling should be used for any GCC-compatible
// attributes.
class GCC<string name> : Spelling<name, "GCC"> {
  let KnownToGCC = 1;
}

// The Clang spelling implies GNU<name>, CXX11<"clang", name>, and optionally,
// C2x<"clang", name>. This spelling should be used for any Clang-specific
// attributes.
class Clang<string name, bit allowInC = 1> : Spelling<name, "Clang"> {
  bit AllowInC = allowInC;
}

class Accessor<string name, list<Spelling> spellings> {
  string Name = name;
  list<Spelling> Spellings = spellings;
}

class SubjectDiag<bit warn> {
  bit Warn = warn;
}
def WarnDiag : SubjectDiag<1>;
def ErrorDiag : SubjectDiag<0>;

class SubjectList<list<AttrSubject> subjects, SubjectDiag diag = WarnDiag,
                  string customDiag = ""> {
  list<AttrSubject> Subjects = subjects;
  SubjectDiag Diag = diag;
  string CustomDiag = customDiag;
}

class LangOpt<string name, code customCode = [{}]> {
  string Name = name;

  // A custom predicate, written as an expression evaluated in a context with
  // "LangOpts" bound.
  code CustomCode = customCode;
}
def MicrosoftExt : LangOpt<"MicrosoftExt">;
def Borland : LangOpt<"Borland">;
def CUDA : LangOpt<"CUDA">;
def COnly : LangOpt<"COnly", "!LangOpts.CPlusPlus">;
def CPlusPlus : LangOpt<"CPlusPlus">;
def OpenCL : LangOpt<"OpenCL">;
def RenderScript : LangOpt<"RenderScript">;
def ObjC : LangOpt<"ObjC">;
def BlocksSupported : LangOpt<"Blocks">;
def ObjCAutoRefCount : LangOpt<"ObjCAutoRefCount">;
def ObjCNonFragileRuntime : LangOpt<"ObjCNonFragileRuntime",
                                    "LangOpts.ObjCRuntime.allowsClassStubs()">;

// Language option for CMSE extensions
def Cmse : LangOpt<"Cmse">;

// Defines targets for target-specific attributes. Empty lists are unchecked.
class TargetSpec {
  // Specifies Architectures for which the target applies, based off the
  // ArchType enumeration in Triple.h.
  list<string> Arches = [];
  // Specifies Operating Systems for which the target applies, based off the
  // OSType enumeration in Triple.h
  list<string> OSes;
  // Specifies the C++ ABIs for which the target applies, based off the
  // TargetCXXABI::Kind in TargetCXXABI.h.
  list<string> CXXABIs;
  // Specifies Object Formats for which the target applies, based off the
  // ObjectFormatType enumeration in Triple.h
  list<string> ObjectFormats;
}

class TargetArch<list<string> arches> : TargetSpec {
  let Arches = arches;
}
def TargetARM : TargetArch<["arm", "thumb", "armeb", "thumbeb"]>;
def TargetAVR : TargetArch<["avr"]>;
def TargetMips32 : TargetArch<["mips", "mipsel"]>;
def TargetAnyMips : TargetArch<["mips", "mipsel", "mips64", "mips64el"]>;
def TargetMSP430 : TargetArch<["msp430"]>;
def TargetRISCV : TargetArch<["riscv32", "riscv64"]>;
def TargetX86 : TargetArch<["x86"]>;
def TargetAnyX86 : TargetArch<["x86", "x86_64"]>;
def TargetWebAssembly : TargetArch<["wasm32", "wasm64"]>;
def TargetWindows : TargetArch<["x86", "x86_64", "arm", "thumb", "aarch64"]> {
  let OSes = ["Win32"];
}
def TargetMicrosoftCXXABI : TargetArch<["x86", "x86_64", "arm", "thumb", "aarch64"]> {
  let CXXABIs = ["Microsoft"];
}
def TargetELF : TargetSpec {
  let ObjectFormats = ["ELF"];
}

// Attribute subject match rules that are used for #pragma clang attribute.
//
// A instance of AttrSubjectMatcherRule represents an individual match rule.
// An individual match rule can correspond to a number of different attribute
// subjects, e.g. "record" matching rule corresponds to the Record and
// CXXRecord attribute subjects.
//
// Match rules are used in the subject list of the #pragma clang attribute.
// Match rules can have sub-match rules that are instances of
// AttrSubjectMatcherSubRule. A sub-match rule can correspond to a number
// of different attribute subjects, and it can have a negated spelling as well.
// For example, "variable(unless(is_parameter))" matching rule corresponds to
// the NonParmVar attribute subject.
class AttrSubjectMatcherSubRule<string name, list<AttrSubject> subjects,
                                bit negated = 0> {
  string Name = name;
  list<AttrSubject> Subjects = subjects;
  bit Negated = negated;
  // Lists language options, one of which is required to be true for the
  // attribute to be applicable. If empty, the language options are taken
  // from the parent matcher rule.
  list<LangOpt> LangOpts = [];
}
class AttrSubjectMatcherRule<string name, list<AttrSubject> subjects,
                             list<AttrSubjectMatcherSubRule> subrules = []> {
  string Name = name;
  list<AttrSubject> Subjects = subjects;
  list<AttrSubjectMatcherSubRule> Constraints = subrules;
  // Lists language options, one of which is required to be true for the
  // attribute to be applicable. If empty, no language options are required.
  list<LangOpt> LangOpts = [];
}

// function(is_member)
def SubRuleForCXXMethod : AttrSubjectMatcherSubRule<"is_member", [CXXMethod]> {
  let LangOpts = [CPlusPlus];
}
def SubjectMatcherForFunction : AttrSubjectMatcherRule<"function", [Function], [
  SubRuleForCXXMethod
]>;
// hasType is abstract, it should be used with one of the sub-rules.
def SubjectMatcherForType : AttrSubjectMatcherRule<"hasType", [], [
  AttrSubjectMatcherSubRule<"functionType", [FunctionLike]>

  // FIXME: There's a matcher ambiguity with objc methods and blocks since
  // functionType excludes them but functionProtoType includes them.
  // AttrSubjectMatcherSubRule<"functionProtoType", [HasFunctionProto]>
]>;
def SubjectMatcherForTypedef : AttrSubjectMatcherRule<"type_alias",
                                                      [TypedefName]>;
def SubjectMatcherForRecord : AttrSubjectMatcherRule<"record", [Record,
                                                                CXXRecord], [
  // unless(is_union)
  AttrSubjectMatcherSubRule<"is_union", [Struct], 1>
]>;
def SubjectMatcherForEnum : AttrSubjectMatcherRule<"enum", [Enum]>;
def SubjectMatcherForEnumConstant : AttrSubjectMatcherRule<"enum_constant",
                                                           [EnumConstant]>;
def SubjectMatcherForVar : AttrSubjectMatcherRule<"variable", [Var], [
  AttrSubjectMatcherSubRule<"is_thread_local", [TLSVar]>,
  AttrSubjectMatcherSubRule<"is_global", [GlobalVar]>,
  AttrSubjectMatcherSubRule<"is_parameter", [ParmVar]>,
  // unless(is_parameter)
  AttrSubjectMatcherSubRule<"is_parameter", [NonParmVar], 1>
]>;
def SubjectMatcherForField : AttrSubjectMatcherRule<"field", [Field]>;
def SubjectMatcherForNamespace : AttrSubjectMatcherRule<"namespace",
                                                        [Namespace]> {
  let LangOpts = [CPlusPlus];
}
def SubjectMatcherForObjCInterface : AttrSubjectMatcherRule<"objc_interface",
                                                            [ObjCInterface]> {
  let LangOpts = [ObjC];
}
def SubjectMatcherForObjCProtocol : AttrSubjectMatcherRule<"objc_protocol",
                                                           [ObjCProtocol]> {
  let LangOpts = [ObjC];
}
def SubjectMatcherForObjCCategory : AttrSubjectMatcherRule<"objc_category",
                                                           [ObjCCategory]> {
  let LangOpts = [ObjC];
}
def SubjectMatcherForObjCImplementation :
    AttrSubjectMatcherRule<"objc_implementation", [ObjCImpl]> {
  let LangOpts = [ObjC];
}
def SubjectMatcherForObjCMethod : AttrSubjectMatcherRule<"objc_method",
                                                         [ObjCMethod], [
  AttrSubjectMatcherSubRule<"is_instance", [ObjCInstanceMethod]>
]> {
  let LangOpts = [ObjC];
}
def SubjectMatcherForObjCProperty : AttrSubjectMatcherRule<"objc_property",
                                                           [ObjCProperty]> {
  let LangOpts = [ObjC];
}
def SubjectMatcherForBlock : AttrSubjectMatcherRule<"block", [Block]> {
  let LangOpts = [BlocksSupported];
}

// Aggregate attribute subject match rules are abstract match rules that can't
// be used directly in #pragma clang attribute. Instead, users have to use
// subject match rules that correspond to attribute subjects that derive from
// the specified subject.
class AttrSubjectMatcherAggregateRule<AttrSubject subject> {
  AttrSubject Subject = subject;
}

def SubjectMatcherForNamed : AttrSubjectMatcherAggregateRule<Named>;

class Attr {
  // The various ways in which an attribute can be spelled in source
  list<Spelling> Spellings;
  // The things to which an attribute can appertain
  SubjectList Subjects;
  // The arguments allowed on an attribute
  list<Argument> Args = [];
  // Accessors which should be generated for the attribute.
  list<Accessor> Accessors = [];
  // Set to true for attributes with arguments which require delayed parsing.
  bit LateParsed = 0;
  // Set to false to prevent an attribute from being propagated from a template
  // to the instantiation.
  bit Clone = 1;
  // Set to true for attributes which must be instantiated within templates
  bit TemplateDependent = 0;
  // Set to true for attributes that have a corresponding AST node.
  bit ASTNode = 1;
  // Set to true for attributes which have handler in Sema.
  bit SemaHandler = 1;
  // Set to true for attributes that are completely ignored.
  bit Ignored = 0;
  // Set to true if the attribute's parsing does not match its semantic
  // content. Eg) It parses 3 args, but semantically takes 4 args.  Opts out of
  // common attribute error checking.
  bit HasCustomParsing = 0;
  // Set to true if all of the attribute's arguments should be parsed in an
  // unevaluated context.
  bit ParseArgumentsAsUnevaluated = 0;
  // Set to true if this attribute meaningful when applied to or inherited
  // in a class template definition.
  bit MeaningfulToClassTemplateDefinition = 0;
  // Set to true if this attribute can be used with '#pragma clang attribute'.
  // By default, an attribute is supported by the '#pragma clang attribute'
  // only when:
  // - It has a subject list whose subjects can be represented using subject
  //   match rules.
  // - It has GNU/CXX11 spelling and doesn't require delayed parsing.
  bit PragmaAttributeSupport;
  // Lists language options, one of which is required to be true for the
  // attribute to be applicable. If empty, no language options are required.
  list<LangOpt> LangOpts = [];
  // Any additional text that should be included verbatim in the class.
  // Note: Any additional data members will leak and should be constructed
  // externally on the ASTContext.
  code AdditionalMembers = [{}];
  // Any documentation that should be associated with the attribute. Since an
  // attribute may be documented under multiple categories, more than one
  // Documentation entry may be listed.
  list<Documentation> Documentation;
}

/// A type attribute is not processed on a declaration or a statement.
class TypeAttr : Attr;

/// A stmt attribute is not processed on a declaration or a type.
class StmtAttr : Attr;

/// An inheritable attribute is inherited by later redeclarations.
class InheritableAttr : Attr {
  // Set to true if this attribute can be duplicated on a subject when inheriting
  // attributes from prior declarations.
  bit InheritEvenIfAlreadyPresent = 0;
}

/// Some attributes, like calling conventions, can appear in either the
/// declaration or the type position. These attributes are morally type
/// attributes, but have historically been written on declarations.
class DeclOrTypeAttr : InheritableAttr;

/// A target-specific attribute.  This class is meant to be used as a mixin
/// with InheritableAttr or Attr depending on the attribute's needs.
class TargetSpecificAttr<TargetSpec target> {
  TargetSpec Target = target;
  // Attributes are generally required to have unique spellings for their names
  // so that the parser can determine what kind of attribute it has parsed.
  // However, target-specific attributes are special in that the attribute only
  // "exists" for a given target. So two target-specific attributes can share
  // the same name when they exist in different targets. To support this, a
  // Kind can be explicitly specified for a target-specific attribute. This
  // corresponds to the ParsedAttr::AT_* enum that is generated and it
  // should contain a shared value between the attributes.
  //
  // Target-specific attributes which use this feature should ensure that the
  // spellings match exactly between the attributes, and if the arguments or
  // subjects differ, should specify HasCustomParsing = 1 and implement their
  // own parsing and semantic handling requirements as-needed.
  string ParseKind;
}

/// An inheritable parameter attribute is inherited by later
/// redeclarations, even when it's written on a parameter.
class InheritableParamAttr : InheritableAttr;

/// An attribute which changes the ABI rules for a specific parameter.
class ParameterABIAttr : InheritableParamAttr {
  let Subjects = SubjectList<[ParmVar]>;
}

/// An ignored attribute, which we parse but discard with no checking.
class IgnoredAttr : Attr {
  let Ignored = 1;
  let ASTNode = 0;
  let SemaHandler = 0;
  let Documentation = [Undocumented];
}

//
// Attributes begin here
//

def AbiTag : Attr {
  let Spellings = [GCC<"abi_tag">];
  let Args = [VariadicStringArgument<"Tags">];
  let Subjects = SubjectList<[Struct, Var, Function, Namespace], ErrorDiag>;
  let MeaningfulToClassTemplateDefinition = 1;
  let Documentation = [AbiTagsDocs];
}

def AddressSpace : TypeAttr {
  let Spellings = [Clang<"address_space">];
  let Args = [IntArgument<"AddressSpace">];
  let Documentation = [Undocumented];
}

def Alias : Attr {
  let Spellings = [GCC<"alias">];
  let Args = [StringArgument<"Aliasee">];
  let Subjects = SubjectList<[Function, GlobalVar], ErrorDiag>;
  let Documentation = [Undocumented];
}

def Aligned : InheritableAttr {
  let Spellings = [GCC<"aligned">, Declspec<"align">, Keyword<"alignas">,
                   Keyword<"_Alignas">];
  let Args = [AlignedArgument<"Alignment", 1>];
  let Accessors = [Accessor<"isGNU", [GCC<"aligned">]>,
                   Accessor<"isC11", [Keyword<"_Alignas">]>,
                   Accessor<"isAlignas", [Keyword<"alignas">,
                                          Keyword<"_Alignas">]>,
                   Accessor<"isDeclspec",[Declspec<"align">]>];
  let Documentation = [Undocumented];
}

def AlignValue : Attr {
  let Spellings = [
    // Unfortunately, this is semantically an assertion, not a directive
    // (something else must ensure the alignment), so aligned_value is a
    // probably a better name. We might want to add an aligned_value spelling in
    // the future (and a corresponding C++ attribute), but this can be done
    // later once we decide if we also want them to have slightly-different
    // semantics than Intel's align_value.
    //
    // Does not get a [[]] spelling because the attribute is not exposed as such
    // by Intel.
    GNU<"align_value">
    // Intel's compiler on Windows also supports:
    // , Declspec<"align_value">
  ];
  let Args = [ExprArgument<"Alignment">];
  let Subjects = SubjectList<[Var, TypedefName]>;
  let Documentation = [AlignValueDocs];
}

def AlignMac68k : InheritableAttr {
  // This attribute has no spellings as it is only ever created implicitly.
  let Spellings = [];
  let SemaHandler = 0;
  let Documentation = [Undocumented];
}

def AlwaysInline : InheritableAttr {
  let Spellings = [GCC<"always_inline">, Keyword<"__forceinline">];
  let Subjects = SubjectList<[Function]>;
  let Documentation = [Undocumented];
}

def Artificial : InheritableAttr {
  let Spellings = [GCC<"artificial">];
  let Subjects = SubjectList<[InlineFunction], WarnDiag>;
  let Documentation = [ArtificialDocs];
}

def XRayInstrument : InheritableAttr {
  let Spellings = [Clang<"xray_always_instrument">,
                   Clang<"xray_never_instrument">];
  let Subjects = SubjectList<[Function, ObjCMethod]>;
  let Accessors = [Accessor<"alwaysXRayInstrument",
                     [Clang<"xray_always_instrument">]>,
                   Accessor<"neverXRayInstrument",
                     [Clang<"xray_never_instrument">]>];
  let Documentation = [XRayDocs];
}

def XRayLogArgs : InheritableAttr {
  let Spellings = [Clang<"xray_log_args">];
  let Subjects = SubjectList<[Function, ObjCMethod]>;
  // This argument is a count not an index, so it has the same encoding (base
  // 1 including C++ implicit this parameter) at the source and LLVM levels of
  // representation, so ParamIdxArgument is inappropriate.  It is never used
  // at the AST level of representation, so it never needs to be adjusted not
  // to include any C++ implicit this parameter.  Thus, we just store it and
  // use it as an unsigned that never needs adjustment.
  let Args = [UnsignedArgument<"ArgumentCount">];
  let Documentation = [XRayDocs];
}

def TLSModel : InheritableAttr {
  let Spellings = [GCC<"tls_model">];
  let Subjects = SubjectList<[TLSVar], ErrorDiag>;
  let Args = [StringArgument<"Model">];
  let Documentation = [TLSModelDocs];
}

def AnalyzerNoReturn : InheritableAttr {
  // TODO: should this attribute be exposed with a [[]] spelling under the clang
  // vendor namespace, or should it use a vendor namespace specific to the
  // analyzer?
  let Spellings = [GNU<"analyzer_noreturn">];
  // TODO: Add subject list.
  let Documentation = [Undocumented];
}

def Annotate : InheritableParamAttr {
  let Spellings = [Clang<"annotate">];
  let Args = [StringArgument<"Annotation">];
  // Ensure that the annotate attribute can be used with
  // '#pragma clang attribute' even though it has no subject list.
  let PragmaAttributeSupport = 1;
  let Documentation = [Undocumented];
}

def ARMInterrupt : InheritableAttr, TargetSpecificAttr<TargetARM> {
  // NOTE: If you add any additional spellings, MSP430Interrupt's,
  // MipsInterrupt's and AnyX86Interrupt's spellings must match.
  let Spellings = [GCC<"interrupt">];
  let Args = [EnumArgument<"Interrupt", "InterruptType",
                           ["IRQ", "FIQ", "SWI", "ABORT", "UNDEF", ""],
                           ["IRQ", "FIQ", "SWI", "ABORT", "UNDEF", "Generic"],
                           1>];
  let ParseKind = "Interrupt";
  let HasCustomParsing = 1;
  let Documentation = [ARMInterruptDocs];
}

def AVRInterrupt : InheritableAttr, TargetSpecificAttr<TargetAVR> {
  let Spellings = [GCC<"interrupt">];
  let Subjects = SubjectList<[Function]>;
  let ParseKind = "Interrupt";
  let Documentation = [AVRInterruptDocs];
}

def AVRSignal : InheritableAttr, TargetSpecificAttr<TargetAVR> {
  let Spellings = [GCC<"signal">];
  let Subjects = SubjectList<[Function]>;
  let Documentation = [AVRSignalDocs];
}

def AsmLabel : InheritableAttr {
  let Spellings = [Keyword<"asm">, Keyword<"__asm__">];
  let Args = [StringArgument<"Label">];
  let SemaHandler = 0;
  let Documentation = [Undocumented];
}

def Availability : InheritableAttr {
  let Spellings = [Clang<"availability">];
  let Args = [IdentifierArgument<"platform">, VersionArgument<"introduced">,
              VersionArgument<"deprecated">, VersionArgument<"obsoleted">,
              BoolArgument<"unavailable">, StringArgument<"message">,
              BoolArgument<"strict">, StringArgument<"replacement">,
              IntArgument<"priority">];
  let AdditionalMembers =
[{static llvm::StringRef getPrettyPlatformName(llvm::StringRef Platform) {
    return llvm::StringSwitch<llvm::StringRef>(Platform)
             .Case("android", "Android")
             .Case("ios", "iOS")
             .Case("macos", "macOS")
             .Case("tvos", "tvOS")
             .Case("watchos", "watchOS")
             .Case("ios_app_extension", "iOS (App Extension)")
             .Case("macos_app_extension", "macOS (App Extension)")
             .Case("tvos_app_extension", "tvOS (App Extension)")
             .Case("watchos_app_extension", "watchOS (App Extension)")
             .Case("swift", "Swift")
             .Default(llvm::StringRef());
}
static llvm::StringRef getPlatformNameSourceSpelling(llvm::StringRef Platform) {
    return llvm::StringSwitch<llvm::StringRef>(Platform)
             .Case("ios", "iOS")
             .Case("macos", "macOS")
             .Case("tvos", "tvOS")
             .Case("watchos", "watchOS")
             .Case("ios_app_extension", "iOSApplicationExtension")
             .Case("macos_app_extension", "macOSApplicationExtension")
             .Case("tvos_app_extension", "tvOSApplicationExtension")
             .Case("watchos_app_extension", "watchOSApplicationExtension")
             .Default(Platform);
}
static llvm::StringRef canonicalizePlatformName(llvm::StringRef Platform) {
    return llvm::StringSwitch<llvm::StringRef>(Platform)
             .Case("iOS", "ios")
             .Case("macOS", "macos")
             .Case("tvOS", "tvos")
             .Case("watchOS", "watchos")
             .Case("iOSApplicationExtension", "ios_app_extension")
             .Case("macOSApplicationExtension", "macos_app_extension")
             .Case("tvOSApplicationExtension", "tvos_app_extension")
             .Case("watchOSApplicationExtension", "watchos_app_extension")
             .Default(Platform);
} }];
  let HasCustomParsing = 1;
  let InheritEvenIfAlreadyPresent = 1;
  let Subjects = SubjectList<[Named]>;
  let Documentation = [AvailabilityDocs];
}

def ExternalSourceSymbol : InheritableAttr {
  let Spellings = [Clang<"external_source_symbol">];
  let Args = [StringArgument<"language", 1>,
              StringArgument<"definedIn", 1>,
              BoolArgument<"generatedDeclaration", 1>];
  let HasCustomParsing = 1;
  let Subjects = SubjectList<[Named]>;
  let Documentation = [ExternalSourceSymbolDocs];
}

def Blocks : InheritableAttr {
  let Spellings = [Clang<"blocks">];
  let Args = [EnumArgument<"Type", "BlockType", ["byref"], ["ByRef"]>];
  let Documentation = [Undocumented];
}

def Bounded : IgnoredAttr {
  // Does not have a [[]] spelling because the attribute is ignored.
  let Spellings = [GNU<"bounded">];
}

def CarriesDependency : InheritableParamAttr {
  let Spellings = [GNU<"carries_dependency">,
                   CXX11<"","carries_dependency", 200809>];
  let Subjects = SubjectList<[ParmVar, ObjCMethod, Function], ErrorDiag>;
  let Documentation = [CarriesDependencyDocs];
}

def CDecl : DeclOrTypeAttr {
  let Spellings = [GCC<"cdecl">, Keyword<"__cdecl">, Keyword<"_cdecl">];
//  let Subjects = [Function, ObjCMethod];
  let Documentation = [Undocumented];
}

// cf_audited_transfer indicates that the given function has been
// audited and has been marked with the appropriate cf_consumed and
// cf_returns_retained attributes.  It is generally applied by
// '#pragma clang arc_cf_code_audited' rather than explicitly.
def CFAuditedTransfer : InheritableAttr {
  let Spellings = [Clang<"cf_audited_transfer">];
  let Subjects = SubjectList<[Function], ErrorDiag>;
  let Documentation = [Undocumented];
}

// cf_unknown_transfer is an explicit opt-out of cf_audited_transfer.
// It indicates that the function has unknown or unautomatable
// transfer semantics.
def CFUnknownTransfer : InheritableAttr {
  let Spellings = [Clang<"cf_unknown_transfer">];
  let Subjects = SubjectList<[Function], ErrorDiag>;
  let Documentation = [Undocumented];
}

def CFReturnsRetained : InheritableAttr {
  let Spellings = [Clang<"cf_returns_retained">];
//  let Subjects = SubjectList<[ObjCMethod, ObjCProperty, Function]>;
  let Documentation = [RetainBehaviorDocs];
}

def CFReturnsNotRetained : InheritableAttr {
  let Spellings = [Clang<"cf_returns_not_retained">];
//  let Subjects = SubjectList<[ObjCMethod, ObjCProperty, Function]>;
  let Documentation = [RetainBehaviorDocs];
}

def CFConsumed : InheritableParamAttr {
  let Spellings = [Clang<"cf_consumed">];
  let Subjects = SubjectList<[ParmVar]>;
  let Documentation = [RetainBehaviorDocs];
}

// OSObject-based attributes.
def OSConsumed : InheritableParamAttr {
  let Spellings = [Clang<"os_consumed">];
  let Subjects = SubjectList<[ParmVar]>;
  let Documentation = [RetainBehaviorDocs];
}

def OSReturnsRetained : InheritableAttr {
  let Spellings = [Clang<"os_returns_retained">];
  let Subjects = SubjectList<[Function, ObjCMethod, ObjCProperty, ParmVar]>;
  let Documentation = [RetainBehaviorDocs];
}

def OSReturnsNotRetained : InheritableAttr {
  let Spellings = [Clang<"os_returns_not_retained">];
  let Subjects = SubjectList<[Function, ObjCMethod, ObjCProperty, ParmVar]>;
  let Documentation = [RetainBehaviorDocs];
}

def OSReturnsRetainedOnZero : InheritableAttr {
  let Spellings = [Clang<"os_returns_retained_on_zero">];
  let Subjects = SubjectList<[ParmVar]>;
  let Documentation = [RetainBehaviorDocs];
}

def OSReturnsRetainedOnNonZero : InheritableAttr {
  let Spellings = [Clang<"os_returns_retained_on_non_zero">];
  let Subjects = SubjectList<[ParmVar]>;
  let Documentation = [RetainBehaviorDocs];
}

def OSConsumesThis : InheritableAttr {
  let Spellings = [Clang<"os_consumes_this">];
  let Subjects = SubjectList<[NonStaticCXXMethod]>;
  let Documentation = [RetainBehaviorDocs];
}

def Cleanup : InheritableAttr {
  let Spellings = [GCC<"cleanup">];
  let Args = [FunctionArgument<"FunctionDecl">];
  let Subjects = SubjectList<[LocalVar]>;
  let Documentation = [Undocumented];
}

def Cold : InheritableAttr {
  let Spellings = [GCC<"cold">];
  let Subjects = SubjectList<[Function]>;
  let Documentation = [Undocumented];
}

def Common : InheritableAttr {
  let Spellings = [GCC<"common">];
  let Subjects = SubjectList<[Var]>;
  let Documentation = [Undocumented];
}

def Const : InheritableAttr {
  let Spellings = [GCC<"const">, GCC<"__const">];
  let Documentation = [Undocumented];
}

def Constructor : InheritableAttr {
  let Spellings = [GCC<"constructor">];
  let Args = [DefaultIntArgument<"Priority", 65535>];
  let Subjects = SubjectList<[Function]>;
  let Documentation = [Undocumented];
}

def CPUSpecific : InheritableAttr {
  let Spellings = [Clang<"cpu_specific">, Declspec<"cpu_specific">];
  let Args = [VariadicIdentifierArgument<"Cpus">];
  let Subjects = SubjectList<[Function]>;
  let Documentation = [CPUSpecificCPUDispatchDocs];
  let AdditionalMembers = [{
    IdentifierInfo *getCPUName(unsigned Index) const {
      return *(cpus_begin() + Index);
    }
  }];
}

def CPUDispatch : InheritableAttr {
  let Spellings = [Clang<"cpu_dispatch">, Declspec<"cpu_dispatch">];
  let Args = [VariadicIdentifierArgument<"Cpus">];
  let Subjects = SubjectList<[Function]>;
  let Documentation = [CPUSpecificCPUDispatchDocs];
}

// CUDA attributes are spelled __attribute__((attr)) or __declspec(__attr__),
// and they do not receive a [[]] spelling.
def CUDAConstant : InheritableAttr {
  let Spellings = [GNU<"constant">, Declspec<"__constant__">];
  let Subjects = SubjectList<[Var]>;
  let LangOpts = [CUDA];
  let Documentation = [Undocumented];
}

def CUDACudartBuiltin : IgnoredAttr {
  let Spellings = [GNU<"cudart_builtin">, Declspec<"__cudart_builtin__">];
  let LangOpts = [CUDA];
}

def CUDADevice : InheritableAttr {
  let Spellings = [GNU<"device">, Declspec<"__device__">];
  let Subjects = SubjectList<[Function, Var]>;
  let LangOpts = [CUDA];
  let Documentation = [Undocumented];
}

def CUDADeviceBuiltin : IgnoredAttr {
  let Spellings = [GNU<"device_builtin">, Declspec<"__device_builtin__">];
  let LangOpts = [CUDA];
}

def CUDADeviceBuiltinSurfaceType : IgnoredAttr {
  let Spellings = [GNU<"device_builtin_surface_type">,
                   Declspec<"__device_builtin_surface_type__">];
  let LangOpts = [CUDA];
}

def CUDADeviceBuiltinTextureType : IgnoredAttr {
  let Spellings = [GNU<"device_builtin_texture_type">,
                   Declspec<"__device_builtin_texture_type__">];
  let LangOpts = [CUDA];
}

def CUDAGlobal : InheritableAttr {
  let Spellings = [GNU<"global">, Declspec<"__global__">];
  let Subjects = SubjectList<[Function]>;
  let LangOpts = [CUDA];
  let Documentation = [Undocumented];
}

def CUDAHost : InheritableAttr {
  let Spellings = [GNU<"host">, Declspec<"__host__">];
  let Subjects = SubjectList<[Function]>;
  let LangOpts = [CUDA];
  let Documentation = [Undocumented];
}

def CUDAInvalidTarget : InheritableAttr {
  let Spellings = [];
  let Subjects = SubjectList<[Function]>;
  let LangOpts = [CUDA];
  let Documentation = [Undocumented];
}

def CUDALaunchBounds : InheritableAttr {
  let Spellings = [GNU<"launch_bounds">, Declspec<"__launch_bounds__">];
  let Args = [ExprArgument<"MaxThreads">, ExprArgument<"MinBlocks", 1>];
  let LangOpts = [CUDA];
  let Subjects = SubjectList<[ObjCMethod, FunctionLike]>;
  // An AST node is created for this attribute, but is not used by other parts
  // of the compiler. However, this node needs to exist in the AST because
  // non-LLVM backends may be relying on the attribute's presence.
  let Documentation = [Undocumented];
}

def CUDAShared : InheritableAttr {
  let Spellings = [GNU<"shared">, Declspec<"__shared__">];
  let Subjects = SubjectList<[Var]>;
  let LangOpts = [CUDA];
  let Documentation = [Undocumented];
}

def C11NoReturn : InheritableAttr {
  let Spellings = [Keyword<"_Noreturn">];
  let Subjects = SubjectList<[Function], ErrorDiag>;
  let SemaHandler = 0;
  let Documentation = [C11NoReturnDocs];
}

def CXX11NoReturn : InheritableAttr {
  let Spellings = [CXX11<"", "noreturn", 200809>];
  let Subjects = SubjectList<[Function], ErrorDiag>;
  let Documentation = [CXX11NoReturnDocs];
}

// Similar to CUDA, OpenCL attributes do not receive a [[]] spelling because
// the specification does not expose them with one currently.
def OpenCLKernel : InheritableAttr {
  let Spellings = [Keyword<"__kernel">, Keyword<"kernel">];
  let Subjects = SubjectList<[Function], ErrorDiag>;
  let Documentation = [Undocumented];
}

def OpenCLUnrollHint : InheritableAttr {
  let Spellings = [GNU<"opencl_unroll_hint">];
  let Args = [UnsignedArgument<"UnrollHint">];
  let Documentation = [OpenCLUnrollHintDocs];
}

def OpenCLIntelReqdSubGroupSize: InheritableAttr {
  let Spellings = [GNU<"intel_reqd_sub_group_size">];
  let Args = [UnsignedArgument<"SubGroupSize">];
  let Subjects = SubjectList<[Function], ErrorDiag>;
  let Documentation = [OpenCLIntelReqdSubGroupSizeDocs];
}

// This attribute is both a type attribute, and a declaration attribute (for
// parameter variables).
def OpenCLAccess : Attr {
  let Spellings = [Keyword<"__read_only">, Keyword<"read_only">,
                   Keyword<"__write_only">, Keyword<"write_only">,
                   Keyword<"__read_write">, Keyword<"read_write">];
  let Subjects = SubjectList<[ParmVar, TypedefName], ErrorDiag>;
  let Accessors = [Accessor<"isReadOnly", [Keyword<"__read_only">,
                                           Keyword<"read_only">]>,
                   Accessor<"isReadWrite", [Keyword<"__read_write">,
                                            Keyword<"read_write">]>,
                   Accessor<"isWriteOnly", [Keyword<"__write_only">,
                                            Keyword<"write_only">]>];
  let Documentation = [OpenCLAccessDocs];
}

def OpenCLPrivateAddressSpace : TypeAttr {
  let Spellings = [Keyword<"__private">, Keyword<"private">];
  let Documentation = [OpenCLAddressSpacePrivateDocs];
}

def OpenCLGlobalAddressSpace : TypeAttr {
  let Spellings = [Keyword<"__global">, Keyword<"global">];
  let Documentation = [OpenCLAddressSpaceGlobalDocs];
}

def OpenCLLocalAddressSpace : TypeAttr {
  let Spellings = [Keyword<"__local">, Keyword<"local">];
  let Documentation = [OpenCLAddressSpaceLocalDocs];
}

def OpenCLConstantAddressSpace : TypeAttr {
  let Spellings = [Keyword<"__constant">, Keyword<"constant">];
  let Documentation = [OpenCLAddressSpaceConstantDocs];
}

def OpenCLGenericAddressSpace : TypeAttr {
  let Spellings = [Keyword<"__generic">, Keyword<"generic">];
  let Documentation = [OpenCLAddressSpaceGenericDocs];
}

def OpenCLNoSVM : Attr {
  let Spellings = [GNU<"nosvm">];
  let Subjects = SubjectList<[Var]>;
  let Documentation = [OpenCLNoSVMDocs];
  let LangOpts = [OpenCL];
  let ASTNode = 0;
}

def RenderScriptKernel : Attr {
  let Spellings = [GNU<"kernel">];
  let Subjects = SubjectList<[Function]>;
  let Documentation = [RenderScriptKernelAttributeDocs];
  let LangOpts = [RenderScript];
}

def Deprecated : InheritableAttr {
  let Spellings = [GCC<"deprecated">, Declspec<"deprecated">,
                   CXX11<"","deprecated", 201309>, C2x<"", "deprecated">];
  let Args = [StringArgument<"Message", 1>,
              // An optional string argument that enables us to provide a
              // Fix-It.
              StringArgument<"Replacement", 1>];
  let MeaningfulToClassTemplateDefinition = 1;
  let Documentation = [DeprecatedDocs];
}

def Destructor : InheritableAttr {
  let Spellings = [GCC<"destructor">];
  let Args = [DefaultIntArgument<"Priority", 65535>];
  let Subjects = SubjectList<[Function]>;
  let Documentation = [Undocumented];
}

def EmptyBases : InheritableAttr, TargetSpecificAttr<TargetMicrosoftCXXABI> {
  let Spellings = [Declspec<"empty_bases">];
  let Subjects = SubjectList<[CXXRecord]>;
  let Documentation = [EmptyBasesDocs];
}

def AllocSize : InheritableAttr {
  let Spellings = [GCC<"alloc_size">];
  let Subjects = SubjectList<[Function]>;
  let Args = [ParamIdxArgument<"ElemSizeParam">,
              ParamIdxArgument<"NumElemsParam", /*opt*/ 1>];
  let TemplateDependent = 1;
  let Documentation = [AllocSizeDocs];
}

def EnableIf : InheritableAttr {
  // Does not have a [[]] spelling because this attribute requires the ability
  // to parse function arguments but the attribute is not written in the type
  // position.
  let Spellings = [GNU<"enable_if">];
  let Subjects = SubjectList<[Function]>;
  let Args = [ExprArgument<"Cond">, StringArgument<"Message">];
  let TemplateDependent = 1;
  let Documentation = [EnableIfDocs];
}

def ExtVectorType : Attr {
  // This is an OpenCL-related attribute and does not receive a [[]] spelling.
  let Spellings = [GNU<"ext_vector_type">];
  // FIXME: This subject list is wrong; this is a type attribute.
  let Subjects = SubjectList<[TypedefName], ErrorDiag>;
  let Args = [ExprArgument<"NumElements">];
  let ASTNode = 0;
  let Documentation = [Undocumented];
  // This is a type attribute with an incorrect subject list, so should not be
  // permitted by #pragma clang attribute.
  let PragmaAttributeSupport = 0;
}

def FallThrough : StmtAttr {
  let Spellings = [CXX11<"", "fallthrough", 201603>, C2x<"", "fallthrough">,
                   CXX11<"clang", "fallthrough">];
//  let Subjects = [NullStmt];
  let Documentation = [FallthroughDocs];
}

def FastCall : DeclOrTypeAttr {
  let Spellings = [GCC<"fastcall">, Keyword<"__fastcall">,
                   Keyword<"_fastcall">];
//  let Subjects = [Function, ObjCMethod];
  let Documentation = [FastCallDocs];
}

def RegCall : DeclOrTypeAttr {
  let Spellings = [GCC<"regcall">, Keyword<"__regcall">];
  let Documentation = [RegCallDocs];
}

def Final : InheritableAttr {
  let Spellings = [Keyword<"final">, Keyword<"sealed">];
  let Accessors = [Accessor<"isSpelledAsSealed", [Keyword<"sealed">]>];
  let SemaHandler = 0;
  let Documentation = [Undocumented];
}

def MinSize : InheritableAttr {
  let Spellings = [Clang<"minsize">];
  let Subjects = SubjectList<[Function, ObjCMethod], ErrorDiag>;
  let Documentation = [Undocumented];
}

def FlagEnum : InheritableAttr {
  let Spellings = [Clang<"flag_enum">];
  let Subjects = SubjectList<[Enum]>;
  let Documentation = [FlagEnumDocs];
}

def EnumExtensibility : InheritableAttr {
  let Spellings = [Clang<"enum_extensibility">];
  let Subjects = SubjectList<[Enum]>;
  let Args = [EnumArgument<"Extensibility", "Kind",
              ["closed", "open"], ["Closed", "Open"]>];
  let Documentation = [EnumExtensibilityDocs];
}

def Flatten : InheritableAttr {
  let Spellings = [GCC<"flatten">];
  let Subjects = SubjectList<[Function], ErrorDiag>;
  let Documentation = [FlattenDocs];
}

def Format : InheritableAttr {
  let Spellings = [GCC<"format">];
  let Args = [IdentifierArgument<"Type">, IntArgument<"FormatIdx">,
              IntArgument<"FirstArg">];
  let Subjects = SubjectList<[ObjCMethod, Block, HasFunctionProto]>;
  let Documentation = [FormatDocs];
}

def FormatArg : InheritableAttr {
  let Spellings = [GCC<"format_arg">];
  let Args = [ParamIdxArgument<"FormatIdx">];
  let Subjects = SubjectList<[ObjCMethod, HasFunctionProto]>;
  let Documentation = [Undocumented];
}

def Callback : InheritableAttr {
  let Spellings = [Clang<"callback">];
  let Args = [VariadicParamOrParamIdxArgument<"Encoding">];
  let Subjects = SubjectList<[Function]>;
  let Documentation = [CallbackDocs];
}

def GNUInline : InheritableAttr {
  let Spellings = [GCC<"gnu_inline">];
  let Subjects = SubjectList<[Function]>;
  let Documentation = [GnuInlineDocs];
}

def Hot : InheritableAttr {
  let Spellings = [GCC<"hot">];
  let Subjects = SubjectList<[Function]>;
  // An AST node is created for this attribute, but not actually used beyond
  // semantic checking for mutual exclusion with the Cold attribute.
  let Documentation = [Undocumented];
}

def IBAction : InheritableAttr {
  let Spellings = [Clang<"ibaction">];
  let Subjects = SubjectList<[ObjCInstanceMethod]>;
  // An AST node is created for this attribute, but is not used by other parts
  // of the compiler. However, this node needs to exist in the AST because
  // external tools rely on it.
  let Documentation = [Undocumented];
}

def IBOutlet : InheritableAttr {
  let Spellings = [Clang<"iboutlet">];
//  let Subjects = [ObjCIvar, ObjCProperty];
  let Documentation = [Undocumented];
}

def IBOutletCollection : InheritableAttr {
  let Spellings = [Clang<"iboutletcollection">];
  let Args = [TypeArgument<"Interface", 1>];
//  let Subjects = [ObjCIvar, ObjCProperty];
  let Documentation = [Undocumented];
}

def IFunc : Attr, TargetSpecificAttr<TargetELF> {
  let Spellings = [GCC<"ifunc">];
  let Args = [StringArgument<"Resolver">];
  let Subjects = SubjectList<[Function]>;
  let Documentation = [IFuncDocs];
}

def Restrict : InheritableAttr {
  let Spellings = [Declspec<"restrict">, GCC<"malloc">];
  let Subjects = SubjectList<[Function]>;
  let Documentation = [Undocumented];
}

def LayoutVersion : InheritableAttr, TargetSpecificAttr<TargetMicrosoftCXXABI> {
  let Spellings = [Declspec<"layout_version">];
  let Args = [UnsignedArgument<"Version">];
  let Subjects = SubjectList<[CXXRecord]>;
  let Documentation = [LayoutVersionDocs];
}

def LifetimeBound : DeclOrTypeAttr {
  let Spellings = [Clang<"lifetimebound", 0>];
  let Subjects = SubjectList<[ParmVar, ImplicitObjectParameter], ErrorDiag>;
  let Documentation = [LifetimeBoundDocs];
  let LangOpts = [CPlusPlus];
}

def TrivialABI : InheritableAttr {
  // This attribute does not have a C [[]] spelling because it requires the
  // CPlusPlus language option.
  let Spellings = [Clang<"trivial_abi", 0>];
  let Subjects = SubjectList<[CXXRecord]>;
  let Documentation = [TrivialABIDocs];
  let LangOpts = [CPlusPlus];
}

def MaxFieldAlignment : InheritableAttr {
  // This attribute has no spellings as it is only ever created implicitly.
  let Spellings = [];
  let Args = [UnsignedArgument<"Alignment">];
  let SemaHandler = 0;
  let Documentation = [Undocumented];
}

def MayAlias : InheritableAttr {
  // FIXME: this is a type attribute in GCC, but a declaration attribute here.
  let Spellings = [GCC<"may_alias">];
  let Documentation = [Undocumented];
}

def MIGServerRoutine : InheritableAttr {
  let Spellings = [Clang<"mig_server_routine">];
  let Subjects = SubjectList<[Function, ObjCMethod, Block]>;
  let Documentation = [MIGConventionDocs];
}

def MSABI : DeclOrTypeAttr {
  let Spellings = [GCC<"ms_abi">];
//  let Subjects = [Function, ObjCMethod];
  let Documentation = [MSABIDocs];
}

def MSP430Interrupt : InheritableAttr, TargetSpecificAttr<TargetMSP430> {
  // NOTE: If you add any additional spellings, ARMInterrupt's, MipsInterrupt's
  // and AnyX86Interrupt's spellings must match.
  let Spellings = [GCC<"interrupt">];
  let Args = [UnsignedArgument<"Number">];
  let ParseKind = "Interrupt";
  let HasCustomParsing = 1;
  let Documentation = [Undocumented];
}

def Mips16 : InheritableAttr, TargetSpecificAttr<TargetMips32> {
  let Spellings = [GCC<"mips16">];
  let Subjects = SubjectList<[Function], ErrorDiag>;
  let Documentation = [Undocumented];
}

def MipsInterrupt : InheritableAttr, TargetSpecificAttr<TargetMips32> {
  // NOTE: If you add any additional spellings, ARMInterrupt's,
  // MSP430Interrupt's and AnyX86Interrupt's spellings must match.
  let Spellings = [GCC<"interrupt">];
  let Subjects = SubjectList<[Function]>;
  let Args = [EnumArgument<"Interrupt", "InterruptType",
                           ["vector=sw0", "vector=sw1", "vector=hw0",
                            "vector=hw1", "vector=hw2", "vector=hw3",
                            "vector=hw4", "vector=hw5", "eic", ""],
                           ["sw0", "sw1", "hw0", "hw1", "hw2", "hw3",
                            "hw4", "hw5", "eic", "eic"]
                           >];
  let ParseKind = "Interrupt";
  let Documentation = [MipsInterruptDocs];
}

def MicroMips : InheritableAttr, TargetSpecificAttr<TargetMips32> {
  let Spellings = [GCC<"micromips">];
  let Subjects = SubjectList<[Function], ErrorDiag>;
  let Documentation = [MicroMipsDocs];
}

def MipsLongCall : InheritableAttr, TargetSpecificAttr<TargetAnyMips> {
  let Spellings = [GCC<"long_call">, GCC<"far">];
  let Subjects = SubjectList<[Function]>;
  let Documentation = [MipsLongCallStyleDocs];
}

def MipsShortCall : InheritableAttr, TargetSpecificAttr<TargetAnyMips> {
  let Spellings = [GCC<"short_call">, GCC<"near">];
  let Subjects = SubjectList<[Function]>;
  let Documentation = [MipsShortCallStyleDocs];
}

def Mode : Attr {
  let Spellings = [GCC<"mode">];
  let Subjects = SubjectList<[Var, Enum, TypedefName, Field], ErrorDiag>;
  let Args = [IdentifierArgument<"Mode">];
  let Documentation = [Undocumented];
  // This is notionally a type attribute, which #pragma clang attribute
  // generally does not support.
  let PragmaAttributeSupport = 0;
}

def Naked : InheritableAttr {
  let Spellings = [GCC<"naked">, Declspec<"naked">];
  let Subjects = SubjectList<[Function]>;
  let Documentation = [Undocumented];
}

def NeonPolyVectorType : TypeAttr {
  let Spellings = [Clang<"neon_polyvector_type">];
  let Args = [IntArgument<"NumElements">];
  let Documentation = [Undocumented];
  // Represented as VectorType instead.
  let ASTNode = 0;
}

def NeonVectorType : TypeAttr {
  let Spellings = [Clang<"neon_vector_type">];
  let Args = [IntArgument<"NumElements">];
  let Documentation = [Undocumented];
  // Represented as VectorType instead.
  let ASTNode = 0;
}

def ReturnsTwice : InheritableAttr {
  let Spellings = [GCC<"returns_twice">];
  let Subjects = SubjectList<[Function]>;
  let Documentation = [Undocumented];
}

def DisableTailCalls : InheritableAttr {
  let Spellings = [Clang<"disable_tail_calls">];
  let Subjects = SubjectList<[Function, ObjCMethod]>;
  let Documentation = [DisableTailCallsDocs];
}

def NoAlias : InheritableAttr {
  let Spellings = [Declspec<"noalias">];
  let Subjects = SubjectList<[Function]>;
  let Documentation = [NoAliasDocs];
}

def NoCommon : InheritableAttr {
  let Spellings = [GCC<"nocommon">];
  let Subjects = SubjectList<[Var]>;
  let Documentation = [Undocumented];
}

def NoDebug : InheritableAttr {
  let Spellings = [GCC<"nodebug">];
  let Subjects = SubjectList<[TypedefName, FunctionLike, ObjCMethod, NonParmVar]>;
  let Documentation = [NoDebugDocs];
}

def NoDuplicate : InheritableAttr {
  let Spellings = [Clang<"noduplicate">];
  let Subjects = SubjectList<[Function]>;
  let Documentation = [NoDuplicateDocs];
}

def Convergent : InheritableAttr {
  let Spellings = [Clang<"convergent">];
  let Subjects = SubjectList<[Function]>;
  let Documentation = [ConvergentDocs];
}

def NoInline : InheritableAttr {
  let Spellings = [GCC<"noinline">, Declspec<"noinline">];
  let Subjects = SubjectList<[Function]>;
  let Documentation = [Undocumented];
}

def NoMips16 : InheritableAttr, TargetSpecificAttr<TargetMips32> {
  let Spellings = [GCC<"nomips16">];
  let Subjects = SubjectList<[Function], ErrorDiag>;
  let Documentation = [Undocumented];
}

def NoMicroMips : InheritableAttr, TargetSpecificAttr<TargetMips32> {
  let Spellings = [GCC<"nomicromips">];
  let Subjects = SubjectList<[Function], ErrorDiag>;
  let Documentation = [MicroMipsDocs];
}

def RISCVInterrupt : InheritableAttr, TargetSpecificAttr<TargetRISCV> {
  let Spellings = [GCC<"interrupt">];
  let Subjects = SubjectList<[Function]>;
  let Args = [EnumArgument<"Interrupt", "InterruptType",
                           ["user", "supervisor", "machine"],
                           ["user", "supervisor", "machine"],
                           1>];
  let ParseKind = "Interrupt";
  let Documentation = [RISCVInterruptDocs];
}

// This is not a TargetSpecificAttr so that is silently accepted and
// ignored on other targets as encouraged by the OpenCL spec.
//
// See OpenCL 1.2 6.11.5: "It is our intention that a particular
// implementation of OpenCL be free to ignore all attributes and the
// resulting executable binary will produce the same result."
//
// However, only AMD GPU targets will emit the corresponding IR
// attribute.
//
// FIXME: This provides a sub-optimal error message if you attempt to
// use this in CUDA, since CUDA does not use the same terminology.
//
// FIXME: SubjectList should be for OpenCLKernelFunction, but is not to
// workaround needing to see kernel attribute before others to know if
// this should be rejected on non-kernels.

def AMDGPUFlatWorkGroupSize : InheritableAttr {
  let Spellings = [Clang<"amdgpu_flat_work_group_size", 0>];
  let Args = [ExprArgument<"Min">, ExprArgument<"Max">];
  let Documentation = [AMDGPUFlatWorkGroupSizeDocs];
  let Subjects = SubjectList<[Function], ErrorDiag, "kernel functions">;
}

def AMDGPUWavesPerEU : InheritableAttr {
  let Spellings = [Clang<"amdgpu_waves_per_eu", 0>];
  let Args = [ExprArgument<"Min">, ExprArgument<"Max", 1>];
  let Documentation = [AMDGPUWavesPerEUDocs];
  let Subjects = SubjectList<[Function], ErrorDiag, "kernel functions">;
}

def AMDGPUNumSGPR : InheritableAttr {
  let Spellings = [Clang<"amdgpu_num_sgpr", 0>];
  let Args = [UnsignedArgument<"NumSGPR">];
  let Documentation = [AMDGPUNumSGPRNumVGPRDocs];
  let Subjects = SubjectList<[Function], ErrorDiag, "kernel functions">;
}

def AMDGPUNumVGPR : InheritableAttr {
  let Spellings = [Clang<"amdgpu_num_vgpr", 0>];
  let Args = [UnsignedArgument<"NumVGPR">];
  let Documentation = [AMDGPUNumSGPRNumVGPRDocs];
  let Subjects = SubjectList<[Function], ErrorDiag, "kernel functions">;
}

def WebAssemblyImportModule : InheritableAttr,
                              TargetSpecificAttr<TargetWebAssembly> {
  let Spellings = [Clang<"import_module">];
  let Args = [StringArgument<"ImportModule">];
  let Documentation = [WebAssemblyImportModuleDocs];
  let Subjects = SubjectList<[Function], ErrorDiag>;
}

def WebAssemblyImportName : InheritableAttr,
                            TargetSpecificAttr<TargetWebAssembly> {
  let Spellings = [Clang<"import_name">];
  let Args = [StringArgument<"ImportName">];
  let Documentation = [WebAssemblyImportNameDocs];
  let Subjects = SubjectList<[Function], ErrorDiag>;
}

def NoSplitStack : InheritableAttr {
  let Spellings = [GCC<"no_split_stack">];
  let Subjects = SubjectList<[Function], ErrorDiag>;
  let Documentation = [NoSplitStackDocs];
}

def NonNull : InheritableParamAttr {
  let Spellings = [GCC<"nonnull">];
  let Subjects = SubjectList<[ObjCMethod, HasFunctionProto, ParmVar], WarnDiag,
                             "functions, methods, and parameters">;
  let Args = [VariadicParamIdxArgument<"Args">];
  let AdditionalMembers = [{
    bool isNonNull(unsigned IdxAST) const {
      if (!args_size())
        return true;
      return args_end() != std::find_if(
          args_begin(), args_end(),
          [=](const ParamIdx &Idx) { return Idx.getASTIndex() == IdxAST; });
    }
  }];
  // FIXME: We should merge duplicates into a single nonnull attribute.
  let InheritEvenIfAlreadyPresent = 1;
  let Documentation = [NonNullDocs];
}

def ReturnsNonNull : InheritableAttr {
  let Spellings = [GCC<"returns_nonnull">];
  let Subjects = SubjectList<[ObjCMethod, Function]>;
  let Documentation = [ReturnsNonNullDocs];
}

// pass_object_size(N) indicates that the parameter should have
// __builtin_object_size with Type=N evaluated on the parameter at the callsite.
def PassObjectSize : InheritableParamAttr {
  let Spellings = [Clang<"pass_object_size">,
                   Clang<"pass_dynamic_object_size">];
  let Accessors = [Accessor<"isDynamic", [Clang<"pass_dynamic_object_size">]>];
  let Args = [IntArgument<"Type">];
  let Subjects = SubjectList<[ParmVar]>;
  let Documentation = [PassObjectSizeDocs];
}

// Nullability type attributes.
def TypeNonNull : TypeAttr {
  let Spellings = [Keyword<"_Nonnull">];
  let Documentation = [TypeNonNullDocs];
}

def TypeNullable : TypeAttr {
  let Spellings = [Keyword<"_Nullable">];
  let Documentation = [TypeNullableDocs];
}

def TypeNullUnspecified : TypeAttr {
  let Spellings = [Keyword<"_Null_unspecified">];
  let Documentation = [TypeNullUnspecifiedDocs];
}

// This is a marker used to indicate that an __unsafe_unretained qualifier was
// ignored because ARC is not enabled. The usual representation for this
// qualifier is as an ObjCOwnership attribute with Kind == "none".
def ObjCInertUnsafeUnretained : TypeAttr {
  let Spellings = [Keyword<"__unsafe_unretained">];
  let Documentation = [Undocumented];
}

def ObjCKindOf : TypeAttr {
  let Spellings = [Keyword<"__kindof">];
  let Documentation = [Undocumented];
}

def NoEscape : Attr {
  let Spellings = [Clang<"noescape">];
  let Subjects = SubjectList<[ParmVar]>;
  let Documentation = [NoEscapeDocs];
}

def AssumeAligned : InheritableAttr {
  let Spellings = [GCC<"assume_aligned">];
  let Subjects = SubjectList<[ObjCMethod, Function]>;
  let Args = [ExprArgument<"Alignment">, ExprArgument<"Offset", 1>];
  let Documentation = [AssumeAlignedDocs];
}

def AllocAlign : InheritableAttr {
  let Spellings = [GCC<"alloc_align">];
  let Subjects = SubjectList<[HasFunctionProto]>;
  let Args = [ParamIdxArgument<"ParamIndex">];
  let Documentation = [AllocAlignDocs];
}

def NoReturn : InheritableAttr {
  let Spellings = [GCC<"noreturn">, Declspec<"noreturn">];
  // FIXME: Does GCC allow this on the function instead?
  let Documentation = [Undocumented];
}

def NoInstrumentFunction : InheritableAttr {
  let Spellings = [GCC<"no_instrument_function">];
  let Subjects = SubjectList<[Function]>;
  let Documentation = [Undocumented];
}

def NotTailCalled : InheritableAttr {
  let Spellings = [Clang<"not_tail_called">];
  let Subjects = SubjectList<[Function]>;
  let Documentation = [NotTailCalledDocs];
}

def NoStackProtector : InheritableAttr {
  let Spellings = [Clang<"no_stack_protector">];
  let Subjects = SubjectList<[Function]>;
  let Documentation = [NoStackProtectorDocs];
}

def NoThrow : InheritableAttr {
  let Spellings = [GCC<"nothrow">, Declspec<"nothrow">];
  let Subjects = SubjectList<[FunctionLike]>;
  let Documentation = [NoThrowDocs];
}

def NvWeak : IgnoredAttr {
  // No Declspec spelling of this attribute; the CUDA headers use
  // __attribute__((nv_weak)) unconditionally. Does not receive an [[]]
  // spelling because it is a CUDA attribute.
  let Spellings = [GNU<"nv_weak">];
  let LangOpts = [CUDA];
}

def ObjCBridge : InheritableAttr {
  let Spellings = [Clang<"objc_bridge">];
  let Subjects = SubjectList<[Record, TypedefName], ErrorDiag>;
  let Args = [IdentifierArgument<"BridgedType">];
  let Documentation = [Undocumented];
}

def ObjCBridgeMutable : InheritableAttr {
  let Spellings = [Clang<"objc_bridge_mutable">];
  let Subjects = SubjectList<[Record], ErrorDiag>;
  let Args = [IdentifierArgument<"BridgedType">];
  let Documentation = [Undocumented];
}

def ObjCBridgeRelated : InheritableAttr {
  let Spellings = [Clang<"objc_bridge_related">];
  let Subjects = SubjectList<[Record], ErrorDiag>;
  let Args = [IdentifierArgument<"RelatedClass">,
          IdentifierArgument<"ClassMethod">,
          IdentifierArgument<"InstanceMethod">];
  let HasCustomParsing = 1;
  let Documentation = [Undocumented];
}

def NSReturnsRetained : DeclOrTypeAttr {
  let Spellings = [Clang<"ns_returns_retained">];
//  let Subjects = SubjectList<[ObjCMethod, ObjCProperty, Function]>;
  let Documentation = [RetainBehaviorDocs];
}

def NSReturnsNotRetained : InheritableAttr {
  let Spellings = [Clang<"ns_returns_not_retained">];
//  let Subjects = SubjectList<[ObjCMethod, ObjCProperty, Function]>;
  let Documentation = [RetainBehaviorDocs];
}

def NSReturnsAutoreleased : InheritableAttr {
  let Spellings = [Clang<"ns_returns_autoreleased">];
//  let Subjects = SubjectList<[ObjCMethod, ObjCProperty, Function]>;
  let Documentation = [RetainBehaviorDocs];
}

def NSConsumesSelf : InheritableAttr {
  let Spellings = [Clang<"ns_consumes_self">];
  let Subjects = SubjectList<[ObjCMethod]>;
  let Documentation = [RetainBehaviorDocs];
}

def NSConsumed : InheritableParamAttr {
  let Spellings = [Clang<"ns_consumed">];
  let Subjects = SubjectList<[ParmVar]>;
  let Documentation = [RetainBehaviorDocs];
}

def ObjCException : InheritableAttr {
  let Spellings = [Clang<"objc_exception">];
  let Subjects = SubjectList<[ObjCInterface], ErrorDiag>;
  let Documentation = [Undocumented];
}

def ObjCMethodFamily : InheritableAttr {
  let Spellings = [Clang<"objc_method_family">];
  let Subjects = SubjectList<[ObjCMethod], ErrorDiag>;
  let Args = [EnumArgument<"Family", "FamilyKind",
               ["none", "alloc", "copy", "init", "mutableCopy", "new"],
               ["OMF_None", "OMF_alloc", "OMF_copy", "OMF_init",
                "OMF_mutableCopy", "OMF_new"]>];
  let Documentation = [ObjCMethodFamilyDocs];
}

def ObjCNSObject : InheritableAttr {
  let Spellings = [Clang<"NSObject">];
  let Documentation = [Undocumented];
}

def ObjCIndependentClass : InheritableAttr {
  let Spellings = [Clang<"objc_independent_class">];
  let Documentation = [Undocumented];
}

def ObjCPreciseLifetime : InheritableAttr {
  let Spellings = [Clang<"objc_precise_lifetime">];
  let Subjects = SubjectList<[Var], ErrorDiag>;
  let Documentation = [Undocumented];
}

def ObjCReturnsInnerPointer : InheritableAttr {
  let Spellings = [Clang<"objc_returns_inner_pointer">];
  let Subjects = SubjectList<[ObjCMethod, ObjCProperty], ErrorDiag>;
  let Documentation = [Undocumented];
}

def ObjCRequiresSuper : InheritableAttr {
  let Spellings = [Clang<"objc_requires_super">];
  let Subjects = SubjectList<[ObjCMethod], ErrorDiag>;
  let Documentation = [ObjCRequiresSuperDocs];
}

def ObjCRootClass : InheritableAttr {
  let Spellings = [Clang<"objc_root_class">];
  let Subjects = SubjectList<[ObjCInterface], ErrorDiag>;
  let Documentation = [Undocumented];
}

def ObjCNonLazyClass : Attr {
  let Spellings = [Clang<"objc_nonlazy_class">];
  let Subjects = SubjectList<[ObjCInterface, ObjCImpl], ErrorDiag>;
  let LangOpts = [ObjC];
  let Documentation = [ObjCNonLazyClassDocs];
}

def ObjCSubclassingRestricted : InheritableAttr {
  let Spellings = [Clang<"objc_subclassing_restricted">];
  let Subjects = SubjectList<[ObjCInterface], ErrorDiag>;
  let Documentation = [ObjCSubclassingRestrictedDocs];
}

def ObjCExplicitProtocolImpl : InheritableAttr {
  let Spellings = [Clang<"objc_protocol_requires_explicit_implementation">];
  let Subjects = SubjectList<[ObjCProtocol], ErrorDiag>;
  let Documentation = [Undocumented];
}

def ObjCDesignatedInitializer : Attr {
  let Spellings = [Clang<"objc_designated_initializer">];
  let Subjects = SubjectList<[ObjCMethod], ErrorDiag>;
  let Documentation = [Undocumented];
}

def ObjCRuntimeName : Attr {
  let Spellings = [Clang<"objc_runtime_name">];
  let Subjects = SubjectList<[ObjCInterface, ObjCProtocol], ErrorDiag>;
  let Args = [StringArgument<"MetadataName">];
  let Documentation = [ObjCRuntimeNameDocs];
}

def ObjCRuntimeVisible : Attr {
  let Spellings = [Clang<"objc_runtime_visible">];
  let Subjects = SubjectList<[ObjCInterface], ErrorDiag>;
  let Documentation = [ObjCRuntimeVisibleDocs];
}

def ObjCClassStub : Attr {
  let Spellings = [Clang<"objc_class_stub">];
  let Subjects = SubjectList<[ObjCInterface], ErrorDiag>;
  let Documentation = [ObjCClassStubDocs];
  let LangOpts = [ObjCNonFragileRuntime];
}

def ObjCBoxable : Attr {
  let Spellings = [Clang<"objc_boxable">];
  let Subjects = SubjectList<[Record], ErrorDiag>;
  let Documentation = [ObjCBoxableDocs];
}

def OptimizeNone : InheritableAttr {
  let Spellings = [Clang<"optnone">];
  let Subjects = SubjectList<[Function, ObjCMethod]>;
  let Documentation = [OptnoneDocs];
}

def Overloadable : Attr {
  let Spellings = [Clang<"overloadable">];
  let Subjects = SubjectList<[Function], ErrorDiag>;
  let Documentation = [OverloadableDocs];
}

def Override : InheritableAttr {
  let Spellings = [Keyword<"override">];
  let SemaHandler = 0;
  let Documentation = [Undocumented];
}

def Ownership : InheritableAttr {
  let Spellings = [Clang<"ownership_holds">, Clang<"ownership_returns">,
                   Clang<"ownership_takes">];
  let Accessors = [Accessor<"isHolds", [Clang<"ownership_holds">]>,
                   Accessor<"isReturns", [Clang<"ownership_returns">]>,
                   Accessor<"isTakes", [Clang<"ownership_takes">]>];
  let AdditionalMembers = [{
    enum OwnershipKind { Holds, Returns, Takes };
    OwnershipKind getOwnKind() const {
      return isHolds() ? Holds :
             isTakes() ? Takes :
             Returns;
    }
  }];
  let Args = [IdentifierArgument<"Module">,
              VariadicParamIdxArgument<"Args">];
  let Subjects = SubjectList<[HasFunctionProto]>;
  let Documentation = [Undocumented];
}

def Packed : InheritableAttr {
  let Spellings = [GCC<"packed">];
//  let Subjects = [Tag, Field];
  let Documentation = [Undocumented];
}

def IntelOclBicc : DeclOrTypeAttr {
  let Spellings = [Clang<"intel_ocl_bicc", 0>];
//  let Subjects = [Function, ObjCMethod];
  let Documentation = [Undocumented];
}

def Pcs : DeclOrTypeAttr {
  let Spellings = [GCC<"pcs">];
  let Args = [EnumArgument<"PCS", "PCSType",
                           ["aapcs", "aapcs-vfp"],
                           ["AAPCS", "AAPCS_VFP"]>];
//  let Subjects = [Function, ObjCMethod];
  let Documentation = [PcsDocs];
}

def AArch64VectorPcs: DeclOrTypeAttr {
  let Spellings = [Clang<"aarch64_vector_pcs">];
  let Documentation = [AArch64VectorPcsDocs];
}

def Pure : InheritableAttr {
  let Spellings = [GCC<"pure">];
  let Documentation = [Undocumented];
}

def Regparm : TypeAttr {
  let Spellings = [GCC<"regparm">];
  let Args = [UnsignedArgument<"NumParams">];
  let Documentation = [RegparmDocs];
  // Represented as part of the enclosing function type.
  let ASTNode = 0;
}

def NoDeref : TypeAttr {
  let Spellings = [Clang<"noderef">];
  let Documentation = [NoDerefDocs];
}

def ReqdWorkGroupSize : InheritableAttr {
  // Does not have a [[]] spelling because it is an OpenCL-related attribute.
  let Spellings = [GNU<"reqd_work_group_size">];
  let Args = [UnsignedArgument<"XDim">, UnsignedArgument<"YDim">,
              UnsignedArgument<"ZDim">];
  let Subjects = SubjectList<[Function], ErrorDiag>;
  let Documentation = [Undocumented];
}

def RequireConstantInit : InheritableAttr {
  // This attribute does not have a C [[]] spelling because it requires the
  // CPlusPlus language option.
  let Spellings = [Clang<"require_constant_initialization", 0>];
  let Subjects = SubjectList<[GlobalVar], ErrorDiag>;
  let Documentation = [RequireConstantInitDocs];
  let LangOpts = [CPlusPlus];
}

def WorkGroupSizeHint :  InheritableAttr {
  // Does not have a [[]] spelling because it is an OpenCL-related attribute.
  let Spellings = [GNU<"work_group_size_hint">];
  let Args = [UnsignedArgument<"XDim">,
              UnsignedArgument<"YDim">,
              UnsignedArgument<"ZDim">];
  let Subjects = SubjectList<[Function], ErrorDiag>;
  let Documentation = [Undocumented];
}

def InitPriority : InheritableAttr {
  let Spellings = [GCC<"init_priority">];
  let Args = [UnsignedArgument<"Priority">];
  let Subjects = SubjectList<[Var], ErrorDiag>;
  let Documentation = [Undocumented];
}

def Section : InheritableAttr {
  let Spellings = [GCC<"section">, Declspec<"allocate">];
  let Args = [StringArgument<"Name">];
  let Subjects =
      SubjectList<[ Function, GlobalVar, ObjCMethod, ObjCProperty ], ErrorDiag>;
  let Documentation = [SectionDocs];
}

def CodeSeg : InheritableAttr {
  let Spellings = [Declspec<"code_seg">];
  let Args = [StringArgument<"Name">];
  let Subjects = SubjectList<[Function, CXXRecord], ErrorDiag>;
  let Documentation = [CodeSegDocs];
}

def PragmaClangBSSSection : InheritableAttr {
  // This attribute has no spellings as it is only ever created implicitly.
  let Spellings = [];
  let Args = [StringArgument<"Name">];
  let Subjects = SubjectList<[GlobalVar], ErrorDiag>;
  let Documentation = [Undocumented];
}

def PragmaClangDataSection : InheritableAttr {
  // This attribute has no spellings as it is only ever created implicitly.
  let Spellings = [];
  let Args = [StringArgument<"Name">];
  let Subjects = SubjectList<[GlobalVar], ErrorDiag>;
  let Documentation = [Undocumented];
}

def PragmaClangRodataSection : InheritableAttr {
  // This attribute has no spellings as it is only ever created implicitly.
  let Spellings = [];
  let Args = [StringArgument<"Name">];
  let Subjects = SubjectList<[GlobalVar], ErrorDiag>;
  let Documentation = [Undocumented];
}

def PragmaClangTextSection : InheritableAttr {
  // This attribute has no spellings as it is only ever created implicitly.
  let Spellings = [];
  let Args = [StringArgument<"Name">];
  let Subjects = SubjectList<[Function], ErrorDiag>;
  let Documentation = [Undocumented];
}

def Sentinel : InheritableAttr {
  let Spellings = [GCC<"sentinel">];
  let Args = [DefaultIntArgument<"Sentinel", 0>,
              DefaultIntArgument<"NullPos", 0>];
//  let Subjects = SubjectList<[Function, ObjCMethod, Block, Var]>;
  let Documentation = [Undocumented];
}

def StdCall : DeclOrTypeAttr {
  let Spellings = [GCC<"stdcall">, Keyword<"__stdcall">, Keyword<"_stdcall">];
//  let Subjects = [Function, ObjCMethod];
  let Documentation = [StdCallDocs];
}

def SwiftCall : DeclOrTypeAttr {
  let Spellings = [Clang<"swiftcall">];
//  let Subjects = SubjectList<[Function]>;
  let Documentation = [SwiftCallDocs];
}

def SwiftContext : ParameterABIAttr {
  let Spellings = [Clang<"swift_context">];
  let Documentation = [SwiftContextDocs];
}

def SwiftErrorResult : ParameterABIAttr {
  let Spellings = [Clang<"swift_error_result">];
  let Documentation = [SwiftErrorResultDocs];
}

def SwiftIndirectResult : ParameterABIAttr {
  let Spellings = [Clang<"swift_indirect_result">];
  let Documentation = [SwiftIndirectResultDocs];
}

def Suppress : StmtAttr {
  let Spellings = [CXX11<"gsl", "suppress">];
  let Args = [VariadicStringArgument<"DiagnosticIdentifiers">];
  let Documentation = [SuppressDocs];
}

def SysVABI : DeclOrTypeAttr {
  let Spellings = [GCC<"sysv_abi">];
//  let Subjects = [Function, ObjCMethod];
  let Documentation = [Undocumented];
}

def ThisCall : DeclOrTypeAttr {
  let Spellings = [GCC<"thiscall">, Keyword<"__thiscall">,
                   Keyword<"_thiscall">];
//  let Subjects = [Function, ObjCMethod];
  let Documentation = [ThisCallDocs];
}

def VectorCall : DeclOrTypeAttr {
  let Spellings = [Clang<"vectorcall">, Keyword<"__vectorcall">,
                   Keyword<"_vectorcall">];
//  let Subjects = [Function, ObjCMethod];
  let Documentation = [VectorCallDocs];
}

def Pascal : DeclOrTypeAttr {
  let Spellings = [Clang<"pascal">, Keyword<"__pascal">, Keyword<"_pascal">];
//  let Subjects = [Function, ObjCMethod];
  let Documentation = [Undocumented];
}

def PreserveMost : DeclOrTypeAttr {
  let Spellings = [Clang<"preserve_most">];
  let Documentation = [PreserveMostDocs];
}

def PreserveAll : DeclOrTypeAttr {
  let Spellings = [Clang<"preserve_all">];
  let Documentation = [PreserveAllDocs];
}

def Target : InheritableAttr {
  let Spellings = [GCC<"target">];
  let Args = [StringArgument<"featuresStr">];
  let Subjects = SubjectList<[Function], ErrorDiag>;
  let Documentation = [TargetDocs];
  let AdditionalMembers = [{
    struct ParsedTargetAttr {
      std::vector<std::string> Features;
      StringRef Architecture;
      bool DuplicateArchitecture = false;
      bool operator ==(const ParsedTargetAttr &Other) const {
        return DuplicateArchitecture == Other.DuplicateArchitecture &&
               Architecture == Other.Architecture && Features == Other.Features;
      }
    };
    ParsedTargetAttr parse() const {
      return parse(getFeaturesStr());
    }

    StringRef getArchitecture() const {
      StringRef Features = getFeaturesStr();
      if (Features == "default") return {};

      SmallVector<StringRef, 1> AttrFeatures;
      Features.split(AttrFeatures, ",");

      for (auto &Feature : AttrFeatures) {
        Feature = Feature.trim();
        if (Feature.startswith("arch="))
          return Feature.drop_front(sizeof("arch=") - 1);
      }
      return "";
    }

    // Gets the list of features as simple string-refs with no +/- or 'no-'.
    // Only adds the items to 'Out' that are additions.
    void getAddedFeatures(llvm::SmallVectorImpl<StringRef> &Out) const {
      StringRef Features = getFeaturesStr();
      if (Features == "default") return;

      SmallVector<StringRef, 1> AttrFeatures;
      Features.split(AttrFeatures, ",");

      for (auto &Feature : AttrFeatures) {
        Feature = Feature.trim();

        if (!Feature.startswith("no-") && !Feature.startswith("arch=") &&
            !Feature.startswith("fpmath=") && !Feature.startswith("tune="))
          Out.push_back(Feature);
      }
    }

    template<class Compare>
    ParsedTargetAttr parse(Compare cmp) const {
      ParsedTargetAttr Attrs = parse();
      llvm::sort(std::begin(Attrs.Features), std::end(Attrs.Features), cmp);
      return Attrs;
    }

    bool isDefaultVersion() const { return getFeaturesStr() == "default"; }

    static ParsedTargetAttr parse(StringRef Features) {
      ParsedTargetAttr Ret;
      if (Features == "default") return Ret;
      SmallVector<StringRef, 1> AttrFeatures;
      Features.split(AttrFeatures, ",");

      // Grab the various features and prepend a "+" to turn on the feature to
      // the backend and add them to our existing set of features.
      for (auto &Feature : AttrFeatures) {
        // Go ahead and trim whitespace rather than either erroring or
        // accepting it weirdly.
        Feature = Feature.trim();

        // We don't support cpu tuning this way currently.
        // TODO: Support the fpmath option. It will require checking
        // overall feature validity for the function with the rest of the
        // attributes on the function.
        if (Feature.startswith("fpmath=") || Feature.startswith("tune="))
          continue;

        // While we're here iterating check for a different target cpu.
        if (Feature.startswith("arch=")) {
          if (!Ret.Architecture.empty())
            Ret.DuplicateArchitecture = true;
          else
            Ret.Architecture = Feature.split("=").second.trim();
        } else if (Feature.startswith("no-"))
          Ret.Features.push_back("-" + Feature.split("-").second.str());
        else
          Ret.Features.push_back("+" + Feature.str());
      }
      return Ret;
    }
  }];
}

def MinVectorWidth : InheritableAttr {
  let Spellings = [Clang<"min_vector_width">];
  let Args = [UnsignedArgument<"VectorWidth">];
  let Subjects = SubjectList<[Function], ErrorDiag>;
  let Documentation = [MinVectorWidthDocs];
}

def TransparentUnion : InheritableAttr {
  let Spellings = [GCC<"transparent_union">];
//  let Subjects = SubjectList<[Record, TypedefName]>;
  let Documentation = [TransparentUnionDocs];
  let LangOpts = [COnly];
}

def Unavailable : InheritableAttr {
  let Spellings = [Clang<"unavailable">];
  let Args = [StringArgument<"Message", 1>,
              EnumArgument<"ImplicitReason", "ImplicitReason",
                ["", "", "", ""],
                ["IR_None",
                 "IR_ARCForbiddenType",
                 "IR_ForbiddenWeak",
                 "IR_ARCForbiddenConversion",
                 "IR_ARCInitReturnsUnrelated",
                 "IR_ARCFieldWithOwnership"], 1, /*fake*/ 1>];
  let Documentation = [Undocumented];
}

def DiagnoseIf : InheritableAttr {
  // Does not have a [[]] spelling because this attribute requires the ability
  // to parse function arguments but the attribute is not written in the type
  // position.
  let Spellings = [GNU<"diagnose_if">];
  let Subjects = SubjectList<[Function, ObjCMethod, ObjCProperty]>;
  let Args = [ExprArgument<"Cond">, StringArgument<"Message">,
              EnumArgument<"DiagnosticType",
                           "DiagnosticType",
                           ["error", "warning"],
                           ["DT_Error", "DT_Warning"]>,
              BoolArgument<"ArgDependent", 0, /*fake*/ 1>,
              NamedArgument<"Parent", 0, /*fake*/ 1>];
  let InheritEvenIfAlreadyPresent = 1;
  let LateParsed = 1;
  let AdditionalMembers = [{
    bool isError() const { return diagnosticType == DT_Error; }
    bool isWarning() const { return diagnosticType == DT_Warning; }
  }];
  let TemplateDependent = 1;
  let Documentation = [DiagnoseIfDocs];
}

def ArcWeakrefUnavailable : InheritableAttr {
  let Spellings = [Clang<"objc_arc_weak_reference_unavailable">];
  let Subjects = SubjectList<[ObjCInterface], ErrorDiag>;
  let Documentation = [Undocumented];
}

def ObjCGC : TypeAttr {
  let Spellings = [Clang<"objc_gc">];
  let Args = [IdentifierArgument<"Kind">];
  let Documentation = [Undocumented];
}

def ObjCOwnership : DeclOrTypeAttr {
  let Spellings = [Clang<"objc_ownership">];
  let Args = [IdentifierArgument<"Kind">];
  let Documentation = [Undocumented];
}

def ObjCRequiresPropertyDefs : InheritableAttr {
  let Spellings = [Clang<"objc_requires_property_definitions">];
  let Subjects = SubjectList<[ObjCInterface], ErrorDiag>;
  let Documentation = [Undocumented];
}

def Unused : InheritableAttr {
  let Spellings = [CXX11<"", "maybe_unused", 201603>, GCC<"unused">,
                   C2x<"", "maybe_unused">];
  let Subjects = SubjectList<[Var, ObjCIvar, Type, Enum, EnumConstant, Label,
                              Field, ObjCMethod, FunctionLike]>;
  let Documentation = [WarnMaybeUnusedDocs];
}

def Used : InheritableAttr {
  let Spellings = [GCC<"used">];
  let Subjects = SubjectList<[NonLocalVar, Function, ObjCMethod]>;
  let Documentation = [Undocumented];
}

def Uuid : InheritableAttr {
  let Spellings = [Declspec<"uuid">, Microsoft<"uuid">];
  let Args = [StringArgument<"Guid">];
  let Subjects = SubjectList<[Record, Enum]>;
  // FIXME: Allow expressing logical AND for LangOpts. Our condition should be:
  // CPlusPlus && (MicrosoftExt || Borland)
  let LangOpts = [MicrosoftExt, Borland];
  let Documentation = [Undocumented];
}

def VectorSize : TypeAttr {
  let Spellings = [GCC<"vector_size">];
  let Args = [ExprArgument<"NumBytes">];
  let Documentation = [Undocumented];
  // Represented as VectorType instead.
  let ASTNode = 0;
}

def VecTypeHint : InheritableAttr {
  // Does not have a [[]] spelling because it is an OpenCL-related attribute.
  let Spellings = [GNU<"vec_type_hint">];
  let Args = [TypeArgument<"TypeHint">];
  let Subjects = SubjectList<[Function], ErrorDiag>;
  let Documentation = [Undocumented];
}

def Visibility : InheritableAttr {
  let Clone = 0;
  let Spellings = [GCC<"visibility">];
  let Args = [EnumArgument<"Visibility", "VisibilityType",
                           ["default", "hidden", "internal", "protected"],
                           ["Default", "Hidden", "Hidden", "Protected"]>];
  let MeaningfulToClassTemplateDefinition = 1;
  let Documentation = [Undocumented];
}

def TypeVisibility : InheritableAttr {
  let Clone = 0;
  let Spellings = [Clang<"type_visibility">];
  let Args = [EnumArgument<"Visibility", "VisibilityType",
                           ["default", "hidden", "internal", "protected"],
                           ["Default", "Hidden", "Hidden", "Protected"]>];
//  let Subjects = [Tag, ObjCInterface, Namespace];
  let Documentation = [Undocumented];
}

def VecReturn : InheritableAttr {
  // This attribute does not have a C [[]] spelling because it only appertains
  // to C++ struct/class/union.
  // FIXME: should this attribute have a CPlusPlus language option?
  let Spellings = [Clang<"vecreturn", 0>];
  let Subjects = SubjectList<[CXXRecord], ErrorDiag>;
  let Documentation = [Undocumented];
}

def WarnUnused : InheritableAttr {
  let Spellings = [GCC<"warn_unused">];
  let Subjects = SubjectList<[Record]>;
  let Documentation = [Undocumented];
}

def WarnUnusedResult : InheritableAttr {
  let Spellings = [CXX11<"", "nodiscard", 201603>, C2x<"", "nodiscard">,
                   CXX11<"clang", "warn_unused_result">,
                   GCC<"warn_unused_result">];
  let Subjects = SubjectList<[ObjCMethod, Enum, Record, FunctionLike]>;
  let Documentation = [WarnUnusedResultsDocs];
}

def Weak : InheritableAttr {
  let Spellings = [GCC<"weak">];
  let Subjects = SubjectList<[Var, Function, CXXRecord]>;
  let Documentation = [Undocumented];
}

def WeakImport : InheritableAttr {
  let Spellings = [Clang<"weak_import">];
  let Documentation = [Undocumented];
}

def WeakRef : InheritableAttr {
  let Spellings = [GCC<"weakref">];
  // A WeakRef that has an argument is treated as being an AliasAttr
  let Args = [StringArgument<"Aliasee", 1>];
  let Subjects = SubjectList<[Var, Function], ErrorDiag>;
  let Documentation = [Undocumented];
}

def LTOVisibilityPublic : InheritableAttr {
  let Spellings = [Clang<"lto_visibility_public">];
  let Subjects = SubjectList<[Record]>;
  let Documentation = [LTOVisibilityDocs];
}

def AnyX86Interrupt : InheritableAttr, TargetSpecificAttr<TargetAnyX86> {
  // NOTE: If you add any additional spellings, ARMInterrupt's,
  // MSP430Interrupt's and MipsInterrupt's spellings must match.
  let Spellings = [GCC<"interrupt">];
  let Subjects = SubjectList<[HasFunctionProto]>;
  let ParseKind = "Interrupt";
  let HasCustomParsing = 1;
  let Documentation = [Undocumented];
}

def AnyX86NoCallerSavedRegisters : InheritableAttr,
                                   TargetSpecificAttr<TargetAnyX86> {
  let Spellings = [GCC<"no_caller_saved_registers">];
  let Documentation = [AnyX86NoCallerSavedRegistersDocs];
}

def AnyX86NoCfCheck : DeclOrTypeAttr, TargetSpecificAttr<TargetAnyX86>{
  let Spellings = [GCC<"nocf_check">];
  let Subjects = SubjectList<[FunctionLike]>;
  let Documentation = [AnyX86NoCfCheckDocs];
}

def X86ForceAlignArgPointer : InheritableAttr, TargetSpecificAttr<TargetAnyX86> {
  let Spellings = [GCC<"force_align_arg_pointer">];
  // Technically, this appertains to a FunctionDecl, but the target-specific
  // code silently allows anything function-like (such as typedefs or function
  // pointers), but does not apply the attribute to them.
  let Documentation = [X86ForceAlignArgPointerDocs];
}

def NoSanitize : InheritableAttr {
  let Spellings = [Clang<"no_sanitize">];
  let Args = [VariadicStringArgument<"Sanitizers">];
  let Subjects = SubjectList<[Function, ObjCMethod, GlobalVar], ErrorDiag>;
  let Documentation = [NoSanitizeDocs];
  let AdditionalMembers = [{
    SanitizerMask getMask() const {
      SanitizerMask Mask;
      for (auto SanitizerName : sanitizers()) {
        SanitizerMask ParsedMask =
            parseSanitizerValue(SanitizerName, /*AllowGroups=*/true);
        Mask |= expandSanitizerGroups(ParsedMask);
      }
      return Mask;
    }
  }];
}

// Attributes to disable a specific sanitizer. No new sanitizers should be added
// to this list; the no_sanitize attribute should be extended instead.
def NoSanitizeSpecific : InheritableAttr {
  let Spellings = [GCC<"no_address_safety_analysis">,
                   GCC<"no_sanitize_address">,
                   GCC<"no_sanitize_thread">,
                   Clang<"no_sanitize_memory">];
  let Subjects = SubjectList<[Function, GlobalVar], ErrorDiag>;
  let Documentation = [NoSanitizeAddressDocs, NoSanitizeThreadDocs,
                       NoSanitizeMemoryDocs];
  let ASTNode = 0;
}

// C/C++ Thread safety attributes (e.g. for deadlock, data race checking)
// Not all of these attributes will be given a [[]] spelling. The attributes
// which require access to function parameter names cannot use the [[]] spelling
// because they are not written in the type position. Some attributes are given
// an updated captability-based name and the older name will only be supported
// under the GNU-style spelling.
def GuardedVar : InheritableAttr {
  let Spellings = [Clang<"guarded_var", 0>];
  let Subjects = SubjectList<[Field, SharedVar]>;
  let Documentation = [Undocumented];
}

def PtGuardedVar : InheritableAttr {
  let Spellings = [Clang<"pt_guarded_var", 0>];
  let Subjects = SubjectList<[Field, SharedVar]>;
  let Documentation = [Undocumented];
}

def Lockable : InheritableAttr {
  let Spellings = [GNU<"lockable">];
  let Subjects = SubjectList<[Record]>;
  let Documentation = [Undocumented];
  let ASTNode = 0;  // Replaced by Capability
}

def ScopedLockable : InheritableAttr {
  let Spellings = [Clang<"scoped_lockable", 0>];
  let Subjects = SubjectList<[Record]>;
  let Documentation = [Undocumented];
}

def Capability : InheritableAttr {
  let Spellings = [Clang<"capability", 0>, Clang<"shared_capability", 0>];
  let Subjects = SubjectList<[Record, TypedefName], ErrorDiag>;
  let Args = [StringArgument<"Name">];
  let Accessors = [Accessor<"isShared",
                    [Clang<"shared_capability", 0>]>];
  let Documentation = [Undocumented];
  let AdditionalMembers = [{
    bool isMutex() const { return getName().equals_lower("mutex"); }
    bool isRole() const { return getName().equals_lower("role"); }
  }];
}

def AssertCapability : InheritableAttr {
  let Spellings = [Clang<"assert_capability", 0>,
                   Clang<"assert_shared_capability", 0>];
  let Subjects = SubjectList<[Function]>;
  let LateParsed = 1;
  let TemplateDependent = 1;
  let ParseArgumentsAsUnevaluated = 1;
  let InheritEvenIfAlreadyPresent = 1;
  let Args = [VariadicExprArgument<"Args">];
  let Accessors = [Accessor<"isShared",
                    [Clang<"assert_shared_capability", 0>]>];
  let Documentation = [AssertCapabilityDocs];
}

def AcquireCapability : InheritableAttr {
  let Spellings = [Clang<"acquire_capability", 0>,
                   Clang<"acquire_shared_capability", 0>,
                   GNU<"exclusive_lock_function">,
                   GNU<"shared_lock_function">];
  let Subjects = SubjectList<[Function]>;
  let LateParsed = 1;
  let TemplateDependent = 1;
  let ParseArgumentsAsUnevaluated = 1;
  let InheritEvenIfAlreadyPresent = 1;
  let Args = [VariadicExprArgument<"Args">];
  let Accessors = [Accessor<"isShared",
                    [Clang<"acquire_shared_capability", 0>,
                     GNU<"shared_lock_function">]>];
  let Documentation = [AcquireCapabilityDocs];
}

def TryAcquireCapability : InheritableAttr {
  let Spellings = [Clang<"try_acquire_capability", 0>,
                   Clang<"try_acquire_shared_capability", 0>];
  let Subjects = SubjectList<[Function],
                             ErrorDiag>;
  let LateParsed = 1;
  let TemplateDependent = 1;
  let ParseArgumentsAsUnevaluated = 1;
  let InheritEvenIfAlreadyPresent = 1;
  let Args = [ExprArgument<"SuccessValue">, VariadicExprArgument<"Args">];
  let Accessors = [Accessor<"isShared",
                    [Clang<"try_acquire_shared_capability", 0>]>];
  let Documentation = [TryAcquireCapabilityDocs];
}

def ReleaseCapability : InheritableAttr {
  let Spellings = [Clang<"release_capability", 0>,
                   Clang<"release_shared_capability", 0>,
                   Clang<"release_generic_capability", 0>,
                   Clang<"unlock_function", 0>];
  let Subjects = SubjectList<[Function]>;
  let LateParsed = 1;
  let TemplateDependent = 1;
  let ParseArgumentsAsUnevaluated = 1;
  let InheritEvenIfAlreadyPresent = 1;
  let Args = [VariadicExprArgument<"Args">];
  let Accessors = [Accessor<"isShared",
                    [Clang<"release_shared_capability", 0>]>,
                   Accessor<"isGeneric",
                     [Clang<"release_generic_capability", 0>,
                      Clang<"unlock_function", 0>]>];
  let Documentation = [ReleaseCapabilityDocs];
}

def RequiresCapability : InheritableAttr {
  let Spellings = [Clang<"requires_capability", 0>,
                   Clang<"exclusive_locks_required", 0>,
                   Clang<"requires_shared_capability", 0>,
                   Clang<"shared_locks_required", 0>];
  let Args = [VariadicExprArgument<"Args">];
  let LateParsed = 1;
  let TemplateDependent = 1;
  let ParseArgumentsAsUnevaluated = 1;
  let InheritEvenIfAlreadyPresent = 1;
  let Subjects = SubjectList<[Function]>;
  let Accessors = [Accessor<"isShared", [Clang<"requires_shared_capability", 0>,
                                         Clang<"shared_locks_required", 0>]>];
  let Documentation = [Undocumented];
}

def NoThreadSafetyAnalysis : InheritableAttr {
  let Spellings = [Clang<"no_thread_safety_analysis">];
  let Subjects = SubjectList<[Function]>;
  let Documentation = [Undocumented];
}

def GuardedBy : InheritableAttr {
  let Spellings = [GNU<"guarded_by">];
  let Args = [ExprArgument<"Arg">];
  let LateParsed = 1;
  let TemplateDependent = 1;
  let ParseArgumentsAsUnevaluated = 1;
  let InheritEvenIfAlreadyPresent = 1;
  let Subjects = SubjectList<[Field, SharedVar]>;
  let Documentation = [Undocumented];
}

def PtGuardedBy : InheritableAttr {
  let Spellings = [GNU<"pt_guarded_by">];
  let Args = [ExprArgument<"Arg">];
  let LateParsed = 1;
  let TemplateDependent = 1;
  let ParseArgumentsAsUnevaluated = 1;
  let InheritEvenIfAlreadyPresent = 1;
  let Subjects = SubjectList<[Field, SharedVar]>;
  let Documentation = [Undocumented];
}

def AcquiredAfter : InheritableAttr {
  let Spellings = [GNU<"acquired_after">];
  let Args = [VariadicExprArgument<"Args">];
  let LateParsed = 1;
  let TemplateDependent = 1;
  let ParseArgumentsAsUnevaluated = 1;
  let InheritEvenIfAlreadyPresent = 1;
  let Subjects = SubjectList<[Field, SharedVar]>;
  let Documentation = [Undocumented];
}

def AcquiredBefore : InheritableAttr {
  let Spellings = [GNU<"acquired_before">];
  let Args = [VariadicExprArgument<"Args">];
  let LateParsed = 1;
  let TemplateDependent = 1;
  let ParseArgumentsAsUnevaluated = 1;
  let InheritEvenIfAlreadyPresent = 1;
  let Subjects = SubjectList<[Field, SharedVar]>;
  let Documentation = [Undocumented];
}

def AssertExclusiveLock : InheritableAttr {
  let Spellings = [GNU<"assert_exclusive_lock">];
  let Args = [VariadicExprArgument<"Args">];
  let LateParsed = 1;
  let TemplateDependent = 1;
  let ParseArgumentsAsUnevaluated = 1;
  let InheritEvenIfAlreadyPresent = 1;
  let Subjects = SubjectList<[Function]>;
  let Documentation = [Undocumented];
}

def AssertSharedLock : InheritableAttr {
  let Spellings = [GNU<"assert_shared_lock">];
  let Args = [VariadicExprArgument<"Args">];
  let LateParsed = 1;
  let TemplateDependent = 1;
  let ParseArgumentsAsUnevaluated = 1;
  let InheritEvenIfAlreadyPresent = 1;
  let Subjects = SubjectList<[Function]>;
  let Documentation = [Undocumented];
}

// The first argument is an integer or boolean value specifying the return value
// of a successful lock acquisition.
def ExclusiveTrylockFunction : InheritableAttr {
  let Spellings = [GNU<"exclusive_trylock_function">];
  let Args = [ExprArgument<"SuccessValue">, VariadicExprArgument<"Args">];
  let LateParsed = 1;
  let TemplateDependent = 1;
  let ParseArgumentsAsUnevaluated = 1;
  let InheritEvenIfAlreadyPresent = 1;
  let Subjects = SubjectList<[Function]>;
  let Documentation = [Undocumented];
}

// The first argument is an integer or boolean value specifying the return value
// of a successful lock acquisition.
def SharedTrylockFunction : InheritableAttr {
  let Spellings = [GNU<"shared_trylock_function">];
  let Args = [ExprArgument<"SuccessValue">, VariadicExprArgument<"Args">];
  let LateParsed = 1;
  let TemplateDependent = 1;
  let ParseArgumentsAsUnevaluated = 1;
  let InheritEvenIfAlreadyPresent = 1;
  let Subjects = SubjectList<[Function]>;
  let Documentation = [Undocumented];
}

def LockReturned : InheritableAttr {
  let Spellings = [GNU<"lock_returned">];
  let Args = [ExprArgument<"Arg">];
  let LateParsed = 1;
  let TemplateDependent = 1;
  let ParseArgumentsAsUnevaluated = 1;
  let Subjects = SubjectList<[Function]>;
  let Documentation = [Undocumented];
}

def LocksExcluded : InheritableAttr {
  let Spellings = [GNU<"locks_excluded">];
  let Args = [VariadicExprArgument<"Args">];
  let LateParsed = 1;
  let TemplateDependent = 1;
  let ParseArgumentsAsUnevaluated = 1;
  let InheritEvenIfAlreadyPresent = 1;
  let Subjects = SubjectList<[Function]>;
  let Documentation = [Undocumented];
}

// C/C++ consumed attributes.

def Consumable : InheritableAttr {
  // This attribute does not have a C [[]] spelling because it only appertains
  // to C++ struct/class/union.
  // FIXME: should this attribute have a CPlusPlus language option?
  let Spellings = [Clang<"consumable", 0>];
  let Subjects = SubjectList<[CXXRecord]>;
  let Args = [EnumArgument<"DefaultState", "ConsumedState",
                           ["unknown", "consumed", "unconsumed"],
                           ["Unknown", "Consumed", "Unconsumed"]>];
  let Documentation = [ConsumableDocs];
}

def ConsumableAutoCast : InheritableAttr {
  // This attribute does not have a C [[]] spelling because it only appertains
  // to C++ struct/class/union.
  // FIXME: should this attribute have a CPlusPlus language option?
  let Spellings = [Clang<"consumable_auto_cast_state", 0>];
  let Subjects = SubjectList<[CXXRecord]>;
  let Documentation = [Undocumented];
}

def ConsumableSetOnRead : InheritableAttr {
  // This attribute does not have a C [[]] spelling because it only appertains
  // to C++ struct/class/union.
  // FIXME: should this attribute have a CPlusPlus language option?
  let Spellings = [Clang<"consumable_set_state_on_read", 0>];
  let Subjects = SubjectList<[CXXRecord]>;
  let Documentation = [Undocumented];
}

def CallableWhen : InheritableAttr {
  // This attribute does not have a C [[]] spelling because it only appertains
  // to C++ function (but doesn't require it to be a member function).
  // FIXME: should this attribute have a CPlusPlus language option?
  let Spellings = [Clang<"callable_when", 0>];
  let Subjects = SubjectList<[CXXMethod]>;
  let Args = [VariadicEnumArgument<"CallableStates", "ConsumedState",
                                   ["unknown", "consumed", "unconsumed"],
                                   ["Unknown", "Consumed", "Unconsumed"]>];
  let Documentation = [CallableWhenDocs];
}

def ParamTypestate : InheritableAttr {
  // This attribute does not have a C [[]] spelling because it only appertains
  // to a parameter whose type is a consumable C++ class.
  // FIXME: should this attribute have a CPlusPlus language option?
  let Spellings = [Clang<"param_typestate", 0>];
  let Subjects = SubjectList<[ParmVar]>;
  let Args = [EnumArgument<"ParamState", "ConsumedState",
                           ["unknown", "consumed", "unconsumed"],
                           ["Unknown", "Consumed", "Unconsumed"]>];
  let Documentation = [ParamTypestateDocs];
}

def ReturnTypestate : InheritableAttr {
  // This attribute does not have a C [[]] spelling because it only appertains
  // to a parameter or function return type that is a consumable C++ class.
  // FIXME: should this attribute have a CPlusPlus language option?
  let Spellings = [Clang<"return_typestate", 0>];
  let Subjects = SubjectList<[Function, ParmVar]>;
  let Args = [EnumArgument<"State", "ConsumedState",
                           ["unknown", "consumed", "unconsumed"],
                           ["Unknown", "Consumed", "Unconsumed"]>];
  let Documentation = [ReturnTypestateDocs];
}

def SetTypestate : InheritableAttr {
  // This attribute does not have a C [[]] spelling because it only appertains
  // to C++ function (but doesn't require it to be a member function).
  // FIXME: should this attribute have a CPlusPlus language option?
  let Spellings = [Clang<"set_typestate", 0>];
  let Subjects = SubjectList<[CXXMethod]>;
  let Args = [EnumArgument<"NewState", "ConsumedState",
                           ["unknown", "consumed", "unconsumed"],
                           ["Unknown", "Consumed", "Unconsumed"]>];
  let Documentation = [SetTypestateDocs];
}

def TestTypestate : InheritableAttr {
  // This attribute does not have a C [[]] spelling because it only appertains
  // to C++ function (but doesn't require it to be a member function).
  // FIXME: should this attribute have a CPlusPlus language option?
  let Spellings = [Clang<"test_typestate", 0>];
  let Subjects = SubjectList<[CXXMethod]>;
  let Args = [EnumArgument<"TestState", "ConsumedState",
                           ["consumed", "unconsumed"],
                           ["Consumed", "Unconsumed"]>];
  let Documentation = [TestTypestateDocs];
}

// Type safety attributes for `void *' pointers and type tags.

def ArgumentWithTypeTag : InheritableAttr {
  let Spellings = [Clang<"argument_with_type_tag">,
                   Clang<"pointer_with_type_tag">];
  let Subjects = SubjectList<[HasFunctionProto], ErrorDiag>;
  let Args = [IdentifierArgument<"ArgumentKind">,
              ParamIdxArgument<"ArgumentIdx">,
              ParamIdxArgument<"TypeTagIdx">,
              BoolArgument<"IsPointer", /*opt*/0, /*fake*/1>];
  let Documentation = [ArgumentWithTypeTagDocs, PointerWithTypeTagDocs];
}

def TypeTagForDatatype : InheritableAttr {
  let Spellings = [Clang<"type_tag_for_datatype">];
  let Args = [IdentifierArgument<"ArgumentKind">,
              TypeArgument<"MatchingCType">,
              BoolArgument<"LayoutCompatible">,
              BoolArgument<"MustBeNull">];
//  let Subjects = SubjectList<[Var], ErrorDiag>;
  let HasCustomParsing = 1;
  let Documentation = [TypeTagForDatatypeDocs];
}

def Owner : InheritableAttr {
  let Spellings = [CXX11<"gsl", "Owner">];
  let Subjects = SubjectList<[CXXRecord]>;
  let Args = [TypeArgument<"DerefType", 1>];
  let MeaningfulToClassTemplateDefinition = 1;
  let Documentation = [LifetimeOwnerDocs];
}

def Pointer : InheritableAttr {
  let Spellings = [CXX11<"gsl", "Pointer">];
<<<<<<< HEAD
  let Args = [TypeArgument<"DerefType", 1>];
  let MeaningfulToClassTemplateDefinition = 1;
=======
  let Subjects = SubjectList<[CXXRecord]>;
  let Args = [TypeArgument<"DerefType">];
>>>>>>> ddd98a94
  let Documentation = [LifetimePointerDocs];
}

// Microsoft-related attributes

def MSNoVTable : InheritableAttr, TargetSpecificAttr<TargetMicrosoftCXXABI> {
  let Spellings = [Declspec<"novtable">];
  let Subjects = SubjectList<[CXXRecord]>;
  let Documentation = [MSNoVTableDocs];
}

def : IgnoredAttr {
  let Spellings = [Declspec<"property">];
}

def MSAllocator : InheritableAttr {
  let Spellings = [Declspec<"allocator">];
  let Subjects = SubjectList<[Function]>;
  let Documentation = [MSAllocatorDocs];
}

def MSStruct : InheritableAttr {
  let Spellings = [GCC<"ms_struct">];
  let Subjects = SubjectList<[Record]>;
  let Documentation = [Undocumented];
}

def DLLExport : InheritableAttr, TargetSpecificAttr<TargetWindows> {
  let Spellings = [Declspec<"dllexport">, GCC<"dllexport">];
  let Subjects = SubjectList<[Function, Var, CXXRecord, ObjCInterface]>;
  let Documentation = [DLLExportDocs];
}

def DLLExportStaticLocal : InheritableAttr, TargetSpecificAttr<TargetWindows> {
  // This attribute is used internally only when -fno-dllexport-inlines is
  // passed. This attribute is added to inline function of class having
  // dllexport attribute. And if the function has static local variables, this
  // attribute is used to whether the variables are exported or not. Also if
  // function has local static variables, the function is dllexported too.
  let Spellings = [];
  let Subjects = SubjectList<[Function]>;
  let Documentation = [Undocumented];
}

def DLLImport : InheritableAttr, TargetSpecificAttr<TargetWindows> {
  let Spellings = [Declspec<"dllimport">, GCC<"dllimport">];
  let Subjects = SubjectList<[Function, Var, CXXRecord, ObjCInterface]>;
  let Documentation = [DLLImportDocs];


  let AdditionalMembers = [{
private:
  bool PropagatedToBaseTemplate = false;

public:
  void setPropagatedToBaseTemplate() { PropagatedToBaseTemplate = true; }
  bool wasPropagatedToBaseTemplate() { return PropagatedToBaseTemplate; }
  }];
}

def DLLImportStaticLocal : InheritableAttr, TargetSpecificAttr<TargetWindows> {
  // This attribute is used internally only when -fno-dllexport-inlines is
  // passed. This attribute is added to inline function of class having
  // dllimport attribute. And if the function has static local variables, this
  // attribute is used to whether the variables are imported or not.
  let Spellings = [];
  let Subjects = SubjectList<[Function]>;
  let Documentation = [Undocumented];
}

def SelectAny : InheritableAttr {
  let Spellings = [Declspec<"selectany">, GCC<"selectany">];
  let Documentation = [SelectAnyDocs];
}

def Thread : Attr {
  let Spellings = [Declspec<"thread">];
  let LangOpts = [MicrosoftExt];
  let Documentation = [ThreadDocs];
  let Subjects = SubjectList<[Var]>;
}

def Win64 : IgnoredAttr {
  let Spellings = [Keyword<"__w64">];
  let LangOpts = [MicrosoftExt];
}

def Ptr32 : TypeAttr {
  let Spellings = [Keyword<"__ptr32">];
  let Documentation = [Undocumented];
}

def Ptr64 : TypeAttr {
  let Spellings = [Keyword<"__ptr64">];
  let Documentation = [Undocumented];
}

def SPtr : TypeAttr {
  let Spellings = [Keyword<"__sptr">];
  let Documentation = [Undocumented];
}

def UPtr : TypeAttr {
  let Spellings = [Keyword<"__uptr">];
  let Documentation = [Undocumented];
}

def MSInheritance : InheritableAttr {
  let LangOpts = [MicrosoftExt];
  let Args = [DefaultBoolArgument<"BestCase", /*default*/1, /*fake*/1>];
  let Spellings = [Keyword<"__single_inheritance">,
                   Keyword<"__multiple_inheritance">,
                   Keyword<"__virtual_inheritance">,
                   Keyword<"__unspecified_inheritance">];
  let AdditionalMembers = [{
  static bool hasVBPtrOffsetField(Spelling Inheritance) {
    return Inheritance == Keyword_unspecified_inheritance;
  }

  // Only member pointers to functions need a this adjustment, since it can be
  // combined with the field offset for data pointers.
  static bool hasNVOffsetField(bool IsMemberFunction, Spelling Inheritance) {
    return IsMemberFunction && Inheritance >= Keyword_multiple_inheritance;
  }

  static bool hasVBTableOffsetField(Spelling Inheritance) {
    return Inheritance >= Keyword_virtual_inheritance;
  }

  static bool hasOnlyOneField(bool IsMemberFunction,
                              Spelling Inheritance) {
    if (IsMemberFunction)
      return Inheritance <= Keyword_single_inheritance;
    return Inheritance <= Keyword_multiple_inheritance;
  }
  }];
  let Documentation = [MSInheritanceDocs];
}

def MSVtorDisp : InheritableAttr {
  // This attribute has no spellings as it is only ever created implicitly.
  let Spellings = [];
  let Args = [UnsignedArgument<"vdm">];
  let SemaHandler = 0;

  let AdditionalMembers = [{
  enum Mode {
    Never,
    ForVBaseOverride,
    ForVFTable
  };

  Mode getVtorDispMode() const { return Mode(vdm); }
  }];
  let Documentation = [Undocumented];
}

def InitSeg : Attr {
  let Spellings = [Pragma<"", "init_seg">];
  let Args = [StringArgument<"Section">];
  let SemaHandler = 0;
  let Documentation = [InitSegDocs];
  let AdditionalMembers = [{
  void printPrettyPragma(raw_ostream &OS, const PrintingPolicy &Policy) const {
    OS << " (" << getSection() << ')';
  }
  }];
}

def LoopHint : Attr {
  /// #pragma clang loop <option> directive
  /// vectorize: vectorizes loop operations if State == Enable.
  /// vectorize_width: vectorize loop operations with width 'Value'.
  /// interleave: interleave multiple loop iterations if State == Enable.
  /// interleave_count: interleaves 'Value' loop iterations.
  /// unroll: fully unroll loop if State == Enable.
  /// unroll_count: unrolls loop 'Value' times.
  /// unroll_and_jam: attempt to unroll and jam loop if State == Enable.
  /// unroll_and_jam_count: unroll and jams loop 'Value' times.
  /// distribute: attempt to distribute loop if State == Enable.
  /// pipeline: disable pipelining loop if State == Disable.
  /// pipeline_initiation_interval: create loop schedule with initiation interval equal to 'Value'.

  /// #pragma unroll <argument> directive
  /// <no arg>: fully unrolls loop.
  /// boolean: fully unrolls loop if State == Enable.
  /// expression: unrolls loop 'Value' times.

  let Spellings = [Pragma<"clang", "loop">, Pragma<"", "unroll">,
                   Pragma<"", "nounroll">, Pragma<"", "unroll_and_jam">,
                   Pragma<"", "nounroll_and_jam">];

  /// State of the loop optimization specified by the spelling.
  let Args = [EnumArgument<"Option", "OptionType",
                          ["vectorize", "vectorize_width", "interleave", "interleave_count",
                           "unroll", "unroll_count", "unroll_and_jam", "unroll_and_jam_count",
                           "pipeline", "pipeline_initiation_interval", "distribute"],
                          ["Vectorize", "VectorizeWidth", "Interleave", "InterleaveCount",
                           "Unroll", "UnrollCount", "UnrollAndJam", "UnrollAndJamCount",
                           "PipelineDisabled", "PipelineInitiationInterval", "Distribute"]>,
              EnumArgument<"State", "LoopHintState",
                           ["enable", "disable", "numeric", "assume_safety", "full"],
                           ["Enable", "Disable", "Numeric", "AssumeSafety", "Full"]>,
              ExprArgument<"Value">];

  let AdditionalMembers = [{
  static const char *getOptionName(int Option) {
    switch(Option) {
    case Vectorize: return "vectorize";
    case VectorizeWidth: return "vectorize_width";
    case Interleave: return "interleave";
    case InterleaveCount: return "interleave_count";
    case Unroll: return "unroll";
    case UnrollCount: return "unroll_count";
    case UnrollAndJam: return "unroll_and_jam";
    case UnrollAndJamCount: return "unroll_and_jam_count";
    case PipelineDisabled: return "pipeline";
    case PipelineInitiationInterval: return "pipeline_initiation_interval";
    case Distribute: return "distribute";
    }
    llvm_unreachable("Unhandled LoopHint option.");
  }

  void printPrettyPragma(raw_ostream &OS, const PrintingPolicy &Policy) const {
    unsigned SpellingIndex = getSpellingListIndex();
    // For "#pragma unroll" and "#pragma nounroll" the string "unroll" or
    // "nounroll" is already emitted as the pragma name.
    if (SpellingIndex == Pragma_nounroll || SpellingIndex == Pragma_nounroll_and_jam)
      return;
    else if (SpellingIndex == Pragma_unroll || SpellingIndex == Pragma_unroll_and_jam) {
      OS << ' ' << getValueString(Policy);
      return;
    }

    assert(SpellingIndex == Pragma_clang_loop && "Unexpected spelling");
    OS << ' ' << getOptionName(option) << getValueString(Policy);
  }

  // Return a string containing the loop hint argument including the
  // enclosing parentheses.
  std::string getValueString(const PrintingPolicy &Policy) const {
    std::string ValueName;
    llvm::raw_string_ostream OS(ValueName);
    OS << "(";
    if (state == Numeric)
      value->printPretty(OS, nullptr, Policy);
    else if (state == Enable)
      OS << "enable";
    else if (state == Full)
      OS << "full";
    else if (state == AssumeSafety)
      OS << "assume_safety";
    else
      OS << "disable";
    OS << ")";
    return OS.str();
  }

  // Return a string suitable for identifying this attribute in diagnostics.
  std::string getDiagnosticName(const PrintingPolicy &Policy) const {
    unsigned SpellingIndex = getSpellingListIndex();
    if (SpellingIndex == Pragma_nounroll)
      return "#pragma nounroll";
    else if (SpellingIndex == Pragma_unroll)
      return "#pragma unroll" + (option == UnrollCount ? getValueString(Policy) : "");
    else if (SpellingIndex == Pragma_nounroll_and_jam)
      return "#pragma nounroll_and_jam";
    else if (SpellingIndex == Pragma_unroll_and_jam)
      return "#pragma unroll_and_jam" +
        (option == UnrollAndJamCount ? getValueString(Policy) : "");

    assert(SpellingIndex == Pragma_clang_loop && "Unexpected spelling");
    return getOptionName(option) + getValueString(Policy);
  }
  }];

  let Documentation = [LoopHintDocs, UnrollHintDocs];
}

def CapturedRecord : InheritableAttr {
  // This attribute has no spellings as it is only ever created implicitly.
  let Spellings = [];
  let SemaHandler = 0;
  let Documentation = [Undocumented];
}

def OMPThreadPrivateDecl : InheritableAttr {
  // This attribute has no spellings as it is only ever created implicitly.
  let Spellings = [];
  let SemaHandler = 0;
  let Documentation = [Undocumented];
}

def OMPCaptureNoInit : InheritableAttr {
  // This attribute has no spellings as it is only ever created implicitly.
  let Spellings = [];
  let SemaHandler = 0;
  let Documentation = [Undocumented];
}

def OMPCaptureKind : Attr {
  // This attribute has no spellings as it is only ever created implicitly.
  let Spellings = [];
  let SemaHandler = 0;
  let Args = [UnsignedArgument<"CaptureKind">];
  let Documentation = [Undocumented];
}

def OMPReferencedVar : Attr {
  // This attribute has no spellings as it is only ever created implicitly.
  let Spellings = [];
  let SemaHandler = 0;
  let Args = [ExprArgument<"Ref">];
  let Documentation = [Undocumented];
}

def OMPDeclareSimdDecl : Attr {
  let Spellings = [Pragma<"omp", "declare simd">];
  let Subjects = SubjectList<[Function]>;
  let SemaHandler = 0;
  let HasCustomParsing = 1;
  let Documentation = [OMPDeclareSimdDocs];
  let Args = [
    EnumArgument<"BranchState", "BranchStateTy",
                 [ "", "inbranch", "notinbranch" ],
                 [ "BS_Undefined", "BS_Inbranch", "BS_Notinbranch" ]>,
    ExprArgument<"Simdlen">, VariadicExprArgument<"Uniforms">,
    VariadicExprArgument<"Aligneds">, VariadicExprArgument<"Alignments">,
    VariadicExprArgument<"Linears">, VariadicUnsignedArgument<"Modifiers">,
    VariadicExprArgument<"Steps">
  ];
  let AdditionalMembers = [{
    void printPrettyPragma(raw_ostream & OS, const PrintingPolicy &Policy)
        const {
      if (getBranchState() != BS_Undefined)
        OS << ' ' << ConvertBranchStateTyToStr(getBranchState());
      if (auto *E = getSimdlen()) {
        OS << " simdlen(";
        E->printPretty(OS, nullptr, Policy);
        OS << ")";
      }
      if (uniforms_size() > 0) {
        OS << " uniform";
        StringRef Sep = "(";
        for (auto *E : uniforms()) {
          OS << Sep;
          E->printPretty(OS, nullptr, Policy);
          Sep = ", ";
        }
        OS << ")";
      }
      alignments_iterator NI = alignments_begin();
      for (auto *E : aligneds()) {
        OS << " aligned(";
        E->printPretty(OS, nullptr, Policy);
        if (*NI) {
          OS << ": ";
          (*NI)->printPretty(OS, nullptr, Policy);
        }
        OS << ")";
        ++NI;
      }
      steps_iterator I = steps_begin();
      modifiers_iterator MI = modifiers_begin();
      for (auto *E : linears()) {
        OS << " linear(";
        if (*MI != OMPC_LINEAR_unknown)
          OS << getOpenMPSimpleClauseTypeName(OMPC_linear, *MI) << "(";
        E->printPretty(OS, nullptr, Policy);
        if (*MI != OMPC_LINEAR_unknown)
          OS << ")";
        if (*I) {
          OS << ": ";
          (*I)->printPretty(OS, nullptr, Policy);
        }
        OS << ")";
        ++I;
        ++MI;
      }
    }
  }];
}

def OMPDeclareTargetDecl : InheritableAttr {
  let Spellings = [Pragma<"omp", "declare target">];
  let SemaHandler = 0;
  let Subjects = SubjectList<[Function, SharedVar]>;
  let Documentation = [OMPDeclareTargetDocs];
  let Args = [
    EnumArgument<"MapType", "MapTypeTy",
                 [ "to", "link" ],
                 [ "MT_To", "MT_Link" ]>
  ];
  let AdditionalMembers = [{
    void printPrettyPragma(raw_ostream &OS, const PrintingPolicy &Policy) const {
      // Use fake syntax because it is for testing and debugging purpose only.
      if (getMapType() != MT_To)
        OS << ' ' << ConvertMapTypeTyToStr(getMapType());
    }
    static llvm::Optional<MapTypeTy>
    isDeclareTargetDeclaration(const ValueDecl *VD) {
      if (!VD->hasAttrs())
        return llvm::None;
      if (const auto *Attr = VD->getAttr<OMPDeclareTargetDeclAttr>())
        return Attr->getMapType();

      return llvm::None;
    }
  }];
}

def OMPAllocateDecl : InheritableAttr {
  // This attribute has no spellings as it is only ever created implicitly.
  let Spellings = [];
  let SemaHandler = 0;
  let Args = [
    EnumArgument<"AllocatorType", "AllocatorTypeTy",
                 [
                   "omp_default_mem_alloc", "omp_large_cap_mem_alloc",
                   "omp_const_mem_alloc", "omp_high_bw_mem_alloc",
                   "omp_low_lat_mem_alloc", "omp_cgroup_mem_alloc",
                   "omp_pteam_mem_alloc", "omp_thread_mem_alloc", ""
                 ],
                 [
                   "OMPDefaultMemAlloc", "OMPLargeCapMemAlloc",
                   "OMPConstMemAlloc", "OMPHighBWMemAlloc", "OMPLowLatMemAlloc",
                   "OMPCGroupMemAlloc", "OMPPTeamMemAlloc", "OMPThreadMemAlloc",
                   "OMPUserDefinedMemAlloc"
                 ]>,
    ExprArgument<"Allocator">
  ];
  let Documentation = [Undocumented];
}

def InternalLinkage : InheritableAttr {
  let Spellings = [Clang<"internal_linkage">];
  let Subjects = SubjectList<[Var, Function, CXXRecord]>;
  let Documentation = [InternalLinkageDocs];
}

def ExcludeFromExplicitInstantiation : InheritableAttr {
  let Spellings = [Clang<"exclude_from_explicit_instantiation">];
  let Subjects = SubjectList<[Var, Function, CXXRecord]>;
  let Documentation = [ExcludeFromExplicitInstantiationDocs];
  let MeaningfulToClassTemplateDefinition = 1;
}

def Reinitializes : InheritableAttr {
  let Spellings = [Clang<"reinitializes", 0>];
  let Subjects = SubjectList<[NonStaticNonConstCXXMethod], ErrorDiag>;
  let Documentation = [ReinitializesDocs];
}

def NoDestroy : InheritableAttr {
  let Spellings = [Clang<"no_destroy", 0>];
  let Subjects = SubjectList<[Var]>;
  let Documentation = [NoDestroyDocs];
}

def AlwaysDestroy : InheritableAttr {
  let Spellings = [Clang<"always_destroy", 0>];
  let Subjects = SubjectList<[Var]>;
  let Documentation = [AlwaysDestroyDocs];
}

def SpeculativeLoadHardening : InheritableAttr {
  let Spellings = [Clang<"speculative_load_hardening">];
  let Subjects = SubjectList<[Function, ObjCMethod], ErrorDiag>;
  let Documentation = [SpeculativeLoadHardeningDocs];
}

def NoSpeculativeLoadHardening : InheritableAttr {
  let Spellings = [Clang<"no_speculative_load_hardening">];
  let Subjects = SubjectList<[Function, ObjCMethod], ErrorDiag>;
  let Documentation = [NoSpeculativeLoadHardeningDocs];
}

def Uninitialized : InheritableAttr {
  let Spellings = [Clang<"uninitialized", 0>];
  let Subjects = SubjectList<[LocalVar]>;
  let Documentation = [UninitializedDocs];
}

def ObjCExternallyRetained : InheritableAttr {
  let LangOpts = [ObjCAutoRefCount];
  let Spellings = [Clang<"objc_externally_retained">];
  let Subjects = SubjectList<[NonParmVar, Function, Block, ObjCMethod]>;
  let Documentation = [ObjCExternallyRetainedDocs];
}<|MERGE_RESOLUTION|>--- conflicted
+++ resolved
@@ -2776,13 +2776,9 @@
 
 def Pointer : InheritableAttr {
   let Spellings = [CXX11<"gsl", "Pointer">];
-<<<<<<< HEAD
+  let Subjects = SubjectList<[CXXRecord]>;
   let Args = [TypeArgument<"DerefType", 1>];
-  let MeaningfulToClassTemplateDefinition = 1;
-=======
-  let Subjects = SubjectList<[CXXRecord]>;
-  let Args = [TypeArgument<"DerefType">];
->>>>>>> ddd98a94
+    let MeaningfulToClassTemplateDefinition = 1;
   let Documentation = [LifetimePointerDocs];
 }
 
