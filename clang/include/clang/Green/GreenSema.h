--- conflicted
+++ resolved
@@ -78,15 +78,6 @@
   /// Push a new scope.
   void pushScope(GreenScope *S);
 
-<<<<<<< HEAD
-  /// Enter a new scope corresponding to D.
-  void enterScope(const Syntax *S, clang::Decl *D);
-
-  /// Enter a new scope corresponding to S.
-  void enterScope(const Syntax *S, clang::Stmt *Term);
-
-=======
->>>>>>> 3ea4ba57
   /// Pop the current scope, returning it.
   GreenScope *popScope();
 
@@ -106,7 +97,6 @@
 
   // Perform unqualified lookup of a name.
   bool LookupName(clang::LookupResult &R, GreenScope *S);
-
 
   // Declaration context
 
