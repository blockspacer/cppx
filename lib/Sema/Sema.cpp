--- conflicted
+++ resolved
@@ -390,11 +390,6 @@
   SemaPPCallbackHandler->reset();
 }
 
-<<<<<<< HEAD
-  assert(DelayedTypos.empty() && "Uncorrected typos!");
-  assert(PendingClassMemberInjections.empty() && "Incomplete injections!");
-  assert(PendingNamespaceInjections.empty() && "Incomplete injections!");
-=======
 void Sema::warnStackExhausted(SourceLocation Loc) {
   // Only warn about this once.
   if (!WarnedStackExhausted) {
@@ -406,7 +401,6 @@
 void Sema::runWithSufficientStackSpace(SourceLocation Loc,
                                        llvm::function_ref<void()> Fn) {
   clang::runWithSufficientStackSpace([&] { warnStackExhausted(Loc); }, Fn);
->>>>>>> 4b48b58c
 }
 
 /// makeUnavailableInSystemHeader - There is an error in the current
