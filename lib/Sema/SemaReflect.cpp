//===--- SemaReflect.cpp - Semantic Analysis for Reflection ---------------===//
//
//                     The LLVM Compiler Infrastructure
//
// This file is distributed under the University of Illinois Open Source
// License. See LICENSE.TXT for details.
//
//===----------------------------------------------------------------------===//
//
//  This file implements semantic analysis for reflection.
//
//===----------------------------------------------------------------------===//

#include "clang/AST/ASTContext.h"
#include "clang/AST/ASTDiagnostic.h"
#include "clang/AST/Expr.h"
#include "clang/AST/ExprCXX.h"
#include "clang/AST/Decl.h"
#include "clang/Basic/PartialDiagnostic.h"
#include "clang/Basic/SourceManager.h"
#include "clang/Basic/TargetInfo.h"
#include "clang/Lex/Preprocessor.h"
#include "clang/Sema/Lookup.h"
#include "clang/Sema/ParsedTemplate.h"
#include "clang/Sema/ParsedReflection.h"
#include "clang/Sema/ParserLookupSetup.h"
#include "clang/Sema/Scope.h"
#include "clang/Sema/ScopeInfo.h"
#include "clang/Sema/SemaInternal.h"
#include "TypeLocBuilder.h"

using namespace clang;
using namespace sema;

ParsedReflectionOperand Sema::ActOnReflectedType(TypeResult T) {
  // Cheat by funneling this back through template argument processing
  // because it's possible to end up with deduction guides.
  ParsedTemplateArgument Arg = ActOnTemplateTypeArgument(T);
  if (Arg.getKind() == ParsedTemplateArgument::Template)
    return ActOnReflectedTemplate(Arg);
  assert(Arg.getKind() == ParsedTemplateArgument::Type);

  return ParsedReflectionOperand(T.get(), Arg.getLocation());
}

ParsedReflectionOperand Sema::ActOnReflectedTemplate(ParsedTemplateArgument T) {
  assert(T.getKind() == ParsedTemplateArgument::Template);
  const CXXScopeSpec& SS = T.getScopeSpec();
  ParsedTemplateTy Temp = T.getAsTemplate();

  return ParsedReflectionOperand(SS, Temp, T.getLocation());
}

ParsedReflectionOperand Sema::ActOnReflectedNamespace(CXXScopeSpec &SS,
                                                      SourceLocation &Loc,
                                                      Decl *D) {
  return ParsedReflectionOperand(SS, D, Loc);
}

ParsedReflectionOperand Sema::ActOnReflectedNamespace(SourceLocation Loc) {
  // Clang uses TUDecl in place of having a global namespace.
  return ParsedReflectionOperand(Context.getTranslationUnitDecl(), Loc);
}

ParsedReflectionOperand Sema::ActOnReflectedExpression(Expr *E) {
  return ParsedReflectionOperand(E, E->getBeginLoc());
}

/// Returns a constant expression that encodes the value of the reflection.
/// The type of the reflection is meta::reflection, an enum class.
ExprResult Sema::ActOnCXXReflectExpr(SourceLocation Loc,
                                     ParsedReflectionOperand Ref, 
                                     SourceLocation LP, 
                                     SourceLocation RP) {
  // Translated the parsed reflection operand into an AST operand.
  switch (Ref.getKind()) {
  case ParsedReflectionOperand::Invalid:
    break;
  case ParsedReflectionOperand::Type: {
    QualType Arg = Ref.getAsType().get();
    return BuildCXXReflectExpr(Loc, Arg, LP, RP);
  }
  case ParsedReflectionOperand::Template: {
    TemplateName Arg = Ref.getAsTemplate().get();
    return BuildCXXReflectExpr(Loc, Arg, LP, RP);
  }
  case ParsedReflectionOperand::GlobalNamespace:
  case ParsedReflectionOperand::Namespace: {
    ReflectedNamespace RNS = Ref.getAsNamespace();
    const CXXScopeSpec SS = Ref.getScopeSpec();

    bool IsQualified = !SS.isEmpty();
    if (IsQualified) {
      QualifiedNamespaceName *QNS
        = new (Context) QualifiedNamespaceName(RNS, SS.getScopeRep());
      return BuildCXXReflectExpr(Loc, NamespaceName(QNS), LP, RP);
    }

    return BuildCXXReflectExpr(Loc, NamespaceName(RNS), LP, RP);
  }
  case ParsedReflectionOperand::Expression: {
    Expr *Arg = Ref.getAsExpr();
    return BuildCXXReflectExpr(Loc, Arg, LP, RP);
  }
  }

  return ExprError();
}

ExprResult Sema::BuildCXXReflectExpr(SourceLocation Loc, InvalidReflection *IR,
                                     SourceLocation LP, SourceLocation RP) {
  return CXXReflectExpr::Create(Context, Context.MetaInfoTy, Loc, IR, LP, RP);
}

ExprResult Sema::BuildCXXReflectExpr(SourceLocation Loc, QualType T,
                                     SourceLocation LP, SourceLocation RP) {
  return CXXReflectExpr::Create(Context, Context.MetaInfoTy, Loc, T, LP, RP);
}

ExprResult Sema::BuildCXXReflectExpr(SourceLocation Loc, TemplateName N,
                                     SourceLocation LP, SourceLocation RP) {
  return CXXReflectExpr::Create(Context, Context.MetaInfoTy, Loc, N, LP, RP);
}

ExprResult Sema::BuildCXXReflectExpr(SourceLocation Loc, NamespaceName N,
                                     SourceLocation LP, SourceLocation RP) {
  return CXXReflectExpr::Create(Context, Context.MetaInfoTy, Loc, N, LP, RP);
}

ExprResult Sema::BuildCXXReflectExpr(SourceLocation Loc, Expr *E,
                                     SourceLocation LP, SourceLocation RP) {
  return CXXReflectExpr::Create(Context, Context.MetaInfoTy, Loc, E, LP, RP);
}

ExprResult Sema::BuildCXXReflectExpr(SourceLocation Loc, Decl *D,
                                     SourceLocation LP, SourceLocation RP) {
  return CXXReflectExpr::Create(Context, Context.MetaInfoTy, Loc, D, LP, RP);
}

ExprResult Sema::BuildCXXReflectExpr(SourceLocation Loc, CXXBaseSpecifier *B,
                                     SourceLocation LP, SourceLocation RP) {
  return CXXReflectExpr::Create(Context, Context.MetaInfoTy, Loc, B, LP, RP);
}

ExprResult Sema::BuildInvalidCXXReflectExpr(SourceLocation Loc,
                                         SourceLocation LP, SourceLocation RP) {
  return CXXReflectExpr::CreateInvalid(Context, Context.MetaInfoTy, Loc,
                                       LP, RP);
}

ExprResult Sema::BuildCXXReflectExpr(APValue Reflection, SourceLocation Loc) {
  assert(Reflection.isReflection());

  switch (Reflection.getReflectionKind()) {
  case RK_invalid: {
    auto ReflOp = const_cast<InvalidReflection *>(
                                         Reflection.getInvalidReflectionInfo());
    return BuildCXXReflectExpr(/*Loc=*/Loc, ReflOp, /*LP=*/SourceLocation(),
                               /*RP=*/SourceLocation());
  }
  case RK_declaration: {
    auto ReflOp = const_cast<Decl *>(Reflection.getReflectedDeclaration());
    return BuildCXXReflectExpr(/*Loc=*/Loc, ReflOp, /*LP=*/SourceLocation(),
                               /*RP=*/SourceLocation());
  }

  case RK_type: {
    auto ReflOp = Reflection.getReflectedType();
    return BuildCXXReflectExpr(/*Loc=*/Loc, ReflOp, /*LP=*/SourceLocation(),
                               /*RP=*/SourceLocation());
  }

  case RK_expression: {
    auto ReflOp = const_cast<Expr *>(Reflection.getReflectedExpression());
    return BuildCXXReflectExpr(/*Loc=*/Loc, ReflOp, /*LP=*/SourceLocation(),
                               /*RP=*/SourceLocation());
  }

  case RK_base_specifier: {
    auto ReflOp = const_cast<CXXBaseSpecifier *>(
                                        Reflection.getReflectedBaseSpecifier());
    return BuildCXXReflectExpr(/*Loc=*/Loc, ReflOp, /*LP=*/SourceLocation(),
                               /*RP=*/SourceLocation());
  }
  }

  llvm_unreachable("invalid reflection kind");
}

/// Handle a call to \c __invalid_reflection.
ExprResult Sema::ActOnCXXInvalidReflectionExpr(Expr *MessageExpr,
                                               SourceLocation BuiltinLoc,
                                               SourceLocation RParenLoc) {
  if (DiagnoseUnexpandedParameterPack(MessageExpr))
    return ExprError();

  return BuildCXXInvalidReflectionExpr(MessageExpr, BuiltinLoc, RParenLoc);
}

static QualType DeduceCanonicalType(Sema &S, Expr *E) {
  QualType Ty = E->getType();
  if (AutoType *D = Ty->getContainedAutoType()) {
    Ty = D->getDeducedType();
    if (!Ty.getTypePtr())
      llvm_unreachable("Undeduced value reflection");
  }
  return S.Context.getCanonicalType(Ty);
}

/// Build a \c __invalid_reflection expression.
ExprResult Sema::BuildCXXInvalidReflectionExpr(Expr *MessageExpr,
                                               SourceLocation BuiltinLoc,
                                               SourceLocation RParenLoc) {
  assert(MessageExpr != nullptr);

  ExprResult Converted = DefaultFunctionArrayLvalueConversion(MessageExpr);
  if (Converted.isInvalid())
    return ExprError();
  MessageExpr = Converted.get();

  // Get the canonical type of the expression.
  QualType T = DeduceCanonicalType(*this, MessageExpr);

  // Ensure we're working with a valid operand.
  if (!T.isCXXStringLiteralType()) {
    SourceLocation &&Loc = MessageExpr->getExprLoc();
    Diag(Loc, diag::err_invalid_reflection_wrong_operand_type);
    return ExprError();
  }

  return CXXInvalidReflectionExpr::Create(Context, Context.MetaInfoTy,
                                          MessageExpr, BuiltinLoc, RParenLoc);
}

static bool SetType(QualType& Ret, QualType T) {
  Ret = T;
  return true;
}

static bool SetCStrType(QualType& Ret, ASTContext &Ctx) {
  return SetType(Ret, Ctx.getPointerType(Ctx.getConstType(Ctx.CharTy)));
}

// Check that the argument has the right type. Ignore references and
// cv-qualifiers on the expression.
static bool CheckReflectionOperand(Sema &SemaRef, Expr *E) {
  // Get the type of the expression.
  QualType Source = E->getType();
  if (Source->isReferenceType())
    Source = Source->getPointeeType();
  Source = Source.getUnqualifiedType();
  Source = SemaRef.Context.getCanonicalType(Source);

  if (Source != SemaRef.Context.MetaInfoTy) {
    SemaRef.Diag(E->getBeginLoc(), diag::err_expression_not_reflection);
    return false;
  }

  return true;
}

// Validates a query intrinsics' argument count.
//
// FIXME: There are likely unary and n-ary queries,
// this will likely need to become query dependent.
static bool CheckQueryArgumentLength(Sema &SemaRef,
                                     SourceLocation KWLoc,
                                     const SmallVectorImpl<Expr *> &Args,
                                     const std::size_t ExpectedLength) {
  if (Args.size() != ExpectedLength) {
    SemaRef.Diag(KWLoc, diag::err_reflection_wrong_arity)
      << (int) ExpectedLength << (int) Args.size();
    return false;
  }

  return true;
}

// Sets the query as an unknown query of dependent type. This state
// will be kept, until we either find the correct query and type,
// or fail trying to do so.
static void SetQueryAndTypeUnresolved(Sema &SemaRef, QualType &ResultTy,
                                      ReflectionQuery &Query) {
  ResultTy = SemaRef.Context.DependentTy;
  Query = RQ_unknown;
}

static bool CheckQueryType(Sema &SemaRef, Expr *&Arg) {
  // FIXME: What type should this actually be?
  QualType T = Arg->getType();
  if (T->isIntegralType(SemaRef.Context)) {
    SemaRef.Diag(Arg->getExprLoc(), diag::err_reflection_query_wrong_type);
    return false;
  }

  return true;
}

static bool SetQuery(Sema &SemaRef, Expr *&Arg, ReflectionQuery &Query) {
  // Evaluate the query operand
  SmallVector<PartialDiagnosticAt, 4> Diags;
  Expr::EvalResult Result;
  Result.Diag = &Diags;
  if (!Arg->EvaluateAsRValue(Result, SemaRef.Context)) {
    // FIXME: This is not the right error.
    SemaRef.Diag(Arg->getExprLoc(), diag::err_reflection_query_not_constant);
    for (PartialDiagnosticAt PD : Diags)
      SemaRef.Diag(PD.first, PD.second);
    return false;
  }

  Query = static_cast<ReflectionQuery>(Result.Val.getInt().getExtValue());
  return true;
}

// Gets the type and query from Arg for a query read operation.
// Returns false on error.
static bool GetTypeAndQueryForRead(Sema &SemaRef, Expr *&Arg,
                                   QualType &ResultTy,
                                   ReflectionQuery &Query) {
  SetQueryAndTypeUnresolved(SemaRef, ResultTy, Query);

  if (Arg->isTypeDependent() || Arg->isValueDependent())
    return true;

  // Convert to an rvalue.
  ExprResult Conv = SemaRef.DefaultLvalueConversion(Arg);
  if (Conv.isInvalid())
    return false;
  Arg = Conv.get();

  if (!CheckQueryType(SemaRef, Arg))
    return false;

  // Resolve the query.
  if (!SetQuery(SemaRef, Arg, Query))
    return false;

  // Resolve the type.
  if (isPredicateQuery(Query))
    return SetType(ResultTy, SemaRef.Context.BoolTy);
  if (isTraitQuery(Query))
    return SetType(ResultTy, SemaRef.Context.UnsignedIntTy);
  if (isAssociatedReflectionQuery(Query))
    return SetType(ResultTy, SemaRef.Context.MetaInfoTy);
  if (isNameQuery(Query))
    return SetCStrType(ResultTy, SemaRef.Context);

  SemaRef.Diag(Arg->getExprLoc(), diag::err_reflection_query_invalid);
  return false;
}

ExprResult Sema::ActOnCXXReflectionReadQuery(SourceLocation KWLoc,
                                             SmallVectorImpl<Expr *> &Args,
                                             SourceLocation LParenLoc,
                                             SourceLocation RParenLoc) {
  if (!CheckQueryArgumentLength(*this, KWLoc, Args, 2))
    return ExprError();

  // Get the type of the query. Note that this will convert Args[0].
  QualType Ty;
  ReflectionQuery Query;
  if (!GetTypeAndQueryForRead(*this, Args[0], Ty, Query))
    return ExprError();

  // Convert the remaining operands to rvalues.
  for (std::size_t I = 0; I < Args.size(); ++I) {
    ExprResult Arg = DefaultLvalueConversion(Args[I]);
    if (Arg.isInvalid())
      return ExprError();
    Args[I] = Arg.get();
  }

  return new (Context) CXXReflectionReadQueryExpr(Context, Ty, Query, Args,
                                                  KWLoc, LParenLoc, RParenLoc);
}

// Gets the type and query from Arg for a query write operation.
// Returns false on error.
static bool GetTypeAndQueryForWrite(Sema &SemaRef, Expr *&Arg,
                                    QualType &ResultTy,
                                    ReflectionQuery &Query) {
  SetQueryAndTypeUnresolved(SemaRef, ResultTy, Query);

  if (Arg->isTypeDependent() || Arg->isValueDependent())
    return true;

  if (!CheckQueryType(SemaRef, Arg))
    return false;

  // Resolve the query.
  if (!SetQuery(SemaRef, Arg, Query))
    return false;

  // Resolve the type.
  if (isModifierUpdateQuery(Query))
    return SetType(ResultTy, SemaRef.Context.VoidTy);

  SemaRef.Diag(Arg->getExprLoc(), diag::err_reflection_query_invalid);
  return false;
}

ExprResult Sema::ActOnCXXReflectionWriteQuery(SourceLocation KWLoc,
                                              SmallVectorImpl<Expr *> &Args,
                                              SourceLocation LParenLoc,
                                              SourceLocation RParenLoc) {
  if (!CheckQueryArgumentLength(*this, KWLoc, Args, 3))
    return ExprError();

  // Get the type of the query. Note that this will convert Args[0].
  QualType Ty;
  ReflectionQuery Query;
  if (!GetTypeAndQueryForWrite(*this, Args[0], Ty, Query))
    return ExprError();

  // Convert the remaining operands to rvalues.
  for (std::size_t I = 0; I < Args.size(); ++I) {
    if (I == 1)
      continue;

    ExprResult Arg = DefaultFunctionArrayLvalueConversion(Args[I]);
    if (Arg.isInvalid())
      return ExprError();
    Args[I] = Arg.get();
  }

  return new (Context) CXXReflectionWriteQueryExpr(Context, Ty, Query, Args,
                                                   KWLoc, LParenLoc, RParenLoc);
}

static bool HasDependentParts(SmallVectorImpl<Expr *>& Parts) {
 return std::any_of(Parts.begin(), Parts.end(), [](const Expr *E) {
   return E->isTypeDependent() || E->isValueDependent();
 });
}

ExprResult Sema::ActOnCXXReflectPrintLiteral(SourceLocation KWLoc,
                                             SmallVectorImpl<Expr *> &Args,
                                             SourceLocation LParenLoc,
                                             SourceLocation RParenLoc) {
  if (HasDependentParts(Args))
    return new (Context) CXXReflectPrintLiteralExpr(
        Context, Context.DependentTy, Args, KWLoc, LParenLoc, RParenLoc);

  for (std::size_t I = 0; I < Args.size(); ++I) {
    Expr *&E = Args[I];

    assert(!E->isTypeDependent() && !E->isValueDependent()
        && "Dependent element");

    /// Convert to rvalue.
    ExprResult Conv = DefaultFunctionArrayLvalueConversion(E);
    if (Conv.isInvalid())
      return ExprError();
    E = Conv.get();

    // Get the canonical type of the expression.
    QualType T = DeduceCanonicalType(*this, E);

    // Ensure we're working with a valid operand.
    if (T.isCXXStringLiteralType())
      continue;

    if (T->isIntegerType())
      continue;

    Diag(E->getExprLoc(), diag::err_reflect_print_literal_wrong_operand_type);
    return ExprError();
  }

  return new (Context) CXXReflectPrintLiteralExpr(
    Context, Context.IntTy, Args, KWLoc, LParenLoc, RParenLoc);
}

ExprResult Sema::ActOnCXXReflectPrintReflection(SourceLocation KWLoc,
                                                Expr *Reflection,
                                                SourceLocation LParenLoc,
                                                SourceLocation RParenLoc) {
  if (Reflection->isTypeDependent() || Reflection->isValueDependent())
    return new (Context) CXXReflectPrintReflectionExpr(
        Context, Context.DependentTy, Reflection, KWLoc, LParenLoc, RParenLoc);

  ExprResult Arg = DefaultLvalueConversion(Reflection);
  if (Arg.isInvalid())
    return ExprError();

  if (!CheckReflectionOperand(*this, Reflection))
    return ExprError();

  return new (Context) CXXReflectPrintReflectionExpr(
      Context, Context.IntTy, Arg.get(), KWLoc, LParenLoc, RParenLoc);
}

ExprResult Sema::ActOnCXXReflectDumpReflection(SourceLocation KWLoc,
                                               Expr *Reflection,
                                               SourceLocation LParenLoc,
                                               SourceLocation RParenLoc) {
  if (Reflection->isTypeDependent() || Reflection->isValueDependent())
    return new (Context) CXXReflectDumpReflectionExpr(
        Context, Context.DependentTy, Reflection, KWLoc, LParenLoc, RParenLoc);

  ExprResult Arg = DefaultLvalueConversion(Reflection);
  if (Arg.isInvalid())
    return ExprError();

  if (!CheckReflectionOperand(*this, Reflection))
    return ExprError();

  return new (Context) CXXReflectDumpReflectionExpr(
      Context, Context.IntTy, Arg.get(), KWLoc, LParenLoc, RParenLoc);
}

/// Handle a call to \c __compiler_error.
ExprResult Sema::ActOnCXXCompilerErrorExpr(Expr *MessageExpr,
                                           SourceLocation BuiltinLoc,
                                           SourceLocation RParenLoc) {
  if (DiagnoseUnexpandedParameterPack(MessageExpr))
    return ExprError();

  return BuildCXXCompilerErrorExpr(MessageExpr, BuiltinLoc, RParenLoc);
}

/// Build a \c __compiler_error expression.
ExprResult Sema::BuildCXXCompilerErrorExpr(Expr *MessageExpr,
                                           SourceLocation BuiltinLoc,
                                           SourceLocation RParenLoc) {
  assert(MessageExpr != nullptr);

  ExprResult Converted = DefaultFunctionArrayLvalueConversion(MessageExpr);
  if (Converted.isInvalid())
    return ExprError();
  MessageExpr = Converted.get();

  // Get the canonical type of the expression.
  QualType T = DeduceCanonicalType(*this, MessageExpr);

  // Ensure we're working with a valid operand.
  if (!T.isCXXStringLiteralType()) {
    SourceLocation &&Loc = MessageExpr->getExprLoc();
    Diag(Loc, diag::err_compiler_error_wrong_operand_type);
    return ExprError();
  }

  return CXXCompilerErrorExpr::Create(Context, Context.VoidTy, MessageExpr,
                                      BuiltinLoc, RParenLoc);
}

<<<<<<< HEAD
=======
static bool EvaluateReflection(Sema &S, Expr *E, Reflection &R) {
  SmallVector<PartialDiagnosticAt, 4> Diags;
  Expr::EvalResult Result;
  Result.Diag = &Diags;
  if (!E->EvaluateAsRValue(Result, S.Context)) {
    S.Diag(E->getExprLoc(), diag::reflection_not_constant_expression);
    for (PartialDiagnosticAt PD : Diags)
      S.Diag(PD.first, PD.second);
    return true;
  }

  R = Reflection(S.Context, Result.Val);
  return false;
}

static void DiagnoseInvalidReflection(Sema &SemaRef, Expr *Refl,
                                      const Reflection &R) {
  SemaRef.Diag(Refl->getExprLoc(), diag::err_reify_invalid_reflection);

  const InvalidReflection *InvalidRefl = R.getAsInvalidReflection();
  if (!InvalidRefl)
    return;

  const Expr *ErrorMessage = InvalidRefl->ErrorMessage;
  const StringLiteral *Message = cast<StringLiteral>(ErrorMessage);

  // Evaluate the message so that we can transform it into a string.
  SmallString<256> Buf;
  llvm::raw_svector_ostream OS(Buf);
  Message->outputString(OS);
  std::string NonQuote(Buf.str(), 1, Buf.size() - 2);

  SemaRef.Diag(Refl->getExprLoc(), diag::note_user_defined_note) << NonQuote;
}

static DeclRefExpr *DeclReflectionToDeclRefExpr(Sema &S, const Reflection &R,
                                         SourceLocation SL) {
  assert(R.isDeclaration());

  // If this is a value declaration, then construct a DeclRefExpr.
  if (const ValueDecl *VD = dyn_cast<ValueDecl>(R.getAsDeclaration())) {
    QualType T = VD->getType();
    ValueDecl *NCVD = const_cast<ValueDecl *>(VD);
    ExprValueKind VK = S.getValueKindForDeclReference(T, NCVD, SL);
    return cast<DeclRefExpr>(S.BuildDeclRefExpr(NCVD, T, VK, SL).get());
  }

  return nullptr;
}

static DeclRefExpr *UseDeclRefExprForIdExpr(Sema &S, const DeclRefExpr *DRE) {
  Decl *ReferencedDecl = const_cast<NamedDecl *>(DRE->getFoundDecl());
  ReferencedDecl->markUsed(S.Context);
  return const_cast<DeclRefExpr *>(DRE);
}

>>>>>>> 15ff2810
ExprResult Sema::ActOnCXXIdExprExpr(SourceLocation KWLoc,
                                    Expr *Refl,
                                    SourceLocation LParenLoc,
                                    SourceLocation RParenLoc,
                                    SourceLocation EllipsisLoc) {
  if (Refl->isTypeDependent() || Refl->isValueDependent())
    return new (Context) CXXIdExprExpr(Context.DependentTy, Refl, KWLoc,
                                       LParenLoc, LParenLoc);

  Reflection R;
  if (EvaluateReflection(*this, Refl, R))
    return ExprError();

  if (R.isInvalid()) {
    DiagnoseInvalidReflection(*this, Refl, R);
    return ExprError();
  }

  if (R.isDeclaration()) {
    if (const DeclRefExpr *DRE = DeclReflectionToDeclRefExpr(*this, R, KWLoc)) {
      return UseDeclRefExprForIdExpr(*this, DRE);
    }
  }

  if (R.isExpression()) {
    if (const DeclRefExpr *DRE = dyn_cast<DeclRefExpr>(R.getAsExpression())) {
      return UseDeclRefExprForIdExpr(*this, DRE);
    }
  }

  // FIXME: Emit a better error diagnostic.
  Diag(Refl->getExprLoc(), diag::err_expression_not_value_reflection);
  return ExprError();
}


static Expr *ExprReflectionToValueExpr(Sema &S, const Reflection &R,
                                       SourceLocation SL) {
  assert(R.isExpression());

  return const_cast<Expr *>(R.getAsExpression());
}

static Expr *BuildInitialReflectionToValueExpr(Sema &S, const Reflection &R,
                                               SourceLocation SL) {
  switch (R.getKind()) {
  case RK_declaration:
    return DeclReflectionToDeclRefExpr(S, R, SL);
  case RK_expression:
    return ExprReflectionToValueExpr(S, R, SL);
  default:
    return nullptr;
  }
}

static Expr *DeclRefExprToValueExpr(Sema &S, DeclRefExpr *Ref) {
  // If the expression we're going to evaluate is a reference to a field.
  // Adjust this to be a pointer to that field.
  if (const FieldDecl *F = dyn_cast<FieldDecl>(Ref->getDecl())) {
    QualType Ty = F->getType();
    const Type *Cls = S.Context.getTagDeclType(F->getParent()).getTypePtr();
    Ty = S.Context.getMemberPointerType(Ty, Cls);
    return new (S.Context) UnaryOperator(Ref, UO_AddrOf, Ty, VK_RValue,
                                         OK_Ordinary, Ref->getExprLoc(),
                                         false);
  }

  return Ref;
}

static Expr *CompleteReflectionToValueExpr(Sema &S, Expr *EvalExpr) {
  if (DeclRefExpr *Ref = dyn_cast_or_null<DeclRefExpr>(EvalExpr))
    return DeclRefExprToValueExpr(S, Ref);

  return EvalExpr;
}

static Expr *ReflectionToValueExpr(Sema &S, const Reflection &R,
                                   SourceLocation SL) {
  // Handle the initial transformation from reflection
  // to expression.
  Expr *EvalExpr = BuildInitialReflectionToValueExpr(S, R, SL);

  // Modify the initial expression to be properly
  // evaluable during constexpr eval.
  return CompleteReflectionToValueExpr(S, EvalExpr);
}

bool
Sema::ExpansionContextBuilder::BuildCalls()
{
  SourceLocation Loc;

  // If the range is dependent, mark it and return. We'll transform it later.
  if (Range->getType()->isDependentType() || Range->isValueDependent()) {
    Kind = RK_Unknown;
    return false;
  }

  if (Range->getType()->isConstantArrayType()) {
    Kind = RK_Array;
    return BuildArrayCalls();
  }

  Kind = RK_Range;

  // Get the std namespace for std::begin and std::end
  NamespaceDecl *Std = SemaRef.getOrCreateStdNamespace();

  // Get the info for a call to std::begin
  DeclarationNameInfo BeginNameInfo(
      &SemaRef.Context.Idents.get("begin"), Loc);
  LookupResult BeginCallLookup(SemaRef, BeginNameInfo, Sema::LookupOrdinaryName);
  if (!SemaRef.LookupQualifiedName(BeginCallLookup, Std))
    return true;
  if (BeginCallLookup.getResultKind() != LookupResult::FoundOverloaded)
    return true;
  UnresolvedLookupExpr *BeginFn =
    UnresolvedLookupExpr::Create(SemaRef.Context, /*NamingClass=*/nullptr,
                                 NestedNameSpecifierLoc(), BeginNameInfo,
                                 /*ADL=*/true, /*Overloaded=*/true,
                                 BeginCallLookup.begin(),
                                 BeginCallLookup.end());

  // Get the info for a call to std::end
  DeclarationNameInfo EndNameInfo(
      &SemaRef.Context.Idents.get("end"), Loc);
  LookupResult EndCallLookup(SemaRef, EndNameInfo, Sema::LookupOrdinaryName);
  if (!SemaRef.LookupQualifiedName(EndCallLookup, Std))
    return true;
  if (EndCallLookup.getResultKind() != LookupResult::FoundOverloaded)
    return true;
  UnresolvedLookupExpr *EndFn =
    UnresolvedLookupExpr::Create(SemaRef.Context, /*NamingClass=*/nullptr,
                                 NestedNameSpecifierLoc(), EndNameInfo,
                                 /*ADL=*/true, /*Overloaded=*/true,
                                 EndCallLookup.begin(), 
                                 EndCallLookup.end());

  // Build the actual calls
  Expr *Args[] = {Range};
  ExprResult BeginCall =
    SemaRef.ActOnCallExpr(CurScope, BeginFn, Loc, Args, Loc);
  if (BeginCall.isInvalid())
    return true;
  ExprResult EndCall =
    SemaRef.ActOnCallExpr(CurScope, EndFn, Loc, Args, Loc);
  if (EndCall.isInvalid())
    return true;

  RangeBegin = BeginCall.get();
  RangeEnd = EndCall.get();

  return false;
}

bool
Sema::ExpansionContextBuilder::BuildArrayCalls()
{
  // For an array arr, RangeBegin is arr[0]
  IntegerLiteral *ZeroIndex =
    IntegerLiteral::Create(SemaRef.Context, llvm::APSInt::getUnsigned(0),
                           SemaRef.Context.getSizeType(), SourceLocation());

  ExprResult BeginAccessor =
    SemaRef.ActOnArraySubscriptExpr(CurScope, Range, SourceLocation(),
                                    ZeroIndex, SourceLocation());
  if (BeginAccessor.isInvalid())
    return true;

  RangeBegin = BeginAccessor.get();

  // For an array of size N, RangeEnd is N (not arr[N])
  // Get the canonical type here, as some transformations may
  // have been applied earlier on.
  ConstantArrayType const *ArrayTy = cast<ConstantArrayType>(
    Range->getType()->getCanonicalTypeInternal());
  llvm::APSInt Last(ArrayTy->getSize(), true);
  IntegerLiteral *LastIndex =
    IntegerLiteral::Create(SemaRef.Context, Last,
                           SemaRef.Context.getSizeType(), SourceLocation());
  RangeEnd = LastIndex;
  return false;
}

static ExprResult
BuildSubscriptAccess(Sema &SemaRef, Expr *Current, std::size_t Index)
{
  ASTContext &Context = SemaRef.Context;

  // The subscript.
  IntegerLiteral *E =
    IntegerLiteral::Create(Context, llvm::APSInt::getUnsigned(Index),
                           Context.getSizeType(), SourceLocation());

  // Get the actual array base to create an incremented subscript access.
  ArraySubscriptExpr *CurrentSubscript =
    static_cast<ArraySubscriptExpr*>(Current);
  Expr *Base = CurrentSubscript->getBase();

  ExprResult RangeAccessor =
    SemaRef.ActOnArraySubscriptExpr(SemaRef.getCurScope(), Base,
                                    SourceLocation(), E, SourceLocation());
  if (RangeAccessor.isInvalid())
    return ExprError();
  return RangeAccessor;
}

// Build a call to std::next(Arg, Induction) for the range traverser
static ExprResult
BuildNextCall(Sema &SemaRef, Expr *Arg, Expr *Induction)
{
  NamespaceDecl *Std = SemaRef.getOrCreateStdNamespace();
  SourceLocation Loc = SourceLocation();

  DeclarationNameInfo NextNameInfo(
    &SemaRef.Context.Idents.get("next"), Loc);
  LookupResult NextCallLookup(SemaRef, NextNameInfo, Sema::LookupOrdinaryName);
  if (!SemaRef.LookupQualifiedName(NextCallLookup, Std))
    return ExprError();
  if (NextCallLookup.getResultKind() != LookupResult::FoundOverloaded)
    return ExprError();

  UnresolvedLookupExpr *NextFn =
    UnresolvedLookupExpr::Create(SemaRef.Context, /*NamingClass=*/nullptr,
                                 NestedNameSpecifierLoc(), NextNameInfo,
                                 /*ADL=*/true, /*Overloaded=*/true,
                                 NextCallLookup.begin(),
                                 NextCallLookup.end());
  Expr *Args[] = {Arg, Induction};
  ExprResult NextCall =
    SemaRef.ActOnCallExpr(SemaRef.getCurScope(), NextFn, Loc, Args, Loc);
  if (NextCall.isInvalid())
    return ExprError();

  return NextCall;
}

// Dereference a call to an iterator (as built in BuildNextCall)
static ExprResult
BuildDeref(Sema &SemaRef, Expr *NextCall)
{
  ExprResult NextDeref =
    SemaRef.ActOnUnaryOp(SemaRef.getCurScope(), SourceLocation(),
                         tok::star, NextCall);
  if (NextDeref.isInvalid())
    return ExprError();
  return NextDeref;
}

// Checks to see if the traversal is complete.
//
// Returns true when traversal is complete.
Sema::RangeTraverser::operator bool()
{
  switch (Kind) {
  case RK_Array:
    // If this is an array, we will simply see if we have iterated
    // N times.
    return I == cast<IntegerLiteral>(RangeEnd)->getValue();

  case RK_Range: {
    // Check to see if we've hit the end of the range.
    SmallVector<PartialDiagnosticAt, 4> Diags;
    Expr::EvalResult EqualRes;
    EqualRes.Diag = &Diags;

    ExprResult Equal =
        SemaRef.ActOnBinOp(SemaRef.getCurScope(), SourceLocation(),
                           tok::equalequal, Current, RangeEnd);

    Expr *EqualExpr = Equal.get();

    if (!EqualExpr->EvaluateAsConstantExpr(EqualRes, Expr::EvaluateForCodeGen,
                                           SemaRef.Context)) {
      SemaRef.Diag(SourceLocation(), diag::err_constexpr_range_iteration_failed);
      for (PartialDiagnosticAt PD : Diags)
        SemaRef.Diag(PD.first, PD.second);
      return true;
    }

    return EqualRes.Val.getInt() == 1;
  }
  default:
    llvm_unreachable("Invalid Range Kind.");
  }
}

Expr *
Sema::RangeTraverser::operator*()
{
  Expr *Deref = nullptr;
  switch (Kind) {
  case RK_Range:
    Deref = BuildDeref(SemaRef, Current).get();
    break;
  case RK_Array:
    Deref = Current;
    break;
  default:
    break;
  }

  ExprResult RvalueDeref = SemaRef.DefaultLvalueConversion(Deref);

  assert(!RvalueDeref.isInvalid() && "Could not dereference range member.");
  return RvalueDeref.get();
}

Sema::RangeTraverser &
Sema::RangeTraverser::operator++()
{
  IntegerLiteral *Index =
  IntegerLiteral::Create(SemaRef.Context, llvm::APSInt::getUnsigned(1),
                         SemaRef.Context.getSizeType(), SourceLocation());
  const auto done = operator bool();
  if (!done) {
    ++I;
    ExprResult Next;
    switch (Kind) {
    case RK_Range:
      Next = BuildNextCall(SemaRef, Current, Index);
      break;
    case RK_Array:
      Next = BuildSubscriptAccess(SemaRef, Current, I);
      break;
    default:
      break;
    }

    if (Next.isInvalid())
      llvm_unreachable("Could not build next call.");
    Current = Next.get();
  }

  return *this;
}

static ExprResult
getAsCXXValueOfExpr(Sema &SemaRef, Expr *Expression,
                    SourceLocation EllipsisLoc = SourceLocation())
{
  // llvm::outs() << "The expression:\n";
  // Expression->dump();
  return SemaRef.ActOnCXXValueOfExpr (SourceLocation(), Expression,
                                      SourceLocation(), SourceLocation(),
                                      EllipsisLoc);
}

static ExprResult
getAsCXXIdExprExpr(Sema &SemaRef, Expr *Expression,
                   SourceLocation EllipsisLoc = SourceLocation())
{
  return SemaRef.ActOnCXXIdExprExpr(SourceLocation(), Expression,
                                    SourceLocation(), SourceLocation(),
                                    EllipsisLoc);
}

static ExprResult
getAsCXXReflectedDeclname(Sema &SemaRef, Expr *Expression)
{
  SourceLocation &&Loc = Expression->getExprLoc();

  llvm::SmallVector<Expr *, 1> Parts = {Expression};

  DeclarationNameInfo DNI;
  if (SemaRef.BuildReflectedIdName(Loc, Parts, Loc, DNI))
    return ExprError();

  UnqualifiedId Result;
  TemplateNameKind TNK;
  OpaquePtr<TemplateName> Template;
  CXXScopeSpec TempSS;
  if (SemaRef.BuildInitialDeclnameId(Loc, TempSS, DNI.getName(),
                                     SourceLocation(), TNK, Template, Result))
    return ExprError();

  SmallVector<TemplateIdAnnotation *, 1> TemplateIds;
  if (SemaRef.CompleteDeclnameId(Loc, TempSS, DNI.getName(),
                                 SourceLocation(), TNK, Template,
                                 Loc, ASTTemplateArgsPtr(),
                                 Loc, TemplateIds, Result,
                                 Loc))
    return ExprError();

  ParserLookupSetup ParserLookup(SemaRef, SemaRef.CurContext);
  ExprResult BuiltExpr =
    SemaRef.ActOnIdExpression(ParserLookup.getCurScope(), TempSS,
                              SourceLocation(), Result,
                              /*HasTrailingLParen=*/false,
                              /*IsAddresOfOperand=*/false);

  return BuiltExpr.isInvalid() ? ExprError() : BuiltExpr;
}

static QualType
getAsCXXReflectedType(Sema &SemaRef, Expr *Expression)
{
  return SemaRef.BuildReflectedType(SourceLocation(), Expression);
}

bool
Sema::ActOnVariadicReifier(llvm::SmallVectorImpl<Expr *> &Expressions,
                           SourceLocation KWLoc, IdentifierInfo *KW,
                           Expr *Range, SourceLocation LParenLoc,
                           SourceLocation EllipsisLoc, SourceLocation RParenLoc)
{
  Sema::ExpansionContextBuilder CtxBldr(*this, getCurScope(), Range);
  if (CtxBldr.BuildCalls())
    ; // TODO: Diag << failed to build calls

  ExprResult C;

  // If the expansion is dependent, we cannot expand on it yet.
  // Just return an empty reifier containing the Range and EllipsisLoc.
  if (CtxBldr.getKind() == RK_Unknown) {
    C = ActOnCXXDependentVariadicReifierExpr(Range, KWLoc, KW, LParenLoc,
                                             EllipsisLoc, RParenLoc);
    Expressions.push_back(C.get());
    return false;
  }
  // Traverse the range now and add the exprs to the vector
  Sema::RangeTraverser Traverser(*this,
                                 CtxBldr.getKind(),
                                 CtxBldr.getRangeBeginCall(),
                                 CtxBldr.getRangeEndCall());

  while (!Traverser) {
    switch (KW->getTokenID()) {
    case tok::kw_valueof:
      C = getAsCXXValueOfExpr(*this, *Traverser);
      break;
    case tok::kw_idexpr:
      C = getAsCXXIdExprExpr(*this, *Traverser);
      break;
    case tok::kw_unqualid:
      C = getAsCXXReflectedDeclname(*this, *Traverser);
      break;
    case tok::kw_typename:
      Diag(KWLoc, diag::err_invalid_reifier_context) << 3 << 0;
      return true;
    case tok::kw_namespace:
      Diag(KWLoc, diag::err_namespace_as_variadic_reifier);
      return true;
    default: // silence warning
      break;
    }

    if (!C.isInvalid() && C.isUsable())
      Expressions.push_back(C.get());
    else
      return true;

    ++Traverser;
  }

  return false;
}

bool
Sema::ActOnVariadicReifier(llvm::SmallVectorImpl<QualType> &Types,
                           SourceLocation KWLoc, Expr *Range,
                           SourceLocation LParenLoc, SourceLocation EllipsisLoc,
                           SourceLocation RParenLoc)
{
  Sema::ExpansionContextBuilder CtxBldr(*this, getCurScope(), Range);
  CtxBldr.BuildCalls();

  if (CtxBldr.getKind() == RK_Unknown) {
    QualType T =
      Context.getCXXDependentVariadicReifierType(Range, KWLoc,
                                                 RParenLoc, EllipsisLoc);
    Types.push_back(T);
    return false;
  }

  // Traverse the range now and add the exprs to the vector
  RangeTraverser Traverser(*this,
                           CtxBldr.getKind(),
                           CtxBldr.getRangeBeginCall(),
                           CtxBldr.getRangeEndCall());

  while(!Traverser) {
    QualType T = getAsCXXReflectedType(*this, *Traverser);

    if (T.isNull())
      return true;

    Types.push_back(T);

    ++Traverser;
  }

  return false;
}

ExprResult Sema::ActOnCXXValueOfExpr(SourceLocation KWLoc,
                                     Expr *Refl,
                                     SourceLocation LParenLoc,
                                     SourceLocation RParenLoc,
                                     SourceLocation EllipsisLoc)
{
  if (Refl->isTypeDependent() || Refl->isValueDependent())
    return new (Context) CXXValueOfExpr(Context.DependentTy, Refl, KWLoc,
                                        LParenLoc, LParenLoc, EllipsisLoc);

  if (!CheckReflectionOperand(*this, Refl))
    return ExprError();

  Reflection R;
  if (EvaluateReflection(*this, Refl, R))
    return ExprError();

  if (R.isInvalid()) {
    DiagnoseInvalidReflection(*this, Refl, R);
    return ExprError();
  }

  Expr *Eval = ReflectionToValueExpr(*this, R, KWLoc);
  if (!Eval) {
    Diag(Refl->getExprLoc(), diag::err_expression_not_value_reflection);
    return ExprError();
  }

  // Evaluate the resulting expression.
  SmallVector<PartialDiagnosticAt, 4> Diags;
  Expr::EvalResult Result;
  Result.Diag = &Diags;
  if (!Eval->EvaluateAsAnyValue(Result, Context)) {
    SourceLocation &&ExprLoc = Eval->getExprLoc();
    Diag(ExprLoc, diag::err_reflection_reflects_non_constant_expression);
    for (PartialDiagnosticAt PD : Diags)
      Diag(PD.first, PD.second);
    return ExprError();
  }

  return new (Context) CXXConstantExpr(Eval, std::move(Result.Val));
}

ExprResult Sema::ActOnCXXDependentVariadicReifierExpr(Expr *Range,
                                                      SourceLocation KWLoc,
                                                      IdentifierInfo *KW,
                                                      SourceLocation LParenLoc,
                                                      SourceLocation EllipsisLoc,
                                                      SourceLocation RParenLoc)
{
  // If the dependent reifier isn't dependent, something has gone wrong.
  assert((Range->isTypeDependent() || Range->isValueDependent()) &&
         "Marked a non-dependent variadic reifier as dependent.");

  return new (Context) CXXDependentVariadicReifierExpr(Context.DependentTy,
                                                       Range, KWLoc, KW,
                                                       LParenLoc, LParenLoc,
                                                       EllipsisLoc);
}


static bool AppendStringValue(Sema& S, llvm::raw_ostream& OS,
                              const APValue& Val) {
  // Extracting the string value from the LValue.
  //
  // FIXME: We probably want something like EvaluateAsString in the Expr class.
  APValue::LValueBase Base = Val.getLValueBase();
  if (Base.is<const Expr *>()) {
    const Expr *BaseExpr = Base.get<const Expr *>();
    assert(isa<StringLiteral>(BaseExpr) && "Not a string literal");
    const StringLiteral *Str = cast<StringLiteral>(BaseExpr);
    OS << Str->getString();
  } else {
    llvm_unreachable("Use of string variable not implemented");
    // const ValueDecl *D = Base.get<const ValueDecl *>();
    // return Error(E->getMessage());
  }
  return true;
}

static bool AppendCharacterArray(Sema& S, llvm::raw_ostream &OS, Expr *E,
                                 QualType T) {
  assert(T->isArrayType() && "Not an array type");
  const ArrayType *ArrayTy = cast<ArrayType>(T.getTypePtr());

  // Check that the type is 'const char[N]' or 'char[N]'.
  QualType ElemTy = ArrayTy->getElementType();
  if (!ElemTy->isCharType()) {
    S.Diag(E->getBeginLoc(), diag::err_reflected_id_invalid_operand_type) << T;
    return false;
  }

  // Evaluate the expression.
  Expr::EvalResult Result;
  if (!E->EvaluateAsLValue(Result, S.Context)) {
    // FIXME: Include notes in the diagnostics.
    S.Diag(E->getBeginLoc(), diag::err_expr_not_ice) << 1;
    return false;
  }

  return AppendStringValue(S, OS, Result.Val);
}

static bool AppendCharacterPointer(Sema& S, llvm::raw_ostream &OS, Expr *E,
                                   QualType T) {
  assert(T->isPointerType() && "Not a pointer type");
  const PointerType* PtrTy = cast<PointerType>(T.getTypePtr());

  // Check for 'const char*'.
  QualType ElemTy = PtrTy->getPointeeType();
  if (!ElemTy->isCharType() || !ElemTy.isConstQualified()) {
    S.Diag(E->getBeginLoc(), diag::err_reflected_id_invalid_operand_type) << T;
    return false;
  }

  // Try evaluating the expression as an rvalue and then extract the result.
  Expr::EvalResult Result;
  if (!E->EvaluateAsRValue(Result, S.Context)) {
    // FIXME: This is not the right error.
    S.Diag(E->getBeginLoc(), diag::err_expr_not_ice) << 1;
    return false;
  }

  return AppendStringValue(S, OS, Result.Val);
}

static bool AppendInteger(Sema& S, llvm::raw_ostream &OS, Expr *E, QualType T) {
  Expr::EvalResult Result;
  if (!E->EvaluateAsInt(Result, S.Context)) {
    S.Diag(E->getBeginLoc(), diag::err_expr_not_ice) << 1;
    return false;
  }
  OS << Result.Val.getInt();
  return true;
}

static inline bool
AppendReflectedDecl(Sema &S, llvm::raw_ostream &OS, const Expr *ReflExpr,
                    const Decl *D) {
  // If this is a named declaration, append its identifier.
  if (!isa<NamedDecl>(D)) {
    // FIXME: Improve diagnostics.
    S.Diag(ReflExpr->getBeginLoc(), diag::err_reflection_not_named);
    return false;
  }
  const NamedDecl *ND = cast<NamedDecl>(D);

  // FIXME: What if D has a special name? For example operator==?
  // What would we append in that case?
  DeclarationName Name = ND->getDeclName();
  if (!Name.isIdentifier()) {
    S.Diag(ReflExpr->getBeginLoc(), diag::err_reflected_id_not_an_identifer) << Name;
    return false;
  }

  OS << ND->getName();
  return true;
}

static inline bool
AppendReflectedType(Sema& S, llvm::raw_ostream &OS, const Expr *ReflExpr,
                    const QualType &QT) {
  const Type *T = QT.getTypePtr();

  // If this is a class type, append its identifier.
  if (auto *RC = T->getAsCXXRecordDecl())
    OS << RC->getName();
  else if (const BuiltinType *BT = T->getAs<BuiltinType>())
    OS << BT->getName();
  else {
    S.Diag(ReflExpr->getBeginLoc(), diag::err_reflected_id_not_an_identifer)
      << QualType(T, 0);
    return false;
  }
  return true;
}

static bool
AppendReflection(Sema& S, llvm::raw_ostream &OS, Expr *E) {
  Reflection Refl;
  if (EvaluateReflection(S, E, Refl))
    return false;

  switch (Refl.getKind()) {
  case RK_invalid:
    DiagnoseInvalidReflection(S, E, Refl);
    return false;

  case RK_type: {
    const QualType QT = Refl.getAsType();
    return AppendReflectedType(S, OS, E, QT);
  }

  case RK_declaration: {
    const Decl *D = Refl.getAsDeclaration();
    return AppendReflectedDecl(S, OS, E, D);
  }

  case RK_expression: {
    const Expr *RE = Refl.getAsExpression();
    if (const DeclRefExpr *DRE = dyn_cast<DeclRefExpr>(RE))
      return AppendReflectedDecl(S, OS, E, DRE->getDecl());
    break;
  }

  case RK_base_specifier:
    break;
  }

  llvm_unreachable("Unsupported reflection type");
}

/// Constructs a new identifier from the expressions in Parts.
///
/// Returns true upon error.
bool Sema::BuildReflectedIdName(SourceLocation BeginLoc,
                                SmallVectorImpl<Expr *> &Parts,
                                SourceLocation EndLoc,
                                DeclarationNameInfo &Result) {

  // If any components are dependent, we can't compute the name.
  if (HasDependentParts(Parts)) {
    DeclarationName Name
      = Context.DeclarationNames.getCXXReflectedIdName(Parts.size(), &Parts[0]);
    DeclarationNameInfo NameInfo(Name, BeginLoc);
    NameInfo.setCXXReflectedIdNameRange({BeginLoc, EndLoc});
    Result = NameInfo;
    return false;
  }

  SmallString<256> Buf;
  llvm::raw_svector_ostream OS(Buf);
  for (std::size_t I = 0; I < Parts.size(); ++I) {
    Expr *E = Parts[I];

    assert(!E->isTypeDependent() && !E->isValueDependent()
        && "Dependent name component");

    // Get the type of the reflection.
    QualType T = DeduceCanonicalType(*this, E);

    SourceLocation ExprLoc = E->getBeginLoc();

    // Evaluate the sub-expression (depending on type) in order to compute
    // a string part that will constitute a declaration name.
    if (T->isConstantArrayType()) {
      if (!AppendCharacterArray(*this, OS, E, T))
        return true;
    }
    else if (T->isPointerType()) {
      if (!AppendCharacterPointer(*this, OS, E, T))
        return true;
    }
    else if (T->isIntegerType()) {
      if (I == 0) {
        // An identifier cannot start with an integer value.
        Diag(ExprLoc, diag::err_reflected_id_with_integer_prefix);
        return true;
      }
      if (!AppendInteger(*this, OS, E, T))
        return true;
    }
    else if (CheckReflectionOperand(*this, E)) {
      if (!AppendReflection(*this, OS, E))
        return true;
    }
    else {
      Diag(ExprLoc, diag::err_reflected_id_invalid_operand_type) << T;
      return true;
    }
  }

  // FIXME: Should we always return a declaration name?
  IdentifierInfo *Id = &PP.getIdentifierTable().get(Buf);
  DeclarationName Name = Context.DeclarationNames.getIdentifier(Id);
  Result = DeclarationNameInfo(Name, BeginLoc);
  return false;
}

/// Handle construction of non-dependent identifiers, and test to
/// see if the identifier is a template.
bool Sema::BuildInitialDeclnameId(SourceLocation BeginLoc, CXXScopeSpec SS,
                                  const DeclarationName &Name,
                                  SourceLocation TemplateKWLoc,
                                  TemplateNameKind &TNK,
                                  TemplateTy &Template,
                                  UnqualifiedId &Result) {
  if (Name.getNameKind() == DeclarationName::CXXReflectedIdName)
    return false;

  Result.setIdentifier(Name.getAsIdentifierInfo(), BeginLoc);

  bool MemberOfUnknownSpecialization;

  TNK = isTemplateName(getCurScope(), SS, TemplateKWLoc.isValid(),
                       Result,
                       /*ObjectType=*/nullptr, // FIXME: This is most likely wrong
                       /*EnteringContext=*/false, Template,
                       MemberOfUnknownSpecialization);

  return false;
}

/// Handle construction of dependent identifiers, and additionally complete
/// template identifiers.
bool Sema::CompleteDeclnameId(SourceLocation BeginLoc, CXXScopeSpec SS,
                              const DeclarationName &Name,
                              SourceLocation TemplateKWLoc,
                              TemplateNameKind TNK, TemplateTy Template,
                              SourceLocation LAngleLoc,
                              ASTTemplateArgsPtr TemplateArgsPtr,
                              SourceLocation RAngleLoc,
                           SmallVectorImpl<TemplateIdAnnotation *> &CleanupList,
                              UnqualifiedId &Result, SourceLocation EndLoc) {
  if (Name.getNameKind() == DeclarationName::CXXReflectedIdName) {
    auto *ReflectedId = new (Context) ReflectedIdentifierInfo();
    ReflectedId->setNameComponents(Name.getCXXReflectedIdArguments());

    if (LAngleLoc.isValid()) {
      ReflectedId->setTemplateKWLoc(TemplateKWLoc);
      ReflectedId->setLAngleLoc(LAngleLoc);
      ReflectedId->setTemplateArgs(TemplateArgsPtr);
      ReflectedId->setRAngleLoc(RAngleLoc);
    }

    Result.setReflectedId(BeginLoc, ReflectedId, EndLoc);
  } else if (TNK) {
    TemplateIdAnnotation *TemplateIdAnnotation = TemplateIdAnnotation::Create(
          SS, TemplateKWLoc, /*TemplateNameLoc=*/BeginLoc,
          Name.getAsIdentifierInfo(), /*OperatorKind=*/OO_None,
          /*OpaqueTemplateName=*/Template, /*TemplateKind=*/TNK,
          /*LAngleLoc=*/LAngleLoc, /*RAngleLoc=*/RAngleLoc, TemplateArgsPtr,
          CleanupList);

    Result.setTemplateId(TemplateIdAnnotation);
  }

  return false;
}

/// Evaluates the given expression and yields the computed type.
QualType Sema::BuildReflectedType(SourceLocation TypenameLoc, Expr *E) {
  if (E->isTypeDependent() || E->isValueDependent())
    return Context.getReflectedType(E, Context.DependentTy);

  // The operand must be a reflection.
  if (!CheckReflectionOperand(*this, E))
    return QualType();

  Reflection Refl;
  if (EvaluateReflection(*this, E, Refl))
    return QualType();

  if (Refl.isInvalid()) {
    DiagnoseInvalidReflection(*this, E, Refl);
    return QualType();
  }

  if (!Refl.isType()) {
    Diag(E->getExprLoc(), diag::err_expression_not_type_reflection);
    return QualType();
  }

  // Get the type of the reflected entity.
  QualType Reflected = Refl.getAsType();

  return Context.getReflectedType(E, Reflected);
}

/// Evaluates the given expression and yields the computed type.
TypeResult Sema::ActOnReflectedTypeSpecifier(SourceLocation TypenameLoc,
                                             Expr *E) {
  QualType T = BuildReflectedType(TypenameLoc, E);
  if (T.isNull())
    return TypeResult(true);

  // FIXME: Add parens?
  TypeLocBuilder TLB;
  ReflectedTypeLoc TL = TLB.push<ReflectedTypeLoc>(T);
  TL.setNameLoc(TypenameLoc);
  TypeSourceInfo *TSI = TLB.getTypeSourceInfo(Context, T);
  return CreateParsedType(T, TSI);
}

static ParsedTemplateArgument
BuildDependentTemplarg(SourceLocation KWLoc, Expr *ReflExpr) {
  void *OpaqueReflexpr = reinterpret_cast<void *>(ReflExpr);
  return ParsedTemplateArgument(ParsedTemplateArgument::Dependent,
                                OpaqueReflexpr, KWLoc);
}

static ParsedTemplateArgument
BuildReflectedTypeTemplarg(Sema &S, SourceLocation KWLoc,
                           Expr *ReflExpr, const QualType &QT) {
  llvm::outs() << "Templarg - Type\n";
  const Type *T = QT.getTypePtr();
  void *OpaqueT = reinterpret_cast<void *>(const_cast<Type *>(T));
  return ParsedTemplateArgument(ParsedTemplateArgument::Type, OpaqueT, KWLoc);
}

static ParsedTemplateArgument
BuildReflectedDeclTemplarg(Sema &S, SourceLocation KWLoc,
                           Expr *ReflExpr, const Decl *D) {
  llvm::outs() << "Templarg - Decl\n";
  if (const TemplateDecl *TDecl = dyn_cast<TemplateDecl>(D)) {
    using TemplateTy = OpaquePtr<TemplateName>;
    TemplateTy Template = TemplateTy::make(
        TemplateName(const_cast<TemplateDecl *>(TDecl)));

    return ParsedTemplateArgument(ParsedTemplateArgument::Template,
                                  Template.getAsOpaquePtr(),
                                  KWLoc);
  }

  llvm_unreachable("Unsupported reflected declaration type");
}

static ParsedTemplateArgument
BuildReflectedExprTemplarg(Sema &S, SourceLocation KWLoc,
                           Expr *E, const Expr *RE) {
  llvm::outs() << "Templarg - Expr\n";
  void *OpaqueRE = reinterpret_cast<void *>(const_cast<Expr *>(RE));
  return ParsedTemplateArgument(ParsedTemplateArgument::NonType, OpaqueRE,
                                KWLoc);
}

ParsedTemplateArgument
Sema::ActOnReflectedTemplateArgument(SourceLocation KWLoc, Expr *E) {
  if (E->isTypeDependent() || E->isValueDependent())
    return BuildDependentTemplarg(KWLoc, E);

  if (!CheckReflectionOperand(*this, E))
    return ParsedTemplateArgument();

  Reflection Refl;
  if (EvaluateReflection(*this, E, Refl))
    return ParsedTemplateArgument();

  switch (Refl.getKind()) {
  case RK_invalid:
    DiagnoseInvalidReflection(*this, E, Refl);
    return ParsedTemplateArgument();

  case RK_type: {
    const QualType QT = Refl.getAsType();
    return BuildReflectedTypeTemplarg(*this, KWLoc, E, QT);
  }

  case RK_declaration: {
    const Decl *D = Refl.getAsDeclaration();
    return BuildReflectedDeclTemplarg(*this, KWLoc, E, D);
  }

  case RK_expression: {
    const Expr *RE = Refl.getAsExpression();
    return BuildReflectedExprTemplarg(*this, KWLoc, E, RE);
  }

  case RK_base_specifier:
    break;
  }

  llvm_unreachable("Unsupported reflection type");
}

ExprResult
Sema::ActOnDependentMemberExpr(Expr *BaseExpr, QualType BaseType,
                               SourceLocation OpLoc, bool IsArrow,
                               Expr *IdExpr) {
  // TODO The non-reflection variant of this provides diagnostics
  // for some situations even in the dependent context. This is
  // something we should consider implementing for the reflection
  // variant.
  assert(BaseType->isDependentType() ||
         IdExpr->isTypeDependent() ||
         IdExpr->isValueDependent());

  // Get the type being accessed in BaseType.  If this is an arrow, the BaseExpr
  // must have pointer type, and the accessed type is the pointee.
  return CXXDependentScopeMemberExpr::Create(Context, BaseExpr, BaseType,
                                             IsArrow, OpLoc, IdExpr);
}


ExprResult Sema::ActOnMemberAccessExpr(Expr *Base,
                                       SourceLocation OpLoc,
                                       tok::TokenKind OpKind,
                                       Expr *IdExpr) {
  bool IsArrow = (OpKind == tok::arrow);

  if (IdExpr->isTypeDependent() || IdExpr->isValueDependent()) {
    return ActOnDependentMemberExpr(Base, Base->getType(), OpLoc, IsArrow,
                                    IdExpr);
  }

  return BuildMemberReferenceExpr(Base, Base->getType(), OpLoc, IsArrow,
                                  IdExpr);
}

static MemberExpr *BuildMemberExpr(
    Sema &SemaRef, ASTContext &C, Expr *Base, bool isArrow,
    SourceLocation OpLoc, const ValueDecl *Member, QualType Ty, ExprValueKind VK,
    ExprObjectKind OK) {
  assert((!isArrow || Base->isRValue()) && "-> base must be a pointer rvalue");
  ValueDecl *ModMember = const_cast<ValueDecl *>(Member);

  // TODO: See if we can improve the source code location information here
  DeclarationNameInfo DeclNameInfo(Member->getDeclName(), SourceLocation());
  DeclAccessPair DeclAccessPair = DeclAccessPair::make(ModMember,
                                                       ModMember->getAccess());

  MemberExpr *E = MemberExpr::Create(
      C, Base, isArrow, OpLoc, /*QualifierLoc=*/NestedNameSpecifierLoc(),
      /*TemplateKWLoc=*/SourceLocation(), ModMember, DeclAccessPair,
      DeclNameInfo, /*TemplateArgs=*/nullptr, Ty, VK, OK);
  SemaRef.MarkMemberReferenced(E);
  return E;
}

// TODO there is a lot of logic that has been duplicated between
// this and the non-reflection variant of BuildMemberReferenceExpr,
// we should examine how we might be able to reduce said duplication.
ExprResult
Sema::BuildMemberReferenceExpr(Expr *BaseExpr, QualType BaseExprType,
                               SourceLocation OpLoc, bool IsArrow,
                               Expr *IdExpr) {
  assert(isa<DeclRefExpr>(IdExpr) && "must be a DeclRefExpr");

  // C++1z [expr.ref]p2:
  //   For the first option (dot) the first expression shall be a glvalue [...]
  if (!IsArrow && BaseExpr && BaseExpr->isRValue()) {
    ExprResult Converted = TemporaryMaterializationConversion(BaseExpr);
    if (Converted.isInvalid())
      return ExprError();
    BaseExpr = Converted.get();
  }

  const Decl *D = cast<DeclRefExpr>(IdExpr)->getDecl();

  if (const FieldDecl *FD = dyn_cast<FieldDecl>(D)) {
    // x.a is an l-value if 'a' has a reference type. Otherwise:
    // x.a is an l-value/x-value/pr-value if the base is (and note
    //   that *x is always an l-value), except that if the base isn't
    //   an ordinary object then we must have an rvalue.
    ExprValueKind VK = VK_LValue;
    ExprObjectKind OK = OK_Ordinary;
    if (!IsArrow) {
      if (BaseExpr->getObjectKind() == OK_Ordinary)
        VK = BaseExpr->getValueKind();
      else
        VK = VK_RValue;
    }
    if (VK != VK_RValue && FD->isBitField())
      OK = OK_BitField;

    // Figure out the type of the member; see C99 6.5.2.3p3, C++ [expr.ref]
    QualType MemberType = FD->getType();
    if (const ReferenceType *Ref = MemberType->getAs<ReferenceType>()) {
      MemberType = Ref->getPointeeType();
      VK = VK_LValue;
    } else {
      QualType BaseType = BaseExpr->getType();
      if (IsArrow) BaseType = BaseType->getAs<PointerType>()->getPointeeType();

      Qualifiers BaseQuals = BaseType.getQualifiers();

      // GC attributes are never picked up by members.
      BaseQuals.removeObjCGCAttr();

      // CVR attributes from the base are picked up by members,
      // except that 'mutable' members don't pick up 'const'.
      if (FD->isMutable()) BaseQuals.removeConst();

      Qualifiers MemberQuals =
          Context.getCanonicalType(MemberType).getQualifiers();

      assert(!MemberQuals.hasAddressSpace());

      Qualifiers Combined = BaseQuals + MemberQuals;
      if (Combined != MemberQuals)
        MemberType = Context.getQualifiedType(MemberType, Combined);
    }

    return BuildMemberExpr(*this, Context, BaseExpr, IsArrow, OpLoc,
                           FD, MemberType, VK, OK);
  }

  if (const CXXMethodDecl *MemberFn = dyn_cast<CXXMethodDecl>(D)) {
    QualType MemberTy;
    ExprValueKind VK;
    if (MemberFn->isInstance()) {
      MemberTy = Context.BoundMemberTy;
      VK = VK_RValue;
    } else {
      MemberTy = MemberFn->getType();
      VK = VK_LValue;
    }

    return BuildMemberExpr(*this, Context, BaseExpr, IsArrow, OpLoc,
                           MemberFn, MemberTy, VK, OK_Ordinary);
  }

  llvm_unreachable("Unsupported decl type");
}

ExprResult Sema::ActOnCXXConcatenateExpr(SmallVectorImpl<Expr *>& Parts,
                                         SourceLocation KWLoc,
                                         SourceLocation LParenLoc,
                                         SourceLocation RParenLoc) {
  return BuildCXXConcatenateExpr(Parts, KWLoc);
}

static bool CheckConcatenateOperand(QualType T) {
  if (T.isCXXStringLiteralType())
    return true;
  if (T->isIntegerType())
    return true;

  return false;
}

static bool CheckConcatenateOperand(Sema &SemaRef, Expr *E) {
  QualType T = E->getType();
  if (CheckConcatenateOperand(T))
    return true;

  SemaRef.Diag(E->getExprLoc(), diag::err_concatenate_wrong_operand_type);
  return false;
}

ExprResult Sema::BuildCXXConcatenateExpr(SmallVectorImpl<Expr *>& Parts,
                                         SourceLocation KWLoc) {
  // The type of the expression is 'const char *'.
  QualType StrTy = Context.getPointerType(Context.getConstType(Context.CharTy));

  // Look for dependent arguments.
  for (Expr *E : Parts) {
    if (E->isTypeDependent() || E->isValueDependent())
      return new (Context) CXXConcatenateExpr(Context, StrTy, KWLoc, Parts);
  }

  // Convert operands to rvalues.
  SmallVector<Expr*, 4> Converted;
  for (Expr *E : Parts) {
    // Decay arrays first.
    ExprResult R = DefaultFunctionArrayLvalueConversion(E);
    if (R.isInvalid())
      return ExprError();
    E = R.get();

    // Check that the operand (type) is acceptable.
    if (!CheckConcatenateOperand(*this, E))
      return ExprError();

    Converted.push_back(E);
  }

  return new (Context) CXXConcatenateExpr(Context, StrTy, KWLoc, Converted);
}

DiagnosticsEngine &Sema::FakeParseScope::getDiagnostics() {
  return SemaRef.PP.getDiagnostics();
}<|MERGE_RESOLUTION|>--- conflicted
+++ resolved
@@ -545,43 +545,6 @@
                                       BuiltinLoc, RParenLoc);
 }
 
-<<<<<<< HEAD
-=======
-static bool EvaluateReflection(Sema &S, Expr *E, Reflection &R) {
-  SmallVector<PartialDiagnosticAt, 4> Diags;
-  Expr::EvalResult Result;
-  Result.Diag = &Diags;
-  if (!E->EvaluateAsRValue(Result, S.Context)) {
-    S.Diag(E->getExprLoc(), diag::reflection_not_constant_expression);
-    for (PartialDiagnosticAt PD : Diags)
-      S.Diag(PD.first, PD.second);
-    return true;
-  }
-
-  R = Reflection(S.Context, Result.Val);
-  return false;
-}
-
-static void DiagnoseInvalidReflection(Sema &SemaRef, Expr *Refl,
-                                      const Reflection &R) {
-  SemaRef.Diag(Refl->getExprLoc(), diag::err_reify_invalid_reflection);
-
-  const InvalidReflection *InvalidRefl = R.getAsInvalidReflection();
-  if (!InvalidRefl)
-    return;
-
-  const Expr *ErrorMessage = InvalidRefl->ErrorMessage;
-  const StringLiteral *Message = cast<StringLiteral>(ErrorMessage);
-
-  // Evaluate the message so that we can transform it into a string.
-  SmallString<256> Buf;
-  llvm::raw_svector_ostream OS(Buf);
-  Message->outputString(OS);
-  std::string NonQuote(Buf.str(), 1, Buf.size() - 2);
-
-  SemaRef.Diag(Refl->getExprLoc(), diag::note_user_defined_note) << NonQuote;
-}
-
 static DeclRefExpr *DeclReflectionToDeclRefExpr(Sema &S, const Reflection &R,
                                          SourceLocation SL) {
   assert(R.isDeclaration());
@@ -603,7 +566,6 @@
   return const_cast<DeclRefExpr *>(DRE);
 }
 
->>>>>>> 15ff2810
 ExprResult Sema::ActOnCXXIdExprExpr(SourceLocation KWLoc,
                                     Expr *Refl,
                                     SourceLocation LParenLoc,
