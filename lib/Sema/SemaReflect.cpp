--- conflicted
+++ resolved
@@ -894,12 +894,7 @@
                            Expr *Range, SourceLocation LParenLoc,
                            SourceLocation EllipsisLoc, SourceLocation RParenLoc)
 {
-<<<<<<< HEAD
-  // ExpansionStatementBuilder Bldr(*this, getCurScope(), BFRK_Build, Range);
   Sema::ExpansionContextBuilder CtxBldr(*this, getCurScope(), Range);
-=======
-  ExpansionContextBuilder CtxBldr(*this, getCurScope(), Range);
->>>>>>> 0ab30adc
   if (CtxBldr.BuildCalls())
     ; // TODO: Diag << failed to build calls
 
