--- conflicted
+++ resolved
@@ -1111,14 +1111,8 @@
       T->isMemberPointerType() ||
       //   -- std::nullptr_t.
       T->isNullPtrType() ||
-<<<<<<< HEAD
       //   -- meta::info
       T->isReflectionType() ||
-      // If T is a dependent type, we can't do the check now, so we
-      // assume that it is well-formed.
-      T->isDependentType() ||
-=======
->>>>>>> 52b7de16
       // Allow use of auto in template parameter declarations.
       T->isUndeducedType()) {
     // C++ [temp.param]p5: The top-level cv-qualifiers on the template-parameter
