//===------- SemaTemplate.cpp - Semantic Analysis for C++ Templates -------===//
//
// Part of the LLVM Project, under the Apache License v2.0 with LLVM Exceptions.
// See https://llvm.org/LICENSE.txt for license information.
// SPDX-License-Identifier: Apache-2.0 WITH LLVM-exception
//===----------------------------------------------------------------------===//
//
//  This file implements semantic analysis for C++ templates.
//===----------------------------------------------------------------------===//

#include "TreeTransform.h"
#include "clang/AST/ASTConsumer.h"
#include "clang/AST/ASTContext.h"
#include "clang/AST/DeclFriend.h"
#include "clang/AST/DeclTemplate.h"
#include "clang/AST/Expr.h"
#include "clang/AST/ExprCXX.h"
#include "clang/AST/RecursiveASTVisitor.h"
#include "clang/AST/TypeVisitor.h"
#include "clang/Basic/Builtins.h"
#include "clang/Basic/LangOptions.h"
#include "clang/Basic/PartialDiagnostic.h"
#include "clang/Basic/TargetInfo.h"
#include "clang/Sema/DeclSpec.h"
#include "clang/Sema/Lookup.h"
#include "clang/Sema/ParsedTemplate.h"
#include "clang/Sema/Scope.h"
#include "clang/Sema/SemaInternal.h"
#include "clang/Sema/Template.h"
#include "clang/Sema/TemplateDeduction.h"
#include "llvm/ADT/SmallBitVector.h"
#include "llvm/ADT/SmallString.h"
#include "llvm/ADT/StringExtras.h"

#include <iterator>
using namespace clang;
using namespace sema;

// Exported for use by Parser.
SourceRange
clang::getTemplateParamsRange(TemplateParameterList const * const *Ps,
                              unsigned N) {
  if (!N) return SourceRange();
  return SourceRange(Ps[0]->getTemplateLoc(), Ps[N-1]->getRAngleLoc());
}

namespace clang {
/// [temp.constr.decl]p2: A template's associated constraints are
/// defined as a single constraint-expression derived from the introduced
/// constraint-expressions [ ... ].
///
/// \param Params The template parameter list and optional requires-clause.
///
/// \param FD The underlying templated function declaration for a function
/// template.
static Expr *formAssociatedConstraints(TemplateParameterList *Params,
                                       FunctionDecl *FD);
}

static Expr *clang::formAssociatedConstraints(TemplateParameterList *Params,
                                              FunctionDecl *FD) {
  // FIXME: Concepts: collect additional introduced constraint-expressions
  assert(!FD && "Cannot collect constraints from function declaration yet.");
  return Params->getRequiresClause();
}

/// Determine whether the declaration found is acceptable as the name
/// of a template and, if so, return that template declaration. Otherwise,
/// returns NULL.
static NamedDecl *isAcceptableTemplateName(ASTContext &Context,
                                           NamedDecl *Orig,
                                           bool AllowFunctionTemplates) {
  NamedDecl *D = Orig->getUnderlyingDecl();

  if (isa<TemplateDecl>(D)) {
    if (!AllowFunctionTemplates && isa<FunctionTemplateDecl>(D))
      return nullptr;

    return Orig;
  }

  if (CXXRecordDecl *Record = dyn_cast<CXXRecordDecl>(D)) {
    // C++ [temp.local]p1:
    //   Like normal (non-template) classes, class templates have an
    //   injected-class-name (Clause 9). The injected-class-name
    //   can be used with or without a template-argument-list. When
    //   it is used without a template-argument-list, it is
    //   equivalent to the injected-class-name followed by the
    //   template-parameters of the class template enclosed in
    //   <>. When it is used with a template-argument-list, it
    //   refers to the specified class template specialization,
    //   which could be the current specialization or another
    //   specialization.
    if (Record->isInjectedClassName()) {
      Record = cast<CXXRecordDecl>(Record->getDeclContext());
      if (Record->getDescribedClassTemplate())
        return Record->getDescribedClassTemplate();

      if (ClassTemplateSpecializationDecl *Spec
            = dyn_cast<ClassTemplateSpecializationDecl>(Record))
        return Spec->getSpecializedTemplate();
    }

    return nullptr;
  }

  // 'using Dependent::foo;' can resolve to a template name.
  // 'using typename Dependent::foo;' cannot (not even if 'foo' is an
  // injected-class-name).
  if (isa<UnresolvedUsingValueDecl>(D))
    return D;

  return nullptr;
}

void Sema::FilterAcceptableTemplateNames(LookupResult &R,
                                         bool AllowFunctionTemplates) {
  // The set of class templates we've already seen.
  llvm::SmallPtrSet<ClassTemplateDecl *, 8> ClassTemplates;
  LookupResult::Filter filter = R.makeFilter();
  while (filter.hasNext()) {
    NamedDecl *Orig = filter.next();
    NamedDecl *Repl = isAcceptableTemplateName(Context, Orig,
                                               AllowFunctionTemplates);
    if (!Repl)
      filter.erase();
    else if (Repl != Orig) {

      // C++ [temp.local]p3:
      //   A lookup that finds an injected-class-name (10.2) can result in an
      //   ambiguity in certain cases (for example, if it is found in more than
      //   one base class). If all of the injected-class-names that are found
      //   refer to specializations of the same class template, and if the name
      //   is used as a template-name, the reference refers to the class
      //   template itself and not a specialization thereof, and is not
      //   ambiguous.
      if (ClassTemplateDecl *ClassTmpl = dyn_cast<ClassTemplateDecl>(Repl))
        if (!ClassTemplates.insert(ClassTmpl).second) {
          filter.erase();
          continue;
        }

      // FIXME: we promote access to public here as a workaround to
      // the fact that LookupResult doesn't let us remember that we
      // found this template through a particular injected class name,
      // which means we end up doing nasty things to the invariants.
      // Pretending that access is public is *much* safer.
      filter.replace(Repl, AS_public);
    }
  }
  filter.done();
}

bool Sema::hasAnyAcceptableTemplateNames(LookupResult &R,
                                         bool AllowFunctionTemplates) {
  for (LookupResult::iterator I = R.begin(), IEnd = R.end(); I != IEnd; ++I)
    if (isAcceptableTemplateName(Context, *I, AllowFunctionTemplates))
      return true;

  return false;
}

TemplateNameKind Sema::isTemplateName(Scope *S,
                                      CXXScopeSpec &SS,
                                      bool hasTemplateKeyword,
                                      const UnqualifiedId &Name,
                                      ParsedType ObjectTypePtr,
                                      bool EnteringContext,
                                      TemplateTy &TemplateResult,
                                      bool &MemberOfUnknownSpecialization) {
  assert(getLangOpts().CPlusPlus && "No template names in C!");

  DeclarationName TName;
  MemberOfUnknownSpecialization = false;

  switch (Name.getKind()) {
  case UnqualifiedIdKind::IK_Identifier:
    TName = DeclarationName(Name.Identifier);
    break;

  case UnqualifiedIdKind::IK_OperatorFunctionId:
    TName = Context.DeclarationNames.getCXXOperatorName(
                                              Name.OperatorFunctionId.Operator);
    break;

  case UnqualifiedIdKind::IK_LiteralOperatorId:
    TName = Context.DeclarationNames.getCXXLiteralOperatorName(Name.Identifier);
    break;

  default:
    return TNK_Non_template;
  }

  QualType ObjectType = ObjectTypePtr.get();

  LookupResult R(*this, TName, Name.getBeginLoc(), LookupOrdinaryName);
  if (LookupTemplateName(R, S, SS, ObjectType, EnteringContext,
                         MemberOfUnknownSpecialization))
    return TNK_Non_template;
  if (R.empty()) return TNK_Non_template;
  if (R.isAmbiguous()) {
    // Suppress diagnostics;  we'll redo this lookup later.
    R.suppressDiagnostics();

    // FIXME: we might have ambiguous templates, in which case we
    // should at least parse them properly!
    return TNK_Non_template;
  }

  TemplateName Template;
  TemplateNameKind TemplateKind;

  unsigned ResultCount = R.end() - R.begin();
  if (ResultCount > 1) {
    // We assume that we'll preserve the qualifier from a function
    // template name in other ways.
    Template = Context.getOverloadedTemplateName(R.begin(), R.end());
    TemplateKind = TNK_Function_template;

    // We'll do this lookup again later.
    R.suppressDiagnostics();
  } else if (isa<UnresolvedUsingValueDecl>((*R.begin())->getUnderlyingDecl())) {
    // We don't yet know whether this is a template-name or not.
    MemberOfUnknownSpecialization = true;
    return TNK_Non_template;
  } else {
    TemplateDecl *TD = cast<TemplateDecl>((*R.begin())->getUnderlyingDecl());

    if (SS.isSet() && !SS.isInvalid()) {
      NestedNameSpecifier *Qualifier = SS.getScopeRep();
      Template = Context.getQualifiedTemplateName(Qualifier,
                                                  hasTemplateKeyword, TD);
    } else {
      Template = TemplateName(TD);
    }

    if (isa<FunctionTemplateDecl>(TD)) {
      TemplateKind = TNK_Function_template;

      // We'll do this lookup again later.
      R.suppressDiagnostics();
    } else {
      assert(isa<ClassTemplateDecl>(TD) || isa<TemplateTemplateParmDecl>(TD) ||
             isa<TypeAliasTemplateDecl>(TD) || isa<VarTemplateDecl>(TD) ||
             isa<BuiltinTemplateDecl>(TD));
      TemplateKind =
          isa<VarTemplateDecl>(TD) ? TNK_Var_template : TNK_Type_template;
    }
  }

  TemplateResult = TemplateTy::make(Template);
  return TemplateKind;
}

bool Sema::isDeductionGuideName(Scope *S, const IdentifierInfo &Name,
                                SourceLocation NameLoc,
                                ParsedTemplateTy *Template) {
  CXXScopeSpec SS;
  bool MemberOfUnknownSpecialization = false;

  // We could use redeclaration lookup here, but we don't need to: the
  // syntactic form of a deduction guide is enough to identify it even
  // if we can't look up the template name at all.
  LookupResult R(*this, DeclarationName(&Name), NameLoc, LookupOrdinaryName);
  if (LookupTemplateName(R, S, SS, /*ObjectType*/ QualType(),
                         /*EnteringContext*/ false,
                         MemberOfUnknownSpecialization))
    return false;

  if (R.empty()) return false;
  if (R.isAmbiguous()) {
    // FIXME: Diagnose an ambiguity if we find at least one template.
    R.suppressDiagnostics();
    return false;
  }

  // We only treat template-names that name type templates as valid deduction
  // guide names.
  TemplateDecl *TD = R.getAsSingle<TemplateDecl>();
  if (!TD || !getAsTypeTemplateDecl(TD))
    return false;

  if (Template)
    *Template = TemplateTy::make(TemplateName(TD));
  return true;
}

bool Sema::DiagnoseUnknownTemplateName(const IdentifierInfo &II,
                                       SourceLocation IILoc,
                                       Scope *S,
                                       const CXXScopeSpec *SS,
                                       TemplateTy &SuggestedTemplate,
                                       TemplateNameKind &SuggestedKind) {
  // We can't recover unless there's a dependent scope specifier preceding the
  // template name.
  // FIXME: Typo correction?
  if (!SS || !SS->isSet() || !isDependentScopeSpecifier(*SS) ||
      computeDeclContext(*SS))
    return false;

  // The code is missing a 'template' keyword prior to the dependent template
  // name.
  NestedNameSpecifier *Qualifier = (NestedNameSpecifier*)SS->getScopeRep();
  Diag(IILoc, diag::err_template_kw_missing)
    << Qualifier << II.getName()
    << FixItHint::CreateInsertion(IILoc, "template ");
  SuggestedTemplate
    = TemplateTy::make(Context.getDependentTemplateName(Qualifier, &II));
  SuggestedKind = TNK_Dependent_template_name;
  return true;
}

bool Sema::LookupTemplateName(LookupResult &Found,
                              Scope *S, CXXScopeSpec &SS,
                              QualType ObjectType,
                              bool EnteringContext,
                              bool &MemberOfUnknownSpecialization,
                              SourceLocation TemplateKWLoc) {
  // Determine where to perform name lookup
  MemberOfUnknownSpecialization = false;
  DeclContext *LookupCtx = nullptr;
  bool IsDependent = false;
  if (!ObjectType.isNull()) {
    // This nested-name-specifier occurs in a member access expression, e.g.,
    // x->B::f, and we are looking into the type of the object.
    assert(!SS.isSet() && "ObjectType and scope specifier cannot coexist");
    LookupCtx = computeDeclContext(ObjectType);
    IsDependent = !LookupCtx;
    assert((IsDependent || !ObjectType->isIncompleteType() ||
            ObjectType->castAs<TagType>()->isBeingDefined()) &&
           "Caller should have completed object type");

    // Template names cannot appear inside an Objective-C class or object type.
    if (ObjectType->isObjCObjectOrInterfaceType()) {
      Found.clear();
      return false;
    }
  } else if (SS.isSet()) {
    // This nested-name-specifier occurs after another nested-name-specifier,
    // so long into the context associated with the prior nested-name-specifier.
    LookupCtx = computeDeclContext(SS, EnteringContext);
    IsDependent = !LookupCtx;

    // The declaration context must be complete.
    if (LookupCtx && RequireCompleteDeclContext(SS, LookupCtx))
      return true;
  }

  bool ObjectTypeSearchedInScope = false;
  bool AllowFunctionTemplatesInLookup = true;
  if (LookupCtx) {
    // Perform "qualified" name lookup into the declaration context we
    // computed, which is either the type of the base of a member access
    // expression or the declaration context associated with a prior
    // nested-name-specifier.
    LookupQualifiedName(Found, LookupCtx);

    // FIXME: The C++ standard does not clearly specify what happens in the
    // case where the object type is dependent, and implementations vary. In
    // Clang, we treat a name after a . or -> as a template-name if lookup
    // finds a non-dependent member or member of the current instantiation that
    // is a type template, or finds no such members and lookup in the context
    // of the postfix-expression finds a type template. In the latter case, the
    // name is nonetheless dependent, and we may resolve it to a member of an
    // unknown specialization when we come to instantiate the template.
    IsDependent |= Found.wasNotFoundInCurrentInstantiation();
  }

  if (!SS.isSet() && (ObjectType.isNull() || Found.empty())) {
    // C++ [basic.lookup.classref]p1:
    //   In a class member access expression (5.2.5), if the . or -> token is
    //   immediately followed by an identifier followed by a <, the
    //   identifier must be looked up to determine whether the < is the
    //   beginning of a template argument list (14.2) or a less-than operator.
    //   The identifier is first looked up in the class of the object
    //   expression. If the identifier is not found, it is then looked up in
    //   the context of the entire postfix-expression and shall name a class
    //   template.
    if (S)
      LookupName(Found, S);

    if (!ObjectType.isNull()) {
      //  FIXME: We should filter out all non-type templates here, particularly
      //  variable templates and concepts. But the exclusion of alias templates
      //  and template template parameters is a wording defect.
      AllowFunctionTemplatesInLookup = false;
      ObjectTypeSearchedInScope = true;
    }

    IsDependent |= Found.wasNotFoundInCurrentInstantiation();
  }

  if (Found.empty() && !IsDependent) {
    // If we did not find any names, attempt to correct any typos.
    DeclarationName Name = Found.getLookupName();
    Found.clear();
    // Simple filter callback that, for keywords, only accepts the C++ *_cast
    auto FilterCCC = llvm::make_unique<CorrectionCandidateCallback>();
    FilterCCC->WantTypeSpecifiers = false;
    FilterCCC->WantExpressionKeywords = false;
    FilterCCC->WantRemainingKeywords = false;
    FilterCCC->WantCXXNamedCasts = true;
    if (TypoCorrection Corrected = CorrectTypo(
            Found.getLookupNameInfo(), Found.getLookupKind(), S, &SS,
            std::move(FilterCCC), CTK_ErrorRecovery, LookupCtx)) {
      Found.setLookupName(Corrected.getCorrection());
      if (auto *ND = Corrected.getFoundDecl())
        Found.addDecl(ND);
      FilterAcceptableTemplateNames(Found);
      if (!Found.empty()) {
        if (LookupCtx) {
          std::string CorrectedStr(Corrected.getAsString(getLangOpts()));
          bool DroppedSpecifier = Corrected.WillReplaceSpecifier() &&
                                  Name.getAsString() == CorrectedStr;
          diagnoseTypo(Corrected, PDiag(diag::err_no_member_template_suggest)
                                    << Name << LookupCtx << DroppedSpecifier
                                    << SS.getRange());
        } else {
          diagnoseTypo(Corrected, PDiag(diag::err_no_template_suggest) << Name);
        }
      }
    } else {
      Found.setLookupName(Name);
    }
  }

  NamedDecl *ExampleLookupResult =
      Found.empty() ? nullptr : Found.getRepresentativeDecl();
  FilterAcceptableTemplateNames(Found, AllowFunctionTemplatesInLookup);
  if (Found.empty()) {
    if (IsDependent) {
      MemberOfUnknownSpecialization = true;
      return false;
    }

    // If a 'template' keyword was used, a lookup that finds only non-template
    // names is an error.
    if (ExampleLookupResult && TemplateKWLoc.isValid()) {
      Diag(Found.getNameLoc(), diag::err_template_kw_refers_to_non_template)
        << Found.getLookupName() << SS.getRange();
      Diag(ExampleLookupResult->getUnderlyingDecl()->getLocation(),
           diag::note_template_kw_refers_to_non_template)
          << Found.getLookupName();
      return true;
    }

    return false;
  }

  if (S && !ObjectType.isNull() && !ObjectTypeSearchedInScope &&
      !getLangOpts().CPlusPlus11) {
    // C++03 [basic.lookup.classref]p1:
    //   [...] If the lookup in the class of the object expression finds a
    //   template, the name is also looked up in the context of the entire
    //   postfix-expression and [...]
    //
    // Note: C++11 does not perform this second lookup.
    LookupResult FoundOuter(*this, Found.getLookupName(), Found.getNameLoc(),
                            LookupOrdinaryName);
    LookupName(FoundOuter, S);
    FilterAcceptableTemplateNames(FoundOuter, /*AllowFunctionTemplates=*/false);

    if (FoundOuter.empty()) {
      //   - if the name is not found, the name found in the class of the
      //     object expression is used, otherwise
    } else if (!FoundOuter.getAsSingle<ClassTemplateDecl>() ||
               FoundOuter.isAmbiguous()) {
      //   - if the name is found in the context of the entire
      //     postfix-expression and does not name a class template, the name
      //     found in the class of the object expression is used, otherwise
      FoundOuter.clear();
    } else if (!Found.isSuppressingDiagnostics()) {
      //   - if the name found is a class template, it must refer to the same
      //     entity as the one found in the class of the object expression,
      //     otherwise the program is ill-formed.
      if (!Found.isSingleResult() ||
          Found.getFoundDecl()->getCanonicalDecl()
            != FoundOuter.getFoundDecl()->getCanonicalDecl()) {
        Diag(Found.getNameLoc(),
             diag::ext_nested_name_member_ref_lookup_ambiguous)
          << Found.getLookupName()
          << ObjectType;
        Diag(Found.getRepresentativeDecl()->getLocation(),
             diag::note_ambig_member_ref_object_type)
          << ObjectType;
        Diag(FoundOuter.getFoundDecl()->getLocation(),
             diag::note_ambig_member_ref_scope);

        // Recover by taking the template that we found in the object
        // expression's type.
      }
    }
  }

  return false;
}

void Sema::diagnoseExprIntendedAsTemplateName(Scope *S, ExprResult TemplateName,
                                              SourceLocation Less,
                                              SourceLocation Greater) {
  if (TemplateName.isInvalid())
    return;

  DeclarationNameInfo NameInfo;
  CXXScopeSpec SS;
  LookupNameKind LookupKind;

  DeclContext *LookupCtx = nullptr;
  NamedDecl *Found = nullptr;
  bool MissingTemplateKeyword = false;

  // Figure out what name we looked up.
  if (auto *DRE = dyn_cast<DeclRefExpr>(TemplateName.get())) {
    NameInfo = DRE->getNameInfo();
    SS.Adopt(DRE->getQualifierLoc());
    LookupKind = LookupOrdinaryName;
    Found = DRE->getFoundDecl();
  } else if (auto *ME = dyn_cast<MemberExpr>(TemplateName.get())) {
    NameInfo = ME->getMemberNameInfo();
    SS.Adopt(ME->getQualifierLoc());
    LookupKind = LookupMemberName;
    LookupCtx = ME->getBase()->getType()->getAsCXXRecordDecl();
    Found = ME->getMemberDecl();
  } else if (auto *DSDRE =
                 dyn_cast<DependentScopeDeclRefExpr>(TemplateName.get())) {
    NameInfo = DSDRE->getNameInfo();
    SS.Adopt(DSDRE->getQualifierLoc());
    MissingTemplateKeyword = true;
  } else if (auto *DSME =
                 dyn_cast<CXXDependentScopeMemberExpr>(TemplateName.get())) {
    NameInfo = DSME->getMemberNameInfo();
    SS.Adopt(DSME->getQualifierLoc());
    MissingTemplateKeyword = true;
  } else {
    llvm_unreachable("unexpected kind of potential template name");
  }

  // If this is a dependent-scope lookup, diagnose that the 'template' keyword
  // was missing.
  if (MissingTemplateKeyword) {
    Diag(NameInfo.getBeginLoc(), diag::err_template_kw_missing)
        << "" << NameInfo.getName().getAsString() << SourceRange(Less, Greater);
    return;
  }

  // Try to correct the name by looking for templates and C++ named casts.
  struct TemplateCandidateFilter : CorrectionCandidateCallback {
    TemplateCandidateFilter() {
      WantTypeSpecifiers = false;
      WantExpressionKeywords = false;
      WantRemainingKeywords = false;
      WantCXXNamedCasts = true;
    };
    bool ValidateCandidate(const TypoCorrection &Candidate) override {
      if (auto *ND = Candidate.getCorrectionDecl())
        return isAcceptableTemplateName(ND->getASTContext(), ND, true);
      return Candidate.isKeyword();
    }
  };

  DeclarationName Name = NameInfo.getName();
  if (TypoCorrection Corrected =
          CorrectTypo(NameInfo, LookupKind, S, &SS,
                      llvm::make_unique<TemplateCandidateFilter>(),
                      CTK_ErrorRecovery, LookupCtx)) {
    auto *ND = Corrected.getFoundDecl();
    if (ND)
      ND = isAcceptableTemplateName(Context, ND,
                                    /*AllowFunctionTemplates*/ true);
    if (ND || Corrected.isKeyword()) {
      if (LookupCtx) {
        std::string CorrectedStr(Corrected.getAsString(getLangOpts()));
        bool DroppedSpecifier = Corrected.WillReplaceSpecifier() &&
                                Name.getAsString() == CorrectedStr;
        diagnoseTypo(Corrected,
                     PDiag(diag::err_non_template_in_member_template_id_suggest)
                         << Name << LookupCtx << DroppedSpecifier
                         << SS.getRange(), false);
      } else {
        diagnoseTypo(Corrected,
                     PDiag(diag::err_non_template_in_template_id_suggest)
                         << Name, false);
      }
      if (Found)
        Diag(Found->getLocation(),
             diag::note_non_template_in_template_id_found);
      return;
    }
  }

  Diag(NameInfo.getLoc(), diag::err_non_template_in_template_id)
    << Name << SourceRange(Less, Greater);
  if (Found)
    Diag(Found->getLocation(), diag::note_non_template_in_template_id_found);
}

/// ActOnDependentIdExpression - Handle a dependent id-expression that
/// was just parsed.  This is only possible with an explicit scope
/// specifier naming a dependent type.
ExprResult
Sema::ActOnDependentIdExpression(const CXXScopeSpec &SS,
        SourceLocation TemplateKWLoc, const DeclarationNameInfo &NameInfo,
        bool HasTrailingLParen, bool isAddressOfOperand,
        const TemplateArgumentListInfo *TemplateArgs) {
  // If the name is a CXXReflectedIdName, then one or more of the
  // operands is dependent, and we cannot form an identifier. Simply preserve
  // the name as it is.
  if (NameInfo.getName().getNameKind() == DeclarationName::CXXReflectedIdName)
    return CXXReflectedIdExpr::Create(Context, NameInfo, Context.DependentTy,
        SS, TemplateKWLoc, HasTrailingLParen, isAddressOfOperand, TemplateArgs);

  DeclContext *DC = getFunctionLevelDeclContext();

  // C++11 [expr.prim.general]p12:
  //   An id-expression that denotes a non-static data member or non-static
  //   member function of a class can only be used:
  //   (...)
  //   - if that id-expression denotes a non-static data member and it
  //     appears in an unevaluated operand.
  //
  // If this might be the case, form a DependentScopeDeclRefExpr instead of a
  // CXXDependentScopeMemberExpr. The former can instantiate to either
  // DeclRefExpr or MemberExpr depending on lookup results, while the latter is
  // always a MemberExpr.
  bool MightBeCxx11UnevalField =
      getLangOpts().CPlusPlus11 && isUnevaluatedContext();

  // Check if the nested name specifier is an enum type.
  bool IsEnum = false;
  if (NestedNameSpecifier *NNS = SS.getScopeRep())
    IsEnum = dyn_cast_or_null<EnumType>(NNS->getAsType());

  if (!MightBeCxx11UnevalField && !isAddressOfOperand && !IsEnum &&
      isa<CXXMethodDecl>(DC) && cast<CXXMethodDecl>(DC)->isInstance()) {
    QualType ThisType = cast<CXXMethodDecl>(DC)->getThisType();

    // Since the 'this' expression is synthesized, we don't need to
    // perform the double-lookup check.
    NamedDecl *FirstQualifierInScope = nullptr;

    return CXXDependentScopeMemberExpr::Create(
        Context, /*This*/ nullptr, ThisType, /*IsArrow*/ true,
        /*Op*/ SourceLocation(), SS.getWithLocInContext(Context), TemplateKWLoc,
        FirstQualifierInScope, NameInfo, TemplateArgs);
  }

  return BuildDependentDeclRefExpr(SS, TemplateKWLoc, NameInfo, TemplateArgs);
}

ExprResult
Sema::BuildDependentDeclRefExpr(const CXXScopeSpec &SS,
                                SourceLocation TemplateKWLoc,
                                const DeclarationNameInfo &NameInfo,
                                const TemplateArgumentListInfo *TemplateArgs) {
  return DependentScopeDeclRefExpr::Create(
      Context, SS.getWithLocInContext(Context), TemplateKWLoc, NameInfo,
      TemplateArgs);
}


/// Determine whether we would be unable to instantiate this template (because
/// it either has no definition, or is in the process of being instantiated).
bool Sema::DiagnoseUninstantiableTemplate(SourceLocation PointOfInstantiation,
                                          NamedDecl *Instantiation,
                                          bool InstantiatedFromMember,
                                          const NamedDecl *Pattern,
                                          const NamedDecl *PatternDef,
                                          TemplateSpecializationKind TSK,
                                          bool Complain /*= true*/) {
  assert(isa<TagDecl>(Instantiation) || isa<FunctionDecl>(Instantiation) ||
         isa<VarDecl>(Instantiation));

  bool IsEntityBeingDefined = false;
  if (const TagDecl *TD = dyn_cast_or_null<TagDecl>(PatternDef))
    IsEntityBeingDefined = TD->isBeingDefined();

  if (PatternDef && !IsEntityBeingDefined) {
    NamedDecl *SuggestedDef = nullptr;
    if (!hasVisibleDefinition(const_cast<NamedDecl*>(PatternDef), &SuggestedDef,
                              /*OnlyNeedComplete*/false)) {
      // If we're allowed to diagnose this and recover, do so.
      bool Recover = Complain && !isSFINAEContext();
      if (Complain)
        diagnoseMissingImport(PointOfInstantiation, SuggestedDef,
                              Sema::MissingImportKind::Definition, Recover);
      return !Recover;
    }
    return false;
  }

  if (!Complain || (PatternDef && PatternDef->isInvalidDecl()))
    return true;

  llvm::Optional<unsigned> Note;
  QualType InstantiationTy;
  if (TagDecl *TD = dyn_cast<TagDecl>(Instantiation))
    InstantiationTy = Context.getTypeDeclType(TD);
  if (PatternDef) {
    Diag(PointOfInstantiation,
         diag::err_template_instantiate_within_definition)
      << /*implicit|explicit*/(TSK != TSK_ImplicitInstantiation)
      << InstantiationTy;
    // Not much point in noting the template declaration here, since
    // we're lexically inside it.
    Instantiation->setInvalidDecl();
  } else if (InstantiatedFromMember) {
    if (isa<FunctionDecl>(Instantiation)) {
      Diag(PointOfInstantiation,
           diag::err_explicit_instantiation_undefined_member)
        << /*member function*/ 1 << Instantiation->getDeclName()
        << Instantiation->getDeclContext();
      Note = diag::note_explicit_instantiation_here;
    } else {
      assert(isa<TagDecl>(Instantiation) && "Must be a TagDecl!");
      Diag(PointOfInstantiation,
           diag::err_implicit_instantiate_member_undefined)
        << InstantiationTy;
      Note = diag::note_member_declared_at;
    }
  } else {
    if (isa<FunctionDecl>(Instantiation)) {
      Diag(PointOfInstantiation,
           diag::err_explicit_instantiation_undefined_func_template)
        << Pattern;
      Note = diag::note_explicit_instantiation_here;
    } else if (isa<TagDecl>(Instantiation)) {
      Diag(PointOfInstantiation, diag::err_template_instantiate_undefined)
        << (TSK != TSK_ImplicitInstantiation)
        << InstantiationTy;
      Note = diag::note_template_decl_here;
    } else {
      assert(isa<VarDecl>(Instantiation) && "Must be a VarDecl!");
      if (isa<VarTemplateSpecializationDecl>(Instantiation)) {
        Diag(PointOfInstantiation,
             diag::err_explicit_instantiation_undefined_var_template)
          << Instantiation;
        Instantiation->setInvalidDecl();
      } else
        Diag(PointOfInstantiation,
             diag::err_explicit_instantiation_undefined_member)
          << /*static data member*/ 2 << Instantiation->getDeclName()
          << Instantiation->getDeclContext();
      Note = diag::note_explicit_instantiation_here;
    }
  }
  if (Note) // Diagnostics were emitted.
    Diag(Pattern->getLocation(), Note.getValue());

  // In general, Instantiation isn't marked invalid to get more than one
  // error for multiple undefined instantiations. But the code that does
  // explicit declaration -> explicit definition conversion can't handle
  // invalid declarations, so mark as invalid in that case.
  if (TSK == TSK_ExplicitInstantiationDeclaration)
    Instantiation->setInvalidDecl();
  return true;
}

/// DiagnoseTemplateParameterShadow - Produce a diagnostic complaining
/// that the template parameter 'PrevDecl' is being shadowed by a new
/// declaration at location Loc. Returns true to indicate that this is
/// an error, and false otherwise.
void Sema::DiagnoseTemplateParameterShadow(SourceLocation Loc, Decl *PrevDecl) {
  assert(PrevDecl->isTemplateParameter() && "Not a template parameter");

  // Microsoft Visual C++ permits template parameters to be shadowed.
  if (getLangOpts().MicrosoftExt)
    return;

  // C++ [temp.local]p4:
  //   A template-parameter shall not be redeclared within its
  //   scope (including nested scopes).
  Diag(Loc, diag::err_template_param_shadow)
    << cast<NamedDecl>(PrevDecl)->getDeclName();
  Diag(PrevDecl->getLocation(), diag::note_template_param_here);
}

/// AdjustDeclIfTemplate - If the given decl happens to be a template, reset
/// the parameter D to reference the templated declaration and return a pointer
/// to the template declaration. Otherwise, do nothing to D and return null.
TemplateDecl *Sema::AdjustDeclIfTemplate(Decl *&D) {
  if (TemplateDecl *Temp = dyn_cast_or_null<TemplateDecl>(D)) {
    D = Temp->getTemplatedDecl();
    return Temp;
  }
  return nullptr;
}

ParsedTemplateArgument ParsedTemplateArgument::getTemplatePackExpansion(
                                             SourceLocation EllipsisLoc) const {
  assert(Kind == Template &&
         "Only template template arguments can be pack expansions here");
  assert(getAsTemplate().get().containsUnexpandedParameterPack() &&
         "Template template argument pack expansion without packs");
  ParsedTemplateArgument Result(*this);
  Result.EllipsisLoc = EllipsisLoc;
  return Result;
}

TemplateArgumentLoc Sema::translateTemplateArgument(
                                            const ParsedTemplateArgument &Arg) {

  switch (Arg.getKind()) {
  case ParsedTemplateArgument::Type: {
    TypeSourceInfo *DI;
    QualType T = GetTypeFromParser(Arg.getAsType(), &DI);
    if (!DI)
      DI = Context.getTrivialTypeSourceInfo(T, Arg.getLocation());
    return TemplateArgumentLoc(TemplateArgument(T), DI);
  }

  case ParsedTemplateArgument::Dependent: {
    Expr *E = static_cast<Expr *>(Arg.getAsExpr());
    return TemplateArgumentLoc(
        TemplateArgument(E, TemplateArgument::Reflected), E);
  }

  case ParsedTemplateArgument::NonType: {
    Expr *E = static_cast<Expr *>(Arg.getAsExpr());
    return TemplateArgumentLoc(
        TemplateArgument(E, TemplateArgument::Expression), E);
  }

  case ParsedTemplateArgument::Template: {
    TemplateName Template = Arg.getAsTemplate().get();
    TemplateArgument TArg;
    if (Arg.getEllipsisLoc().isValid())
      TArg = TemplateArgument(Template, Optional<unsigned int>());
    else
      TArg = Template;
    return TemplateArgumentLoc(TArg,
                               Arg.getScopeSpec().getWithLocInContext(Context),
                               Arg.getLocation(),
                               Arg.getEllipsisLoc());
  }
  }

  llvm_unreachable("Unhandled parsed template argument");
}

/// Translates template arguments as provided by the parser
/// into template arguments used by semantic analysis.
void Sema::translateTemplateArguments(const ASTTemplateArgsPtr &TemplateArgsIn,
                                      TemplateArgumentListInfo &TemplateArgs) {
 for (unsigned I = 0, Last = TemplateArgsIn.size(); I != Last; ++I)
   TemplateArgs.addArgument(translateTemplateArgument(TemplateArgsIn[I]));
}

static void maybeDiagnoseTemplateParameterShadow(Sema &SemaRef, Scope *S,
                                                 SourceLocation Loc,
                                                 IdentifierInfo *Name) {
  NamedDecl *PrevDecl = SemaRef.LookupSingleName(
      S, Name, Loc, Sema::LookupOrdinaryName, Sema::ForVisibleRedeclaration);
  if (PrevDecl && PrevDecl->isTemplateParameter())
    SemaRef.DiagnoseTemplateParameterShadow(Loc, PrevDecl);
}

/// Convert a parsed type into a parsed template argument. This is mostly
/// trivial, except that we may have parsed a C++17 deduced class template
/// specialization type, in which case we should form a template template
/// argument instead of a type template argument.
ParsedTemplateArgument Sema::ActOnTemplateTypeArgument(TypeResult ParsedType) {
  TypeSourceInfo *TInfo;
  QualType T = GetTypeFromParser(ParsedType.get(), &TInfo);
  if (T.isNull())
    return ParsedTemplateArgument();
  assert(TInfo && "template argument with no location");

  // If we might have formed a deduced template specialization type, convert
  // it to a template template argument.
  if (getLangOpts().CPlusPlus17) {
    TypeLoc TL = TInfo->getTypeLoc();
    SourceLocation EllipsisLoc;
    if (auto PET = TL.getAs<PackExpansionTypeLoc>()) {
      EllipsisLoc = PET.getEllipsisLoc();
      TL = PET.getPatternLoc();
    }

    CXXScopeSpec SS;
    if (auto ET = TL.getAs<ElaboratedTypeLoc>()) {
      SS.Adopt(ET.getQualifierLoc());
      TL = ET.getNamedTypeLoc();
    }

    if (auto DTST = TL.getAs<DeducedTemplateSpecializationTypeLoc>()) {
      TemplateName Name = DTST.getTypePtr()->getTemplateName();
      if (SS.isSet())
        Name = Context.getQualifiedTemplateName(SS.getScopeRep(),
                                                /*HasTemplateKeyword*/ false,
                                                Name.getAsTemplateDecl());
      ParsedTemplateArgument Result(SS, TemplateTy::make(Name),
                                    DTST.getTemplateNameLoc());
      if (EllipsisLoc.isValid())
        Result = Result.getTemplatePackExpansion(EllipsisLoc);
      return Result;
    }
  }

  // This is a normal type template argument. Note, if the type template
  // argument is an injected-class-name for a template, it has a dual nature
  // and can be used as either a type or a template. We handle that in
  // convertTypeTemplateArgumentToTemplate.
  return ParsedTemplateArgument(ParsedTemplateArgument::Type,
                                ParsedType.get().getAsOpaquePtr(),
                                TInfo->getTypeLoc().getBeginLoc());
}

/// ActOnTypeParameter - Called when a C++ template type parameter
/// (e.g., "typename T") has been parsed. Typename specifies whether
/// the keyword "typename" was used to declare the type parameter
/// (otherwise, "class" was used), and KeyLoc is the location of the
/// "class" or "typename" keyword. ParamName is the name of the
/// parameter (NULL indicates an unnamed template parameter) and
/// ParamNameLoc is the location of the parameter name (if any).
/// If the type parameter has a default argument, it will be added
/// later via ActOnTypeParameterDefault.
NamedDecl *Sema::ActOnTypeParameter(Scope *S, bool Typename,
                               SourceLocation EllipsisLoc,
                               SourceLocation KeyLoc,
                               IdentifierInfo *ParamName,
                               SourceLocation ParamNameLoc,
                               unsigned Depth, unsigned Position,
                               SourceLocation EqualLoc,
                               ParsedType DefaultArg) {
  assert(S->isTemplateParamScope() &&
         "Template type parameter not in template parameter scope!");

  SourceLocation Loc = ParamNameLoc;
  if (!ParamName)
    Loc = KeyLoc;

  bool IsParameterPack = EllipsisLoc.isValid();
  TemplateTypeParmDecl *Param
    = TemplateTypeParmDecl::Create(Context, Context.getTranslationUnitDecl(),
                                   KeyLoc, Loc, Depth, Position, ParamName,
                                   Typename, IsParameterPack);
  Param->setAccess(AS_public);

  if (ParamName) {
    maybeDiagnoseTemplateParameterShadow(*this, S, ParamNameLoc, ParamName);

    // Add the template parameter into the current scope.
    S->AddDecl(Param);
    IdResolver->AddDecl(Param);
  }

  // C++0x [temp.param]p9:
  //   A default template-argument may be specified for any kind of
  //   template-parameter that is not a template parameter pack.
  if (DefaultArg && IsParameterPack) {
    Diag(EqualLoc, diag::err_template_param_pack_default_arg);
    DefaultArg = nullptr;
  }

  // Handle the default argument, if provided.
  if (DefaultArg) {
    TypeSourceInfo *DefaultTInfo;
    GetTypeFromParser(DefaultArg, &DefaultTInfo);

    assert(DefaultTInfo && "expected source information for type");

    // Check for unexpanded parameter packs.
    if (DiagnoseUnexpandedParameterPack(Loc, DefaultTInfo,
                                        UPPC_DefaultArgument))
      return Param;

    // Check the template argument itself.
    if (CheckTemplateArgument(Param, DefaultTInfo)) {
      Param->setInvalidDecl();
      return Param;
    }

    Param->setDefaultArgument(DefaultTInfo);
  }

  return Param;
}

/// Check that the type of a non-type template parameter is
/// well-formed.
///
/// \returns the (possibly-promoted) parameter type if valid;
/// otherwise, produces a diagnostic and returns a NULL type.
QualType Sema::CheckNonTypeTemplateParameterType(TypeSourceInfo *&TSI,
                                                 SourceLocation Loc) {
  if (TSI->getType()->isUndeducedType()) {
    // C++17 [temp.dep.expr]p3:
    //   An id-expression is type-dependent if it contains
    //    - an identifier associated by name lookup with a non-type
    //      template-parameter declared with a type that contains a
    //      placeholder type (7.1.7.4),
    TSI = SubstAutoTypeSourceInfo(TSI, Context.DependentTy);
  }

  return CheckNonTypeTemplateParameterType(TSI->getType(), Loc);
}

QualType Sema::CheckNonTypeTemplateParameterType(QualType T,
                                                 SourceLocation Loc) {
  // We don't allow variably-modified types as the type of non-type template
  // parameters.
  if (T->isVariablyModifiedType()) {
    Diag(Loc, diag::err_variably_modified_nontype_template_param)
      << T;
    return QualType();
  }

  // C++ [temp.param]p4:
  //
  // A non-type template-parameter shall have one of the following
  // (optionally cv-qualified) types:
  //
  //       -- integral or enumeration type,
  if (T->isIntegralOrEnumerationType() ||
      //   -- pointer to object or pointer to function,
      T->isPointerType() ||
      //   -- reference to object or reference to function,
      T->isReferenceType() ||
      //   -- pointer to member,
      T->isMemberPointerType() ||
      //   -- std::nullptr_t.
      T->isNullPtrType() ||
      //   -- meta::info
      T->isReflectionType() ||
      // If T is a dependent type, we can't do the check now, so we
      // assume that it is well-formed.
      T->isDependentType() ||
      // Allow use of auto in template parameter declarations.
      T->isUndeducedType()) {
    // C++ [temp.param]p5: The top-level cv-qualifiers on the template-parameter
    // are ignored when determining its type.
    return T.getUnqualifiedType();
  }

  // C++ [temp.param]p8:
  //
  //   A non-type template-parameter of type "array of T" or
  //   "function returning T" is adjusted to be of type "pointer to
  //   T" or "pointer to function returning T", respectively.
  else if (T->isArrayType() || T->isFunctionType())
    return Context.getDecayedType(T);

  Diag(Loc, diag::err_template_nontype_parm_bad_type)
    << T;

  return QualType();
}

NamedDecl *Sema::ActOnNonTypeTemplateParameter(Scope *S, Declarator &D,
                                          unsigned Depth,
                                          unsigned Position,
                                          SourceLocation EqualLoc,
                                          Expr *Default) {
  TypeSourceInfo *TInfo = GetTypeForDeclarator(D, S);

  // Check that we have valid decl-specifiers specified.
  auto CheckValidDeclSpecifiers = [this, &D] {
    // C++ [temp.param]
    // p1
    //   template-parameter:
    //     ...
    //     parameter-declaration
    // p2
    //   ... A storage class shall not be specified in a template-parameter
    //   declaration.
    // [dcl.typedef]p1:
    //   The typedef specifier [...] shall not be used in the decl-specifier-seq
    //   of a parameter-declaration
    const DeclSpec &DS = D.getDeclSpec();
    auto EmitDiag = [this](SourceLocation Loc) {
      Diag(Loc, diag::err_invalid_decl_specifier_in_nontype_parm)
          << FixItHint::CreateRemoval(Loc);
    };
    if (DS.getStorageClassSpec() != DeclSpec::SCS_unspecified)
      EmitDiag(DS.getStorageClassSpecLoc());

    if (DS.getThreadStorageClassSpec() != TSCS_unspecified)
      EmitDiag(DS.getThreadStorageClassSpecLoc());

    // [dcl.inline]p1:
    //   The inline specifier can be applied only to the declaration or
    //   definition of a variable or function.

    if (DS.isInlineSpecified())
      EmitDiag(DS.getInlineSpecLoc());

    // [dcl.constexpr]p1:
    //   The constexpr specifier shall be applied only to the definition of a
    //   variable or variable template or the declaration of a function or
    //   function template.

    if (DS.isConstexprSpecified())
      EmitDiag(DS.getConstexprSpecLoc());

    // [dcl.fct.spec]p1:
    //   Function-specifiers can be used only in function declarations.

    if (DS.isVirtualSpecified())
      EmitDiag(DS.getVirtualSpecLoc());

    if (DS.isExplicitSpecified())
      EmitDiag(DS.getExplicitSpecLoc());

    if (DS.isNoreturnSpecified())
      EmitDiag(DS.getNoreturnSpecLoc());
  };

  CheckValidDeclSpecifiers();

  if (TInfo->getType()->isUndeducedType()) {
    Diag(D.getIdentifierLoc(),
         diag::warn_cxx14_compat_template_nontype_parm_auto_type)
      << QualType(TInfo->getType()->getContainedAutoType(), 0);
  }

  assert(S->isTemplateParamScope() &&
         "Non-type template parameter not in template parameter scope!");
  bool Invalid = false;

  QualType T = CheckNonTypeTemplateParameterType(TInfo, D.getIdentifierLoc());
  if (T.isNull()) {
    T = Context.IntTy; // Recover with an 'int' type.
    Invalid = true;
  }

  IdentifierInfo *ParamName = D.getIdentifier();
  bool IsParameterPack = D.hasEllipsis();
  NonTypeTemplateParmDecl *Param = NonTypeTemplateParmDecl::Create(
      Context, Context.getTranslationUnitDecl(), D.getBeginLoc(),
      D.getIdentifierLoc(), Depth, Position, ParamName, T, IsParameterPack,
      TInfo);
  Param->setAccess(AS_public);

  if (Invalid)
    Param->setInvalidDecl();

  if (ParamName) {
    maybeDiagnoseTemplateParameterShadow(*this, S, D.getIdentifierLoc(),
                                         ParamName);

    // Add the template parameter into the current scope.
    S->AddDecl(Param);
    IdResolver->AddDecl(Param);
  }

  // C++0x [temp.param]p9:
  //   A default template-argument may be specified for any kind of
  //   template-parameter that is not a template parameter pack.
  if (Default && IsParameterPack) {
    Diag(EqualLoc, diag::err_template_param_pack_default_arg);
    Default = nullptr;
  }

  // Check the well-formedness of the default template argument, if provided.
  if (Default) {
    // Check for unexpanded parameter packs.
    if (DiagnoseUnexpandedParameterPack(Default, UPPC_DefaultArgument))
      return Param;

    TemplateArgument Converted;
    ExprResult DefaultRes =
        CheckTemplateArgument(Param, Param->getType(), Default, Converted);
    if (DefaultRes.isInvalid()) {
      Param->setInvalidDecl();
      return Param;
    }
    Default = DefaultRes.get();

    Param->setDefaultArgument(Default);
  }

  return Param;
}

/// ActOnTemplateTemplateParameter - Called when a C++ template template
/// parameter (e.g. T in template <template \<typename> class T> class array)
/// has been parsed. S is the current scope.
NamedDecl *Sema::ActOnTemplateTemplateParameter(Scope* S,
                                           SourceLocation TmpLoc,
                                           TemplateParameterList *Params,
                                           SourceLocation EllipsisLoc,
                                           IdentifierInfo *Name,
                                           SourceLocation NameLoc,
                                           unsigned Depth,
                                           unsigned Position,
                                           SourceLocation EqualLoc,
                                           ParsedTemplateArgument Default) {
  assert(S->isTemplateParamScope() &&
         "Template template parameter not in template parameter scope!");

  // Construct the parameter object.
  bool IsParameterPack = EllipsisLoc.isValid();
  TemplateTemplateParmDecl *Param =
    TemplateTemplateParmDecl::Create(Context, Context.getTranslationUnitDecl(),
                                     NameLoc.isInvalid()? TmpLoc : NameLoc,
                                     Depth, Position, IsParameterPack,
                                     Name, Params);
  Param->setAccess(AS_public);

  // If the template template parameter has a name, then link the identifier
  // into the scope and lookup mechanisms.
  if (Name) {
    maybeDiagnoseTemplateParameterShadow(*this, S, NameLoc, Name);

    S->AddDecl(Param);
    IdResolver->AddDecl(Param);
  }

  if (Params->size() == 0) {
    Diag(Param->getLocation(), diag::err_template_template_parm_no_parms)
    << SourceRange(Params->getLAngleLoc(), Params->getRAngleLoc());
    Param->setInvalidDecl();
  }

  // C++0x [temp.param]p9:
  //   A default template-argument may be specified for any kind of
  //   template-parameter that is not a template parameter pack.
  if (IsParameterPack && !Default.isInvalid()) {
    Diag(EqualLoc, diag::err_template_param_pack_default_arg);
    Default = ParsedTemplateArgument();
  }

  if (!Default.isInvalid()) {
    // Check only that we have a template template argument. We don't want to
    // try to check well-formedness now, because our template template parameter
    // might have dependent types in its template parameters, which we wouldn't
    // be able to match now.
    //
    // If none of the template template parameter's template arguments mention
    // other template parameters, we could actually perform more checking here.
    // However, it isn't worth doing.
    TemplateArgumentLoc DefaultArg = translateTemplateArgument(Default);
    if (DefaultArg.getArgument().getAsTemplate().isNull()) {
      Diag(DefaultArg.getLocation(), diag::err_template_arg_not_valid_template)
        << DefaultArg.getSourceRange();
      return Param;
    }

    // Check for unexpanded parameter packs.
    if (DiagnoseUnexpandedParameterPack(DefaultArg.getLocation(),
                                        DefaultArg.getArgument().getAsTemplate(),
                                        UPPC_DefaultArgument))
      return Param;

    Param->setDefaultArgument(Context, DefaultArg);
  }

  return Param;
}

/// ActOnTemplateParameterList - Builds a TemplateParameterList, optionally
/// constrained by RequiresClause, that contains the template parameters in
/// Params.
TemplateParameterList *
Sema::ActOnTemplateParameterList(unsigned Depth,
                                 SourceLocation ExportLoc,
                                 SourceLocation TemplateLoc,
                                 SourceLocation LAngleLoc,
                                 ArrayRef<NamedDecl *> Params,
                                 SourceLocation RAngleLoc,
                                 Expr *RequiresClause) {
  if (ExportLoc.isValid())
    Diag(ExportLoc, diag::warn_template_export_unsupported);

  return TemplateParameterList::Create(
      Context, TemplateLoc, LAngleLoc,
      llvm::makeArrayRef(Params.data(), Params.size()),
      RAngleLoc, RequiresClause);
}

static void SetNestedNameSpecifier(Sema &S, TagDecl *T,
                                   const CXXScopeSpec &SS) {
  if (SS.isSet())
    T->setQualifierInfo(SS.getWithLocInContext(S.Context));
}

DeclResult Sema::CheckClassTemplate(
    Scope *S, unsigned TagSpec, Expr *Metafunction, TagUseKind TUK,
    SourceLocation KWLoc, CXXScopeSpec &SS, IdentifierInfo *Name,
    SourceLocation NameLoc, const ParsedAttributesView &Attr,
    TemplateParameterList *TemplateParams, AccessSpecifier AS,
    SourceLocation ModulePrivateLoc, SourceLocation FriendLoc,
    unsigned NumOuterTemplateParamLists,
    TemplateParameterList **OuterTemplateParamLists, SkipBodyInfo *SkipBody) {
  assert(TemplateParams && TemplateParams->size() > 0 &&
         "No template parameters");
  assert(TUK != TUK_Reference && "Can only declare or define class templates");
  bool Invalid = false;

  // Check that we can declare a template here.
  if (CheckTemplateDeclScope(S, TemplateParams))
    return true;

  TagTypeKind Kind = TypeWithKeyword::getTagTypeKindForTypeSpec(TagSpec);
  assert(Kind != TTK_Enum && "can't build template of enumerated type");

  // There is no such thing as an unnamed class template.
  if (!Name) {
    Diag(KWLoc, diag::err_template_unnamed_class);
    return true;
  }

  // Find any previous declaration with this name. For a friend with no
  // scope explicitly specified, we only look for tag declarations (per
  // C++11 [basic.lookup.elab]p2).
  DeclContext *SemanticContext;
  LookupResult Previous(*this, Name, NameLoc,
                        (SS.isEmpty() && TUK == TUK_Friend)
                          ? LookupTagName : LookupOrdinaryName,
                        forRedeclarationInCurContext());
  if (SS.isNotEmpty() && !SS.isInvalid()) {
    SemanticContext = computeDeclContext(SS, true);
    if (!SemanticContext) {
      // FIXME: Horrible, horrible hack! We can't currently represent this
      // in the AST, and historically we have just ignored such friend
      // class templates, so don't complain here.
      Diag(NameLoc, TUK == TUK_Friend
                        ? diag::warn_template_qualified_friend_ignored
                        : diag::err_template_qualified_declarator_no_match)
          << SS.getScopeRep() << SS.getRange();
      return TUK != TUK_Friend;
    }

    if (RequireCompleteDeclContext(SS, SemanticContext))
      return true;

    // If we're adding a template to a dependent context, we may need to
    // rebuilding some of the types used within the template parameter list,
    // now that we know what the current instantiation is.
    if (SemanticContext->isDependentContext()) {
      ContextRAII SavedContext(*this, SemanticContext);
      if (RebuildTemplateParamsInCurrentInstantiation(TemplateParams))
        Invalid = true;
    } else if (TUK != TUK_Friend && TUK != TUK_Reference)
      diagnoseQualifiedDeclaration(SS, SemanticContext, Name, NameLoc, false);

    LookupQualifiedName(Previous, SemanticContext);
  } else {
    SemanticContext = CurContext;

    // C++14 [class.mem]p14:
    //   If T is the name of a class, then each of the following shall have a
    //   name different from T:
    //    -- every member template of class T
    if (TUK != TUK_Friend &&
        DiagnoseClassNameShadow(SemanticContext,
                                DeclarationNameInfo(Name, NameLoc)))
      return true;

    LookupName(Previous, S);
  }

  if (Previous.isAmbiguous())
    return true;

  NamedDecl *PrevDecl = nullptr;
  if (Previous.begin() != Previous.end())
    PrevDecl = (*Previous.begin())->getUnderlyingDecl();

  if (PrevDecl && PrevDecl->isTemplateParameter()) {
    // Maybe we will complain about the shadowed template parameter.
    DiagnoseTemplateParameterShadow(NameLoc, PrevDecl);
    // Just pretend that we didn't see the previous declaration.
    PrevDecl = nullptr;
  }

  // If there is a previous declaration with the same name, check
  // whether this is a valid redeclaration.
  ClassTemplateDecl *PrevClassTemplate =
      dyn_cast_or_null<ClassTemplateDecl>(PrevDecl);

  // We may have found the injected-class-name of a class template,
  // class template partial specialization, or class template specialization.
  // In these cases, grab the template that is being defined or specialized.
  if (!PrevClassTemplate && PrevDecl && isa<CXXRecordDecl>(PrevDecl) &&
      cast<CXXRecordDecl>(PrevDecl)->isInjectedClassName()) {
    PrevDecl = cast<CXXRecordDecl>(PrevDecl->getDeclContext());
    PrevClassTemplate
      = cast<CXXRecordDecl>(PrevDecl)->getDescribedClassTemplate();
    if (!PrevClassTemplate && isa<ClassTemplateSpecializationDecl>(PrevDecl)) {
      PrevClassTemplate
        = cast<ClassTemplateSpecializationDecl>(PrevDecl)
            ->getSpecializedTemplate();
    }
  }

  if (TUK == TUK_Friend) {
    // C++ [namespace.memdef]p3:
    //   [...] When looking for a prior declaration of a class or a function
    //   declared as a friend, and when the name of the friend class or
    //   function is neither a qualified name nor a template-id, scopes outside
    //   the innermost enclosing namespace scope are not considered.
    if (!SS.isSet()) {
      DeclContext *OutermostContext = CurContext;
      while (!OutermostContext->isFileContext())
        OutermostContext = OutermostContext->getLookupParent();

      if (PrevDecl &&
          (OutermostContext->Equals(PrevDecl->getDeclContext()) ||
           OutermostContext->Encloses(PrevDecl->getDeclContext()))) {
        SemanticContext = PrevDecl->getDeclContext();
      } else {
        // Declarations in outer scopes don't matter. However, the outermost
        // context we computed is the semantic context for our new
        // declaration.
        PrevDecl = PrevClassTemplate = nullptr;
        SemanticContext = OutermostContext;

        // Check that the chosen semantic context doesn't already contain a
        // declaration of this name as a non-tag type.
        Previous.clear(LookupOrdinaryName);
        DeclContext *LookupContext = SemanticContext;
        while (LookupContext->isTransparentContext())
          LookupContext = LookupContext->getLookupParent();
        LookupQualifiedName(Previous, LookupContext);

        if (Previous.isAmbiguous())
          return true;

        if (Previous.begin() != Previous.end())
          PrevDecl = (*Previous.begin())->getUnderlyingDecl();
      }
    }
  } else if (PrevDecl &&
             !isDeclInScope(Previous.getRepresentativeDecl(), SemanticContext,
                            S, SS.isValid()))
    PrevDecl = PrevClassTemplate = nullptr;

  if (auto *Shadow = dyn_cast_or_null<UsingShadowDecl>(
          PrevDecl ? Previous.getRepresentativeDecl() : nullptr)) {
    if (SS.isEmpty() &&
        !(PrevClassTemplate &&
          PrevClassTemplate->getDeclContext()->getRedeclContext()->Equals(
              SemanticContext->getRedeclContext()))) {
      Diag(KWLoc, diag::err_using_decl_conflict_reverse);
      Diag(Shadow->getTargetDecl()->getLocation(),
           diag::note_using_decl_target);
      Diag(Shadow->getUsingDecl()->getLocation(), diag::note_using_decl) << 0;
      // Recover by ignoring the old declaration.
      PrevDecl = PrevClassTemplate = nullptr;
    }
  }

  // TODO Memory management; associated constraints are not always stored.
  Expr *const CurAC = formAssociatedConstraints(TemplateParams, nullptr);

  if (PrevClassTemplate) {
    // Ensure that the template parameter lists are compatible. Skip this check
    // for a friend in a dependent context: the template parameter list itself
    // could be dependent.
    if (!(TUK == TUK_Friend && CurContext->isDependentContext()) &&
        !TemplateParameterListsAreEqual(TemplateParams,
                                   PrevClassTemplate->getTemplateParameters(),
                                        /*Complain=*/true,
                                        TPL_TemplateMatch))
      return true;

    // Check for matching associated constraints on redeclarations.
    const Expr *const PrevAC = PrevClassTemplate->getAssociatedConstraints();
    const bool RedeclACMismatch = [&] {
      if (!(CurAC || PrevAC))
        return false; // Nothing to check; no mismatch.
      if (CurAC && PrevAC) {
        llvm::FoldingSetNodeID CurACInfo, PrevACInfo;
        CurAC->Profile(CurACInfo, Context, /*Canonical=*/true);
        PrevAC->Profile(PrevACInfo, Context, /*Canonical=*/true);
        if (CurACInfo == PrevACInfo)
          return false; // All good; no mismatch.
      }
      return true;
    }();

    if (RedeclACMismatch) {
      Diag(CurAC ? CurAC->getBeginLoc() : NameLoc,
           diag::err_template_different_associated_constraints);
      Diag(PrevAC ? PrevAC->getBeginLoc() : PrevClassTemplate->getLocation(),
           diag::note_template_prev_declaration)
          << /*declaration*/ 0;
      return true;
    }

    // C++ [temp.class]p4:
    //   In a redeclaration, partial specialization, explicit
    //   specialization or explicit instantiation of a class template,
    //   the class-key shall agree in kind with the original class
    //   template declaration (7.1.5.3).
    RecordDecl *PrevRecordDecl = PrevClassTemplate->getTemplatedDecl();
    if (!isAcceptableTagRedeclaration(PrevRecordDecl, Kind,
                                      TUK == TUK_Definition,  KWLoc, Name)) {
      Diag(KWLoc, diag::err_use_with_wrong_tag)
        << Name
        << FixItHint::CreateReplacement(KWLoc, PrevRecordDecl->getKindName());
      Diag(PrevRecordDecl->getLocation(), diag::note_previous_use);
      Kind = PrevRecordDecl->getTagKind();
    }

    // Check for redefinition of this class template.
    if (TUK == TUK_Definition) {
      if (TagDecl *Def = PrevRecordDecl->getDefinition()) {
        // If we have a prior definition that is not visible, treat this as
        // simply making that previous definition visible.
        NamedDecl *Hidden = nullptr;
        if (SkipBody && !hasVisibleDefinition(Def, &Hidden)) {
          SkipBody->ShouldSkip = true;
          SkipBody->Previous = Def;
          auto *Tmpl = cast<CXXRecordDecl>(Hidden)->getDescribedClassTemplate();
          assert(Tmpl && "original definition of a class template is not a "
                         "class template?");
          makeMergedDefinitionVisible(Hidden);
          makeMergedDefinitionVisible(Tmpl);
        } else {
          Diag(NameLoc, diag::err_redefinition) << Name;
          Diag(Def->getLocation(), diag::note_previous_definition);
          // FIXME: Would it make sense to try to "forget" the previous
          // definition, as part of error recovery?
          return true;
        }
      }
    }
  } else if (PrevDecl) {
    // C++ [temp]p5:
    //   A class template shall not have the same name as any other
    //   template, class, function, object, enumeration, enumerator,
    //   namespace, or type in the same scope (3.3), except as specified
    //   in (14.5.4).
    Diag(NameLoc, diag::err_redefinition_different_kind) << Name;
    Diag(PrevDecl->getLocation(), diag::note_previous_definition);
    return true;
  }

  // Check the template parameter list of this declaration, possibly
  // merging in the template parameter list from the previous class
  // template declaration. Skip this check for a friend in a dependent
  // context, because the template parameter list might be dependent.
  if (!(TUK == TUK_Friend && CurContext->isDependentContext()) &&
      CheckTemplateParameterList(
          TemplateParams,
          PrevClassTemplate
              ? PrevClassTemplate->getMostRecentDecl()->getTemplateParameters()
              : nullptr,
          (SS.isSet() && SemanticContext && SemanticContext->isRecord() &&
           SemanticContext->isDependentContext())
              ? TPC_ClassTemplateMember
              : TUK == TUK_Friend ? TPC_FriendClassTemplate : TPC_ClassTemplate,
          SkipBody))
    Invalid = true;

  if (SS.isSet()) {
    // If the name of the template was qualified, we must be defining the
    // template out-of-line.
    if (!SS.isInvalid() && !Invalid && !PrevClassTemplate) {
      Diag(NameLoc, TUK == TUK_Friend ? diag::err_friend_decl_does_not_match
                                      : diag::err_member_decl_does_not_match)
        << Name << SemanticContext << /*IsDefinition*/true << SS.getRange();
      Invalid = true;
    }
  }

  // If this is a templated friend in a dependent context we should not put it
  // on the redecl chain. In some cases, the templated friend can be the most
  // recent declaration tricking the template instantiator to make substitutions
  // there.
  // FIXME: Figure out how to combine with shouldLinkDependentDeclWithPrevious
  bool ShouldAddRedecl
    = !(TUK == TUK_Friend && CurContext->isDependentContext());

  CXXRecordDecl *NewClass =
    CXXRecordDecl::Create(Context, Kind, SemanticContext, KWLoc, NameLoc, Name,
                          PrevClassTemplate && ShouldAddRedecl ?
                            PrevClassTemplate->getTemplatedDecl() : nullptr,
                          /*DelayTypeCreation=*/true);
<<<<<<< HEAD
  NewClass->setMetafunction(Metafunction);
  SetNestedNameSpecifier(NewClass, SS);
=======
  SetNestedNameSpecifier(*this, NewClass, SS);
>>>>>>> a2fcad0e
  if (NumOuterTemplateParamLists > 0)
    NewClass->setTemplateParameterListsInfo(
        Context, llvm::makeArrayRef(OuterTemplateParamLists,
                                    NumOuterTemplateParamLists));

  // Add alignment attributes if necessary; these attributes are checked when
  // the ASTContext lays out the structure.
  if (TUK == TUK_Definition && (!SkipBody || !SkipBody->ShouldSkip)) {
    AddAlignmentAttributesForRecord(NewClass);
    AddMsStructLayoutForRecord(NewClass);
  }

  // Attach the associated constraints when the declaration will not be part of
  // a decl chain.
  Expr *const ACtoAttach =
      PrevClassTemplate && ShouldAddRedecl ? nullptr : CurAC;

  ClassTemplateDecl *NewTemplate
    = ClassTemplateDecl::Create(Context, SemanticContext, NameLoc,
                                DeclarationName(Name), TemplateParams,
                                NewClass, ACtoAttach);

  if (ShouldAddRedecl)
    NewTemplate->setPreviousDecl(PrevClassTemplate);

  NewClass->setDescribedClassTemplate(NewTemplate);

  if (ModulePrivateLoc.isValid())
    NewTemplate->setModulePrivate();

  // Build the type for the class template declaration now.
  QualType T = NewTemplate->getInjectedClassNameSpecialization();
  T = Context.getInjectedClassNameType(NewClass, T);
  assert(T->isDependentType() && "Class template type is not dependent?");
  (void)T;

  // If we are providing an explicit specialization of a member that is a
  // class template, make a note of that.
  if (PrevClassTemplate &&
      PrevClassTemplate->getInstantiatedFromMemberTemplate())
    PrevClassTemplate->setMemberSpecialization();

  // Set the access specifier.
  if (!Invalid && TUK != TUK_Friend && NewTemplate->getDeclContext()->isRecord())
    SetMemberAccessSpecifier(NewTemplate, PrevClassTemplate, AS);

  // Set the lexical context of these templates
  NewClass->setLexicalDeclContext(CurContext);
  NewTemplate->setLexicalDeclContext(CurContext);

  if (TUK == TUK_Definition && (!SkipBody || !SkipBody->ShouldSkip))
    NewClass->startDefinition();

  ProcessDeclAttributeList(S, NewClass, Attr);

  if (PrevClassTemplate)
    mergeDeclAttributes(NewClass, PrevClassTemplate->getTemplatedDecl());

  AddPushedVisibilityAttribute(NewClass);

  if (TUK != TUK_Friend) {
    // Per C++ [basic.scope.temp]p2, skip the template parameter scopes.
    Scope *Outer = S;
    while ((Outer->getFlags() & Scope::TemplateParamScope) != 0)
      Outer = Outer->getParent();
    PushOnScopeChains(NewTemplate, Outer);
  } else {
    if (PrevClassTemplate && PrevClassTemplate->getAccess() != AS_none) {
      NewTemplate->setAccess(PrevClassTemplate->getAccess());
      NewClass->setAccess(PrevClassTemplate->getAccess());
    }

    NewTemplate->setObjectOfFriendDecl();

    // Friend templates are visible in fairly strange ways.
    if (!CurContext->isDependentContext()) {
      DeclContext *DC = SemanticContext->getRedeclContext();
      DC->makeDeclVisibleInContext(NewTemplate);
      if (Scope *EnclosingScope = getScopeForDeclContext(S, DC))
        PushOnScopeChains(NewTemplate, EnclosingScope,
                          /* AddToContext = */ false);
    }

    FriendDecl *Friend = FriendDecl::Create(
        Context, CurContext, NewClass->getLocation(), NewTemplate, FriendLoc);
    Friend->setAccess(AS_public);
    CurContext->addDecl(Friend);
  }

  if (PrevClassTemplate)
    CheckRedeclarationModuleOwnership(NewTemplate, PrevClassTemplate);

  if (Invalid) {
    NewTemplate->setInvalidDecl();
    NewClass->setInvalidDecl();
  }

  ActOnDocumentableDecl(NewTemplate);

  if (SkipBody && SkipBody->ShouldSkip)
    return SkipBody->Previous;

  return NewTemplate;
}

namespace {
/// Tree transform to "extract" a transformed type from a class template's
/// constructor to a deduction guide.
class ExtractTypeForDeductionGuide
  : public TreeTransform<ExtractTypeForDeductionGuide> {
public:
  typedef TreeTransform<ExtractTypeForDeductionGuide> Base;
  ExtractTypeForDeductionGuide(Sema &SemaRef) : Base(SemaRef) {}

  TypeSourceInfo *transform(TypeSourceInfo *TSI) { return TransformType(TSI); }

  QualType TransformTypedefType(TypeLocBuilder &TLB, TypedefTypeLoc TL) {
    return TransformType(
        TLB,
        TL.getTypedefNameDecl()->getTypeSourceInfo()->getTypeLoc());
  }
};

/// Transform to convert portions of a constructor declaration into the
/// corresponding deduction guide, per C++1z [over.match.class.deduct]p1.
struct ConvertConstructorToDeductionGuideTransform {
  ConvertConstructorToDeductionGuideTransform(Sema &S,
                                              ClassTemplateDecl *Template)
      : SemaRef(S), Template(Template) {}

  Sema &SemaRef;
  ClassTemplateDecl *Template;

  DeclContext *DC = Template->getDeclContext();
  CXXRecordDecl *Primary = Template->getTemplatedDecl();
  DeclarationName DeductionGuideName =
      SemaRef.Context.DeclarationNames.getCXXDeductionGuideName(Template);

  QualType DeducedType = SemaRef.Context.getTypeDeclType(Primary);

  // Index adjustment to apply to convert depth-1 template parameters into
  // depth-0 template parameters.
  unsigned Depth1IndexAdjustment = Template->getTemplateParameters()->size();

  /// Transform a constructor declaration into a deduction guide.
  NamedDecl *transformConstructor(FunctionTemplateDecl *FTD,
                                  CXXConstructorDecl *CD) {
    SmallVector<TemplateArgument, 16> SubstArgs;

    LocalInstantiationScope Scope(SemaRef);

    // C++ [over.match.class.deduct]p1:
    // -- For each constructor of the class template designated by the
    //    template-name, a function template with the following properties:

    //    -- The template parameters are the template parameters of the class
    //       template followed by the template parameters (including default
    //       template arguments) of the constructor, if any.
    TemplateParameterList *TemplateParams = Template->getTemplateParameters();
    if (FTD) {
      TemplateParameterList *InnerParams = FTD->getTemplateParameters();
      SmallVector<NamedDecl *, 16> AllParams;
      AllParams.reserve(TemplateParams->size() + InnerParams->size());
      AllParams.insert(AllParams.begin(),
                       TemplateParams->begin(), TemplateParams->end());
      SubstArgs.reserve(InnerParams->size());

      // Later template parameters could refer to earlier ones, so build up
      // a list of substituted template arguments as we go.
      for (NamedDecl *Param : *InnerParams) {
        MultiLevelTemplateArgumentList Args;
        Args.addOuterTemplateArguments(SubstArgs);
        Args.addOuterRetainedLevel();
        NamedDecl *NewParam = transformTemplateParameter(Param, Args);
        if (!NewParam)
          return nullptr;
        AllParams.push_back(NewParam);
        SubstArgs.push_back(SemaRef.Context.getCanonicalTemplateArgument(
            SemaRef.Context.getInjectedTemplateArg(NewParam)));
      }
      TemplateParams = TemplateParameterList::Create(
          SemaRef.Context, InnerParams->getTemplateLoc(),
          InnerParams->getLAngleLoc(), AllParams, InnerParams->getRAngleLoc(),
          /*FIXME: RequiresClause*/ nullptr);
    }

    // If we built a new template-parameter-list, track that we need to
    // substitute references to the old parameters into references to the
    // new ones.
    MultiLevelTemplateArgumentList Args;
    if (FTD) {
      Args.addOuterTemplateArguments(SubstArgs);
      Args.addOuterRetainedLevel();
    }

    FunctionProtoTypeLoc FPTL = CD->getTypeSourceInfo()->getTypeLoc()
                                   .getAsAdjusted<FunctionProtoTypeLoc>();
    assert(FPTL && "no prototype for constructor declaration");

    // Transform the type of the function, adjusting the return type and
    // replacing references to the old parameters with references to the
    // new ones.
    TypeLocBuilder TLB;
    SmallVector<ParmVarDecl*, 8> Params;
    QualType NewType = transformFunctionProtoType(TLB, FPTL, Params, Args);
    if (NewType.isNull())
      return nullptr;
    TypeSourceInfo *NewTInfo = TLB.getTypeSourceInfo(SemaRef.Context, NewType);

    return buildDeductionGuide(TemplateParams, CD->isExplicit(), NewTInfo,
                               CD->getBeginLoc(), CD->getLocation(),
                               CD->getEndLoc());
  }

  /// Build a deduction guide with the specified parameter types.
  NamedDecl *buildSimpleDeductionGuide(MutableArrayRef<QualType> ParamTypes) {
    SourceLocation Loc = Template->getLocation();

    // Build the requested type.
    FunctionProtoType::ExtProtoInfo EPI;
    EPI.HasTrailingReturn = true;
    QualType Result = SemaRef.BuildFunctionType(DeducedType, ParamTypes, Loc,
                                                DeductionGuideName, EPI);
    TypeSourceInfo *TSI = SemaRef.Context.getTrivialTypeSourceInfo(Result, Loc);

    FunctionProtoTypeLoc FPTL =
        TSI->getTypeLoc().castAs<FunctionProtoTypeLoc>();

    // Build the parameters, needed during deduction / substitution.
    SmallVector<ParmVarDecl*, 4> Params;
    for (auto T : ParamTypes) {
      ParmVarDecl *NewParam = ParmVarDecl::Create(
          SemaRef.Context, DC, Loc, Loc, nullptr, T,
          SemaRef.Context.getTrivialTypeSourceInfo(T, Loc), SC_None, nullptr);
      NewParam->setScopeInfo(0, Params.size());
      FPTL.setParam(Params.size(), NewParam);
      Params.push_back(NewParam);
    }

    return buildDeductionGuide(Template->getTemplateParameters(), false, TSI,
                               Loc, Loc, Loc);
  }

private:
  /// Transform a constructor template parameter into a deduction guide template
  /// parameter, rebuilding any internal references to earlier parameters and
  /// renumbering as we go.
  NamedDecl *transformTemplateParameter(NamedDecl *TemplateParam,
                                        MultiLevelTemplateArgumentList &Args) {
    if (auto *TTP = dyn_cast<TemplateTypeParmDecl>(TemplateParam)) {
      // TemplateTypeParmDecl's index cannot be changed after creation, so
      // substitute it directly.
      auto *NewTTP = TemplateTypeParmDecl::Create(
          SemaRef.Context, DC, TTP->getBeginLoc(), TTP->getLocation(),
          /*Depth*/ 0, Depth1IndexAdjustment + TTP->getIndex(),
          TTP->getIdentifier(), TTP->wasDeclaredWithTypename(),
          TTP->isParameterPack());
      if (TTP->hasDefaultArgument()) {
        TypeSourceInfo *InstantiatedDefaultArg =
            SemaRef.SubstType(TTP->getDefaultArgumentInfo(), Args,
                              TTP->getDefaultArgumentLoc(), TTP->getDeclName());
        if (InstantiatedDefaultArg)
          NewTTP->setDefaultArgument(InstantiatedDefaultArg);
      }
      SemaRef.CurrentInstantiationScope->InstantiatedLocal(TemplateParam,
                                                           NewTTP);
      return NewTTP;
    }

    if (auto *TTP = dyn_cast<TemplateTemplateParmDecl>(TemplateParam))
      return transformTemplateParameterImpl(TTP, Args);

    return transformTemplateParameterImpl(
        cast<NonTypeTemplateParmDecl>(TemplateParam), Args);
  }
  template<typename TemplateParmDecl>
  TemplateParmDecl *
  transformTemplateParameterImpl(TemplateParmDecl *OldParam,
                                 MultiLevelTemplateArgumentList &Args) {
    // Ask the template instantiator to do the heavy lifting for us, then adjust
    // the index of the parameter once it's done.
    auto *NewParam =
        cast_or_null<TemplateParmDecl>(SemaRef.SubstDecl(OldParam, DC, Args));
    assert(NewParam->getDepth() == 0 && "unexpected template param depth");
    NewParam->setPosition(NewParam->getPosition() + Depth1IndexAdjustment);
    return NewParam;
  }

  QualType transformFunctionProtoType(TypeLocBuilder &TLB,
                                      FunctionProtoTypeLoc TL,
                                      SmallVectorImpl<ParmVarDecl*> &Params,
                                      MultiLevelTemplateArgumentList &Args) {
    SmallVector<QualType, 4> ParamTypes;
    const FunctionProtoType *T = TL.getTypePtr();

    //    -- The types of the function parameters are those of the constructor.
    for (auto *OldParam : TL.getParams()) {
      ParmVarDecl *NewParam = transformFunctionTypeParam(OldParam, Args);
      if (!NewParam)
        return QualType();
      ParamTypes.push_back(NewParam->getType());
      Params.push_back(NewParam);
    }

    //    -- The return type is the class template specialization designated by
    //       the template-name and template arguments corresponding to the
    //       template parameters obtained from the class template.
    //
    // We use the injected-class-name type of the primary template instead.
    // This has the convenient property that it is different from any type that
    // the user can write in a deduction-guide (because they cannot enter the
    // context of the template), so implicit deduction guides can never collide
    // with explicit ones.
    QualType ReturnType = DeducedType;
    TLB.pushTypeSpec(ReturnType).setNameLoc(Primary->getLocation());

    // Resolving a wording defect, we also inherit the variadicness of the
    // constructor.
    FunctionProtoType::ExtProtoInfo EPI;
    EPI.Variadic = T->isVariadic();
    EPI.HasTrailingReturn = true;

    QualType Result = SemaRef.BuildFunctionType(
        ReturnType, ParamTypes, TL.getBeginLoc(), DeductionGuideName, EPI);
    if (Result.isNull())
      return QualType();

    FunctionProtoTypeLoc NewTL = TLB.push<FunctionProtoTypeLoc>(Result);
    NewTL.setLocalRangeBegin(TL.getLocalRangeBegin());
    NewTL.setLParenLoc(TL.getLParenLoc());
    NewTL.setRParenLoc(TL.getRParenLoc());
    NewTL.setExceptionSpecRange(SourceRange());
    NewTL.setLocalRangeEnd(TL.getLocalRangeEnd());
    for (unsigned I = 0, E = NewTL.getNumParams(); I != E; ++I)
      NewTL.setParam(I, Params[I]);

    return Result;
  }

  ParmVarDecl *
  transformFunctionTypeParam(ParmVarDecl *OldParam,
                             MultiLevelTemplateArgumentList &Args) {
    TypeSourceInfo *OldDI = OldParam->getTypeSourceInfo();
    TypeSourceInfo *NewDI;
    if (auto PackTL = OldDI->getTypeLoc().getAs<PackExpansionTypeLoc>()) {
      // Expand out the one and only element in each inner pack.
      Sema::ArgumentPackSubstitutionIndexRAII SubstIndex(SemaRef, 0);
      NewDI =
          SemaRef.SubstType(PackTL.getPatternLoc(), Args,
                            OldParam->getLocation(), OldParam->getDeclName());
      if (!NewDI) return nullptr;
      NewDI =
          SemaRef.CheckPackExpansion(NewDI, PackTL.getEllipsisLoc(),
                                     PackTL.getTypePtr()->getNumExpansions());
    } else
      NewDI = SemaRef.SubstType(OldDI, Args, OldParam->getLocation(),
                                OldParam->getDeclName());
    if (!NewDI)
      return nullptr;

    // Extract the type. This (for instance) replaces references to typedef
    // members of the current instantiations with the definitions of those
    // typedefs, avoiding triggering instantiation of the deduced type during
    // deduction.
    NewDI = ExtractTypeForDeductionGuide(SemaRef).transform(NewDI);

    // Resolving a wording defect, we also inherit default arguments from the
    // constructor.
    ExprResult NewDefArg;
    if (OldParam->hasDefaultArg()) {
      NewDefArg = SemaRef.SubstExpr(OldParam->getDefaultArg(), Args);
      if (NewDefArg.isInvalid())
        return nullptr;
    }

    ParmVarDecl *NewParam = ParmVarDecl::Create(SemaRef.Context, DC,
                                                OldParam->getInnerLocStart(),
                                                OldParam->getLocation(),
                                                OldParam->getIdentifier(),
                                                NewDI->getType(),
                                                NewDI,
                                                OldParam->getStorageClass(),
                                                NewDefArg.get());
    NewParam->setScopeInfo(OldParam->getFunctionScopeDepth(),
                           OldParam->getFunctionScopeIndex());
    SemaRef.CurrentInstantiationScope->InstantiatedLocal(OldParam, NewParam);
    return NewParam;
  }

  NamedDecl *buildDeductionGuide(TemplateParameterList *TemplateParams,
                                 bool Explicit, TypeSourceInfo *TInfo,
                                 SourceLocation LocStart, SourceLocation Loc,
                                 SourceLocation LocEnd) {
    DeclarationNameInfo Name(DeductionGuideName, Loc);
    ArrayRef<ParmVarDecl *> Params =
        TInfo->getTypeLoc().castAs<FunctionProtoTypeLoc>().getParams();

    // Build the implicit deduction guide template.
    auto *Guide =
        CXXDeductionGuideDecl::Create(SemaRef.Context, DC, LocStart, Explicit,
                                      Name, TInfo->getType(), TInfo, LocEnd);
    Guide->setImplicit();
    Guide->setParams(Params);

    for (auto *Param : Params)
      Param->setDeclContext(Guide);

    auto *GuideTemplate = FunctionTemplateDecl::Create(
        SemaRef.Context, DC, Loc, DeductionGuideName, TemplateParams, Guide);
    GuideTemplate->setImplicit();
    Guide->setDescribedFunctionTemplate(GuideTemplate);

    if (isa<CXXRecordDecl>(DC)) {
      Guide->setAccess(AS_public);
      GuideTemplate->setAccess(AS_public);
    }

    DC->addDecl(GuideTemplate);
    return GuideTemplate;
  }
};
}

void Sema::DeclareImplicitDeductionGuides(TemplateDecl *Template,
                                          SourceLocation Loc) {
  DeclContext *DC = Template->getDeclContext();
  if (DC->isDependentContext())
    return;

  ConvertConstructorToDeductionGuideTransform Transform(
      *this, cast<ClassTemplateDecl>(Template));
  if (!isCompleteType(Loc, Transform.DeducedType))
    return;

  // Check whether we've already declared deduction guides for this template.
  // FIXME: Consider storing a flag on the template to indicate this.
  auto Existing = DC->lookup(Transform.DeductionGuideName);
  for (auto *D : Existing)
    if (D->isImplicit())
      return;

  // In case we were expanding a pack when we attempted to declare deduction
  // guides, turn off pack expansion for everything we're about to do.
  ArgumentPackSubstitutionIndexRAII SubstIndex(*this, -1);
  // Create a template instantiation record to track the "instantiation" of
  // constructors into deduction guides.
  // FIXME: Add a kind for this to give more meaningful diagnostics. But can
  // this substitution process actually fail?
  InstantiatingTemplate BuildingDeductionGuides(*this, Loc, Template);
  if (BuildingDeductionGuides.isInvalid())
    return;

  // Convert declared constructors into deduction guide templates.
  // FIXME: Skip constructors for which deduction must necessarily fail (those
  // for which some class template parameter without a default argument never
  // appears in a deduced context).
  bool AddedAny = false;
  for (NamedDecl *D : LookupConstructors(Transform.Primary)) {
    D = D->getUnderlyingDecl();
    if (D->isInvalidDecl() || D->isImplicit())
      continue;
    D = cast<NamedDecl>(D->getCanonicalDecl());

    auto *FTD = dyn_cast<FunctionTemplateDecl>(D);
    auto *CD =
        dyn_cast_or_null<CXXConstructorDecl>(FTD ? FTD->getTemplatedDecl() : D);
    // Class-scope explicit specializations (MS extension) do not result in
    // deduction guides.
    if (!CD || (!FTD && CD->isFunctionTemplateSpecialization()))
      continue;

    Transform.transformConstructor(FTD, CD);
    AddedAny = true;
  }

  // C++17 [over.match.class.deduct]
  //    --  If C is not defined or does not declare any constructors, an
  //    additional function template derived as above from a hypothetical
  //    constructor C().
  if (!AddedAny)
    Transform.buildSimpleDeductionGuide(None);

  //    -- An additional function template derived as above from a hypothetical
  //    constructor C(C), called the copy deduction candidate.
  cast<CXXDeductionGuideDecl>(
      cast<FunctionTemplateDecl>(
          Transform.buildSimpleDeductionGuide(Transform.DeducedType))
          ->getTemplatedDecl())
      ->setIsCopyDeductionCandidate();
}

/// Diagnose the presence of a default template argument on a
/// template parameter, which is ill-formed in certain contexts.
///
/// \returns true if the default template argument should be dropped.
static bool DiagnoseDefaultTemplateArgument(Sema &S,
                                            Sema::TemplateParamListContext TPC,
                                            SourceLocation ParamLoc,
                                            SourceRange DefArgRange) {
  switch (TPC) {
  case Sema::TPC_ClassTemplate:
  case Sema::TPC_VarTemplate:
  case Sema::TPC_TypeAliasTemplate:
    return false;

  case Sema::TPC_FunctionTemplate:
  case Sema::TPC_FriendFunctionTemplateDefinition:
    // C++ [temp.param]p9:
    //   A default template-argument shall not be specified in a
    //   function template declaration or a function template
    //   definition [...]
    //   If a friend function template declaration specifies a default
    //   template-argument, that declaration shall be a definition and shall be
    //   the only declaration of the function template in the translation unit.
    // (C++98/03 doesn't have this wording; see DR226).
    S.Diag(ParamLoc, S.getLangOpts().CPlusPlus11 ?
         diag::warn_cxx98_compat_template_parameter_default_in_function_template
           : diag::ext_template_parameter_default_in_function_template)
      << DefArgRange;
    return false;

  case Sema::TPC_ClassTemplateMember:
    // C++0x [temp.param]p9:
    //   A default template-argument shall not be specified in the
    //   template-parameter-lists of the definition of a member of a
    //   class template that appears outside of the member's class.
    S.Diag(ParamLoc, diag::err_template_parameter_default_template_member)
      << DefArgRange;
    return true;

  case Sema::TPC_FriendClassTemplate:
  case Sema::TPC_FriendFunctionTemplate:
    // C++ [temp.param]p9:
    //   A default template-argument shall not be specified in a
    //   friend template declaration.
    S.Diag(ParamLoc, diag::err_template_parameter_default_friend_template)
      << DefArgRange;
    return true;

    // FIXME: C++0x [temp.param]p9 allows default template-arguments
    // for friend function templates if there is only a single
    // declaration (and it is a definition). Strange!
  }

  llvm_unreachable("Invalid TemplateParamListContext!");
}

/// Check for unexpanded parameter packs within the template parameters
/// of a template template parameter, recursively.
static bool DiagnoseUnexpandedParameterPacks(Sema &S,
                                             TemplateTemplateParmDecl *TTP) {
  // A template template parameter which is a parameter pack is also a pack
  // expansion.
  if (TTP->isParameterPack())
    return false;

  TemplateParameterList *Params = TTP->getTemplateParameters();
  for (unsigned I = 0, N = Params->size(); I != N; ++I) {
    NamedDecl *P = Params->getParam(I);
    if (NonTypeTemplateParmDecl *NTTP = dyn_cast<NonTypeTemplateParmDecl>(P)) {
      if (!NTTP->isParameterPack() &&
          S.DiagnoseUnexpandedParameterPack(NTTP->getLocation(),
                                            NTTP->getTypeSourceInfo(),
                                      Sema::UPPC_NonTypeTemplateParameterType))
        return true;

      continue;
    }

    if (TemplateTemplateParmDecl *InnerTTP
                                        = dyn_cast<TemplateTemplateParmDecl>(P))
      if (DiagnoseUnexpandedParameterPacks(S, InnerTTP))
        return true;
  }

  return false;
}

/// Checks the validity of a template parameter list, possibly
/// considering the template parameter list from a previous
/// declaration.
///
/// If an "old" template parameter list is provided, it must be
/// equivalent (per TemplateParameterListsAreEqual) to the "new"
/// template parameter list.
///
/// \param NewParams Template parameter list for a new template
/// declaration. This template parameter list will be updated with any
/// default arguments that are carried through from the previous
/// template parameter list.
///
/// \param OldParams If provided, template parameter list from a
/// previous declaration of the same template. Default template
/// arguments will be merged from the old template parameter list to
/// the new template parameter list.
///
/// \param TPC Describes the context in which we are checking the given
/// template parameter list.
///
/// \param SkipBody If we might have already made a prior merged definition
/// of this template visible, the corresponding body-skipping information.
/// Default argument redefinition is not an error when skipping such a body,
/// because (under the ODR) we can assume the default arguments are the same
/// as the prior merged definition.
///
/// \returns true if an error occurred, false otherwise.
bool Sema::CheckTemplateParameterList(TemplateParameterList *NewParams,
                                      TemplateParameterList *OldParams,
                                      TemplateParamListContext TPC,
                                      SkipBodyInfo *SkipBody) {
  bool Invalid = false;

  // C++ [temp.param]p10:
  //   The set of default template-arguments available for use with a
  //   template declaration or definition is obtained by merging the
  //   default arguments from the definition (if in scope) and all
  //   declarations in scope in the same way default function
  //   arguments are (8.3.6).
  bool SawDefaultArgument = false;
  SourceLocation PreviousDefaultArgLoc;

  // Dummy initialization to avoid warnings.
  TemplateParameterList::iterator OldParam = NewParams->end();
  if (OldParams)
    OldParam = OldParams->begin();

  bool RemoveDefaultArguments = false;
  for (TemplateParameterList::iterator NewParam = NewParams->begin(),
                                    NewParamEnd = NewParams->end();
       NewParam != NewParamEnd; ++NewParam) {
    // Variables used to diagnose redundant default arguments
    bool RedundantDefaultArg = false;
    SourceLocation OldDefaultLoc;
    SourceLocation NewDefaultLoc;

    // Variable used to diagnose missing default arguments
    bool MissingDefaultArg = false;

    // Variable used to diagnose non-final parameter packs
    bool SawParameterPack = false;

    if (TemplateTypeParmDecl *NewTypeParm
          = dyn_cast<TemplateTypeParmDecl>(*NewParam)) {
      // Check the presence of a default argument here.
      if (NewTypeParm->hasDefaultArgument() &&
          DiagnoseDefaultTemplateArgument(*this, TPC,
                                          NewTypeParm->getLocation(),
               NewTypeParm->getDefaultArgumentInfo()->getTypeLoc()
                                                       .getSourceRange()))
        NewTypeParm->removeDefaultArgument();

      // Merge default arguments for template type parameters.
      TemplateTypeParmDecl *OldTypeParm
          = OldParams? cast<TemplateTypeParmDecl>(*OldParam) : nullptr;
      if (NewTypeParm->isParameterPack()) {
        assert(!NewTypeParm->hasDefaultArgument() &&
               "Parameter packs can't have a default argument!");
        SawParameterPack = true;
      } else if (OldTypeParm && hasVisibleDefaultArgument(OldTypeParm) &&
                 NewTypeParm->hasDefaultArgument() &&
                 (!SkipBody || !SkipBody->ShouldSkip)) {
        OldDefaultLoc = OldTypeParm->getDefaultArgumentLoc();
        NewDefaultLoc = NewTypeParm->getDefaultArgumentLoc();
        SawDefaultArgument = true;
        RedundantDefaultArg = true;
        PreviousDefaultArgLoc = NewDefaultLoc;
      } else if (OldTypeParm && OldTypeParm->hasDefaultArgument()) {
        // Merge the default argument from the old declaration to the
        // new declaration.
        NewTypeParm->setInheritedDefaultArgument(Context, OldTypeParm);
        PreviousDefaultArgLoc = OldTypeParm->getDefaultArgumentLoc();
      } else if (NewTypeParm->hasDefaultArgument()) {
        SawDefaultArgument = true;
        PreviousDefaultArgLoc = NewTypeParm->getDefaultArgumentLoc();
      } else if (SawDefaultArgument)
        MissingDefaultArg = true;
    } else if (NonTypeTemplateParmDecl *NewNonTypeParm
               = dyn_cast<NonTypeTemplateParmDecl>(*NewParam)) {
      // Check for unexpanded parameter packs.
      if (!NewNonTypeParm->isParameterPack() &&
          DiagnoseUnexpandedParameterPack(NewNonTypeParm->getLocation(),
                                          NewNonTypeParm->getTypeSourceInfo(),
                                          UPPC_NonTypeTemplateParameterType)) {
        Invalid = true;
        continue;
      }

      // Check the presence of a default argument here.
      if (NewNonTypeParm->hasDefaultArgument() &&
          DiagnoseDefaultTemplateArgument(*this, TPC,
                                          NewNonTypeParm->getLocation(),
                    NewNonTypeParm->getDefaultArgument()->getSourceRange())) {
        NewNonTypeParm->removeDefaultArgument();
      }

      // Merge default arguments for non-type template parameters
      NonTypeTemplateParmDecl *OldNonTypeParm
        = OldParams? cast<NonTypeTemplateParmDecl>(*OldParam) : nullptr;
      if (NewNonTypeParm->isParameterPack()) {
        assert(!NewNonTypeParm->hasDefaultArgument() &&
               "Parameter packs can't have a default argument!");
        if (!NewNonTypeParm->isPackExpansion())
          SawParameterPack = true;
      } else if (OldNonTypeParm && hasVisibleDefaultArgument(OldNonTypeParm) &&
                 NewNonTypeParm->hasDefaultArgument() &&
                 (!SkipBody || !SkipBody->ShouldSkip)) {
        OldDefaultLoc = OldNonTypeParm->getDefaultArgumentLoc();
        NewDefaultLoc = NewNonTypeParm->getDefaultArgumentLoc();
        SawDefaultArgument = true;
        RedundantDefaultArg = true;
        PreviousDefaultArgLoc = NewDefaultLoc;
      } else if (OldNonTypeParm && OldNonTypeParm->hasDefaultArgument()) {
        // Merge the default argument from the old declaration to the
        // new declaration.
        NewNonTypeParm->setInheritedDefaultArgument(Context, OldNonTypeParm);
        PreviousDefaultArgLoc = OldNonTypeParm->getDefaultArgumentLoc();
      } else if (NewNonTypeParm->hasDefaultArgument()) {
        SawDefaultArgument = true;
        PreviousDefaultArgLoc = NewNonTypeParm->getDefaultArgumentLoc();
      } else if (SawDefaultArgument)
        MissingDefaultArg = true;
    } else {
      TemplateTemplateParmDecl *NewTemplateParm
        = cast<TemplateTemplateParmDecl>(*NewParam);

      // Check for unexpanded parameter packs, recursively.
      if (::DiagnoseUnexpandedParameterPacks(*this, NewTemplateParm)) {
        Invalid = true;
        continue;
      }

      // Check the presence of a default argument here.
      if (NewTemplateParm->hasDefaultArgument() &&
          DiagnoseDefaultTemplateArgument(*this, TPC,
                                          NewTemplateParm->getLocation(),
                     NewTemplateParm->getDefaultArgument().getSourceRange()))
        NewTemplateParm->removeDefaultArgument();

      // Merge default arguments for template template parameters
      TemplateTemplateParmDecl *OldTemplateParm
        = OldParams? cast<TemplateTemplateParmDecl>(*OldParam) : nullptr;
      if (NewTemplateParm->isParameterPack()) {
        assert(!NewTemplateParm->hasDefaultArgument() &&
               "Parameter packs can't have a default argument!");
        if (!NewTemplateParm->isPackExpansion())
          SawParameterPack = true;
      } else if (OldTemplateParm &&
                 hasVisibleDefaultArgument(OldTemplateParm) &&
                 NewTemplateParm->hasDefaultArgument() &&
                 (!SkipBody || !SkipBody->ShouldSkip)) {
        OldDefaultLoc = OldTemplateParm->getDefaultArgument().getLocation();
        NewDefaultLoc = NewTemplateParm->getDefaultArgument().getLocation();
        SawDefaultArgument = true;
        RedundantDefaultArg = true;
        PreviousDefaultArgLoc = NewDefaultLoc;
      } else if (OldTemplateParm && OldTemplateParm->hasDefaultArgument()) {
        // Merge the default argument from the old declaration to the
        // new declaration.
        NewTemplateParm->setInheritedDefaultArgument(Context, OldTemplateParm);
        PreviousDefaultArgLoc
          = OldTemplateParm->getDefaultArgument().getLocation();
      } else if (NewTemplateParm->hasDefaultArgument()) {
        SawDefaultArgument = true;
        PreviousDefaultArgLoc
          = NewTemplateParm->getDefaultArgument().getLocation();
      } else if (SawDefaultArgument)
        MissingDefaultArg = true;
    }

    // C++11 [temp.param]p11:
    //   If a template parameter of a primary class template or alias template
    //   is a template parameter pack, it shall be the last template parameter.
    if (SawParameterPack && (NewParam + 1) != NewParamEnd &&
        (TPC == TPC_ClassTemplate || TPC == TPC_VarTemplate ||
         TPC == TPC_TypeAliasTemplate)) {
      Diag((*NewParam)->getLocation(),
           diag::err_template_param_pack_must_be_last_template_parameter);
      Invalid = true;
    }

    if (RedundantDefaultArg) {
      // C++ [temp.param]p12:
      //   A template-parameter shall not be given default arguments
      //   by two different declarations in the same scope.
      Diag(NewDefaultLoc, diag::err_template_param_default_arg_redefinition);
      Diag(OldDefaultLoc, diag::note_template_param_prev_default_arg);
      Invalid = true;
    } else if (MissingDefaultArg && TPC != TPC_FunctionTemplate) {
      // C++ [temp.param]p11:
      //   If a template-parameter of a class template has a default
      //   template-argument, each subsequent template-parameter shall either
      //   have a default template-argument supplied or be a template parameter
      //   pack.
      Diag((*NewParam)->getLocation(),
           diag::err_template_param_default_arg_missing);
      Diag(PreviousDefaultArgLoc, diag::note_template_param_prev_default_arg);
      Invalid = true;
      RemoveDefaultArguments = true;
    }

    // If we have an old template parameter list that we're merging
    // in, move on to the next parameter.
    if (OldParams)
      ++OldParam;
  }

  // We were missing some default arguments at the end of the list, so remove
  // all of the default arguments.
  if (RemoveDefaultArguments) {
    for (TemplateParameterList::iterator NewParam = NewParams->begin(),
                                      NewParamEnd = NewParams->end();
         NewParam != NewParamEnd; ++NewParam) {
      if (TemplateTypeParmDecl *TTP = dyn_cast<TemplateTypeParmDecl>(*NewParam))
        TTP->removeDefaultArgument();
      else if (NonTypeTemplateParmDecl *NTTP
                                = dyn_cast<NonTypeTemplateParmDecl>(*NewParam))
        NTTP->removeDefaultArgument();
      else
        cast<TemplateTemplateParmDecl>(*NewParam)->removeDefaultArgument();
    }
  }

  return Invalid;
}

namespace {

/// A class which looks for a use of a certain level of template
/// parameter.
struct DependencyChecker : RecursiveASTVisitor<DependencyChecker> {
  typedef RecursiveASTVisitor<DependencyChecker> super;

  unsigned Depth;

  // Whether we're looking for a use of a template parameter that makes the
  // overall construct type-dependent / a dependent type. This is strictly
  // best-effort for now; we may fail to match at all for a dependent type
  // in some cases if this is set.
  bool IgnoreNonTypeDependent;

  bool Match;
  SourceLocation MatchLoc;

  DependencyChecker(unsigned Depth, bool IgnoreNonTypeDependent)
      : Depth(Depth), IgnoreNonTypeDependent(IgnoreNonTypeDependent),
        Match(false) {}

  DependencyChecker(TemplateParameterList *Params, bool IgnoreNonTypeDependent)
      : IgnoreNonTypeDependent(IgnoreNonTypeDependent), Match(false) {
    NamedDecl *ND = Params->getParam(0);
    if (TemplateTypeParmDecl *PD = dyn_cast<TemplateTypeParmDecl>(ND)) {
      Depth = PD->getDepth();
    } else if (NonTypeTemplateParmDecl *PD =
                 dyn_cast<NonTypeTemplateParmDecl>(ND)) {
      Depth = PD->getDepth();
    } else {
      Depth = cast<TemplateTemplateParmDecl>(ND)->getDepth();
    }
  }

  bool Matches(unsigned ParmDepth, SourceLocation Loc = SourceLocation()) {
    if (ParmDepth >= Depth) {
      Match = true;
      MatchLoc = Loc;
      return true;
    }
    return false;
  }

  bool TraverseStmt(Stmt *S, DataRecursionQueue *Q = nullptr) {
    // Prune out non-type-dependent expressions if requested. This can
    // sometimes result in us failing to find a template parameter reference
    // (if a value-dependent expression creates a dependent type), but this
    // mode is best-effort only.
    if (auto *E = dyn_cast_or_null<Expr>(S))
      if (IgnoreNonTypeDependent && !E->isTypeDependent())
        return true;
    return super::TraverseStmt(S, Q);
  }

  bool TraverseTypeLoc(TypeLoc TL) {
    if (IgnoreNonTypeDependent && !TL.isNull() &&
        !TL.getType()->isDependentType())
      return true;
    return super::TraverseTypeLoc(TL);
  }

  bool VisitTemplateTypeParmTypeLoc(TemplateTypeParmTypeLoc TL) {
    return !Matches(TL.getTypePtr()->getDepth(), TL.getNameLoc());
  }

  bool VisitTemplateTypeParmType(const TemplateTypeParmType *T) {
    // For a best-effort search, keep looking until we find a location.
    return IgnoreNonTypeDependent || !Matches(T->getDepth());
  }

  bool TraverseTemplateName(TemplateName N) {
    if (TemplateTemplateParmDecl *PD =
          dyn_cast_or_null<TemplateTemplateParmDecl>(N.getAsTemplateDecl()))
      if (Matches(PD->getDepth()))
        return false;
    return super::TraverseTemplateName(N);
  }

  bool VisitDeclRefExpr(DeclRefExpr *E) {
    if (NonTypeTemplateParmDecl *PD =
          dyn_cast<NonTypeTemplateParmDecl>(E->getDecl()))
      if (Matches(PD->getDepth(), E->getExprLoc()))
        return false;
    return super::VisitDeclRefExpr(E);
  }

  bool VisitSubstTemplateTypeParmType(const SubstTemplateTypeParmType *T) {
    return TraverseType(T->getReplacementType());
  }

  bool
  VisitSubstTemplateTypeParmPackType(const SubstTemplateTypeParmPackType *T) {
    return TraverseTemplateArgument(T->getArgumentPack());
  }

  bool TraverseInjectedClassNameType(const InjectedClassNameType *T) {
    return TraverseType(T->getInjectedSpecializationType());
  }
};
} // end anonymous namespace

/// Determines whether a given type depends on the given parameter
/// list.
static bool
DependsOnTemplateParameters(QualType T, TemplateParameterList *Params) {
  DependencyChecker Checker(Params, /*IgnoreNonTypeDependent*/false);
  Checker.TraverseType(T);
  return Checker.Match;
}

// Find the source range corresponding to the named type in the given
// nested-name-specifier, if any.
static SourceRange getRangeOfTypeInNestedNameSpecifier(ASTContext &Context,
                                                       QualType T,
                                                       const CXXScopeSpec &SS) {
  NestedNameSpecifierLoc NNSLoc(SS.getScopeRep(), SS.location_data());
  while (NestedNameSpecifier *NNS = NNSLoc.getNestedNameSpecifier()) {
    if (const Type *CurType = NNS->getAsType()) {
      if (Context.hasSameUnqualifiedType(T, QualType(CurType, 0)))
        return NNSLoc.getTypeLoc().getSourceRange();
    } else
      break;

    NNSLoc = NNSLoc.getPrefix();
  }

  return SourceRange();
}

/// Match the given template parameter lists to the given scope
/// specifier, returning the template parameter list that applies to the
/// name.
///
/// \param DeclStartLoc the start of the declaration that has a scope
/// specifier or a template parameter list.
///
/// \param DeclLoc The location of the declaration itself.
///
/// \param SS the scope specifier that will be matched to the given template
/// parameter lists. This scope specifier precedes a qualified name that is
/// being declared.
///
/// \param TemplateId The template-id following the scope specifier, if there
/// is one. Used to check for a missing 'template<>'.
///
/// \param ParamLists the template parameter lists, from the outermost to the
/// innermost template parameter lists.
///
/// \param IsFriend Whether to apply the slightly different rules for
/// matching template parameters to scope specifiers in friend
/// declarations.
///
/// \param IsMemberSpecialization will be set true if the scope specifier
/// denotes a fully-specialized type, and therefore this is a declaration of
/// a member specialization.
///
/// \returns the template parameter list, if any, that corresponds to the
/// name that is preceded by the scope specifier @p SS. This template
/// parameter list may have template parameters (if we're declaring a
/// template) or may have no template parameters (if we're declaring a
/// template specialization), or may be NULL (if what we're declaring isn't
/// itself a template).
TemplateParameterList *Sema::MatchTemplateParametersToScopeSpecifier(
    SourceLocation DeclStartLoc, SourceLocation DeclLoc, const CXXScopeSpec &SS,
    TemplateIdAnnotation *TemplateId,
    ArrayRef<TemplateParameterList *> ParamLists, bool IsFriend,
    bool &IsMemberSpecialization, bool &Invalid) {
  IsMemberSpecialization = false;
  Invalid = false;

  // The sequence of nested types to which we will match up the template
  // parameter lists. We first build this list by starting with the type named
  // by the nested-name-specifier and walking out until we run out of types.
  SmallVector<QualType, 4> NestedTypes;
  QualType T;
  if (SS.getScopeRep()) {
    if (CXXRecordDecl *Record
              = dyn_cast_or_null<CXXRecordDecl>(computeDeclContext(SS, true)))
      T = Context.getTypeDeclType(Record);
    else
      T = QualType(SS.getScopeRep()->getAsType(), 0);
  }

  // If we found an explicit specialization that prevents us from needing
  // 'template<>' headers, this will be set to the location of that
  // explicit specialization.
  SourceLocation ExplicitSpecLoc;

  while (!T.isNull()) {
    NestedTypes.push_back(T);

    // Retrieve the parent of a record type.
    if (CXXRecordDecl *Record = T->getAsCXXRecordDecl()) {
      // If this type is an explicit specialization, we're done.
      if (ClassTemplateSpecializationDecl *Spec
          = dyn_cast<ClassTemplateSpecializationDecl>(Record)) {
        if (!isa<ClassTemplatePartialSpecializationDecl>(Spec) &&
            Spec->getSpecializationKind() == TSK_ExplicitSpecialization) {
          ExplicitSpecLoc = Spec->getLocation();
          break;
        }
      } else if (Record->getTemplateSpecializationKind()
                                                == TSK_ExplicitSpecialization) {
        ExplicitSpecLoc = Record->getLocation();
        break;
      }

      if (TypeDecl *Parent = dyn_cast<TypeDecl>(Record->getParent()))
        T = Context.getTypeDeclType(Parent);
      else
        T = QualType();
      continue;
    }

    if (const TemplateSpecializationType *TST
                                     = T->getAs<TemplateSpecializationType>()) {
      if (TemplateDecl *Template = TST->getTemplateName().getAsTemplateDecl()) {
        if (TypeDecl *Parent = dyn_cast<TypeDecl>(Template->getDeclContext()))
          T = Context.getTypeDeclType(Parent);
        else
          T = QualType();
        continue;
      }
    }

    // Look one step prior in a dependent template specialization type.
    if (const DependentTemplateSpecializationType *DependentTST
                          = T->getAs<DependentTemplateSpecializationType>()) {
      if (NestedNameSpecifier *NNS = DependentTST->getQualifier())
        T = QualType(NNS->getAsType(), 0);
      else
        T = QualType();
      continue;
    }

    // Look one step prior in a dependent name type.
    if (const DependentNameType *DependentName = T->getAs<DependentNameType>()){
      if (NestedNameSpecifier *NNS = DependentName->getQualifier())
        T = QualType(NNS->getAsType(), 0);
      else
        T = QualType();
      continue;
    }

    // Retrieve the parent of an enumeration type.
    if (const EnumType *EnumT = T->getAs<EnumType>()) {
      // FIXME: Forward-declared enums require a TSK_ExplicitSpecialization
      // check here.
      EnumDecl *Enum = EnumT->getDecl();

      // Get to the parent type.
      if (TypeDecl *Parent = dyn_cast<TypeDecl>(Enum->getParent()))
        T = Context.getTypeDeclType(Parent);
      else
        T = QualType();
      continue;
    }

    T = QualType();
  }
  // Reverse the nested types list, since we want to traverse from the outermost
  // to the innermost while checking template-parameter-lists.
  std::reverse(NestedTypes.begin(), NestedTypes.end());

  // C++0x [temp.expl.spec]p17:
  //   A member or a member template may be nested within many
  //   enclosing class templates. In an explicit specialization for
  //   such a member, the member declaration shall be preceded by a
  //   template<> for each enclosing class template that is
  //   explicitly specialized.
  bool SawNonEmptyTemplateParameterList = false;

  auto CheckExplicitSpecialization = [&](SourceRange Range, bool Recovery) {
    if (SawNonEmptyTemplateParameterList) {
      Diag(DeclLoc, diag::err_specialize_member_of_template)
        << !Recovery << Range;
      Invalid = true;
      IsMemberSpecialization = false;
      return true;
    }

    return false;
  };

  auto DiagnoseMissingExplicitSpecialization = [&] (SourceRange Range) {
    // Check that we can have an explicit specialization here.
    if (CheckExplicitSpecialization(Range, true))
      return true;

    // We don't have a template header, but we should.
    SourceLocation ExpectedTemplateLoc;
    if (!ParamLists.empty())
      ExpectedTemplateLoc = ParamLists[0]->getTemplateLoc();
    else
      ExpectedTemplateLoc = DeclStartLoc;

    Diag(DeclLoc, diag::err_template_spec_needs_header)
      << Range
      << FixItHint::CreateInsertion(ExpectedTemplateLoc, "template<> ");
    return false;
  };

  unsigned ParamIdx = 0;
  for (unsigned TypeIdx = 0, NumTypes = NestedTypes.size(); TypeIdx != NumTypes;
       ++TypeIdx) {
    T = NestedTypes[TypeIdx];

    // Whether we expect a 'template<>' header.
    bool NeedEmptyTemplateHeader = false;

    // Whether we expect a template header with parameters.
    bool NeedNonemptyTemplateHeader = false;

    // For a dependent type, the set of template parameters that we
    // expect to see.
    TemplateParameterList *ExpectedTemplateParams = nullptr;

    // C++0x [temp.expl.spec]p15:
    //   A member or a member template may be nested within many enclosing
    //   class templates. In an explicit specialization for such a member, the
    //   member declaration shall be preceded by a template<> for each
    //   enclosing class template that is explicitly specialized.
    if (CXXRecordDecl *Record = T->getAsCXXRecordDecl()) {
      if (ClassTemplatePartialSpecializationDecl *Partial
            = dyn_cast<ClassTemplatePartialSpecializationDecl>(Record)) {
        ExpectedTemplateParams = Partial->getTemplateParameters();
        NeedNonemptyTemplateHeader = true;
      } else if (Record->isDependentType()) {
        if (Record->getDescribedClassTemplate()) {
          ExpectedTemplateParams = Record->getDescribedClassTemplate()
                                                      ->getTemplateParameters();
          NeedNonemptyTemplateHeader = true;
        }
      } else if (ClassTemplateSpecializationDecl *Spec
                     = dyn_cast<ClassTemplateSpecializationDecl>(Record)) {
        // C++0x [temp.expl.spec]p4:
        //   Members of an explicitly specialized class template are defined
        //   in the same manner as members of normal classes, and not using
        //   the template<> syntax.
        if (Spec->getSpecializationKind() != TSK_ExplicitSpecialization)
          NeedEmptyTemplateHeader = true;
        else
          continue;
      } else if (Record->getTemplateSpecializationKind()) {
        if (Record->getTemplateSpecializationKind()
                                                != TSK_ExplicitSpecialization &&
            TypeIdx == NumTypes - 1)
          IsMemberSpecialization = true;

        continue;
      }
    } else if (const TemplateSpecializationType *TST
                                     = T->getAs<TemplateSpecializationType>()) {
      if (TemplateDecl *Template = TST->getTemplateName().getAsTemplateDecl()) {
        ExpectedTemplateParams = Template->getTemplateParameters();
        NeedNonemptyTemplateHeader = true;
      }
    } else if (T->getAs<DependentTemplateSpecializationType>()) {
      // FIXME:  We actually could/should check the template arguments here
      // against the corresponding template parameter list.
      NeedNonemptyTemplateHeader = false;
    }

    // C++ [temp.expl.spec]p16:
    //   In an explicit specialization declaration for a member of a class
    //   template or a member template that ap- pears in namespace scope, the
    //   member template and some of its enclosing class templates may remain
    //   unspecialized, except that the declaration shall not explicitly
    //   specialize a class member template if its en- closing class templates
    //   are not explicitly specialized as well.
    if (ParamIdx < ParamLists.size()) {
      if (ParamLists[ParamIdx]->size() == 0) {
        if (CheckExplicitSpecialization(ParamLists[ParamIdx]->getSourceRange(),
                                        false))
          return nullptr;
      } else
        SawNonEmptyTemplateParameterList = true;
    }

    if (NeedEmptyTemplateHeader) {
      // If we're on the last of the types, and we need a 'template<>' header
      // here, then it's a member specialization.
      if (TypeIdx == NumTypes - 1)
        IsMemberSpecialization = true;

      if (ParamIdx < ParamLists.size()) {
        if (ParamLists[ParamIdx]->size() > 0) {
          // The header has template parameters when it shouldn't. Complain.
          Diag(ParamLists[ParamIdx]->getTemplateLoc(),
               diag::err_template_param_list_matches_nontemplate)
            << T
            << SourceRange(ParamLists[ParamIdx]->getLAngleLoc(),
                           ParamLists[ParamIdx]->getRAngleLoc())
            << getRangeOfTypeInNestedNameSpecifier(Context, T, SS);
          Invalid = true;
          return nullptr;
        }

        // Consume this template header.
        ++ParamIdx;
        continue;
      }

      if (!IsFriend)
        if (DiagnoseMissingExplicitSpecialization(
                getRangeOfTypeInNestedNameSpecifier(Context, T, SS)))
          return nullptr;

      continue;
    }

    if (NeedNonemptyTemplateHeader) {
      // In friend declarations we can have template-ids which don't
      // depend on the corresponding template parameter lists.  But
      // assume that empty parameter lists are supposed to match this
      // template-id.
      if (IsFriend && T->isDependentType()) {
        if (ParamIdx < ParamLists.size() &&
            DependsOnTemplateParameters(T, ParamLists[ParamIdx]))
          ExpectedTemplateParams = nullptr;
        else
          continue;
      }

      if (ParamIdx < ParamLists.size()) {
        // Check the template parameter list, if we can.
        if (ExpectedTemplateParams &&
            !TemplateParameterListsAreEqual(ParamLists[ParamIdx],
                                            ExpectedTemplateParams,
                                            true, TPL_TemplateMatch))
          Invalid = true;

        if (!Invalid &&
            CheckTemplateParameterList(ParamLists[ParamIdx], nullptr,
                                       TPC_ClassTemplateMember))
          Invalid = true;

        ++ParamIdx;
        continue;
      }

      Diag(DeclLoc, diag::err_template_spec_needs_template_parameters)
        << T
        << getRangeOfTypeInNestedNameSpecifier(Context, T, SS);
      Invalid = true;
      continue;
    }
  }

  // If there were at least as many template-ids as there were template
  // parameter lists, then there are no template parameter lists remaining for
  // the declaration itself.
  if (ParamIdx >= ParamLists.size()) {
    if (TemplateId && !IsFriend) {
      // We don't have a template header for the declaration itself, but we
      // should.
      DiagnoseMissingExplicitSpecialization(SourceRange(TemplateId->LAngleLoc,
                                                        TemplateId->RAngleLoc));

      // Fabricate an empty template parameter list for the invented header.
      return TemplateParameterList::Create(Context, SourceLocation(),
                                           SourceLocation(), None,
                                           SourceLocation(), nullptr);
    }

    return nullptr;
  }

  // If there were too many template parameter lists, complain about that now.
  if (ParamIdx < ParamLists.size() - 1) {
    bool HasAnyExplicitSpecHeader = false;
    bool AllExplicitSpecHeaders = true;
    for (unsigned I = ParamIdx, E = ParamLists.size() - 1; I != E; ++I) {
      if (ParamLists[I]->size() == 0)
        HasAnyExplicitSpecHeader = true;
      else
        AllExplicitSpecHeaders = false;
    }

    Diag(ParamLists[ParamIdx]->getTemplateLoc(),
         AllExplicitSpecHeaders ? diag::warn_template_spec_extra_headers
                                : diag::err_template_spec_extra_headers)
        << SourceRange(ParamLists[ParamIdx]->getTemplateLoc(),
                       ParamLists[ParamLists.size() - 2]->getRAngleLoc());

    // If there was a specialization somewhere, such that 'template<>' is
    // not required, and there were any 'template<>' headers, note where the
    // specialization occurred.
    if (ExplicitSpecLoc.isValid() && HasAnyExplicitSpecHeader)
      Diag(ExplicitSpecLoc,
           diag::note_explicit_template_spec_does_not_need_header)
        << NestedTypes.back();

    // We have a template parameter list with no corresponding scope, which
    // means that the resulting template declaration can't be instantiated
    // properly (we'll end up with dependent nodes when we shouldn't).
    if (!AllExplicitSpecHeaders)
      Invalid = true;
  }

  // C++ [temp.expl.spec]p16:
  //   In an explicit specialization declaration for a member of a class
  //   template or a member template that ap- pears in namespace scope, the
  //   member template and some of its enclosing class templates may remain
  //   unspecialized, except that the declaration shall not explicitly
  //   specialize a class member template if its en- closing class templates
  //   are not explicitly specialized as well.
  if (ParamLists.back()->size() == 0 &&
      CheckExplicitSpecialization(ParamLists[ParamIdx]->getSourceRange(),
                                  false))
    return nullptr;

  // Return the last template parameter list, which corresponds to the
  // entity being declared.
  return ParamLists.back();
}

void Sema::NoteAllFoundTemplates(TemplateName Name) {
  if (TemplateDecl *Template = Name.getAsTemplateDecl()) {
    Diag(Template->getLocation(), diag::note_template_declared_here)
        << (isa<FunctionTemplateDecl>(Template)
                ? 0
                : isa<ClassTemplateDecl>(Template)
                      ? 1
                      : isa<VarTemplateDecl>(Template)
                            ? 2
                            : isa<TypeAliasTemplateDecl>(Template) ? 3 : 4)
        << Template->getDeclName();
    return;
  }

  if (OverloadedTemplateStorage *OST = Name.getAsOverloadedTemplate()) {
    for (OverloadedTemplateStorage::iterator I = OST->begin(),
                                          IEnd = OST->end();
         I != IEnd; ++I)
      Diag((*I)->getLocation(), diag::note_template_declared_here)
        << 0 << (*I)->getDeclName();

    return;
  }
}

static QualType
checkBuiltinTemplateIdType(Sema &SemaRef, BuiltinTemplateDecl *BTD,
                           const SmallVectorImpl<TemplateArgument> &Converted,
                           SourceLocation TemplateLoc,
                           TemplateArgumentListInfo &TemplateArgs) {
  ASTContext &Context = SemaRef.getASTContext();
  switch (BTD->getBuiltinTemplateKind()) {
  case BTK__make_integer_seq: {
    // Specializations of __make_integer_seq<S, T, N> are treated like
    // S<T, 0, ..., N-1>.

    // C++14 [inteseq.intseq]p1:
    //   T shall be an integer type.
    if (!Converted[1].getAsType()->isIntegralType(Context)) {
      SemaRef.Diag(TemplateArgs[1].getLocation(),
                   diag::err_integer_sequence_integral_element_type);
      return QualType();
    }

    // C++14 [inteseq.make]p1:
    //   If N is negative the program is ill-formed.
    TemplateArgument NumArgsArg = Converted[2];
    llvm::APSInt NumArgs = NumArgsArg.getAsIntegral();
    if (NumArgs < 0) {
      SemaRef.Diag(TemplateArgs[2].getLocation(),
                   diag::err_integer_sequence_negative_length);
      return QualType();
    }

    QualType ArgTy = NumArgsArg.getIntegralType();
    TemplateArgumentListInfo SyntheticTemplateArgs;
    // The type argument gets reused as the first template argument in the
    // synthetic template argument list.
    SyntheticTemplateArgs.addArgument(TemplateArgs[1]);
    // Expand N into 0 ... N-1.
    for (llvm::APSInt I(NumArgs.getBitWidth(), NumArgs.isUnsigned());
         I < NumArgs; ++I) {
      TemplateArgument TA(Context, I, ArgTy);
      SyntheticTemplateArgs.addArgument(SemaRef.getTrivialTemplateArgumentLoc(
          TA, ArgTy, TemplateArgs[2].getLocation()));
    }
    // The first template argument will be reused as the template decl that
    // our synthetic template arguments will be applied to.
    return SemaRef.CheckTemplateIdType(Converted[0].getAsTemplate(),
                                       TemplateLoc, SyntheticTemplateArgs);
  }

  case BTK__type_pack_element:
    // Specializations of
    //    __type_pack_element<Index, T_1, ..., T_N>
    // are treated like T_Index.
    assert(Converted.size() == 2 &&
      "__type_pack_element should be given an index and a parameter pack");

    // If the Index is out of bounds, the program is ill-formed.
    TemplateArgument IndexArg = Converted[0], Ts = Converted[1];
    llvm::APSInt Index = IndexArg.getAsIntegral();
    assert(Index >= 0 && "the index used with __type_pack_element should be of "
                         "type std::size_t, and hence be non-negative");
    if (Index >= Ts.pack_size()) {
      SemaRef.Diag(TemplateArgs[0].getLocation(),
                   diag::err_type_pack_element_out_of_bounds);
      return QualType();
    }

    // We simply return the type at index `Index`.
    auto Nth = std::next(Ts.pack_begin(), Index.getExtValue());
    return Nth->getAsType();
  }
  llvm_unreachable("unexpected BuiltinTemplateDecl!");
}

/// Determine whether this alias template is "enable_if_t".
static bool isEnableIfAliasTemplate(TypeAliasTemplateDecl *AliasTemplate) {
  return AliasTemplate->getName().equals("enable_if_t");
}

/// Collect all of the separable terms in the given condition, which
/// might be a conjunction.
///
/// FIXME: The right answer is to convert the logical expression into
/// disjunctive normal form, so we can find the first failed term
/// within each possible clause.
static void collectConjunctionTerms(Expr *Clause,
                                    SmallVectorImpl<Expr *> &Terms) {
  if (auto BinOp = dyn_cast<BinaryOperator>(Clause->IgnoreParenImpCasts())) {
    if (BinOp->getOpcode() == BO_LAnd) {
      collectConjunctionTerms(BinOp->getLHS(), Terms);
      collectConjunctionTerms(BinOp->getRHS(), Terms);
    }

    return;
  }

  Terms.push_back(Clause);
}

// The ranges-v3 library uses an odd pattern of a top-level "||" with
// a left-hand side that is value-dependent but never true. Identify
// the idiom and ignore that term.
static Expr *lookThroughRangesV3Condition(Preprocessor &PP, Expr *Cond) {
  // Top-level '||'.
  auto *BinOp = dyn_cast<BinaryOperator>(Cond->IgnoreParenImpCasts());
  if (!BinOp) return Cond;

  if (BinOp->getOpcode() != BO_LOr) return Cond;

  // With an inner '==' that has a literal on the right-hand side.
  Expr *LHS = BinOp->getLHS();
  auto *InnerBinOp = dyn_cast<BinaryOperator>(LHS->IgnoreParenImpCasts());
  if (!InnerBinOp) return Cond;

  if (InnerBinOp->getOpcode() != BO_EQ ||
      !isa<IntegerLiteral>(InnerBinOp->getRHS()))
    return Cond;

  // If the inner binary operation came from a macro expansion named
  // CONCEPT_REQUIRES or CONCEPT_REQUIRES_, return the right-hand side
  // of the '||', which is the real, user-provided condition.
  SourceLocation Loc = InnerBinOp->getExprLoc();
  if (!Loc.isMacroID()) return Cond;

  StringRef MacroName = PP.getImmediateMacroName(Loc);
  if (MacroName == "CONCEPT_REQUIRES" || MacroName == "CONCEPT_REQUIRES_")
    return BinOp->getRHS();

  return Cond;
}

namespace {

// A PrinterHelper that prints more helpful diagnostics for some sub-expressions
// within failing boolean expression, such as substituting template parameters
// for actual types.
class FailedBooleanConditionPrinterHelper : public PrinterHelper {
public:
  explicit FailedBooleanConditionPrinterHelper(const PrintingPolicy &P)
      : Policy(P) {}

  bool handledStmt(Stmt *E, raw_ostream &OS) override {
    const auto *DR = dyn_cast<DeclRefExpr>(E);
    if (DR && DR->getQualifier()) {
      // If this is a qualified name, expand the template arguments in nested
      // qualifiers.
      DR->getQualifier()->print(OS, Policy, true);
      // Then print the decl itself.
      const ValueDecl *VD = DR->getDecl();
      OS << VD->getName();
      if (const auto *IV = dyn_cast<VarTemplateSpecializationDecl>(VD)) {
        // This is a template variable, print the expanded template arguments.
        printTemplateArgumentList(OS, IV->getTemplateArgs().asArray(), Policy);
      }
      return true;
    }
    return false;
  }

private:
  const PrintingPolicy Policy;
};

} // end anonymous namespace

std::pair<Expr *, std::string>
Sema::findFailedBooleanCondition(Expr *Cond) {
  Cond = lookThroughRangesV3Condition(PP, Cond);

  // Separate out all of the terms in a conjunction.
  SmallVector<Expr *, 4> Terms;
  collectConjunctionTerms(Cond, Terms);

  // Determine which term failed.
  Expr *FailedCond = nullptr;
  for (Expr *Term : Terms) {
    Expr *TermAsWritten = Term->IgnoreParenImpCasts();

    // Literals are uninteresting.
    if (isa<CXXBoolLiteralExpr>(TermAsWritten) ||
        isa<IntegerLiteral>(TermAsWritten))
      continue;

    // The initialization of the parameter from the argument is
    // a constant-evaluated context.
    EnterExpressionEvaluationContext ConstantEvaluated(
      *this, Sema::ExpressionEvaluationContext::ConstantEvaluated);

    bool Succeeded;
    if (Term->EvaluateAsBooleanCondition(Succeeded, Context) &&
        !Succeeded) {
      FailedCond = TermAsWritten;
      break;
    }
  }
  if (!FailedCond)
    FailedCond = Cond->IgnoreParenImpCasts();

  std::string Description;
  {
    llvm::raw_string_ostream Out(Description);
    PrintingPolicy Policy = getPrintingPolicy();
    Policy.PrintCanonicalTypes = true;
    FailedBooleanConditionPrinterHelper Helper(Policy);
    FailedCond->printPretty(Out, &Helper, Policy, 0, "\n", nullptr);
  }
  return { FailedCond, Description };
}

QualType Sema::CheckTemplateIdType(TemplateName Name,
                                   SourceLocation TemplateLoc,
                                   TemplateArgumentListInfo &TemplateArgs) {
  DependentTemplateName *DTN
    = Name.getUnderlying().getAsDependentTemplateName();
  if (DTN && DTN->isIdentifier())
    // When building a template-id where the template-name is dependent,
    // assume the template is a type template. Either our assumption is
    // correct, or the code is ill-formed and will be diagnosed when the
    // dependent name is substituted.
    return Context.getDependentTemplateSpecializationType(ETK_None,
                                                          DTN->getQualifier(),
                                                          DTN->getIdentifier(),
                                                          TemplateArgs);

  TemplateDecl *Template = Name.getAsTemplateDecl();
  if (!Template || isa<FunctionTemplateDecl>(Template) ||
      isa<VarTemplateDecl>(Template)) {
    // We might have a substituted template template parameter pack. If so,
    // build a template specialization type for it.
    if (Name.getAsSubstTemplateTemplateParmPack())
      return Context.getTemplateSpecializationType(Name, TemplateArgs);

    Diag(TemplateLoc, diag::err_template_id_not_a_type)
      << Name;
    NoteAllFoundTemplates(Name);
    return QualType();
  }

  // Check that the template argument list is well-formed for this
  // template.
  SmallVector<TemplateArgument, 4> Converted;
  if (CheckTemplateArgumentList(Template, TemplateLoc, TemplateArgs,
                                false, Converted))
    return QualType();

  QualType CanonType;

  bool InstantiationDependent = false;
  if (TypeAliasTemplateDecl *AliasTemplate =
          dyn_cast<TypeAliasTemplateDecl>(Template)) {
    // Find the canonical type for this type alias template specialization.
    TypeAliasDecl *Pattern = AliasTemplate->getTemplatedDecl();
    if (Pattern->isInvalidDecl())
      return QualType();

    TemplateArgumentList StackTemplateArgs(TemplateArgumentList::OnStack,
                                           Converted);

    // Only substitute for the innermost template argument list.
    MultiLevelTemplateArgumentList TemplateArgLists;
    TemplateArgLists.addOuterTemplateArguments(&StackTemplateArgs);
    unsigned Depth = AliasTemplate->getTemplateParameters()->getDepth();
    for (unsigned I = 0; I < Depth; ++I)
      TemplateArgLists.addOuterTemplateArguments(None);

    LocalInstantiationScope Scope(*this);
    InstantiatingTemplate Inst(*this, TemplateLoc, Template);
    if (Inst.isInvalid())
      return QualType();

    CanonType = SubstType(Pattern->getUnderlyingType(),
                          TemplateArgLists, AliasTemplate->getLocation(),
                          AliasTemplate->getDeclName());
    if (CanonType.isNull()) {
      // If this was enable_if and we failed to find the nested type
      // within enable_if in a SFINAE context, dig out the specific
      // enable_if condition that failed and present that instead.
      if (isEnableIfAliasTemplate(AliasTemplate)) {
        if (auto DeductionInfo = isSFINAEContext()) {
          if (*DeductionInfo &&
              (*DeductionInfo)->hasSFINAEDiagnostic() &&
              (*DeductionInfo)->peekSFINAEDiagnostic().second.getDiagID() ==
                diag::err_typename_nested_not_found_enable_if &&
              TemplateArgs[0].getArgument().getKind()
                == TemplateArgument::Expression) {
            Expr *FailedCond;
            std::string FailedDescription;
            std::tie(FailedCond, FailedDescription) =
              findFailedBooleanCondition(TemplateArgs[0].getSourceExpression());

            // Remove the old SFINAE diagnostic.
            PartialDiagnosticAt OldDiag =
              {SourceLocation(), PartialDiagnostic::NullDiagnostic()};
            (*DeductionInfo)->takeSFINAEDiagnostic(OldDiag);

            // Add a new SFINAE diagnostic specifying which condition
            // failed.
            (*DeductionInfo)->addSFINAEDiagnostic(
              OldDiag.first,
              PDiag(diag::err_typename_nested_not_found_requirement)
                << FailedDescription
                << FailedCond->getSourceRange());
          }
        }
      }

      return QualType();
    }
  } else if (Name.isDependent() ||
             TemplateSpecializationType::anyDependentTemplateArguments(
               TemplateArgs, InstantiationDependent)) {
    // This class template specialization is a dependent
    // type. Therefore, its canonical type is another class template
    // specialization type that contains all of the converted
    // arguments in canonical form. This ensures that, e.g., A<T> and
    // A<T, T> have identical types when A is declared as:
    //
    //   template<typename T, typename U = T> struct A;
    CanonType = Context.getCanonicalTemplateSpecializationType(Name, Converted);

    // This might work out to be a current instantiation, in which
    // case the canonical type needs to be the InjectedClassNameType.
    //
    // TODO: in theory this could be a simple hashtable lookup; most
    // changes to CurContext don't change the set of current
    // instantiations.
    if (isa<ClassTemplateDecl>(Template)) {
      for (DeclContext *Ctx = CurContext; Ctx; Ctx = Ctx->getLookupParent()) {
        // If we get out to a namespace, we're done.
        if (Ctx->isFileContext()) break;

        // If this isn't a record, keep looking.
        CXXRecordDecl *Record = dyn_cast<CXXRecordDecl>(Ctx);
        if (!Record) continue;

        // Look for one of the two cases with InjectedClassNameTypes
        // and check whether it's the same template.
        if (!isa<ClassTemplatePartialSpecializationDecl>(Record) &&
            !Record->getDescribedClassTemplate())
          continue;

        // Fetch the injected class name type and check whether its
        // injected type is equal to the type we just built.
        QualType ICNT = Context.getTypeDeclType(Record);
        QualType Injected = cast<InjectedClassNameType>(ICNT)
          ->getInjectedSpecializationType();

        if (CanonType != Injected->getCanonicalTypeInternal())
          continue;

        // If so, the canonical type of this TST is the injected
        // class name type of the record we just found.
        assert(ICNT.isCanonical());
        CanonType = ICNT;
        break;
      }
    }
  } else if (ClassTemplateDecl *ClassTemplate
               = dyn_cast<ClassTemplateDecl>(Template)) {
    // Find the class template specialization declaration that
    // corresponds to these arguments.
    void *InsertPos = nullptr;
    ClassTemplateSpecializationDecl *Decl
      = ClassTemplate->findSpecialization(Converted, InsertPos);
    if (!Decl) {
      // This is the first time we have referenced this class template
      // specialization. Create the canonical declaration and add it to
      // the set of specializations.
      Decl = ClassTemplateSpecializationDecl::Create(
          Context, ClassTemplate->getTemplatedDecl()->getTagKind(),
          ClassTemplate->getDeclContext(),
          ClassTemplate->getTemplatedDecl()->getBeginLoc(),
          ClassTemplate->getLocation(), ClassTemplate, Converted, nullptr);
      ClassTemplate->AddSpecialization(Decl, InsertPos);
      if (ClassTemplate->isOutOfLine())
        Decl->setLexicalDeclContext(ClassTemplate->getLexicalDeclContext());
    }

    if (Decl->getSpecializationKind() == TSK_Undeclared) {
      MultiLevelTemplateArgumentList TemplateArgLists;
      TemplateArgLists.addOuterTemplateArguments(Converted);
      InstantiateAttrsForDecl(TemplateArgLists, ClassTemplate->getTemplatedDecl(),
                              Decl);
    }

    // Diagnose uses of this specialization.
    (void)DiagnoseUseOfDecl(Decl, TemplateLoc);

    CanonType = Context.getTypeDeclType(Decl);
    assert(isa<RecordType>(CanonType) &&
           "type of non-dependent specialization is not a RecordType");
  } else if (auto *BTD = dyn_cast<BuiltinTemplateDecl>(Template)) {
    CanonType = checkBuiltinTemplateIdType(*this, BTD, Converted, TemplateLoc,
                                           TemplateArgs);
  }

  // Build the fully-sugared type for this class template
  // specialization, which refers back to the class template
  // specialization we created or found.
  return Context.getTemplateSpecializationType(Name, TemplateArgs, CanonType);
}

TypeResult
Sema::ActOnTemplateIdType(CXXScopeSpec &SS, SourceLocation TemplateKWLoc,
                          TemplateTy TemplateD, IdentifierInfo *TemplateII,
                          SourceLocation TemplateIILoc,
                          SourceLocation LAngleLoc,
                          ASTTemplateArgsPtr TemplateArgsIn,
                          SourceLocation RAngleLoc,
                          bool IsCtorOrDtorName, bool IsClassName) {
  if (SS.isInvalid())
    return true;

  if (!IsCtorOrDtorName && !IsClassName && SS.isSet()) {
    DeclContext *LookupCtx = computeDeclContext(SS, /*EnteringContext*/false);

    // C++ [temp.res]p3:
    //   A qualified-id that refers to a type and in which the
    //   nested-name-specifier depends on a template-parameter (14.6.2)
    //   shall be prefixed by the keyword typename to indicate that the
    //   qualified-id denotes a type, forming an
    //   elaborated-type-specifier (7.1.5.3).
    if (!LookupCtx && isDependentScopeSpecifier(SS)) {
      Diag(SS.getBeginLoc(), diag::err_typename_missing_template)
        << SS.getScopeRep() << TemplateII->getName();
      // Recover as if 'typename' were specified.
      // FIXME: This is not quite correct recovery as we don't transform SS
      // into the corresponding dependent form (and we don't diagnose missing
      // 'template' keywords within SS as a result).
      return ActOnTypenameType(nullptr, SourceLocation(), SS, TemplateKWLoc,
                               TemplateD, TemplateII, TemplateIILoc, LAngleLoc,
                               TemplateArgsIn, RAngleLoc);
    }

    // Per C++ [class.qual]p2, if the template-id was an injected-class-name,
    // it's not actually allowed to be used as a type in most cases. Because
    // we annotate it before we know whether it's valid, we have to check for
    // this case here.
    auto *LookupRD = dyn_cast_or_null<CXXRecordDecl>(LookupCtx);
    if (LookupRD && LookupRD->getIdentifier() == TemplateII) {
      Diag(TemplateIILoc,
           TemplateKWLoc.isInvalid()
               ? diag::err_out_of_line_qualified_id_type_names_constructor
               : diag::ext_out_of_line_qualified_id_type_names_constructor)
        << TemplateII << 0 /*injected-class-name used as template name*/
        << 1 /*if any keyword was present, it was 'template'*/;
    }
  }

  TemplateName Template = TemplateD.get();

  // Translate the parser's template argument list in our AST format.
  TemplateArgumentListInfo TemplateArgs(LAngleLoc, RAngleLoc);
  translateTemplateArguments(TemplateArgsIn, TemplateArgs);

  if (DependentTemplateName *DTN = Template.getAsDependentTemplateName()) {
    QualType T
      = Context.getDependentTemplateSpecializationType(ETK_None,
                                                       DTN->getQualifier(),
                                                       DTN->getIdentifier(),
                                                       TemplateArgs);
    // Build type-source information.
    TypeLocBuilder TLB;
    DependentTemplateSpecializationTypeLoc SpecTL
      = TLB.push<DependentTemplateSpecializationTypeLoc>(T);
    SpecTL.setElaboratedKeywordLoc(SourceLocation());
    SpecTL.setQualifierLoc(SS.getWithLocInContext(Context));
    SpecTL.setTemplateKeywordLoc(TemplateKWLoc);
    SpecTL.setTemplateNameLoc(TemplateIILoc);
    SpecTL.setLAngleLoc(LAngleLoc);
    SpecTL.setRAngleLoc(RAngleLoc);
    for (unsigned I = 0, N = SpecTL.getNumArgs(); I != N; ++I)
      SpecTL.setArgLocInfo(I, TemplateArgs[I].getLocInfo());
    return CreateParsedType(T, TLB.getTypeSourceInfo(Context, T));
  }

  QualType Result = CheckTemplateIdType(Template, TemplateIILoc, TemplateArgs);
  if (Result.isNull())
    return true;

  // Build type-source information.
  TypeLocBuilder TLB;
  TemplateSpecializationTypeLoc SpecTL
    = TLB.push<TemplateSpecializationTypeLoc>(Result);
  SpecTL.setTemplateKeywordLoc(TemplateKWLoc);
  SpecTL.setTemplateNameLoc(TemplateIILoc);
  SpecTL.setLAngleLoc(LAngleLoc);
  SpecTL.setRAngleLoc(RAngleLoc);
  for (unsigned i = 0, e = SpecTL.getNumArgs(); i != e; ++i)
    SpecTL.setArgLocInfo(i, TemplateArgs[i].getLocInfo());

  // NOTE: avoid constructing an ElaboratedTypeLoc if this is a
  // constructor or destructor name (in such a case, the scope specifier
  // will be attached to the enclosing Decl or Expr node).
  if (SS.isNotEmpty() && !IsCtorOrDtorName) {
    // Create an elaborated-type-specifier containing the nested-name-specifier.
    Result = Context.getElaboratedType(ETK_None, SS.getScopeRep(), Result);
    ElaboratedTypeLoc ElabTL = TLB.push<ElaboratedTypeLoc>(Result);
    ElabTL.setElaboratedKeywordLoc(SourceLocation());
    ElabTL.setQualifierLoc(SS.getWithLocInContext(Context));
  }

  return CreateParsedType(Result, TLB.getTypeSourceInfo(Context, Result));
}

TypeResult Sema::ActOnTagTemplateIdType(TagUseKind TUK,
                                        TypeSpecifierType TagSpec,
                                        SourceLocation TagLoc,
                                        CXXScopeSpec &SS,
                                        SourceLocation TemplateKWLoc,
                                        TemplateTy TemplateD,
                                        SourceLocation TemplateLoc,
                                        SourceLocation LAngleLoc,
                                        ASTTemplateArgsPtr TemplateArgsIn,
                                        SourceLocation RAngleLoc) {
  TemplateName Template = TemplateD.get();

  // Translate the parser's template argument list in our AST format.
  TemplateArgumentListInfo TemplateArgs(LAngleLoc, RAngleLoc);
  translateTemplateArguments(TemplateArgsIn, TemplateArgs);

  // Determine the tag kind
  TagTypeKind TagKind = TypeWithKeyword::getTagTypeKindForTypeSpec(TagSpec);
  ElaboratedTypeKeyword Keyword
    = TypeWithKeyword::getKeywordForTagTypeKind(TagKind);

  if (DependentTemplateName *DTN = Template.getAsDependentTemplateName()) {
    QualType T = Context.getDependentTemplateSpecializationType(Keyword,
                                                          DTN->getQualifier(),
                                                          DTN->getIdentifier(),
                                                                TemplateArgs);

    // Build type-source information.
    TypeLocBuilder TLB;
    DependentTemplateSpecializationTypeLoc SpecTL
      = TLB.push<DependentTemplateSpecializationTypeLoc>(T);
    SpecTL.setElaboratedKeywordLoc(TagLoc);
    SpecTL.setQualifierLoc(SS.getWithLocInContext(Context));
    SpecTL.setTemplateKeywordLoc(TemplateKWLoc);
    SpecTL.setTemplateNameLoc(TemplateLoc);
    SpecTL.setLAngleLoc(LAngleLoc);
    SpecTL.setRAngleLoc(RAngleLoc);
    for (unsigned I = 0, N = SpecTL.getNumArgs(); I != N; ++I)
      SpecTL.setArgLocInfo(I, TemplateArgs[I].getLocInfo());
    return CreateParsedType(T, TLB.getTypeSourceInfo(Context, T));
  }

  if (TypeAliasTemplateDecl *TAT =
        dyn_cast_or_null<TypeAliasTemplateDecl>(Template.getAsTemplateDecl())) {
    // C++0x [dcl.type.elab]p2:
    //   If the identifier resolves to a typedef-name or the simple-template-id
    //   resolves to an alias template specialization, the
    //   elaborated-type-specifier is ill-formed.
    Diag(TemplateLoc, diag::err_tag_reference_non_tag)
        << TAT << NTK_TypeAliasTemplate << TagKind;
    Diag(TAT->getLocation(), diag::note_declared_at);
  }

  QualType Result = CheckTemplateIdType(Template, TemplateLoc, TemplateArgs);
  if (Result.isNull())
    return TypeResult(true);

  // Check the tag kind
  if (const RecordType *RT = Result->getAs<RecordType>()) {
    RecordDecl *D = RT->getDecl();

    IdentifierInfo *Id = D->getIdentifier();
    assert(Id && "templated class must have an identifier");

    if (!isAcceptableTagRedeclaration(D, TagKind, TUK == TUK_Definition,
                                      TagLoc, Id)) {
      Diag(TagLoc, diag::err_use_with_wrong_tag)
        << Result
        << FixItHint::CreateReplacement(SourceRange(TagLoc), D->getKindName());
      Diag(D->getLocation(), diag::note_previous_use);
    }
  }

  // Provide source-location information for the template specialization.
  TypeLocBuilder TLB;
  TemplateSpecializationTypeLoc SpecTL
    = TLB.push<TemplateSpecializationTypeLoc>(Result);
  SpecTL.setTemplateKeywordLoc(TemplateKWLoc);
  SpecTL.setTemplateNameLoc(TemplateLoc);
  SpecTL.setLAngleLoc(LAngleLoc);
  SpecTL.setRAngleLoc(RAngleLoc);
  for (unsigned i = 0, e = SpecTL.getNumArgs(); i != e; ++i)
    SpecTL.setArgLocInfo(i, TemplateArgs[i].getLocInfo());

  // Construct an elaborated type containing the nested-name-specifier (if any)
  // and tag keyword.
  Result = Context.getElaboratedType(Keyword, SS.getScopeRep(), Result);
  ElaboratedTypeLoc ElabTL = TLB.push<ElaboratedTypeLoc>(Result);
  ElabTL.setElaboratedKeywordLoc(TagLoc);
  ElabTL.setQualifierLoc(SS.getWithLocInContext(Context));
  return CreateParsedType(Result, TLB.getTypeSourceInfo(Context, Result));
}

static bool CheckTemplateSpecializationScope(Sema &S, NamedDecl *Specialized,
                                             NamedDecl *PrevDecl,
                                             SourceLocation Loc,
                                             bool IsPartialSpecialization);

static TemplateSpecializationKind getTemplateSpecializationKind(Decl *D);

static bool isTemplateArgumentTemplateParameter(
    const TemplateArgument &Arg, unsigned Depth, unsigned Index) {
  switch (Arg.getKind()) {
  case TemplateArgument::Null:
  case TemplateArgument::NullPtr:
  case TemplateArgument::Integral:
  case TemplateArgument::Declaration:
  case TemplateArgument::Pack:
  case TemplateArgument::TemplateExpansion:
    return false;

  case TemplateArgument::Type: {
    QualType Type = Arg.getAsType();
    const TemplateTypeParmType *TPT =
        Arg.getAsType()->getAs<TemplateTypeParmType>();
    return TPT && !Type.hasQualifiers() &&
           TPT->getDepth() == Depth && TPT->getIndex() == Index;
  }

  case TemplateArgument::Reflected:
  case TemplateArgument::Expression: {
    DeclRefExpr *DRE = dyn_cast<DeclRefExpr>(Arg.getAsExpr());
    if (!DRE || !DRE->getDecl())
      return false;
    const NonTypeTemplateParmDecl *NTTP =
        dyn_cast<NonTypeTemplateParmDecl>(DRE->getDecl());
    return NTTP && NTTP->getDepth() == Depth && NTTP->getIndex() == Index;
  }

  case TemplateArgument::Template:
    const TemplateTemplateParmDecl *TTP =
        dyn_cast_or_null<TemplateTemplateParmDecl>(
            Arg.getAsTemplateOrTemplatePattern().getAsTemplateDecl());
    return TTP && TTP->getDepth() == Depth && TTP->getIndex() == Index;
  }
  llvm_unreachable("unexpected kind of template argument");
}

static bool isSameAsPrimaryTemplate(TemplateParameterList *Params,
                                    ArrayRef<TemplateArgument> Args) {
  if (Params->size() != Args.size())
    return false;

  unsigned Depth = Params->getDepth();

  for (unsigned I = 0, N = Args.size(); I != N; ++I) {
    TemplateArgument Arg = Args[I];

    // If the parameter is a pack expansion, the argument must be a pack
    // whose only element is a pack expansion.
    if (Params->getParam(I)->isParameterPack()) {
      if (Arg.getKind() != TemplateArgument::Pack || Arg.pack_size() != 1 ||
          !Arg.pack_begin()->isPackExpansion())
        return false;
      Arg = Arg.pack_begin()->getPackExpansionPattern();
    }

    if (!isTemplateArgumentTemplateParameter(Arg, Depth, I))
      return false;
  }

  return true;
}

/// Convert the parser's template argument list representation into our form.
static TemplateArgumentListInfo
makeTemplateArgumentListInfo(Sema &S, TemplateIdAnnotation &TemplateId) {
  TemplateArgumentListInfo TemplateArgs(TemplateId.LAngleLoc,
                                        TemplateId.RAngleLoc);
  ASTTemplateArgsPtr TemplateArgsPtr(TemplateId.getTemplateArgs(),
                                     TemplateId.NumArgs);
  S.translateTemplateArguments(TemplateArgsPtr, TemplateArgs);
  return TemplateArgs;
}

template<typename PartialSpecDecl>
static void checkMoreSpecializedThanPrimary(Sema &S, PartialSpecDecl *Partial) {
  if (Partial->getDeclContext()->isDependentContext())
    return;

  // FIXME: Get the TDK from deduction in order to provide better diagnostics
  // for non-substitution-failure issues?
  TemplateDeductionInfo Info(Partial->getLocation());
  if (S.isMoreSpecializedThanPrimary(Partial, Info))
    return;

  auto *Template = Partial->getSpecializedTemplate();
  S.Diag(Partial->getLocation(),
         diag::ext_partial_spec_not_more_specialized_than_primary)
      << isa<VarTemplateDecl>(Template);

  if (Info.hasSFINAEDiagnostic()) {
    PartialDiagnosticAt Diag = {SourceLocation(),
                                PartialDiagnostic::NullDiagnostic()};
    Info.takeSFINAEDiagnostic(Diag);
    SmallString<128> SFINAEArgString;
    Diag.second.EmitToString(S.getDiagnostics(), SFINAEArgString);
    S.Diag(Diag.first,
           diag::note_partial_spec_not_more_specialized_than_primary)
      << SFINAEArgString;
  }

  S.Diag(Template->getLocation(), diag::note_template_decl_here);
}

static void
noteNonDeducibleParameters(Sema &S, TemplateParameterList *TemplateParams,
                           const llvm::SmallBitVector &DeducibleParams) {
  for (unsigned I = 0, N = DeducibleParams.size(); I != N; ++I) {
    if (!DeducibleParams[I]) {
      NamedDecl *Param = TemplateParams->getParam(I);
      if (Param->getDeclName())
        S.Diag(Param->getLocation(), diag::note_non_deducible_parameter)
            << Param->getDeclName();
      else
        S.Diag(Param->getLocation(), diag::note_non_deducible_parameter)
            << "(anonymous)";
    }
  }
}


template<typename PartialSpecDecl>
static void checkTemplatePartialSpecialization(Sema &S,
                                               PartialSpecDecl *Partial) {
  // C++1z [temp.class.spec]p8: (DR1495)
  //   - The specialization shall be more specialized than the primary
  //     template (14.5.5.2).
  checkMoreSpecializedThanPrimary(S, Partial);

  // C++ [temp.class.spec]p8: (DR1315)
  //   - Each template-parameter shall appear at least once in the
  //     template-id outside a non-deduced context.
  // C++1z [temp.class.spec.match]p3 (P0127R2)
  //   If the template arguments of a partial specialization cannot be
  //   deduced because of the structure of its template-parameter-list
  //   and the template-id, the program is ill-formed.
  auto *TemplateParams = Partial->getTemplateParameters();
  llvm::SmallBitVector DeducibleParams(TemplateParams->size());
  S.MarkUsedTemplateParameters(Partial->getTemplateArgs(), true,
                               TemplateParams->getDepth(), DeducibleParams);

  if (!DeducibleParams.all()) {
    unsigned NumNonDeducible = DeducibleParams.size() - DeducibleParams.count();
    S.Diag(Partial->getLocation(), diag::ext_partial_specs_not_deducible)
      << isa<VarTemplatePartialSpecializationDecl>(Partial)
      << (NumNonDeducible > 1)
      << SourceRange(Partial->getLocation(),
                     Partial->getTemplateArgsAsWritten()->RAngleLoc);
    noteNonDeducibleParameters(S, TemplateParams, DeducibleParams);
  }
}

void Sema::CheckTemplatePartialSpecialization(
    ClassTemplatePartialSpecializationDecl *Partial) {
  checkTemplatePartialSpecialization(*this, Partial);
}

void Sema::CheckTemplatePartialSpecialization(
    VarTemplatePartialSpecializationDecl *Partial) {
  checkTemplatePartialSpecialization(*this, Partial);
}

void Sema::CheckDeductionGuideTemplate(FunctionTemplateDecl *TD) {
  // C++1z [temp.param]p11:
  //   A template parameter of a deduction guide template that does not have a
  //   default-argument shall be deducible from the parameter-type-list of the
  //   deduction guide template.
  auto *TemplateParams = TD->getTemplateParameters();
  llvm::SmallBitVector DeducibleParams(TemplateParams->size());
  MarkDeducedTemplateParameters(TD, DeducibleParams);
  for (unsigned I = 0; I != TemplateParams->size(); ++I) {
    // A parameter pack is deducible (to an empty pack).
    auto *Param = TemplateParams->getParam(I);
    if (Param->isParameterPack() || hasVisibleDefaultArgument(Param))
      DeducibleParams[I] = true;
  }

  if (!DeducibleParams.all()) {
    unsigned NumNonDeducible = DeducibleParams.size() - DeducibleParams.count();
    Diag(TD->getLocation(), diag::err_deduction_guide_template_not_deducible)
      << (NumNonDeducible > 1);
    noteNonDeducibleParameters(*this, TemplateParams, DeducibleParams);
  }
}

DeclResult Sema::ActOnVarTemplateSpecialization(
    Scope *S, Declarator &D, TypeSourceInfo *DI, SourceLocation TemplateKWLoc,
    TemplateParameterList *TemplateParams, StorageClass SC,
    bool IsPartialSpecialization) {
  // D must be variable template id.
  assert(D.getName().getKind() == UnqualifiedIdKind::IK_TemplateId &&
         "Variable template specialization is declared with a template it.");

  TemplateIdAnnotation *TemplateId = D.getName().TemplateId;
  TemplateArgumentListInfo TemplateArgs =
      makeTemplateArgumentListInfo(*this, *TemplateId);
  SourceLocation TemplateNameLoc = D.getIdentifierLoc();
  SourceLocation LAngleLoc = TemplateId->LAngleLoc;
  SourceLocation RAngleLoc = TemplateId->RAngleLoc;

  TemplateName Name = TemplateId->Template.get();

  // The template-id must name a variable template.
  VarTemplateDecl *VarTemplate =
      dyn_cast_or_null<VarTemplateDecl>(Name.getAsTemplateDecl());
  if (!VarTemplate) {
    NamedDecl *FnTemplate;
    if (auto *OTS = Name.getAsOverloadedTemplate())
      FnTemplate = *OTS->begin();
    else
      FnTemplate = dyn_cast_or_null<FunctionTemplateDecl>(Name.getAsTemplateDecl());
    if (FnTemplate)
      return Diag(D.getIdentifierLoc(), diag::err_var_spec_no_template_but_method)
               << FnTemplate->getDeclName();
    return Diag(D.getIdentifierLoc(), diag::err_var_spec_no_template)
             << IsPartialSpecialization;
  }

  // Check for unexpanded parameter packs in any of the template arguments.
  for (unsigned I = 0, N = TemplateArgs.size(); I != N; ++I)
    if (DiagnoseUnexpandedParameterPack(TemplateArgs[I],
                                        UPPC_PartialSpecialization))
      return true;

  // Check that the template argument list is well-formed for this
  // template.
  SmallVector<TemplateArgument, 4> Converted;
  if (CheckTemplateArgumentList(VarTemplate, TemplateNameLoc, TemplateArgs,
                                false, Converted))
    return true;

  // Find the variable template (partial) specialization declaration that
  // corresponds to these arguments.
  if (IsPartialSpecialization) {
    if (CheckTemplatePartialSpecializationArgs(TemplateNameLoc, VarTemplate,
                                               TemplateArgs.size(), Converted))
      return true;

    // FIXME: Move these checks to CheckTemplatePartialSpecializationArgs so we
    // also do them during instantiation.
    bool InstantiationDependent;
    if (!Name.isDependent() &&
        !TemplateSpecializationType::anyDependentTemplateArguments(
            TemplateArgs.arguments(),
            InstantiationDependent)) {
      Diag(TemplateNameLoc, diag::err_partial_spec_fully_specialized)
          << VarTemplate->getDeclName();
      IsPartialSpecialization = false;
    }

    if (isSameAsPrimaryTemplate(VarTemplate->getTemplateParameters(),
                                Converted)) {
      // C++ [temp.class.spec]p9b3:
      //
      //   -- The argument list of the specialization shall not be identical
      //      to the implicit argument list of the primary template.
      Diag(TemplateNameLoc, diag::err_partial_spec_args_match_primary_template)
        << /*variable template*/ 1
        << /*is definition*/(SC != SC_Extern && !CurContext->isRecord())
        << FixItHint::CreateRemoval(SourceRange(LAngleLoc, RAngleLoc));
      // FIXME: Recover from this by treating the declaration as a redeclaration
      // of the primary template.
      return true;
    }
  }

  void *InsertPos = nullptr;
  VarTemplateSpecializationDecl *PrevDecl = nullptr;

  if (IsPartialSpecialization)
    // FIXME: Template parameter list matters too
    PrevDecl = VarTemplate->findPartialSpecialization(Converted, InsertPos);
  else
    PrevDecl = VarTemplate->findSpecialization(Converted, InsertPos);

  VarTemplateSpecializationDecl *Specialization = nullptr;

  // Check whether we can declare a variable template specialization in
  // the current scope.
  if (CheckTemplateSpecializationScope(*this, VarTemplate, PrevDecl,
                                       TemplateNameLoc,
                                       IsPartialSpecialization))
    return true;

  if (PrevDecl && PrevDecl->getSpecializationKind() == TSK_Undeclared) {
    // Since the only prior variable template specialization with these
    // arguments was referenced but not declared,  reuse that
    // declaration node as our own, updating its source location and
    // the list of outer template parameters to reflect our new declaration.
    Specialization = PrevDecl;
    Specialization->setLocation(TemplateNameLoc);
    PrevDecl = nullptr;
  } else if (IsPartialSpecialization) {
    // Create a new class template partial specialization declaration node.
    VarTemplatePartialSpecializationDecl *PrevPartial =
        cast_or_null<VarTemplatePartialSpecializationDecl>(PrevDecl);
    VarTemplatePartialSpecializationDecl *Partial =
        VarTemplatePartialSpecializationDecl::Create(
            Context, VarTemplate->getDeclContext(), TemplateKWLoc,
            TemplateNameLoc, TemplateParams, VarTemplate, DI->getType(), DI, SC,
            Converted, TemplateArgs);

    if (!PrevPartial)
      VarTemplate->AddPartialSpecialization(Partial, InsertPos);
    Specialization = Partial;

    // If we are providing an explicit specialization of a member variable
    // template specialization, make a note of that.
    if (PrevPartial && PrevPartial->getInstantiatedFromMember())
      PrevPartial->setMemberSpecialization();

    CheckTemplatePartialSpecialization(Partial);
  } else {
    // Create a new class template specialization declaration node for
    // this explicit specialization or friend declaration.
    Specialization = VarTemplateSpecializationDecl::Create(
        Context, VarTemplate->getDeclContext(), TemplateKWLoc, TemplateNameLoc,
        VarTemplate, DI->getType(), DI, SC, Converted);
    Specialization->setTemplateArgsInfo(TemplateArgs);

    if (!PrevDecl)
      VarTemplate->AddSpecialization(Specialization, InsertPos);
  }

  // C++ [temp.expl.spec]p6:
  //   If a template, a member template or the member of a class template is
  //   explicitly specialized then that specialization shall be declared
  //   before the first use of that specialization that would cause an implicit
  //   instantiation to take place, in every translation unit in which such a
  //   use occurs; no diagnostic is required.
  if (PrevDecl && PrevDecl->getPointOfInstantiation().isValid()) {
    bool Okay = false;
    for (Decl *Prev = PrevDecl; Prev; Prev = Prev->getPreviousDecl()) {
      // Is there any previous explicit specialization declaration?
      if (getTemplateSpecializationKind(Prev) == TSK_ExplicitSpecialization) {
        Okay = true;
        break;
      }
    }

    if (!Okay) {
      SourceRange Range(TemplateNameLoc, RAngleLoc);
      Diag(TemplateNameLoc, diag::err_specialization_after_instantiation)
          << Name << Range;

      Diag(PrevDecl->getPointOfInstantiation(),
           diag::note_instantiation_required_here)
          << (PrevDecl->getTemplateSpecializationKind() !=
              TSK_ImplicitInstantiation);
      return true;
    }
  }

  Specialization->setTemplateKeywordLoc(TemplateKWLoc);
  Specialization->setLexicalDeclContext(CurContext);

  // Add the specialization into its lexical context, so that it can
  // be seen when iterating through the list of declarations in that
  // context. However, specializations are not found by name lookup.
  CurContext->addDecl(Specialization);

  // Note that this is an explicit specialization.
  Specialization->setSpecializationKind(TSK_ExplicitSpecialization);

  if (PrevDecl) {
    // Check that this isn't a redefinition of this specialization,
    // merging with previous declarations.
    LookupResult PrevSpec(*this, GetNameForDeclarator(D), LookupOrdinaryName,
                          forRedeclarationInCurContext());
    PrevSpec.addDecl(PrevDecl);
    D.setRedeclaration(CheckVariableDeclaration(Specialization, PrevSpec));
  } else if (Specialization->isStaticDataMember() &&
             Specialization->isOutOfLine()) {
    Specialization->setAccess(VarTemplate->getAccess());
  }

  // Link instantiations of static data members back to the template from
  // which they were instantiated.
  if (Specialization->isStaticDataMember())
    Specialization->setInstantiationOfStaticDataMember(
        VarTemplate->getTemplatedDecl(),
        Specialization->getSpecializationKind());

  return Specialization;
}

namespace {
/// A partial specialization whose template arguments have matched
/// a given template-id.
struct PartialSpecMatchResult {
  VarTemplatePartialSpecializationDecl *Partial;
  TemplateArgumentList *Args;
};
} // end anonymous namespace

DeclResult
Sema::CheckVarTemplateId(VarTemplateDecl *Template, SourceLocation TemplateLoc,
                         SourceLocation TemplateNameLoc,
                         const TemplateArgumentListInfo &TemplateArgs) {
  assert(Template && "A variable template id without template?");

  // Check that the template argument list is well-formed for this template.
  SmallVector<TemplateArgument, 4> Converted;
  if (CheckTemplateArgumentList(
          Template, TemplateNameLoc,
          const_cast<TemplateArgumentListInfo &>(TemplateArgs), false,
          Converted))
    return true;

  // Find the variable template specialization declaration that
  // corresponds to these arguments.
  void *InsertPos = nullptr;
  if (VarTemplateSpecializationDecl *Spec = Template->findSpecialization(
          Converted, InsertPos)) {
    checkSpecializationVisibility(TemplateNameLoc, Spec);
    // If we already have a variable template specialization, return it.
    return Spec;
  }

  // This is the first time we have referenced this variable template
  // specialization. Create the canonical declaration and add it to
  // the set of specializations, based on the closest partial specialization
  // that it represents. That is,
  VarDecl *InstantiationPattern = Template->getTemplatedDecl();
  TemplateArgumentList TemplateArgList(TemplateArgumentList::OnStack,
                                       Converted);
  TemplateArgumentList *InstantiationArgs = &TemplateArgList;
  bool AmbiguousPartialSpec = false;
  typedef PartialSpecMatchResult MatchResult;
  SmallVector<MatchResult, 4> Matched;
  SourceLocation PointOfInstantiation = TemplateNameLoc;
  TemplateSpecCandidateSet FailedCandidates(PointOfInstantiation,
                                            /*ForTakingAddress=*/false);

  // 1. Attempt to find the closest partial specialization that this
  // specializes, if any.
  // If any of the template arguments is dependent, then this is probably
  // a placeholder for an incomplete declarative context; which must be
  // complete by instantiation time. Thus, do not search through the partial
  // specializations yet.
  // TODO: Unify with InstantiateClassTemplateSpecialization()?
  //       Perhaps better after unification of DeduceTemplateArguments() and
  //       getMoreSpecializedPartialSpecialization().
  bool InstantiationDependent = false;
  if (!TemplateSpecializationType::anyDependentTemplateArguments(
          TemplateArgs, InstantiationDependent)) {

    SmallVector<VarTemplatePartialSpecializationDecl *, 4> PartialSpecs;
    Template->getPartialSpecializations(PartialSpecs);

    for (unsigned I = 0, N = PartialSpecs.size(); I != N; ++I) {
      VarTemplatePartialSpecializationDecl *Partial = PartialSpecs[I];
      TemplateDeductionInfo Info(FailedCandidates.getLocation());

      if (TemplateDeductionResult Result =
              DeduceTemplateArguments(Partial, TemplateArgList, Info)) {
        // Store the failed-deduction information for use in diagnostics, later.
        // TODO: Actually use the failed-deduction info?
        FailedCandidates.addCandidate().set(
            DeclAccessPair::make(Template, AS_public), Partial,
            MakeDeductionFailureInfo(Context, Result, Info));
        (void)Result;
      } else {
        Matched.push_back(PartialSpecMatchResult());
        Matched.back().Partial = Partial;
        Matched.back().Args = Info.take();
      }
    }

    if (Matched.size() >= 1) {
      SmallVector<MatchResult, 4>::iterator Best = Matched.begin();
      if (Matched.size() == 1) {
        //   -- If exactly one matching specialization is found, the
        //      instantiation is generated from that specialization.
        // We don't need to do anything for this.
      } else {
        //   -- If more than one matching specialization is found, the
        //      partial order rules (14.5.4.2) are used to determine
        //      whether one of the specializations is more specialized
        //      than the others. If none of the specializations is more
        //      specialized than all of the other matching
        //      specializations, then the use of the variable template is
        //      ambiguous and the program is ill-formed.
        for (SmallVector<MatchResult, 4>::iterator P = Best + 1,
                                                   PEnd = Matched.end();
             P != PEnd; ++P) {
          if (getMoreSpecializedPartialSpecialization(P->Partial, Best->Partial,
                                                      PointOfInstantiation) ==
              P->Partial)
            Best = P;
        }

        // Determine if the best partial specialization is more specialized than
        // the others.
        for (SmallVector<MatchResult, 4>::iterator P = Matched.begin(),
                                                   PEnd = Matched.end();
             P != PEnd; ++P) {
          if (P != Best && getMoreSpecializedPartialSpecialization(
                               P->Partial, Best->Partial,
                               PointOfInstantiation) != Best->Partial) {
            AmbiguousPartialSpec = true;
            break;
          }
        }
      }

      // Instantiate using the best variable template partial specialization.
      InstantiationPattern = Best->Partial;
      InstantiationArgs = Best->Args;
    } else {
      //   -- If no match is found, the instantiation is generated
      //      from the primary template.
      // InstantiationPattern = Template->getTemplatedDecl();
    }
  }

  // 2. Create the canonical declaration.
  // Note that we do not instantiate a definition until we see an odr-use
  // in DoMarkVarDeclReferenced().
  // FIXME: LateAttrs et al.?
  VarTemplateSpecializationDecl *Decl = BuildVarTemplateInstantiation(
      Template, InstantiationPattern, *InstantiationArgs, TemplateArgs,
      Converted, TemplateNameLoc, InsertPos /*, LateAttrs, StartingScope*/);
  if (!Decl)
    return true;

  if (AmbiguousPartialSpec) {
    // Partial ordering did not produce a clear winner. Complain.
    Decl->setInvalidDecl();
    Diag(PointOfInstantiation, diag::err_partial_spec_ordering_ambiguous)
        << Decl;

    // Print the matching partial specializations.
    for (MatchResult P : Matched)
      Diag(P.Partial->getLocation(), diag::note_partial_spec_match)
          << getTemplateArgumentBindingsText(P.Partial->getTemplateParameters(),
                                             *P.Args);
    return true;
  }

  if (VarTemplatePartialSpecializationDecl *D =
          dyn_cast<VarTemplatePartialSpecializationDecl>(InstantiationPattern))
    Decl->setInstantiationOf(D, InstantiationArgs);

  checkSpecializationVisibility(TemplateNameLoc, Decl);

  assert(Decl && "No variable template specialization?");
  return Decl;
}

ExprResult
Sema::CheckVarTemplateId(const CXXScopeSpec &SS,
                         const DeclarationNameInfo &NameInfo,
                         VarTemplateDecl *Template, SourceLocation TemplateLoc,
                         const TemplateArgumentListInfo *TemplateArgs) {

  DeclResult Decl = CheckVarTemplateId(Template, TemplateLoc, NameInfo.getLoc(),
                                       *TemplateArgs);
  if (Decl.isInvalid())
    return ExprError();

  VarDecl *Var = cast<VarDecl>(Decl.get());
  if (!Var->getTemplateSpecializationKind())
    Var->setTemplateSpecializationKind(TSK_ImplicitInstantiation,
                                       NameInfo.getLoc());

  // Build an ordinary singleton decl ref.
  return BuildDeclarationNameExpr(SS, NameInfo, Var,
                                  /*FoundD=*/nullptr, TemplateArgs);
}

void Sema::diagnoseMissingTemplateArguments(TemplateName Name,
                                            SourceLocation Loc) {
  Diag(Loc, diag::err_template_missing_args)
    << (int)getTemplateNameKindForDiagnostics(Name) << Name;
  if (TemplateDecl *TD = Name.getAsTemplateDecl()) {
    Diag(TD->getLocation(), diag::note_template_decl_here)
      << TD->getTemplateParameters()->getSourceRange();
  }
}

ExprResult Sema::BuildTemplateIdExpr(const CXXScopeSpec &SS,
                                     SourceLocation TemplateKWLoc,
                                     LookupResult &R,
                                     bool RequiresADL,
                                 const TemplateArgumentListInfo *TemplateArgs) {
  // FIXME: Can we do any checking at this point? I guess we could check the
  // template arguments that we have against the template name, if the template
  // name refers to a single template. That's not a terribly common case,
  // though.
  // foo<int> could identify a single function unambiguously
  // This approach does NOT work, since f<int>(1);
  // gets resolved prior to resorting to overload resolution
  // i.e., template<class T> void f(double);
  //       vs template<class T, class U> void f(U);

  // These should be filtered out by our callers.
  assert(!R.empty() && "empty lookup results when building templateid");
  assert(!R.isAmbiguous() && "ambiguous lookup when building templateid");

  // Non-function templates require a template argument list.
  if (auto *TD = R.getAsSingle<TemplateDecl>()) {
    if (!TemplateArgs && !isa<FunctionTemplateDecl>(TD)) {
      diagnoseMissingTemplateArguments(TemplateName(TD), R.getNameLoc());
      return ExprError();
    }
  }

  auto AnyDependentArguments = [&]() -> bool {
    bool InstantiationDependent;
    return TemplateArgs &&
           TemplateSpecializationType::anyDependentTemplateArguments(
               *TemplateArgs, InstantiationDependent);
  };

  // In C++1y, check variable template ids.
  if (R.getAsSingle<VarTemplateDecl>() && !AnyDependentArguments()) {
    return CheckVarTemplateId(SS, R.getLookupNameInfo(),
                              R.getAsSingle<VarTemplateDecl>(),
                              TemplateKWLoc, TemplateArgs);
  }

  // We don't want lookup warnings at this point.
  R.suppressDiagnostics();

  UnresolvedLookupExpr *ULE
    = UnresolvedLookupExpr::Create(Context, R.getNamingClass(),
                                   SS.getWithLocInContext(Context),
                                   TemplateKWLoc,
                                   R.getLookupNameInfo(),
                                   RequiresADL, TemplateArgs,
                                   R.begin(), R.end());

  return ULE;
}

// We actually only call this from template instantiation.
ExprResult
Sema::BuildQualifiedTemplateIdExpr(CXXScopeSpec &SS,
                                   SourceLocation TemplateKWLoc,
                                   const DeclarationNameInfo &NameInfo,
                             const TemplateArgumentListInfo *TemplateArgs) {

  assert(TemplateArgs || TemplateKWLoc.isValid());
  DeclContext *DC;
  if (!(DC = computeDeclContext(SS, false)) ||
      DC->isDependentContext() ||
      RequireCompleteDeclContext(SS, DC))
    return BuildDependentDeclRefExpr(SS, TemplateKWLoc, NameInfo, TemplateArgs);

  bool MemberOfUnknownSpecialization;
  LookupResult R(*this, NameInfo, LookupOrdinaryName);
  if (LookupTemplateName(R, (Scope *)nullptr, SS, QualType(),
                         /*Entering*/false, MemberOfUnknownSpecialization,
                         TemplateKWLoc))
    return ExprError();

  if (R.isAmbiguous())
    return ExprError();

  if (R.empty()) {
    Diag(NameInfo.getLoc(), diag::err_no_member)
      << NameInfo.getName() << DC << SS.getRange();
    return ExprError();
  }

  if (ClassTemplateDecl *Temp = R.getAsSingle<ClassTemplateDecl>()) {
    Diag(NameInfo.getLoc(), diag::err_template_kw_refers_to_class_template)
      << SS.getScopeRep()
      << NameInfo.getName().getAsString() << SS.getRange();
    Diag(Temp->getLocation(), diag::note_referenced_class_template);
    return ExprError();
  }

  return BuildTemplateIdExpr(SS, TemplateKWLoc, R, /*ADL*/ false, TemplateArgs);
}

/// Form a dependent template name.
///
/// This action forms a dependent template name given the template
/// name and its (presumably dependent) scope specifier. For
/// example, given "MetaFun::template apply", the scope specifier \p
/// SS will be "MetaFun::", \p TemplateKWLoc contains the location
/// of the "template" keyword, and "apply" is the \p Name.
TemplateNameKind Sema::ActOnDependentTemplateName(Scope *S,
                                                  CXXScopeSpec &SS,
                                                  SourceLocation TemplateKWLoc,
                                                  const UnqualifiedId &Name,
                                                  ParsedType ObjectType,
                                                  bool EnteringContext,
                                                  TemplateTy &Result,
                                                  bool AllowInjectedClassName) {
  if (TemplateKWLoc.isValid() && S && !S->getTemplateParamParent())
    Diag(TemplateKWLoc,
         getLangOpts().CPlusPlus11 ?
           diag::warn_cxx98_compat_template_outside_of_template :
           diag::ext_template_outside_of_template)
      << FixItHint::CreateRemoval(TemplateKWLoc);

  DeclContext *LookupCtx = nullptr;
  if (SS.isSet())
    LookupCtx = computeDeclContext(SS, EnteringContext);
  if (!LookupCtx && ObjectType)
    LookupCtx = computeDeclContext(ObjectType.get());
  if (LookupCtx) {
    // C++0x [temp.names]p5:
    //   If a name prefixed by the keyword template is not the name of
    //   a template, the program is ill-formed. [Note: the keyword
    //   template may not be applied to non-template members of class
    //   templates. -end note ] [ Note: as is the case with the
    //   typename prefix, the template prefix is allowed in cases
    //   where it is not strictly necessary; i.e., when the
    //   nested-name-specifier or the expression on the left of the ->
    //   or . is not dependent on a template-parameter, or the use
    //   does not appear in the scope of a template. -end note]
    //
    // Note: C++03 was more strict here, because it banned the use of
    // the "template" keyword prior to a template-name that was not a
    // dependent name. C++ DR468 relaxed this requirement (the
    // "template" keyword is now permitted). We follow the C++0x
    // rules, even in C++03 mode with a warning, retroactively applying the DR.
    bool MemberOfUnknownSpecialization;
    TemplateNameKind TNK = isTemplateName(S, SS, TemplateKWLoc.isValid(), Name,
                                          ObjectType, EnteringContext, Result,
                                          MemberOfUnknownSpecialization);
    if (TNK == TNK_Non_template && MemberOfUnknownSpecialization) {
      // This is a dependent template. Handle it below.
    } else if (TNK == TNK_Non_template) {
      // Do the lookup again to determine if this is a "nothing found" case or
      // a "not a template" case. FIXME: Refactor isTemplateName so we don't
      // need to do this.
      DeclarationNameInfo DNI = GetNameFromUnqualifiedId(Name);
      LookupResult R(*this, DNI.getName(), Name.getBeginLoc(),
                     LookupOrdinaryName);
      bool MOUS;
      if (!LookupTemplateName(R, S, SS, ObjectType.get(), EnteringContext,
                              MOUS, TemplateKWLoc))
        Diag(Name.getBeginLoc(), diag::err_no_member)
            << DNI.getName() << LookupCtx << SS.getRange();
      return TNK_Non_template;
    } else {
      // We found something; return it.
      auto *LookupRD = dyn_cast<CXXRecordDecl>(LookupCtx);
      if (!AllowInjectedClassName && SS.isSet() && LookupRD &&
          Name.getKind() == UnqualifiedIdKind::IK_Identifier &&
          Name.Identifier && LookupRD->getIdentifier() == Name.Identifier) {
        // C++14 [class.qual]p2:
        //   In a lookup in which function names are not ignored and the
        //   nested-name-specifier nominates a class C, if the name specified
        //   [...] is the injected-class-name of C, [...] the name is instead
        //   considered to name the constructor
        //
        // We don't get here if naming the constructor would be valid, so we
        // just reject immediately and recover by treating the
        // injected-class-name as naming the template.
        Diag(Name.getBeginLoc(),
             diag::ext_out_of_line_qualified_id_type_names_constructor)
            << Name.Identifier
            << 0 /*injected-class-name used as template name*/
            << 1 /*'template' keyword was used*/;
      }
      return TNK;
    }
  }

  NestedNameSpecifier *Qualifier = SS.getScopeRep();

  switch (Name.getKind()) {
  case UnqualifiedIdKind::IK_Identifier:
    Result = TemplateTy::make(Context.getDependentTemplateName(Qualifier,
                                                              Name.Identifier));
    return TNK_Dependent_template_name;

  case UnqualifiedIdKind::IK_OperatorFunctionId:
    Result = TemplateTy::make(Context.getDependentTemplateName(Qualifier,
                                             Name.OperatorFunctionId.Operator));
    return TNK_Function_template;

  case UnqualifiedIdKind::IK_LiteralOperatorId:
    llvm_unreachable("literal operator id cannot have a dependent scope");

  default:
    break;
  }

  Diag(Name.getBeginLoc(), diag::err_template_kw_refers_to_non_template)
      << GetNameFromUnqualifiedId(Name).getName() << Name.getSourceRange()
      << TemplateKWLoc;
  return TNK_Non_template;
}

bool Sema::CheckTemplateTypeArgument(TemplateTypeParmDecl *Param,
                                     TemplateArgumentLoc &AL,
                          SmallVectorImpl<TemplateArgument> &Converted) {
  const TemplateArgument &Arg = AL.getArgument();
  QualType ArgType;
  TypeSourceInfo *TSI = nullptr;

  // Check template type parameter.
  switch(Arg.getKind()) {
  case TemplateArgument::Type:
    // C++ [temp.arg.type]p1:
    //   A template-argument for a template-parameter which is a
    //   type shall be a type-id.
    ArgType = Arg.getAsType();
    TSI = AL.getTypeSourceInfo();
    break;
  case TemplateArgument::Template:
  case TemplateArgument::TemplateExpansion: {
    // We have a template type parameter but the template argument
    // is a template without any arguments.
    SourceRange SR = AL.getSourceRange();
    TemplateName Name = Arg.getAsTemplateOrTemplatePattern();
    diagnoseMissingTemplateArguments(Name, SR.getEnd());
    return true;
  }
  case TemplateArgument::Reflected:
    return false; // Delay checking until this is resolved,
                  // assume all is well.
  case TemplateArgument::Expression: {
    // We have a template type parameter but the template argument is an
    // expression; see if maybe it is missing the "typename" keyword.
    CXXScopeSpec SS;
    DeclarationNameInfo NameInfo;

    if (DeclRefExpr *ArgExpr = dyn_cast<DeclRefExpr>(Arg.getAsExpr())) {
      SS.Adopt(ArgExpr->getQualifierLoc());
      NameInfo = ArgExpr->getNameInfo();
    } else if (DependentScopeDeclRefExpr *ArgExpr =
               dyn_cast<DependentScopeDeclRefExpr>(Arg.getAsExpr())) {
      SS.Adopt(ArgExpr->getQualifierLoc());
      NameInfo = ArgExpr->getNameInfo();
    } else if (CXXDependentScopeMemberExpr *ArgExpr =
               dyn_cast<CXXDependentScopeMemberExpr>(Arg.getAsExpr())) {
      if (ArgExpr->isImplicitAccess()) {
        SS.Adopt(ArgExpr->getQualifierLoc());
        NameInfo = ArgExpr->getMemberNameInfo();
      }
    }

    if (auto *II = NameInfo.getName().getAsIdentifierInfo()) {
      LookupResult Result(*this, NameInfo, LookupOrdinaryName);
      LookupParsedName(Result, CurScope, &SS);

      if (Result.getAsSingle<TypeDecl>() ||
          Result.getResultKind() ==
              LookupResult::NotFoundInCurrentInstantiation) {
        // Suggest that the user add 'typename' before the NNS.
        SourceLocation Loc = AL.getSourceRange().getBegin();
        Diag(Loc, getLangOpts().MSVCCompat
                      ? diag::ext_ms_template_type_arg_missing_typename
                      : diag::err_template_arg_must_be_type_suggest)
            << FixItHint::CreateInsertion(Loc, "typename ");
        Diag(Param->getLocation(), diag::note_template_param_here);

        // Recover by synthesizing a type using the location information that we
        // already have.
        ArgType =
            Context.getDependentNameType(ETK_Typename, SS.getScopeRep(), II);
        TypeLocBuilder TLB;
        DependentNameTypeLoc TL = TLB.push<DependentNameTypeLoc>(ArgType);
        TL.setElaboratedKeywordLoc(SourceLocation(/*synthesized*/));
        TL.setQualifierLoc(SS.getWithLocInContext(Context));
        TL.setNameLoc(NameInfo.getLoc());
        TSI = TLB.getTypeSourceInfo(Context, ArgType);

        // Overwrite our input TemplateArgumentLoc so that we can recover
        // properly.
        AL = TemplateArgumentLoc(TemplateArgument(ArgType),
                                 TemplateArgumentLocInfo(TSI));

        break;
      }
    }
    // fallthrough
    LLVM_FALLTHROUGH;
  }
  default: {
    // We have a template type parameter but the template argument
    // is not a type.
    SourceRange SR = AL.getSourceRange();
    Diag(SR.getBegin(), diag::err_template_arg_must_be_type) << SR;
    Diag(Param->getLocation(), diag::note_template_param_here);

    return true;
  }
  }

  if (CheckTemplateArgument(Param, TSI))
    return true;

  // Add the converted template type argument.
  ArgType = Context.getCanonicalType(ArgType);

  // Objective-C ARC:
  //   If an explicitly-specified template argument type is a lifetime type
  //   with no lifetime qualifier, the __strong lifetime qualifier is inferred.
  if (getLangOpts().ObjCAutoRefCount &&
      ArgType->isObjCLifetimeType() &&
      !ArgType.getObjCLifetime()) {
    Qualifiers Qs;
    Qs.setObjCLifetime(Qualifiers::OCL_Strong);
    ArgType = Context.getQualifiedType(ArgType, Qs);
  }

  Converted.push_back(TemplateArgument(ArgType));
  return false;
}

/// Substitute template arguments into the default template argument for
/// the given template type parameter.
///
/// \param SemaRef the semantic analysis object for which we are performing
/// the substitution.
///
/// \param Template the template that we are synthesizing template arguments
/// for.
///
/// \param TemplateLoc the location of the template name that started the
/// template-id we are checking.
///
/// \param RAngleLoc the location of the right angle bracket ('>') that
/// terminates the template-id.
///
/// \param Param the template template parameter whose default we are
/// substituting into.
///
/// \param Converted the list of template arguments provided for template
/// parameters that precede \p Param in the template parameter list.
/// \returns the substituted template argument, or NULL if an error occurred.
static TypeSourceInfo *
SubstDefaultTemplateArgument(Sema &SemaRef,
                             TemplateDecl *Template,
                             SourceLocation TemplateLoc,
                             SourceLocation RAngleLoc,
                             TemplateTypeParmDecl *Param,
                             SmallVectorImpl<TemplateArgument> &Converted) {
  TypeSourceInfo *ArgType = Param->getDefaultArgumentInfo();

  // If the argument type is dependent, instantiate it now based
  // on the previously-computed template arguments.
  if (ArgType->getType()->isInstantiationDependentType()) {
    Sema::InstantiatingTemplate Inst(SemaRef, TemplateLoc,
                                     Param, Template, Converted,
                                     SourceRange(TemplateLoc, RAngleLoc));
    if (Inst.isInvalid())
      return nullptr;

    TemplateArgumentList TemplateArgs(TemplateArgumentList::OnStack, Converted);

    // Only substitute for the innermost template argument list.
    MultiLevelTemplateArgumentList TemplateArgLists;
    TemplateArgLists.addOuterTemplateArguments(&TemplateArgs);
    for (unsigned i = 0, e = Param->getDepth(); i != e; ++i)
      TemplateArgLists.addOuterTemplateArguments(None);

    Sema::ContextRAII SavedContext(SemaRef, Template->getDeclContext());
    ArgType =
        SemaRef.SubstType(ArgType, TemplateArgLists,
                          Param->getDefaultArgumentLoc(), Param->getDeclName());
  }

  return ArgType;
}

/// Substitute template arguments into the default template argument for
/// the given non-type template parameter.
///
/// \param SemaRef the semantic analysis object for which we are performing
/// the substitution.
///
/// \param Template the template that we are synthesizing template arguments
/// for.
///
/// \param TemplateLoc the location of the template name that started the
/// template-id we are checking.
///
/// \param RAngleLoc the location of the right angle bracket ('>') that
/// terminates the template-id.
///
/// \param Param the non-type template parameter whose default we are
/// substituting into.
///
/// \param Converted the list of template arguments provided for template
/// parameters that precede \p Param in the template parameter list.
///
/// \returns the substituted template argument, or NULL if an error occurred.
static ExprResult
SubstDefaultTemplateArgument(Sema &SemaRef,
                             TemplateDecl *Template,
                             SourceLocation TemplateLoc,
                             SourceLocation RAngleLoc,
                             NonTypeTemplateParmDecl *Param,
                        SmallVectorImpl<TemplateArgument> &Converted) {
  Sema::InstantiatingTemplate Inst(SemaRef, TemplateLoc,
                                   Param, Template, Converted,
                                   SourceRange(TemplateLoc, RAngleLoc));
  if (Inst.isInvalid())
    return ExprError();

  TemplateArgumentList TemplateArgs(TemplateArgumentList::OnStack, Converted);

  // Only substitute for the innermost template argument list.
  MultiLevelTemplateArgumentList TemplateArgLists;
  TemplateArgLists.addOuterTemplateArguments(&TemplateArgs);
  for (unsigned i = 0, e = Param->getDepth(); i != e; ++i)
    TemplateArgLists.addOuterTemplateArguments(None);

  EnterExpressionEvaluationContext ConstantEvaluated(
      SemaRef, Sema::ExpressionEvaluationContext::ConstantEvaluated);
  return SemaRef.SubstExpr(Param->getDefaultArgument(), TemplateArgLists);
}

/// Substitute template arguments into the default template argument for
/// the given template template parameter.
///
/// \param SemaRef the semantic analysis object for which we are performing
/// the substitution.
///
/// \param Template the template that we are synthesizing template arguments
/// for.
///
/// \param TemplateLoc the location of the template name that started the
/// template-id we are checking.
///
/// \param RAngleLoc the location of the right angle bracket ('>') that
/// terminates the template-id.
///
/// \param Param the template template parameter whose default we are
/// substituting into.
///
/// \param Converted the list of template arguments provided for template
/// parameters that precede \p Param in the template parameter list.
///
/// \param QualifierLoc Will be set to the nested-name-specifier (with
/// source-location information) that precedes the template name.
///
/// \returns the substituted template argument, or NULL if an error occurred.
static TemplateName
SubstDefaultTemplateArgument(Sema &SemaRef,
                             TemplateDecl *Template,
                             SourceLocation TemplateLoc,
                             SourceLocation RAngleLoc,
                             TemplateTemplateParmDecl *Param,
                       SmallVectorImpl<TemplateArgument> &Converted,
                             NestedNameSpecifierLoc &QualifierLoc) {
  Sema::InstantiatingTemplate Inst(
      SemaRef, TemplateLoc, TemplateParameter(Param), Template, Converted,
      SourceRange(TemplateLoc, RAngleLoc));
  if (Inst.isInvalid())
    return TemplateName();

  TemplateArgumentList TemplateArgs(TemplateArgumentList::OnStack, Converted);

  // Only substitute for the innermost template argument list.
  MultiLevelTemplateArgumentList TemplateArgLists;
  TemplateArgLists.addOuterTemplateArguments(&TemplateArgs);
  for (unsigned i = 0, e = Param->getDepth(); i != e; ++i)
    TemplateArgLists.addOuterTemplateArguments(None);

  Sema::ContextRAII SavedContext(SemaRef, Template->getDeclContext());
  // Substitute into the nested-name-specifier first,
  QualifierLoc = Param->getDefaultArgument().getTemplateQualifierLoc();
  if (QualifierLoc) {
    QualifierLoc =
        SemaRef.SubstNestedNameSpecifierLoc(QualifierLoc, TemplateArgLists);
    if (!QualifierLoc)
      return TemplateName();
  }

  return SemaRef.SubstTemplateName(
             QualifierLoc,
             Param->getDefaultArgument().getArgument().getAsTemplate(),
             Param->getDefaultArgument().getTemplateNameLoc(),
             TemplateArgLists);
}

/// If the given template parameter has a default template
/// argument, substitute into that default template argument and
/// return the corresponding template argument.
TemplateArgumentLoc
Sema::SubstDefaultTemplateArgumentIfAvailable(TemplateDecl *Template,
                                              SourceLocation TemplateLoc,
                                              SourceLocation RAngleLoc,
                                              Decl *Param,
                                              SmallVectorImpl<TemplateArgument>
                                                &Converted,
                                              bool &HasDefaultArg) {
  HasDefaultArg = false;

  if (TemplateTypeParmDecl *TypeParm = dyn_cast<TemplateTypeParmDecl>(Param)) {
    if (!hasVisibleDefaultArgument(TypeParm))
      return TemplateArgumentLoc();

    HasDefaultArg = true;
    TypeSourceInfo *DI = SubstDefaultTemplateArgument(*this, Template,
                                                      TemplateLoc,
                                                      RAngleLoc,
                                                      TypeParm,
                                                      Converted);
    if (DI)
      return TemplateArgumentLoc(TemplateArgument(DI->getType()), DI);

    return TemplateArgumentLoc();
  }

  if (NonTypeTemplateParmDecl *NonTypeParm
        = dyn_cast<NonTypeTemplateParmDecl>(Param)) {
    if (!hasVisibleDefaultArgument(NonTypeParm))
      return TemplateArgumentLoc();

    HasDefaultArg = true;
    ExprResult Arg = SubstDefaultTemplateArgument(*this, Template,
                                                  TemplateLoc,
                                                  RAngleLoc,
                                                  NonTypeParm,
                                                  Converted);
    if (Arg.isInvalid())
      return TemplateArgumentLoc();

    Expr *ArgE = Arg.getAs<Expr>();
    return TemplateArgumentLoc(
        TemplateArgument(ArgE, TemplateArgument::Expression), ArgE);
  }

  TemplateTemplateParmDecl *TempTempParm
    = cast<TemplateTemplateParmDecl>(Param);
  if (!hasVisibleDefaultArgument(TempTempParm))
    return TemplateArgumentLoc();

  HasDefaultArg = true;
  NestedNameSpecifierLoc QualifierLoc;
  TemplateName TName = SubstDefaultTemplateArgument(*this, Template,
                                                    TemplateLoc,
                                                    RAngleLoc,
                                                    TempTempParm,
                                                    Converted,
                                                    QualifierLoc);
  if (TName.isNull())
    return TemplateArgumentLoc();

  return TemplateArgumentLoc(TemplateArgument(TName),
                TempTempParm->getDefaultArgument().getTemplateQualifierLoc(),
                TempTempParm->getDefaultArgument().getTemplateNameLoc());
}

/// Convert a template-argument that we parsed as a type into a template, if
/// possible. C++ permits injected-class-names to perform dual service as
/// template template arguments and as template type arguments.
static TemplateArgumentLoc convertTypeTemplateArgumentToTemplate(TypeLoc TLoc) {
  // Extract and step over any surrounding nested-name-specifier.
  NestedNameSpecifierLoc QualLoc;
  if (auto ETLoc = TLoc.getAs<ElaboratedTypeLoc>()) {
    if (ETLoc.getTypePtr()->getKeyword() != ETK_None)
      return TemplateArgumentLoc();

    QualLoc = ETLoc.getQualifierLoc();
    TLoc = ETLoc.getNamedTypeLoc();
  }

  // If this type was written as an injected-class-name, it can be used as a
  // template template argument.
  if (auto InjLoc = TLoc.getAs<InjectedClassNameTypeLoc>())
    return TemplateArgumentLoc(InjLoc.getTypePtr()->getTemplateName(),
                               QualLoc, InjLoc.getNameLoc());

  // If this type was written as an injected-class-name, it may have been
  // converted to a RecordType during instantiation. If the RecordType is
  // *not* wrapped in a TemplateSpecializationType and denotes a class
  // template specialization, it must have come from an injected-class-name.
  if (auto RecLoc = TLoc.getAs<RecordTypeLoc>())
    if (auto *CTSD =
            dyn_cast<ClassTemplateSpecializationDecl>(RecLoc.getDecl()))
      return TemplateArgumentLoc(TemplateName(CTSD->getSpecializedTemplate()),
                                 QualLoc, RecLoc.getNameLoc());

  return TemplateArgumentLoc();
}

/// Check that the given template argument corresponds to the given
/// template parameter.
///
/// \param Param The template parameter against which the argument will be
/// checked.
///
/// \param Arg The template argument, which may be updated due to conversions.
///
/// \param Template The template in which the template argument resides.
///
/// \param TemplateLoc The location of the template name for the template
/// whose argument list we're matching.
///
/// \param RAngleLoc The location of the right angle bracket ('>') that closes
/// the template argument list.
///
/// \param ArgumentPackIndex The index into the argument pack where this
/// argument will be placed. Only valid if the parameter is a parameter pack.
///
/// \param Converted The checked, converted argument will be added to the
/// end of this small vector.
///
/// \param CTAK Describes how we arrived at this particular template argument:
/// explicitly written, deduced, etc.
///
/// \returns true on error, false otherwise.
bool Sema::CheckTemplateArgument(NamedDecl *Param,
                                 TemplateArgumentLoc &Arg,
                                 NamedDecl *Template,
                                 SourceLocation TemplateLoc,
                                 SourceLocation RAngleLoc,
                                 unsigned ArgumentPackIndex,
                            SmallVectorImpl<TemplateArgument> &Converted,
                                 CheckTemplateArgumentKind CTAK) {
  // Check template type parameters.
  if (TemplateTypeParmDecl *TTP = dyn_cast<TemplateTypeParmDecl>(Param))
    return CheckTemplateTypeArgument(TTP, Arg, Converted);

  // Check non-type template parameters.
  if (NonTypeTemplateParmDecl *NTTP =dyn_cast<NonTypeTemplateParmDecl>(Param)) {
    // Do substitution on the type of the non-type template parameter
    // with the template arguments we've seen thus far.  But if the
    // template has a dependent context then we cannot substitute yet.
    QualType NTTPType = NTTP->getType();
    if (NTTP->isParameterPack() && NTTP->isExpandedParameterPack())
      NTTPType = NTTP->getExpansionType(ArgumentPackIndex);

    // FIXME: Do we need to substitute into parameters here if they're
    // instantiation-dependent but not dependent?
    if (NTTPType->isDependentType() &&
        !isa<TemplateTemplateParmDecl>(Template) &&
        !Template->getDeclContext()->isDependentContext()) {
      // Do substitution on the type of the non-type template parameter.
      InstantiatingTemplate Inst(*this, TemplateLoc, Template,
                                 NTTP, Converted,
                                 SourceRange(TemplateLoc, RAngleLoc));
      if (Inst.isInvalid())
        return true;

      TemplateArgumentList TemplateArgs(TemplateArgumentList::OnStack,
                                        Converted);
      NTTPType = SubstType(NTTPType,
                           MultiLevelTemplateArgumentList(TemplateArgs),
                           NTTP->getLocation(),
                           NTTP->getDeclName());
      // If that worked, check the non-type template parameter type
      // for validity.
      if (!NTTPType.isNull())
        NTTPType = CheckNonTypeTemplateParameterType(NTTPType,
                                                     NTTP->getLocation());
      if (NTTPType.isNull())
        return true;
    }

    switch (Arg.getArgument().getKind()) {
    case TemplateArgument::Null:
      llvm_unreachable("Should never see a NULL template argument here");

    case TemplateArgument::Reflected:
      return false; // Delay checking until this is resolved,
                    // assume all is well.
    case TemplateArgument::Expression: {
      TemplateArgument Result;
      unsigned CurSFINAEErrors = NumSFINAEErrors;
      ExprResult Res =
        CheckTemplateArgument(NTTP, NTTPType, Arg.getArgument().getAsExpr(),
                              Result, CTAK);
      if (Res.isInvalid())
        return true;
      // If the current template argument causes an error, give up now.
      if (CurSFINAEErrors < NumSFINAEErrors)
        return true;

      // If the resulting expression is new, then use it in place of the
      // old expression in the template argument.
      if (Res.get() != Arg.getArgument().getAsExpr()) {
        TemplateArgument TA(Res.get(), TemplateArgument::Expression);
        Arg = TemplateArgumentLoc(TA, Res.get());
      }

      Converted.push_back(Result);
      break;
    }

    case TemplateArgument::Declaration:
    case TemplateArgument::Integral:
    case TemplateArgument::NullPtr:
      // We've already checked this template argument, so just copy
      // it to the list of converted arguments.
      Converted.push_back(Arg.getArgument());
      break;

    case TemplateArgument::Template:
    case TemplateArgument::TemplateExpansion:
      // We were given a template template argument. It may not be ill-formed;
      // see below.
      if (DependentTemplateName *DTN
            = Arg.getArgument().getAsTemplateOrTemplatePattern()
                                              .getAsDependentTemplateName()) {
        // We have a template argument such as \c T::template X, which we
        // parsed as a template template argument. However, since we now
        // know that we need a non-type template argument, convert this
        // template name into an expression.

        DeclarationNameInfo NameInfo(DTN->getIdentifier(),
                                     Arg.getTemplateNameLoc());

        CXXScopeSpec SS;
        SS.Adopt(Arg.getTemplateQualifierLoc());
        // FIXME: the template-template arg was a DependentTemplateName,
        // so it was provided with a template keyword. However, its source
        // location is not stored in the template argument structure.
        SourceLocation TemplateKWLoc;
        ExprResult E = DependentScopeDeclRefExpr::Create(
            Context, SS.getWithLocInContext(Context), TemplateKWLoc, NameInfo,
            nullptr);

        // If we parsed the template argument as a pack expansion, create a
        // pack expansion expression.
        if (Arg.getArgument().getKind() == TemplateArgument::TemplateExpansion){
          E = ActOnPackExpansion(E.get(), Arg.getTemplateEllipsisLoc());
          if (E.isInvalid())
            return true;
        }

        TemplateArgument Result;
        E = CheckTemplateArgument(NTTP, NTTPType, E.get(), Result);
        if (E.isInvalid())
          return true;

        Converted.push_back(Result);
        break;
      }

      // We have a template argument that actually does refer to a class
      // template, alias template, or template template parameter, and
      // therefore cannot be a non-type template argument.
      Diag(Arg.getLocation(), diag::err_template_arg_must_be_expr)
        << Arg.getSourceRange();

      Diag(Param->getLocation(), diag::note_template_param_here);
      return true;

    case TemplateArgument::Type: {
      // We have a non-type template parameter but the template
      // argument is a type.

      // C++ [temp.arg]p2:
      //   In a template-argument, an ambiguity between a type-id and
      //   an expression is resolved to a type-id, regardless of the
      //   form of the corresponding template-parameter.
      //
      // We warn specifically about this case, since it can be rather
      // confusing for users.
      QualType T = Arg.getArgument().getAsType();
      SourceRange SR = Arg.getSourceRange();
      if (T->isFunctionType())
        Diag(SR.getBegin(), diag::err_template_arg_nontype_ambig) << SR << T;
      else
        Diag(SR.getBegin(), diag::err_template_arg_must_be_expr) << SR;
      Diag(Param->getLocation(), diag::note_template_param_here);
      return true;
    }

    case TemplateArgument::Pack:
      llvm_unreachable("Caller must expand template argument packs");
    }

    return false;
  }


  // Check template template parameters.
  TemplateTemplateParmDecl *TempParm = cast<TemplateTemplateParmDecl>(Param);

  TemplateParameterList *Params = TempParm->getTemplateParameters();
  if (TempParm->isExpandedParameterPack())
    Params = TempParm->getExpansionTemplateParameters(ArgumentPackIndex);

  // Substitute into the template parameter list of the template
  // template parameter, since previously-supplied template arguments
  // may appear within the template template parameter.
  //
  // FIXME: Skip this if the parameters aren't instantiation-dependent.
  {
    // Set up a template instantiation context.
    LocalInstantiationScope Scope(*this);
    InstantiatingTemplate Inst(*this, TemplateLoc, Template,
                               TempParm, Converted,
                               SourceRange(TemplateLoc, RAngleLoc));
    if (Inst.isInvalid())
      return true;

    TemplateArgumentList TemplateArgs(TemplateArgumentList::OnStack, Converted);
    Params = SubstTemplateParams(Params, CurContext,
                                 MultiLevelTemplateArgumentList(TemplateArgs));
    if (!Params)
      return true;
  }

  // C++1z [temp.local]p1: (DR1004)
  //   When [the injected-class-name] is used [...] as a template-argument for
  //   a template template-parameter [...] it refers to the class template
  //   itself.
  if (Arg.getArgument().getKind() == TemplateArgument::Type) {
    TemplateArgumentLoc ConvertedArg = convertTypeTemplateArgumentToTemplate(
        Arg.getTypeSourceInfo()->getTypeLoc());
    if (!ConvertedArg.getArgument().isNull())
      Arg = ConvertedArg;
  }

  switch (Arg.getArgument().getKind()) {
  case TemplateArgument::Null:
    llvm_unreachable("Should never see a NULL template argument here");

  case TemplateArgument::Reflected:
    return false; // We have to defer checking until we know what this is

  case TemplateArgument::Template:
  case TemplateArgument::TemplateExpansion:
    if (CheckTemplateTemplateArgument(Params, Arg))
      return true;

    Converted.push_back(Arg.getArgument());
    break;

  case TemplateArgument::Expression:
  case TemplateArgument::Type:
    // We have a template template parameter but the template
    // argument does not refer to a template.
    Diag(Arg.getLocation(), diag::err_template_arg_must_be_template)
      << getLangOpts().CPlusPlus11;
    return true;

  case TemplateArgument::Declaration:
    llvm_unreachable("Declaration argument with template template parameter");
  case TemplateArgument::Integral:
    llvm_unreachable("Integral argument with template template parameter");
  case TemplateArgument::NullPtr:
    llvm_unreachable("Null pointer argument with template template parameter");

  case TemplateArgument::Pack:
    llvm_unreachable("Caller must expand template argument packs");
  }

  return false;
}

/// Check whether the template parameter is a pack expansion, and if so,
/// determine the number of parameters produced by that expansion. For instance:
///
/// \code
/// template<typename ...Ts> struct A {
///   template<Ts ...NTs, template<Ts> class ...TTs, typename ...Us> struct B;
/// };
/// \endcode
///
/// In \c A<int,int>::B, \c NTs and \c TTs have expanded pack size 2, and \c Us
/// is not a pack expansion, so returns an empty Optional.
static Optional<unsigned> getExpandedPackSize(NamedDecl *Param) {
  if (NonTypeTemplateParmDecl *NTTP
        = dyn_cast<NonTypeTemplateParmDecl>(Param)) {
    if (NTTP->isExpandedParameterPack())
      return NTTP->getNumExpansionTypes();
  }

  if (TemplateTemplateParmDecl *TTP
        = dyn_cast<TemplateTemplateParmDecl>(Param)) {
    if (TTP->isExpandedParameterPack())
      return TTP->getNumExpansionTemplateParameters();
  }

  return None;
}

/// Diagnose a missing template argument.
template<typename TemplateParmDecl>
static bool diagnoseMissingArgument(Sema &S, SourceLocation Loc,
                                    TemplateDecl *TD,
                                    const TemplateParmDecl *D,
                                    TemplateArgumentListInfo &Args) {
  // Dig out the most recent declaration of the template parameter; there may be
  // declarations of the template that are more recent than TD.
  D = cast<TemplateParmDecl>(cast<TemplateDecl>(TD->getMostRecentDecl())
                                 ->getTemplateParameters()
                                 ->getParam(D->getIndex()));

  // If there's a default argument that's not visible, diagnose that we're
  // missing a module import.
  llvm::SmallVector<Module*, 8> Modules;
  if (D->hasDefaultArgument() && !S.hasVisibleDefaultArgument(D, &Modules)) {
    S.diagnoseMissingImport(Loc, cast<NamedDecl>(TD),
                            D->getDefaultArgumentLoc(), Modules,
                            Sema::MissingImportKind::DefaultArgument,
                            /*Recover*/true);
    return true;
  }

  // FIXME: If there's a more recent default argument that *is* visible,
  // diagnose that it was declared too late.

  TemplateParameterList *Params = TD->getTemplateParameters();

  S.Diag(Loc, diag::err_template_arg_list_different_arity)
    << /*not enough args*/0
    << (int)S.getTemplateNameKindForDiagnostics(TemplateName(TD))
    << TD;
  S.Diag(TD->getLocation(), diag::note_template_decl_here)
    << Params->getSourceRange();
  return true;
}

/// Check that the given template argument list is well-formed
/// for specializing the given template.
bool Sema::CheckTemplateArgumentList(
    TemplateDecl *Template, SourceLocation TemplateLoc,
    TemplateArgumentListInfo &TemplateArgs, bool PartialTemplateArgs,
    SmallVectorImpl<TemplateArgument> &Converted,
    bool UpdateArgsWithConversions) {
  // Make a copy of the template arguments for processing.  Only make the
  // changes at the end when successful in matching the arguments to the
  // template.
  TemplateArgumentListInfo NewArgs = TemplateArgs;

  // Make sure we get the template parameter list from the most
  // recentdeclaration, since that is the only one that has is guaranteed to
  // have all the default template argument information.
  TemplateParameterList *Params =
      cast<TemplateDecl>(Template->getMostRecentDecl())
          ->getTemplateParameters();

  SourceLocation RAngleLoc = NewArgs.getRAngleLoc();

  // C++ [temp.arg]p1:
  //   [...] The type and form of each template-argument specified in
  //   a template-id shall match the type and form specified for the
  //   corresponding parameter declared by the template in its
  //   template-parameter-list.
  bool isTemplateTemplateParameter = isa<TemplateTemplateParmDecl>(Template);
  SmallVector<TemplateArgument, 2> ArgumentPack;
  unsigned ArgIdx = 0, NumArgs = NewArgs.size();
  LocalInstantiationScope InstScope(*this, true);
  for (TemplateParameterList::iterator Param = Params->begin(),
                                       ParamEnd = Params->end();
       Param != ParamEnd; /* increment in loop */) {
    // If we have an expanded parameter pack, make sure we don't have too
    // many arguments.
    if (Optional<unsigned> Expansions = getExpandedPackSize(*Param)) {
      if (*Expansions == ArgumentPack.size()) {
        // We're done with this parameter pack. Pack up its arguments and add
        // them to the list.
        Converted.push_back(
            TemplateArgument::CreatePackCopy(Context, ArgumentPack));
        ArgumentPack.clear();

        // This argument is assigned to the next parameter.
        ++Param;
        continue;
      } else if (ArgIdx == NumArgs && !PartialTemplateArgs) {
        // Not enough arguments for this parameter pack.
        Diag(TemplateLoc, diag::err_template_arg_list_different_arity)
          << /*not enough args*/0
          << (int)getTemplateNameKindForDiagnostics(TemplateName(Template))
          << Template;
        Diag(Template->getLocation(), diag::note_template_decl_here)
          << Params->getSourceRange();
        return true;
      }
    }

    if (ArgIdx < NumArgs) {
      // Check the template argument we were given.
      if (CheckTemplateArgument(*Param, NewArgs[ArgIdx], Template,
                                TemplateLoc, RAngleLoc,
                                ArgumentPack.size(), Converted))
        return true;

      bool PackExpansionIntoNonPack =
          NewArgs[ArgIdx].getArgument().isPackExpansion() &&
          (!(*Param)->isTemplateParameterPack() || getExpandedPackSize(*Param));
      if (PackExpansionIntoNonPack && isa<TypeAliasTemplateDecl>(Template)) {
        // Core issue 1430: we have a pack expansion as an argument to an
        // alias template, and it's not part of a parameter pack. This
        // can't be canonicalized, so reject it now.
        Diag(NewArgs[ArgIdx].getLocation(),
             diag::err_alias_template_expansion_into_fixed_list)
          << NewArgs[ArgIdx].getSourceRange();
        Diag((*Param)->getLocation(), diag::note_template_param_here);
        return true;
      }

      // We're now done with this argument.
      ++ArgIdx;

      if ((*Param)->isTemplateParameterPack()) {
        // The template parameter was a template parameter pack, so take the
        // deduced argument and place it on the argument pack. Note that we
        // stay on the same template parameter so that we can deduce more
        // arguments.
        ArgumentPack.push_back(Converted.pop_back_val());
      } else {
        // Move to the next template parameter.
        ++Param;
      }

      // If we just saw a pack expansion into a non-pack, then directly convert
      // the remaining arguments, because we don't know what parameters they'll
      // match up with.
      if (PackExpansionIntoNonPack) {
        if (!ArgumentPack.empty()) {
          // If we were part way through filling in an expanded parameter pack,
          // fall back to just producing individual arguments.
          Converted.insert(Converted.end(),
                           ArgumentPack.begin(), ArgumentPack.end());
          ArgumentPack.clear();
        }

        while (ArgIdx < NumArgs) {
          Converted.push_back(NewArgs[ArgIdx].getArgument());
          ++ArgIdx;
        }

        return false;
      }

      continue;
    }

    // If we're checking a partial template argument list, we're done.
    if (PartialTemplateArgs) {
      if ((*Param)->isTemplateParameterPack() && !ArgumentPack.empty())
        Converted.push_back(
            TemplateArgument::CreatePackCopy(Context, ArgumentPack));

      return false;
    }

    // If we have a template parameter pack with no more corresponding
    // arguments, just break out now and we'll fill in the argument pack below.
    if ((*Param)->isTemplateParameterPack()) {
      assert(!getExpandedPackSize(*Param) &&
             "Should have dealt with this already");

      // A non-expanded parameter pack before the end of the parameter list
      // only occurs for an ill-formed template parameter list, unless we've
      // got a partial argument list for a function template, so just bail out.
      if (Param + 1 != ParamEnd)
        return true;

      Converted.push_back(
          TemplateArgument::CreatePackCopy(Context, ArgumentPack));
      ArgumentPack.clear();

      ++Param;
      continue;
    }

    // Check whether we have a default argument.
    TemplateArgumentLoc Arg;

    // Retrieve the default template argument from the template
    // parameter. For each kind of template parameter, we substitute the
    // template arguments provided thus far and any "outer" template arguments
    // (when the template parameter was part of a nested template) into
    // the default argument.
    if (TemplateTypeParmDecl *TTP = dyn_cast<TemplateTypeParmDecl>(*Param)) {
      if (!hasVisibleDefaultArgument(TTP))
        return diagnoseMissingArgument(*this, TemplateLoc, Template, TTP,
                                       NewArgs);

      TypeSourceInfo *ArgType = SubstDefaultTemplateArgument(*this,
                                                             Template,
                                                             TemplateLoc,
                                                             RAngleLoc,
                                                             TTP,
                                                             Converted);
      if (!ArgType)
        return true;

      Arg = TemplateArgumentLoc(TemplateArgument(ArgType->getType()), ArgType);
    } else if (NonTypeTemplateParmDecl *NTTP
                 = dyn_cast<NonTypeTemplateParmDecl>(*Param)) {
      if (!hasVisibleDefaultArgument(NTTP))
        return diagnoseMissingArgument(*this, TemplateLoc, Template, NTTP,
                                       NewArgs);

      ExprResult E = SubstDefaultTemplateArgument(*this, Template,
                                                              TemplateLoc,
                                                              RAngleLoc,
                                                              NTTP,
                                                              Converted);
      if (E.isInvalid())
        return true;

      Expr *Ex = E.getAs<Expr>();
      Arg = TemplateArgumentLoc(
          TemplateArgument(Ex, TemplateArgument::Expression), Ex);
    } else {
      TemplateTemplateParmDecl *TempParm
        = cast<TemplateTemplateParmDecl>(*Param);

      if (!hasVisibleDefaultArgument(TempParm))
        return diagnoseMissingArgument(*this, TemplateLoc, Template, TempParm,
                                       NewArgs);

      NestedNameSpecifierLoc QualifierLoc;
      TemplateName Name = SubstDefaultTemplateArgument(*this, Template,
                                                       TemplateLoc,
                                                       RAngleLoc,
                                                       TempParm,
                                                       Converted,
                                                       QualifierLoc);
      if (Name.isNull())
        return true;

      Arg = TemplateArgumentLoc(TemplateArgument(Name), QualifierLoc,
                           TempParm->getDefaultArgument().getTemplateNameLoc());
    }

    // Introduce an instantiation record that describes where we are using
    // the default template argument. We're not actually instantiating a
    // template here, we just create this object to put a note into the
    // context stack.
    InstantiatingTemplate Inst(*this, RAngleLoc, Template, *Param, Converted,
                               SourceRange(TemplateLoc, RAngleLoc));
    if (Inst.isInvalid())
      return true;

    // Check the default template argument.
    if (CheckTemplateArgument(*Param, Arg, Template, TemplateLoc,
                              RAngleLoc, 0, Converted))
      return true;

    // Core issue 150 (assumed resolution): if this is a template template
    // parameter, keep track of the default template arguments from the
    // template definition.
    if (isTemplateTemplateParameter)
      NewArgs.addArgument(Arg);

    // Move to the next template parameter and argument.
    ++Param;
    ++ArgIdx;
  }

  // If we're performing a partial argument substitution, allow any trailing
  // pack expansions; they might be empty. This can happen even if
  // PartialTemplateArgs is false (the list of arguments is complete but
  // still dependent).
  if (ArgIdx < NumArgs && CurrentInstantiationScope &&
      CurrentInstantiationScope->getPartiallySubstitutedPack()) {
    while (ArgIdx < NumArgs && NewArgs[ArgIdx].getArgument().isPackExpansion())
      Converted.push_back(NewArgs[ArgIdx++].getArgument());
  }

  // If we have any leftover arguments, then there were too many arguments.
  // Complain and fail.
  if (ArgIdx < NumArgs) {
    Diag(TemplateLoc, diag::err_template_arg_list_different_arity)
        << /*too many args*/1
        << (int)getTemplateNameKindForDiagnostics(TemplateName(Template))
        << Template
        << SourceRange(NewArgs[ArgIdx].getLocation(), NewArgs.getRAngleLoc());
    Diag(Template->getLocation(), diag::note_template_decl_here)
        << Params->getSourceRange();
    return true;
  }

  // No problems found with the new argument list, propagate changes back
  // to caller.
  if (UpdateArgsWithConversions)
    TemplateArgs = std::move(NewArgs);

  return false;
}

namespace {
  class UnnamedLocalNoLinkageFinder
    : public TypeVisitor<UnnamedLocalNoLinkageFinder, bool>
  {
    Sema &S;
    SourceRange SR;

    typedef TypeVisitor<UnnamedLocalNoLinkageFinder, bool> inherited;

  public:
    UnnamedLocalNoLinkageFinder(Sema &S, SourceRange SR) : S(S), SR(SR) { }

    bool Visit(QualType T) {
      return T.isNull() ? false : inherited::Visit(T.getTypePtr());
    }

#define TYPE(Class, Parent) \
    bool Visit##Class##Type(const Class##Type *);
#define ABSTRACT_TYPE(Class, Parent) \
    bool Visit##Class##Type(const Class##Type *) { return false; }
#define NON_CANONICAL_TYPE(Class, Parent) \
    bool Visit##Class##Type(const Class##Type *) { return false; }
#include "clang/AST/TypeNodes.def"

    bool VisitTagDecl(const TagDecl *Tag);
    bool VisitNestedNameSpecifier(NestedNameSpecifier *NNS);
  };
} // end anonymous namespace

bool UnnamedLocalNoLinkageFinder::VisitBuiltinType(const BuiltinType*) {
  return false;
}

bool UnnamedLocalNoLinkageFinder::VisitComplexType(const ComplexType* T) {
  return Visit(T->getElementType());
}

bool UnnamedLocalNoLinkageFinder::VisitPointerType(const PointerType* T) {
  return Visit(T->getPointeeType());
}

bool UnnamedLocalNoLinkageFinder::VisitBlockPointerType(
                                                    const BlockPointerType* T) {
  return Visit(T->getPointeeType());
}

bool UnnamedLocalNoLinkageFinder::VisitLValueReferenceType(
                                                const LValueReferenceType* T) {
  return Visit(T->getPointeeType());
}

bool UnnamedLocalNoLinkageFinder::VisitRValueReferenceType(
                                                const RValueReferenceType* T) {
  return Visit(T->getPointeeType());
}

bool UnnamedLocalNoLinkageFinder::VisitMemberPointerType(
                                                  const MemberPointerType* T) {
  return Visit(T->getPointeeType()) || Visit(QualType(T->getClass(), 0));
}

bool UnnamedLocalNoLinkageFinder::VisitConstantArrayType(
                                                  const ConstantArrayType* T) {
  return Visit(T->getElementType());
}

bool UnnamedLocalNoLinkageFinder::VisitIncompleteArrayType(
                                                 const IncompleteArrayType* T) {
  return Visit(T->getElementType());
}

bool UnnamedLocalNoLinkageFinder::VisitVariableArrayType(
                                                   const VariableArrayType* T) {
  return Visit(T->getElementType());
}

bool UnnamedLocalNoLinkageFinder::VisitDependentSizedArrayType(
                                            const DependentSizedArrayType* T) {
  return Visit(T->getElementType());
}

bool UnnamedLocalNoLinkageFinder::VisitDependentSizedExtVectorType(
                                         const DependentSizedExtVectorType* T) {
  return Visit(T->getElementType());
}

bool UnnamedLocalNoLinkageFinder::VisitDependentAddressSpaceType(
    const DependentAddressSpaceType *T) {
  return Visit(T->getPointeeType());
}

bool UnnamedLocalNoLinkageFinder::VisitVectorType(const VectorType* T) {
  return Visit(T->getElementType());
}

bool UnnamedLocalNoLinkageFinder::VisitDependentVectorType(
    const DependentVectorType *T) {
  return Visit(T->getElementType());
}

bool UnnamedLocalNoLinkageFinder::VisitExtVectorType(const ExtVectorType* T) {
  return Visit(T->getElementType());
}

bool UnnamedLocalNoLinkageFinder::VisitFunctionProtoType(
                                                  const FunctionProtoType* T) {
  for (const auto &A : T->param_types()) {
    if (Visit(A))
      return true;
  }

  return Visit(T->getReturnType());
}

bool UnnamedLocalNoLinkageFinder::VisitFunctionNoProtoType(
                                               const FunctionNoProtoType* T) {
  return Visit(T->getReturnType());
}

bool UnnamedLocalNoLinkageFinder::VisitUnresolvedUsingType(
                                                  const UnresolvedUsingType*) {
  return false;
}

bool UnnamedLocalNoLinkageFinder::VisitTypeOfExprType(const TypeOfExprType*) {
  return false;
}

bool UnnamedLocalNoLinkageFinder::VisitTypeOfType(const TypeOfType* T) {
  return Visit(T->getUnderlyingType());
}

bool UnnamedLocalNoLinkageFinder::VisitDecltypeType(const DecltypeType*) {
  return false;
}

bool UnnamedLocalNoLinkageFinder::VisitReflectedType(const ReflectedType*) {
  return false;
}

bool UnnamedLocalNoLinkageFinder::VisitUnaryTransformType(
                                                    const UnaryTransformType*) {
  return false;
}

bool UnnamedLocalNoLinkageFinder::VisitAutoType(const AutoType *T) {
  return Visit(T->getDeducedType());
}

bool UnnamedLocalNoLinkageFinder::VisitDeducedTemplateSpecializationType(
    const DeducedTemplateSpecializationType *T) {
  return Visit(T->getDeducedType());
}

bool UnnamedLocalNoLinkageFinder::VisitRecordType(const RecordType* T) {
  return VisitTagDecl(T->getDecl());
}

bool UnnamedLocalNoLinkageFinder::VisitEnumType(const EnumType* T) {
  return VisitTagDecl(T->getDecl());
}

bool UnnamedLocalNoLinkageFinder::VisitTemplateTypeParmType(
                                                 const TemplateTypeParmType*) {
  return false;
}

bool UnnamedLocalNoLinkageFinder::VisitSubstTemplateTypeParmPackType(
                                        const SubstTemplateTypeParmPackType *) {
  return false;
}

bool UnnamedLocalNoLinkageFinder::VisitTemplateSpecializationType(
                                            const TemplateSpecializationType*) {
  return false;
}

bool UnnamedLocalNoLinkageFinder::VisitInjectedClassNameType(
                                              const InjectedClassNameType* T) {
  return VisitTagDecl(T->getDecl());
}

bool UnnamedLocalNoLinkageFinder::VisitDependentNameType(
                                                   const DependentNameType* T) {
  return VisitNestedNameSpecifier(T->getQualifier());
}

bool UnnamedLocalNoLinkageFinder::VisitDependentTemplateSpecializationType(
                                 const DependentTemplateSpecializationType* T) {
  return VisitNestedNameSpecifier(T->getQualifier());
}

bool UnnamedLocalNoLinkageFinder::VisitPackExpansionType(
                                                   const PackExpansionType* T) {
  return Visit(T->getPattern());
}

bool UnnamedLocalNoLinkageFinder::VisitCXXDependentVariadicReifierType
(const CXXDependentVariadicReifierType* T) {
  return Visit(T->getRange()->getType());
}

bool UnnamedLocalNoLinkageFinder::VisitObjCObjectType(const ObjCObjectType *) {
  return false;
}

bool UnnamedLocalNoLinkageFinder::VisitObjCInterfaceType(
                                                   const ObjCInterfaceType *) {
  return false;
}

bool UnnamedLocalNoLinkageFinder::VisitObjCObjectPointerType(
                                                const ObjCObjectPointerType *) {
  return false;
}

bool UnnamedLocalNoLinkageFinder::VisitAtomicType(const AtomicType* T) {
  return Visit(T->getValueType());
}

bool UnnamedLocalNoLinkageFinder::VisitPipeType(const PipeType* T) {
  return false;
}

bool UnnamedLocalNoLinkageFinder::VisitTagDecl(const TagDecl *Tag) {
  if (Tag->getDeclContext()->isFunctionOrMethod()) {
    S.Diag(SR.getBegin(),
           S.getLangOpts().CPlusPlus11 ?
             diag::warn_cxx98_compat_template_arg_local_type :
             diag::ext_template_arg_local_type)
      << S.Context.getTypeDeclType(Tag) << SR;
    return true;
  }

  if (!Tag->hasNameForLinkage()) {
    S.Diag(SR.getBegin(),
           S.getLangOpts().CPlusPlus11 ?
             diag::warn_cxx98_compat_template_arg_unnamed_type :
             diag::ext_template_arg_unnamed_type) << SR;
    S.Diag(Tag->getLocation(), diag::note_template_unnamed_type_here);
    return true;
  }

  return false;
}

bool UnnamedLocalNoLinkageFinder::VisitNestedNameSpecifier(
                                                    NestedNameSpecifier *NNS) {
  if (NNS->getPrefix() && VisitNestedNameSpecifier(NNS->getPrefix()))
    return true;

  switch (NNS->getKind()) {
  case NestedNameSpecifier::Identifier:
  case NestedNameSpecifier::Namespace:
  case NestedNameSpecifier::NamespaceAlias:
  case NestedNameSpecifier::Global:
  case NestedNameSpecifier::Super:
    return false;

  case NestedNameSpecifier::TypeSpec:
  case NestedNameSpecifier::TypeSpecWithTemplate:
    return Visit(QualType(NNS->getAsType(), 0));
  }
  llvm_unreachable("Invalid NestedNameSpecifier::Kind!");
}

/// Check a template argument against its corresponding
/// template type parameter.
///
/// This routine implements the semantics of C++ [temp.arg.type]. It
/// returns true if an error occurred, and false otherwise.
bool Sema::CheckTemplateArgument(TemplateTypeParmDecl *Param,
                                 TypeSourceInfo *ArgInfo) {
  assert(ArgInfo && "invalid TypeSourceInfo");
  QualType Arg = ArgInfo->getType();
  SourceRange SR = ArgInfo->getTypeLoc().getSourceRange();

  if (Arg->isVariablyModifiedType()) {
    return Diag(SR.getBegin(), diag::err_variably_modified_template_arg) << Arg;
  } else if (Context.hasSameUnqualifiedType(Arg, Context.OverloadTy)) {
    return Diag(SR.getBegin(), diag::err_template_arg_overload_type) << SR;
  }

  // C++03 [temp.arg.type]p2:
  //   A local type, a type with no linkage, an unnamed type or a type
  //   compounded from any of these types shall not be used as a
  //   template-argument for a template type-parameter.
  //
  // C++11 allows these, and even in C++03 we allow them as an extension with
  // a warning.
  if (LangOpts.CPlusPlus11 || Arg->hasUnnamedOrLocalType()) {
    UnnamedLocalNoLinkageFinder Finder(*this, SR);
    (void)Finder.Visit(Context.getCanonicalType(Arg));
  }

  return false;
}

enum NullPointerValueKind {
  NPV_NotNullPointer,
  NPV_NullPointer,
  NPV_Error
};

/// Determine whether the given template argument is a null pointer
/// value of the appropriate type.
static NullPointerValueKind
isNullPointerValueTemplateArgument(Sema &S, NonTypeTemplateParmDecl *Param,
                                   QualType ParamType, Expr *Arg,
                                   Decl *Entity = nullptr) {
  if (Arg->isValueDependent() || Arg->isTypeDependent())
    return NPV_NotNullPointer;

  // dllimport'd entities aren't constant but are available inside of template
  // arguments.
  if (Entity && Entity->hasAttr<DLLImportAttr>())
    return NPV_NotNullPointer;

  if (!S.isCompleteType(Arg->getExprLoc(), ParamType))
    llvm_unreachable(
        "Incomplete parameter type in isNullPointerValueTemplateArgument!");

  if (!S.getLangOpts().CPlusPlus11)
    return NPV_NotNullPointer;

  // Determine whether we have a constant expression.
  ExprResult ArgRV = S.DefaultFunctionArrayConversion(Arg);
  if (ArgRV.isInvalid())
    return NPV_Error;
  Arg = ArgRV.get();

  Expr::EvalResult EvalResult;
  SmallVector<PartialDiagnosticAt, 8> Notes;
  EvalResult.Diag = &Notes;
  if (!Arg->EvaluateAsRValue(EvalResult, S.Context) ||
      EvalResult.HasSideEffects) {
    SourceLocation DiagLoc = Arg->getExprLoc();

    // If our only note is the usual "invalid subexpression" note, just point
    // the caret at its location rather than producing an essentially
    // redundant note.
    if (Notes.size() == 1 && Notes[0].second.getDiagID() ==
        diag::note_invalid_subexpr_in_const_expr) {
      DiagLoc = Notes[0].first;
      Notes.clear();
    }

    S.Diag(DiagLoc, diag::err_template_arg_not_address_constant)
      << Arg->getType() << Arg->getSourceRange();
    for (unsigned I = 0, N = Notes.size(); I != N; ++I)
      S.Diag(Notes[I].first, Notes[I].second);

    S.Diag(Param->getLocation(), diag::note_template_param_here);
    return NPV_Error;
  }

  // C++11 [temp.arg.nontype]p1:
  //   - an address constant expression of type std::nullptr_t
  if (Arg->getType()->isNullPtrType())
    return NPV_NullPointer;

  //   - a constant expression that evaluates to a null pointer value (4.10); or
  //   - a constant expression that evaluates to a null member pointer value
  //     (4.11); or
  if ((EvalResult.Val.isLValue() && !EvalResult.Val.getLValueBase()) ||
      (EvalResult.Val.isMemberPointer() &&
       !EvalResult.Val.getMemberPointerDecl())) {
    // If our expression has an appropriate type, we've succeeded.
    bool ObjCLifetimeConversion;
    if (S.Context.hasSameUnqualifiedType(Arg->getType(), ParamType) ||
        S.IsQualificationConversion(Arg->getType(), ParamType, false,
                                     ObjCLifetimeConversion))
      return NPV_NullPointer;

    // The types didn't match, but we know we got a null pointer; complain,
    // then recover as if the types were correct.
    S.Diag(Arg->getExprLoc(), diag::err_template_arg_wrongtype_null_constant)
      << Arg->getType() << ParamType << Arg->getSourceRange();
    S.Diag(Param->getLocation(), diag::note_template_param_here);
    return NPV_NullPointer;
  }

  // If we don't have a null pointer value, but we do have a NULL pointer
  // constant, suggest a cast to the appropriate type.
  if (Arg->isNullPointerConstant(S.Context, Expr::NPC_NeverValueDependent)) {
    std::string Code = "static_cast<" + ParamType.getAsString() + ">(";
    S.Diag(Arg->getExprLoc(), diag::err_template_arg_untyped_null_constant)
        << ParamType << FixItHint::CreateInsertion(Arg->getBeginLoc(), Code)
        << FixItHint::CreateInsertion(S.getLocForEndOfToken(Arg->getEndLoc()),
                                      ")");
    S.Diag(Param->getLocation(), diag::note_template_param_here);
    return NPV_NullPointer;
  }

  // FIXME: If we ever want to support general, address-constant expressions
  // as non-type template arguments, we should return the ExprResult here to
  // be interpreted by the caller.
  return NPV_NotNullPointer;
}

/// Checks whether the given template argument is compatible with its
/// template parameter.
static bool CheckTemplateArgumentIsCompatibleWithParameter(
    Sema &S, NonTypeTemplateParmDecl *Param, QualType ParamType, Expr *ArgIn,
    Expr *Arg, QualType ArgType) {
  bool ObjCLifetimeConversion;
  if (ParamType->isPointerType() &&
      !ParamType->getAs<PointerType>()->getPointeeType()->isFunctionType() &&
      S.IsQualificationConversion(ArgType, ParamType, false,
                                  ObjCLifetimeConversion)) {
    // For pointer-to-object types, qualification conversions are
    // permitted.
  } else {
    if (const ReferenceType *ParamRef = ParamType->getAs<ReferenceType>()) {
      if (!ParamRef->getPointeeType()->isFunctionType()) {
        // C++ [temp.arg.nontype]p5b3:
        //   For a non-type template-parameter of type reference to
        //   object, no conversions apply. The type referred to by the
        //   reference may be more cv-qualified than the (otherwise
        //   identical) type of the template- argument. The
        //   template-parameter is bound directly to the
        //   template-argument, which shall be an lvalue.

        // FIXME: Other qualifiers?
        unsigned ParamQuals = ParamRef->getPointeeType().getCVRQualifiers();
        unsigned ArgQuals = ArgType.getCVRQualifiers();

        if ((ParamQuals | ArgQuals) != ParamQuals) {
          S.Diag(Arg->getBeginLoc(),
                 diag::err_template_arg_ref_bind_ignores_quals)
              << ParamType << Arg->getType() << Arg->getSourceRange();
          S.Diag(Param->getLocation(), diag::note_template_param_here);
          return true;
        }
      }
    }

    // At this point, the template argument refers to an object or
    // function with external linkage. We now need to check whether the
    // argument and parameter types are compatible.
    if (!S.Context.hasSameUnqualifiedType(ArgType,
                                          ParamType.getNonReferenceType())) {
      // We can't perform this conversion or binding.
      if (ParamType->isReferenceType())
        S.Diag(Arg->getBeginLoc(), diag::err_template_arg_no_ref_bind)
            << ParamType << ArgIn->getType() << Arg->getSourceRange();
      else
        S.Diag(Arg->getBeginLoc(), diag::err_template_arg_not_convertible)
            << ArgIn->getType() << ParamType << Arg->getSourceRange();
      S.Diag(Param->getLocation(), diag::note_template_param_here);
      return true;
    }
  }

  return false;
}

/// Checks whether the given template argument is the address
/// of an object or function according to C++ [temp.arg.nontype]p1.
static bool
CheckTemplateArgumentAddressOfObjectOrFunction(Sema &S,
                                               NonTypeTemplateParmDecl *Param,
                                               QualType ParamType,
                                               Expr *ArgIn,
                                               TemplateArgument &Converted) {
  bool Invalid = false;
  Expr *Arg = ArgIn;
  QualType ArgType = Arg->getType();

  bool AddressTaken = false;
  SourceLocation AddrOpLoc;
  if (S.getLangOpts().MicrosoftExt) {
    // Microsoft Visual C++ strips all casts, allows an arbitrary number of
    // dereference and address-of operators.
    Arg = Arg->IgnoreParenCasts();

    bool ExtWarnMSTemplateArg = false;
    UnaryOperatorKind FirstOpKind;
    SourceLocation FirstOpLoc;
    while (UnaryOperator *UnOp = dyn_cast<UnaryOperator>(Arg)) {
      UnaryOperatorKind UnOpKind = UnOp->getOpcode();
      if (UnOpKind == UO_Deref)
        ExtWarnMSTemplateArg = true;
      if (UnOpKind == UO_AddrOf || UnOpKind == UO_Deref) {
        Arg = UnOp->getSubExpr()->IgnoreParenCasts();
        if (!AddrOpLoc.isValid()) {
          FirstOpKind = UnOpKind;
          FirstOpLoc = UnOp->getOperatorLoc();
        }
      } else
        break;
    }
    if (FirstOpLoc.isValid()) {
      if (ExtWarnMSTemplateArg)
        S.Diag(ArgIn->getBeginLoc(), diag::ext_ms_deref_template_argument)
            << ArgIn->getSourceRange();

      if (FirstOpKind == UO_AddrOf)
        AddressTaken = true;
      else if (Arg->getType()->isPointerType()) {
        // We cannot let pointers get dereferenced here, that is obviously not a
        // constant expression.
        assert(FirstOpKind == UO_Deref);
        S.Diag(Arg->getBeginLoc(), diag::err_template_arg_not_decl_ref)
            << Arg->getSourceRange();
      }
    }
  } else {
    // See through any implicit casts we added to fix the type.
    Arg = Arg->IgnoreImpCasts();

    // C++ [temp.arg.nontype]p1:
    //
    //   A template-argument for a non-type, non-template
    //   template-parameter shall be one of: [...]
    //
    //     -- the address of an object or function with external
    //        linkage, including function templates and function
    //        template-ids but excluding non-static class members,
    //        expressed as & id-expression where the & is optional if
    //        the name refers to a function or array, or if the
    //        corresponding template-parameter is a reference; or

    // In C++98/03 mode, give an extension warning on any extra parentheses.
    // See http://www.open-std.org/jtc1/sc22/wg21/docs/cwg_defects.html#773
    bool ExtraParens = false;
    while (ParenExpr *Parens = dyn_cast<ParenExpr>(Arg)) {
      if (!Invalid && !ExtraParens) {
        S.Diag(Arg->getBeginLoc(),
               S.getLangOpts().CPlusPlus11
                   ? diag::warn_cxx98_compat_template_arg_extra_parens
                   : diag::ext_template_arg_extra_parens)
            << Arg->getSourceRange();
        ExtraParens = true;
      }

      Arg = Parens->getSubExpr();
    }

    while (SubstNonTypeTemplateParmExpr *subst =
               dyn_cast<SubstNonTypeTemplateParmExpr>(Arg))
      Arg = subst->getReplacement()->IgnoreImpCasts();

    if (UnaryOperator *UnOp = dyn_cast<UnaryOperator>(Arg)) {
      if (UnOp->getOpcode() == UO_AddrOf) {
        Arg = UnOp->getSubExpr();
        AddressTaken = true;
        AddrOpLoc = UnOp->getOperatorLoc();
      }
    }

    while (SubstNonTypeTemplateParmExpr *subst =
               dyn_cast<SubstNonTypeTemplateParmExpr>(Arg))
      Arg = subst->getReplacement()->IgnoreImpCasts();
  }

  DeclRefExpr *DRE = dyn_cast<DeclRefExpr>(Arg);
  ValueDecl *Entity = DRE ? DRE->getDecl() : nullptr;

  // If our parameter has pointer type, check for a null template value.
  if (ParamType->isPointerType() || ParamType->isNullPtrType()) {
    switch (isNullPointerValueTemplateArgument(S, Param, ParamType, ArgIn,
                                               Entity)) {
    case NPV_NullPointer:
      S.Diag(Arg->getExprLoc(), diag::warn_cxx98_compat_template_arg_null);
      Converted = TemplateArgument(S.Context.getCanonicalType(ParamType),
                                   /*isNullPtr=*/true);
      return false;

    case NPV_Error:
      return true;

    case NPV_NotNullPointer:
      break;
    }
  }

  // Stop checking the precise nature of the argument if it is value dependent,
  // it should be checked when instantiated.
  if (Arg->isValueDependent()) {
    Converted = TemplateArgument(ArgIn, TemplateArgument::Expression);
    return false;
  }

  if (isa<CXXUuidofExpr>(Arg)) {
    if (CheckTemplateArgumentIsCompatibleWithParameter(S, Param, ParamType,
                                                       ArgIn, Arg, ArgType))
      return true;

    Converted = TemplateArgument(ArgIn, TemplateArgument::Expression);
    return false;
  }

  if (!DRE) {
    S.Diag(Arg->getBeginLoc(), diag::err_template_arg_not_decl_ref)
        << Arg->getSourceRange();
    S.Diag(Param->getLocation(), diag::note_template_param_here);
    return true;
  }

  // Cannot refer to non-static data members
  if (isa<FieldDecl>(Entity) || isa<IndirectFieldDecl>(Entity)) {
    S.Diag(Arg->getBeginLoc(), diag::err_template_arg_field)
        << Entity << Arg->getSourceRange();
    S.Diag(Param->getLocation(), diag::note_template_param_here);
    return true;
  }

  // Cannot refer to non-static member functions
  if (CXXMethodDecl *Method = dyn_cast<CXXMethodDecl>(Entity)) {
    if (!Method->isStatic()) {
      S.Diag(Arg->getBeginLoc(), diag::err_template_arg_method)
          << Method << Arg->getSourceRange();
      S.Diag(Param->getLocation(), diag::note_template_param_here);
      return true;
    }
  }

  FunctionDecl *Func = dyn_cast<FunctionDecl>(Entity);
  VarDecl *Var = dyn_cast<VarDecl>(Entity);

  // A non-type template argument must refer to an object or function.
  if (!Func && !Var) {
    // We found something, but we don't know specifically what it is.
    S.Diag(Arg->getBeginLoc(), diag::err_template_arg_not_object_or_func)
        << Arg->getSourceRange();
    S.Diag(DRE->getDecl()->getLocation(), diag::note_template_arg_refers_here);
    return true;
  }

  // Address / reference template args must have external linkage in C++98.
  if (Entity->getFormalLinkage() == InternalLinkage) {
    S.Diag(Arg->getBeginLoc(),
           S.getLangOpts().CPlusPlus11
               ? diag::warn_cxx98_compat_template_arg_object_internal
               : diag::ext_template_arg_object_internal)
        << !Func << Entity << Arg->getSourceRange();
    S.Diag(Entity->getLocation(), diag::note_template_arg_internal_object)
      << !Func;
  } else if (!Entity->hasLinkage()) {
    S.Diag(Arg->getBeginLoc(), diag::err_template_arg_object_no_linkage)
        << !Func << Entity << Arg->getSourceRange();
    S.Diag(Entity->getLocation(), diag::note_template_arg_internal_object)
      << !Func;
    return true;
  }

  if (Func) {
    // If the template parameter has pointer type, the function decays.
    if (ParamType->isPointerType() && !AddressTaken)
      ArgType = S.Context.getPointerType(Func->getType());
    else if (AddressTaken && ParamType->isReferenceType()) {
      // If we originally had an address-of operator, but the
      // parameter has reference type, complain and (if things look
      // like they will work) drop the address-of operator.
      if (!S.Context.hasSameUnqualifiedType(Func->getType(),
                                            ParamType.getNonReferenceType())) {
        S.Diag(AddrOpLoc, diag::err_template_arg_address_of_non_pointer)
          << ParamType;
        S.Diag(Param->getLocation(), diag::note_template_param_here);
        return true;
      }

      S.Diag(AddrOpLoc, diag::err_template_arg_address_of_non_pointer)
        << ParamType
        << FixItHint::CreateRemoval(AddrOpLoc);
      S.Diag(Param->getLocation(), diag::note_template_param_here);

      ArgType = Func->getType();
    }
  } else {
    // A value of reference type is not an object.
    if (Var->getType()->isReferenceType()) {
      S.Diag(Arg->getBeginLoc(), diag::err_template_arg_reference_var)
          << Var->getType() << Arg->getSourceRange();
      S.Diag(Param->getLocation(), diag::note_template_param_here);
      return true;
    }

    // A template argument must have static storage duration.
    if (Var->getTLSKind()) {
      S.Diag(Arg->getBeginLoc(), diag::err_template_arg_thread_local)
          << Arg->getSourceRange();
      S.Diag(Var->getLocation(), diag::note_template_arg_refers_here);
      return true;
    }

    // If the template parameter has pointer type, we must have taken
    // the address of this object.
    if (ParamType->isReferenceType()) {
      if (AddressTaken) {
        // If we originally had an address-of operator, but the
        // parameter has reference type, complain and (if things look
        // like they will work) drop the address-of operator.
        if (!S.Context.hasSameUnqualifiedType(Var->getType(),
                                            ParamType.getNonReferenceType())) {
          S.Diag(AddrOpLoc, diag::err_template_arg_address_of_non_pointer)
            << ParamType;
          S.Diag(Param->getLocation(), diag::note_template_param_here);
          return true;
        }

        S.Diag(AddrOpLoc, diag::err_template_arg_address_of_non_pointer)
          << ParamType
          << FixItHint::CreateRemoval(AddrOpLoc);
        S.Diag(Param->getLocation(), diag::note_template_param_here);

        ArgType = Var->getType();
      }
    } else if (!AddressTaken && ParamType->isPointerType()) {
      if (Var->getType()->isArrayType()) {
        // Array-to-pointer decay.
        ArgType = S.Context.getArrayDecayedType(Var->getType());
      } else {
        // If the template parameter has pointer type but the address of
        // this object was not taken, complain and (possibly) recover by
        // taking the address of the entity.
        ArgType = S.Context.getPointerType(Var->getType());
        if (!S.Context.hasSameUnqualifiedType(ArgType, ParamType)) {
          S.Diag(Arg->getBeginLoc(), diag::err_template_arg_not_address_of)
              << ParamType;
          S.Diag(Param->getLocation(), diag::note_template_param_here);
          return true;
        }

        S.Diag(Arg->getBeginLoc(), diag::err_template_arg_not_address_of)
            << ParamType << FixItHint::CreateInsertion(Arg->getBeginLoc(), "&");

        S.Diag(Param->getLocation(), diag::note_template_param_here);
      }
    }
  }

  if (CheckTemplateArgumentIsCompatibleWithParameter(S, Param, ParamType, ArgIn,
                                                     Arg, ArgType))
    return true;

  // Create the template argument.
  Converted =
      TemplateArgument(cast<ValueDecl>(Entity->getCanonicalDecl()), ParamType);
  S.MarkAnyDeclReferenced(Arg->getBeginLoc(), Entity, false);
  return false;
}

/// Checks whether the given template argument is a pointer to
/// member constant according to C++ [temp.arg.nontype]p1.
static bool CheckTemplateArgumentPointerToMember(Sema &S,
                                                 NonTypeTemplateParmDecl *Param,
                                                 QualType ParamType,
                                                 Expr *&ResultArg,
                                                 TemplateArgument &Converted) {
  bool Invalid = false;

  Expr *Arg = ResultArg;
  bool ObjCLifetimeConversion;

  // C++ [temp.arg.nontype]p1:
  //
  //   A template-argument for a non-type, non-template
  //   template-parameter shall be one of: [...]
  //
  //     -- a pointer to member expressed as described in 5.3.1.
  DeclRefExpr *DRE = nullptr;

  // In C++98/03 mode, give an extension warning on any extra parentheses.
  // See http://www.open-std.org/jtc1/sc22/wg21/docs/cwg_defects.html#773
  bool ExtraParens = false;
  while (ParenExpr *Parens = dyn_cast<ParenExpr>(Arg)) {
    if (!Invalid && !ExtraParens) {
      S.Diag(Arg->getBeginLoc(),
             S.getLangOpts().CPlusPlus11
                 ? diag::warn_cxx98_compat_template_arg_extra_parens
                 : diag::ext_template_arg_extra_parens)
          << Arg->getSourceRange();
      ExtraParens = true;
    }

    Arg = Parens->getSubExpr();
  }

  while (SubstNonTypeTemplateParmExpr *subst =
           dyn_cast<SubstNonTypeTemplateParmExpr>(Arg))
    Arg = subst->getReplacement()->IgnoreImpCasts();

  // A pointer-to-member constant written &Class::member.
  if (UnaryOperator *UnOp = dyn_cast<UnaryOperator>(Arg)) {
    if (UnOp->getOpcode() == UO_AddrOf) {
      DRE = dyn_cast<DeclRefExpr>(UnOp->getSubExpr());
      if (DRE && !DRE->getQualifier())
        DRE = nullptr;
    }
  }
  // A constant of pointer-to-member type.
  else if ((DRE = dyn_cast<DeclRefExpr>(Arg))) {
    ValueDecl *VD = DRE->getDecl();
    if (VD->getType()->isMemberPointerType()) {
      if (isa<NonTypeTemplateParmDecl>(VD)) {
        if (Arg->isTypeDependent() || Arg->isValueDependent()) {
          Converted = TemplateArgument(Arg, TemplateArgument::Expression);
        } else {
          VD = cast<ValueDecl>(VD->getCanonicalDecl());
          Converted = TemplateArgument(VD, ParamType);
        }
        return Invalid;
      }
    }

    DRE = nullptr;
  }

  ValueDecl *Entity = DRE ? DRE->getDecl() : nullptr;

  // Check for a null pointer value.
  switch (isNullPointerValueTemplateArgument(S, Param, ParamType, ResultArg,
                                             Entity)) {
  case NPV_Error:
    return true;
  case NPV_NullPointer:
    S.Diag(ResultArg->getExprLoc(), diag::warn_cxx98_compat_template_arg_null);
    Converted = TemplateArgument(S.Context.getCanonicalType(ParamType),
                                 /*isNullPtr*/true);
    return false;
  case NPV_NotNullPointer:
    break;
  }

  if (S.IsQualificationConversion(ResultArg->getType(),
                                  ParamType.getNonReferenceType(), false,
                                  ObjCLifetimeConversion)) {
    ResultArg = S.ImpCastExprToType(ResultArg, ParamType, CK_NoOp,
                                    ResultArg->getValueKind())
                    .get();
  } else if (!S.Context.hasSameUnqualifiedType(
                 ResultArg->getType(), ParamType.getNonReferenceType())) {
    // We can't perform this conversion.
    S.Diag(ResultArg->getBeginLoc(), diag::err_template_arg_not_convertible)
        << ResultArg->getType() << ParamType << ResultArg->getSourceRange();
    S.Diag(Param->getLocation(), diag::note_template_param_here);
    return true;
  }

  if (!DRE)
    return S.Diag(Arg->getBeginLoc(),
                  diag::err_template_arg_not_pointer_to_member_form)
           << Arg->getSourceRange();

  if (isa<FieldDecl>(DRE->getDecl()) ||
      isa<IndirectFieldDecl>(DRE->getDecl()) ||
      isa<CXXMethodDecl>(DRE->getDecl())) {
    assert((isa<FieldDecl>(DRE->getDecl()) ||
            isa<IndirectFieldDecl>(DRE->getDecl()) ||
            !cast<CXXMethodDecl>(DRE->getDecl())->isStatic()) &&
           "Only non-static member pointers can make it here");

    // Okay: this is the address of a non-static member, and therefore
    // a member pointer constant.
    if (Arg->isTypeDependent() || Arg->isValueDependent()) {
      Converted = TemplateArgument(Arg, TemplateArgument::Expression);
    } else {
      ValueDecl *D = cast<ValueDecl>(DRE->getDecl()->getCanonicalDecl());
      Converted = TemplateArgument(D, ParamType);
    }
    return Invalid;
  }

  // We found something else, but we don't know specifically what it is.
  S.Diag(Arg->getBeginLoc(), diag::err_template_arg_not_pointer_to_member_form)
      << Arg->getSourceRange();
  S.Diag(DRE->getDecl()->getLocation(), diag::note_template_arg_refers_here);
  return true;
}

/// Check a template argument against its corresponding
/// non-type template parameter.
///
/// This routine implements the semantics of C++ [temp.arg.nontype].
/// If an error occurred, it returns ExprError(); otherwise, it
/// returns the converted template argument. \p ParamType is the
/// type of the non-type template parameter after it has been instantiated.
ExprResult Sema::CheckTemplateArgument(NonTypeTemplateParmDecl *Param,
                                       QualType ParamType, Expr *Arg,
                                       TemplateArgument &Converted,
                                       CheckTemplateArgumentKind CTAK) {
  SourceLocation StartLoc = Arg->getBeginLoc();

  // If the parameter type somehow involves auto, deduce the type now.
  if (getLangOpts().CPlusPlus17 && ParamType->isUndeducedType()) {
    // During template argument deduction, we allow 'decltype(auto)' to
    // match an arbitrary dependent argument.
    // FIXME: The language rules don't say what happens in this case.
    // FIXME: We get an opaque dependent type out of decltype(auto) if the
    // expression is merely instantiation-dependent; is this enough?
    if (CTAK == CTAK_Deduced && Arg->isTypeDependent()) {
      auto *AT = dyn_cast<AutoType>(ParamType);
      if (AT && AT->isDecltypeAuto()) {
        Converted = TemplateArgument(Arg, TemplateArgument::Expression);
        return Arg;
      }
    }

    // When checking a deduced template argument, deduce from its type even if
    // the type is dependent, in order to check the types of non-type template
    // arguments line up properly in partial ordering.
    Optional<unsigned> Depth;
    if (CTAK != CTAK_Specified)
      Depth = Param->getDepth() + 1;
    if (DeduceAutoType(
            Context.getTrivialTypeSourceInfo(ParamType, Param->getLocation()),
            Arg, ParamType, Depth) == DAR_Failed) {
      Diag(Arg->getExprLoc(),
           diag::err_non_type_template_parm_type_deduction_failure)
        << Param->getDeclName() << Param->getType() << Arg->getType()
        << Arg->getSourceRange();
      Diag(Param->getLocation(), diag::note_template_param_here);
      return ExprError();
    }
    // CheckNonTypeTemplateParameterType will produce a diagnostic if there's
    // an error. The error message normally references the parameter
    // declaration, but here we'll pass the argument location because that's
    // where the parameter type is deduced.
    ParamType = CheckNonTypeTemplateParameterType(ParamType, Arg->getExprLoc());
    if (ParamType.isNull()) {
      Diag(Param->getLocation(), diag::note_template_param_here);
      return ExprError();
    }
  }

  // We should have already dropped all cv-qualifiers by now.
  assert(!ParamType.hasQualifiers() &&
         "non-type template parameter type cannot be qualified");

  if (CTAK == CTAK_Deduced &&
      !Context.hasSameType(ParamType.getNonLValueExprType(Context),
                           Arg->getType())) {
    // FIXME: If either type is dependent, we skip the check. This isn't
    // correct, since during deduction we're supposed to have replaced each
    // template parameter with some unique (non-dependent) placeholder.
    // FIXME: If the argument type contains 'auto', we carry on and fail the
    // type check in order to force specific types to be more specialized than
    // 'auto'. It's not clear how partial ordering with 'auto' is supposed to
    // work.
    if ((ParamType->isDependentType() || Arg->isTypeDependent()) &&
        !Arg->getType()->getContainedAutoType()) {
      Converted = TemplateArgument(Arg, TemplateArgument::Expression);
      return Arg;
    }
    // FIXME: This attempts to implement C++ [temp.deduct.type]p17. Per DR1770,
    // we should actually be checking the type of the template argument in P,
    // not the type of the template argument deduced from A, against the
    // template parameter type.
    Diag(StartLoc, diag::err_deduced_non_type_template_arg_type_mismatch)
      << Arg->getType()
      << ParamType.getUnqualifiedType();
    Diag(Param->getLocation(), diag::note_template_param_here);
    return ExprError();
  }

  // If either the parameter has a dependent type or the argument is
  // type-dependent, there's nothing we can check now.
  if (ParamType->isDependentType() || Arg->isTypeDependent()) {
    // FIXME: Produce a cloned, canonical expression?
    Converted = TemplateArgument(Arg, TemplateArgument::Expression);
    return Arg;
  }

  // The initialization of the parameter from the argument is
  // a constant-evaluated context.
  EnterExpressionEvaluationContext ConstantEvaluated(
      *this, Sema::ExpressionEvaluationContext::ConstantEvaluated);

  if (getLangOpts().CPlusPlus17) {
    // C++17 [temp.arg.nontype]p1:
    //   A template-argument for a non-type template parameter shall be
    //   a converted constant expression of the type of the template-parameter.
    APValue Value;
    ExprResult ArgResult = CheckConvertedConstantExpression(
        Arg, ParamType, Value, CCEK_TemplateArg);
    if (ArgResult.isInvalid())
      return ExprError();

    // For a value-dependent argument, CheckConvertedConstantExpression is
    // permitted (and expected) to be unable to determine a value.
    if (ArgResult.get()->isValueDependent()) {
      Converted = TemplateArgument(ArgResult.get(), TemplateArgument::Expression);
      return ArgResult;
    }

    QualType CanonParamType = Context.getCanonicalType(ParamType);

    // Convert the APValue to a TemplateArgument.
    switch (Value.getKind()) {
    case APValue::Uninitialized:
      assert(ParamType->isNullPtrType());
      Converted = TemplateArgument(CanonParamType, /*isNullPtr*/true);
      break;
    case APValue::Int:
      assert(ParamType->isIntegralOrEnumerationType());
      Converted = TemplateArgument(Context, Value.getInt(), CanonParamType);
      break;
    case APValue::Reflection: {
      assert(ParamType->isReflectionType());
      ExprResult ReflExpr = BuildCXXReflectExpr(Value, StartLoc);
      Converted = TemplateArgument(ReflExpr.get(), TemplateArgument::Expression);
      break;
    }
    case APValue::MemberPointer: {
      assert(ParamType->isMemberPointerType());

      // FIXME: We need TemplateArgument representation and mangling for these.
      if (!Value.getMemberPointerPath().empty()) {
        Diag(Arg->getBeginLoc(),
             diag::err_template_arg_member_ptr_base_derived_not_supported)
            << Value.getMemberPointerDecl() << ParamType
            << Arg->getSourceRange();
        return ExprError();
      }

      auto *VD = const_cast<ValueDecl*>(Value.getMemberPointerDecl());
      Converted = VD ? TemplateArgument(VD, CanonParamType)
                     : TemplateArgument(CanonParamType, /*isNullPtr*/true);
      break;
    }
    case APValue::LValue: {
      //   For a non-type template-parameter of pointer or reference type,
      //   the value of the constant expression shall not refer to
      assert(ParamType->isPointerType() || ParamType->isReferenceType() ||
             ParamType->isNullPtrType());
      // -- a temporary object
      // -- a string literal
      // -- the result of a typeid expression, or
      // -- a predefined __func__ variable
      if (auto *E = Value.getLValueBase().dyn_cast<const Expr*>()) {
        if (isa<CXXUuidofExpr>(E)) {
          Converted = TemplateArgument(ArgResult.get()->IgnoreImpCasts(),
                                       TemplateArgument::Expression);
          break;
        }
        Diag(Arg->getBeginLoc(), diag::err_template_arg_not_decl_ref)
            << Arg->getSourceRange();
        return ExprError();
      }
      auto *VD = const_cast<ValueDecl *>(
          Value.getLValueBase().dyn_cast<const ValueDecl *>());
      // -- a subobject
      if (Value.hasLValuePath() && Value.getLValuePath().size() == 1 &&
          VD && VD->getType()->isArrayType() &&
          Value.getLValuePath()[0].ArrayIndex == 0 &&
          !Value.isLValueOnePastTheEnd() && ParamType->isPointerType()) {
        // Per defect report (no number yet):
        //   ... other than a pointer to the first element of a complete array
        //       object.
      } else if (!Value.hasLValuePath() || Value.getLValuePath().size() ||
                 Value.isLValueOnePastTheEnd()) {
        Diag(StartLoc, diag::err_non_type_template_arg_subobject)
          << Value.getAsString(Context, ParamType);
        return ExprError();
      }
      assert((VD || !ParamType->isReferenceType()) &&
             "null reference should not be a constant expression");
      assert((!VD || !ParamType->isNullPtrType()) &&
             "non-null value of type nullptr_t?");
      Converted = VD ? TemplateArgument(VD, CanonParamType)
                     : TemplateArgument(CanonParamType, /*isNullPtr*/true);
      break;
    }
    case APValue::AddrLabelDiff:
      return Diag(StartLoc, diag::err_non_type_template_arg_addr_label_diff);
    case APValue::FixedPoint:
    case APValue::Float:
    case APValue::ComplexInt:
    case APValue::ComplexFloat:
    case APValue::Vector:
    case APValue::Array:
    case APValue::Struct:
    case APValue::Union:
      llvm_unreachable("invalid kind for template argument");
    }

    return ArgResult.get();
  }

  // C++ [temp.arg.nontype]p5:
  //   The following conversions are performed on each expression used
  //   as a non-type template-argument. If a non-type
  //   template-argument cannot be converted to the type of the
  //   corresponding template-parameter then the program is
  //   ill-formed.
  if (ParamType->isIntegralOrEnumerationType()) {
    // C++11:
    //   -- for a non-type template-parameter of integral or
    //      enumeration type, conversions permitted in a converted
    //      constant expression are applied.
    //
    // C++98:
    //   -- for a non-type template-parameter of integral or
    //      enumeration type, integral promotions (4.5) and integral
    //      conversions (4.7) are applied.

    if (getLangOpts().CPlusPlus11) {
      // C++ [temp.arg.nontype]p1:
      //   A template-argument for a non-type, non-template template-parameter
      //   shall be one of:
      //
      //     -- for a non-type template-parameter of integral or enumeration
      //        type, a converted constant expression of the type of the
      //        template-parameter; or
      llvm::APSInt Value;
      ExprResult ArgResult =
        CheckConvertedConstantExpression(Arg, ParamType, Value,
                                         CCEK_TemplateArg);
      if (ArgResult.isInvalid())
        return ExprError();

      // We can't check arbitrary value-dependent arguments.
      if (ArgResult.get()->isValueDependent()) {
        Converted = TemplateArgument(ArgResult.get(), TemplateArgument::Expression);
        return ArgResult;
      }

      // Widen the argument value to sizeof(parameter type). This is almost
      // always a no-op, except when the parameter type is bool. In
      // that case, this may extend the argument from 1 bit to 8 bits.
      QualType IntegerType = ParamType;
      if (const EnumType *Enum = IntegerType->getAs<EnumType>())
        IntegerType = Enum->getDecl()->getIntegerType();
      Value = Value.extOrTrunc(Context.getTypeSize(IntegerType));

      Converted = TemplateArgument(Context, Value,
                                   Context.getCanonicalType(ParamType));
      return ArgResult;
    }

    ExprResult ArgResult = DefaultLvalueConversion(Arg);
    if (ArgResult.isInvalid())
      return ExprError();
    Arg = ArgResult.get();

    QualType ArgType = Arg->getType();

    // C++ [temp.arg.nontype]p1:
    //   A template-argument for a non-type, non-template
    //   template-parameter shall be one of:
    //
    //     -- an integral constant-expression of integral or enumeration
    //        type; or
    //     -- the name of a non-type template-parameter; or
    llvm::APSInt Value;
    if (!ArgType->isIntegralOrEnumerationType()) {
      Diag(Arg->getBeginLoc(), diag::err_template_arg_not_integral_or_enumeral)
          << ArgType << Arg->getSourceRange();
      Diag(Param->getLocation(), diag::note_template_param_here);
      return ExprError();
    } else if (!Arg->isValueDependent()) {
      class TmplArgICEDiagnoser : public VerifyICEDiagnoser {
        QualType T;

      public:
        TmplArgICEDiagnoser(QualType T) : T(T) { }

        void diagnoseNotICE(Sema &S, SourceLocation Loc,
                            SourceRange SR) override {
          S.Diag(Loc, diag::err_template_arg_not_ice) << T << SR;
        }
      } Diagnoser(ArgType);

      Arg = VerifyIntegerConstantExpression(Arg, &Value, Diagnoser,
                                            false).get();
      if (!Arg)
        return ExprError();
    }

    // From here on out, all we care about is the unqualified form
    // of the argument type.
    ArgType = ArgType.getUnqualifiedType();

    // Try to convert the argument to the parameter's type.
    if (Context.hasSameType(ParamType, ArgType)) {
      // Okay: no conversion necessary
    } else if (ParamType->isBooleanType()) {
      // This is an integral-to-boolean conversion.
      Arg = ImpCastExprToType(Arg, ParamType, CK_IntegralToBoolean).get();
    } else if (IsIntegralPromotion(Arg, ArgType, ParamType) ||
               !ParamType->isEnumeralType()) {
      // This is an integral promotion or conversion.
      Arg = ImpCastExprToType(Arg, ParamType, CK_IntegralCast).get();
    } else {
      // We can't perform this conversion.
      Diag(Arg->getBeginLoc(), diag::err_template_arg_not_convertible)
          << Arg->getType() << ParamType << Arg->getSourceRange();
      Diag(Param->getLocation(), diag::note_template_param_here);
      return ExprError();
    }

    // Add the value of this argument to the list of converted
    // arguments. We use the bitwidth and signedness of the template
    // parameter.
    if (Arg->isValueDependent()) {
      // The argument is value-dependent. Create a new
      // TemplateArgument with the converted expression.
      Converted = TemplateArgument(Arg, TemplateArgument::Expression);
      return Arg;
    }

    QualType IntegerType = Context.getCanonicalType(ParamType);
    if (const EnumType *Enum = IntegerType->getAs<EnumType>())
      IntegerType = Context.getCanonicalType(Enum->getDecl()->getIntegerType());

    if (ParamType->isBooleanType()) {
      // Value must be zero or one.
      Value = Value != 0;
      unsigned AllowedBits = Context.getTypeSize(IntegerType);
      if (Value.getBitWidth() != AllowedBits)
        Value = Value.extOrTrunc(AllowedBits);
      Value.setIsSigned(IntegerType->isSignedIntegerOrEnumerationType());
    } else {
      llvm::APSInt OldValue = Value;

      // Coerce the template argument's value to the value it will have
      // based on the template parameter's type.
      unsigned AllowedBits = Context.getTypeSize(IntegerType);
      if (Value.getBitWidth() != AllowedBits)
        Value = Value.extOrTrunc(AllowedBits);
      Value.setIsSigned(IntegerType->isSignedIntegerOrEnumerationType());

      // Complain if an unsigned parameter received a negative value.
      if (IntegerType->isUnsignedIntegerOrEnumerationType()
               && (OldValue.isSigned() && OldValue.isNegative())) {
        Diag(Arg->getBeginLoc(), diag::warn_template_arg_negative)
            << OldValue.toString(10) << Value.toString(10) << Param->getType()
            << Arg->getSourceRange();
        Diag(Param->getLocation(), diag::note_template_param_here);
      }

      // Complain if we overflowed the template parameter's type.
      unsigned RequiredBits;
      if (IntegerType->isUnsignedIntegerOrEnumerationType())
        RequiredBits = OldValue.getActiveBits();
      else if (OldValue.isUnsigned())
        RequiredBits = OldValue.getActiveBits() + 1;
      else
        RequiredBits = OldValue.getMinSignedBits();
      if (RequiredBits > AllowedBits) {
        Diag(Arg->getBeginLoc(), diag::warn_template_arg_too_large)
            << OldValue.toString(10) << Value.toString(10) << Param->getType()
            << Arg->getSourceRange();
        Diag(Param->getLocation(), diag::note_template_param_here);
      }
    }

    Converted = TemplateArgument(Context, Value,
                                 ParamType->isEnumeralType()
                                   ? Context.getCanonicalType(ParamType)
                                   : IntegerType);
    return Arg;
  }

  QualType ArgType = Arg->getType();
  DeclAccessPair FoundResult; // temporary for ResolveOverloadedFunction

  // Handle pointer-to-function, reference-to-function, and
  // pointer-to-member-function all in (roughly) the same way.
  if (// -- For a non-type template-parameter of type pointer to
      //    function, only the function-to-pointer conversion (4.3) is
      //    applied. If the template-argument represents a set of
      //    overloaded functions (or a pointer to such), the matching
      //    function is selected from the set (13.4).
      (ParamType->isPointerType() &&
       ParamType->getAs<PointerType>()->getPointeeType()->isFunctionType()) ||
      // -- For a non-type template-parameter of type reference to
      //    function, no conversions apply. If the template-argument
      //    represents a set of overloaded functions, the matching
      //    function is selected from the set (13.4).
      (ParamType->isReferenceType() &&
       ParamType->getAs<ReferenceType>()->getPointeeType()->isFunctionType()) ||
      // -- For a non-type template-parameter of type pointer to
      //    member function, no conversions apply. If the
      //    template-argument represents a set of overloaded member
      //    functions, the matching member function is selected from
      //    the set (13.4).
      (ParamType->isMemberPointerType() &&
       ParamType->getAs<MemberPointerType>()->getPointeeType()
         ->isFunctionType())) {

    if (Arg->getType() == Context.OverloadTy) {
      if (FunctionDecl *Fn = ResolveAddressOfOverloadedFunction(Arg, ParamType,
                                                                true,
                                                                FoundResult)) {
        if (DiagnoseUseOfDecl(Fn, Arg->getBeginLoc()))
          return ExprError();

        Arg = FixOverloadedFunctionReference(Arg, FoundResult, Fn);
        ArgType = Arg->getType();
      } else
        return ExprError();
    }

    if (!ParamType->isMemberPointerType()) {
      if (CheckTemplateArgumentAddressOfObjectOrFunction(*this, Param,
                                                         ParamType,
                                                         Arg, Converted))
        return ExprError();
      return Arg;
    }

    if (CheckTemplateArgumentPointerToMember(*this, Param, ParamType, Arg,
                                             Converted))
      return ExprError();
    return Arg;
  }

  if (ParamType->isPointerType()) {
    //   -- for a non-type template-parameter of type pointer to
    //      object, qualification conversions (4.4) and the
    //      array-to-pointer conversion (4.2) are applied.
    // C++0x also allows a value of std::nullptr_t.
    assert(ParamType->getPointeeType()->isIncompleteOrObjectType() &&
           "Only object pointers allowed here");

    if (CheckTemplateArgumentAddressOfObjectOrFunction(*this, Param,
                                                       ParamType,
                                                       Arg, Converted))
      return ExprError();
    return Arg;
  }

  if (const ReferenceType *ParamRefType = ParamType->getAs<ReferenceType>()) {
    //   -- For a non-type template-parameter of type reference to
    //      object, no conversions apply. The type referred to by the
    //      reference may be more cv-qualified than the (otherwise
    //      identical) type of the template-argument. The
    //      template-parameter is bound directly to the
    //      template-argument, which must be an lvalue.
    assert(ParamRefType->getPointeeType()->isIncompleteOrObjectType() &&
           "Only object references allowed here");

    if (Arg->getType() == Context.OverloadTy) {
      if (FunctionDecl *Fn = ResolveAddressOfOverloadedFunction(Arg,
                                                 ParamRefType->getPointeeType(),
                                                                true,
                                                                FoundResult)) {
        if (DiagnoseUseOfDecl(Fn, Arg->getBeginLoc()))
          return ExprError();

        Arg = FixOverloadedFunctionReference(Arg, FoundResult, Fn);
        ArgType = Arg->getType();
      } else
        return ExprError();
    }

    if (CheckTemplateArgumentAddressOfObjectOrFunction(*this, Param,
                                                       ParamType,
                                                       Arg, Converted))
      return ExprError();
    return Arg;
  }

  // Deal with parameters of type std::nullptr_t.
  if (ParamType->isNullPtrType()) {
    if (Arg->isTypeDependent() || Arg->isValueDependent()) {
      Converted = TemplateArgument(Arg, TemplateArgument::Expression);
      return Arg;
    }

    switch (isNullPointerValueTemplateArgument(*this, Param, ParamType, Arg)) {
    case NPV_NotNullPointer:
      Diag(Arg->getExprLoc(), diag::err_template_arg_not_convertible)
        << Arg->getType() << ParamType;
      Diag(Param->getLocation(), diag::note_template_param_here);
      return ExprError();

    case NPV_Error:
      return ExprError();

    case NPV_NullPointer:
      Diag(Arg->getExprLoc(), diag::warn_cxx98_compat_template_arg_null);
      Converted = TemplateArgument(Context.getCanonicalType(ParamType),
                                   /*isNullPtr*/true);
      return Arg;
    }
  }

  //     -- For a non-type template-parameter of type pointer to data
  //        member, qualification conversions (4.4) are applied.
  assert(ParamType->isMemberPointerType() && "Only pointers to members remain");

  if (CheckTemplateArgumentPointerToMember(*this, Param, ParamType, Arg,
                                           Converted))
    return ExprError();
  return Arg;
}

static void DiagnoseTemplateParameterListArityMismatch(
    Sema &S, TemplateParameterList *New, TemplateParameterList *Old,
    Sema::TemplateParameterListEqualKind Kind, SourceLocation TemplateArgLoc);

/// Check a template argument against its corresponding
/// template template parameter.
///
/// This routine implements the semantics of C++ [temp.arg.template].
/// It returns true if an error occurred, and false otherwise.
bool Sema::CheckTemplateTemplateArgument(TemplateParameterList *Params,
                                         TemplateArgumentLoc &Arg) {
  TemplateName Name = Arg.getArgument().getAsTemplateOrTemplatePattern();
  TemplateDecl *Template = Name.getAsTemplateDecl();
  if (!Template) {
    // Any dependent template name is fine.
    assert(Name.isDependent() && "Non-dependent template isn't a declaration?");
    return false;
  }

  if (Template->isInvalidDecl())
    return true;

  // C++0x [temp.arg.template]p1:
  //   A template-argument for a template template-parameter shall be
  //   the name of a class template or an alias template, expressed as an
  //   id-expression. When the template-argument names a class template, only
  //   primary class templates are considered when matching the
  //   template template argument with the corresponding parameter;
  //   partial specializations are not considered even if their
  //   parameter lists match that of the template template parameter.
  //
  // Note that we also allow template template parameters here, which
  // will happen when we are dealing with, e.g., class template
  // partial specializations.
  if (!isa<ClassTemplateDecl>(Template) &&
      !isa<TemplateTemplateParmDecl>(Template) &&
      !isa<TypeAliasTemplateDecl>(Template) &&
      !isa<BuiltinTemplateDecl>(Template)) {
    assert(isa<FunctionTemplateDecl>(Template) &&
           "Only function templates are possible here");
    Diag(Arg.getLocation(), diag::err_template_arg_not_valid_template);
    Diag(Template->getLocation(), diag::note_template_arg_refers_here_func)
      << Template;
  }

  // C++1z [temp.arg.template]p3: (DR 150)
  //   A template-argument matches a template template-parameter P when P
  //   is at least as specialized as the template-argument A.
  if (getLangOpts().RelaxedTemplateTemplateArgs) {
    // Quick check for the common case:
    //   If P contains a parameter pack, then A [...] matches P if each of A's
    //   template parameters matches the corresponding template parameter in
    //   the template-parameter-list of P.
    if (TemplateParameterListsAreEqual(
            Template->getTemplateParameters(), Params, false,
            TPL_TemplateTemplateArgumentMatch, Arg.getLocation()))
      return false;

    if (isTemplateTemplateParameterAtLeastAsSpecializedAs(Params, Template,
                                                          Arg.getLocation()))
      return false;
    // FIXME: Produce better diagnostics for deduction failures.
  }

  return !TemplateParameterListsAreEqual(Template->getTemplateParameters(),
                                         Params,
                                         true,
                                         TPL_TemplateTemplateArgumentMatch,
                                         Arg.getLocation());
}

/// Given a non-type template argument that refers to a
/// declaration and the type of its corresponding non-type template
/// parameter, produce an expression that properly refers to that
/// declaration.
ExprResult
Sema::BuildExpressionFromDeclTemplateArgument(const TemplateArgument &Arg,
                                              QualType ParamType,
                                              SourceLocation Loc) {
  // C++ [temp.param]p8:
  //
  //   A non-type template-parameter of type "array of T" or
  //   "function returning T" is adjusted to be of type "pointer to
  //   T" or "pointer to function returning T", respectively.
  if (ParamType->isArrayType())
    ParamType = Context.getArrayDecayedType(ParamType);
  else if (ParamType->isFunctionType())
    ParamType = Context.getPointerType(ParamType);

  // For a NULL non-type template argument, return nullptr casted to the
  // parameter's type.
  if (Arg.getKind() == TemplateArgument::NullPtr) {
    return ImpCastExprToType(
             new (Context) CXXNullPtrLiteralExpr(Context.NullPtrTy, Loc),
                             ParamType,
                             ParamType->getAs<MemberPointerType>()
                               ? CK_NullToMemberPointer
                               : CK_NullToPointer);
  }
  assert(Arg.getKind() == TemplateArgument::Declaration &&
         "Only declaration template arguments permitted here");

  ValueDecl *VD = Arg.getAsDecl();

  if (VD->getDeclContext()->isRecord() &&
      (isa<CXXMethodDecl>(VD) || isa<FieldDecl>(VD) ||
       isa<IndirectFieldDecl>(VD))) {
    // If the value is a class member, we might have a pointer-to-member.
    // Determine whether the non-type template template parameter is of
    // pointer-to-member type. If so, we need to build an appropriate
    // expression for a pointer-to-member, since a "normal" DeclRefExpr
    // would refer to the member itself.
    if (ParamType->isMemberPointerType()) {
      QualType ClassType
        = Context.getTypeDeclType(cast<RecordDecl>(VD->getDeclContext()));
      NestedNameSpecifier *Qualifier
        = NestedNameSpecifier::Create(Context, nullptr, false,
                                      ClassType.getTypePtr());
      CXXScopeSpec SS;
      SS.MakeTrivial(Context, Qualifier, Loc);

      // The actual value-ness of this is unimportant, but for
      // internal consistency's sake, references to instance methods
      // are r-values.
      ExprValueKind VK = VK_LValue;
      if (isa<CXXMethodDecl>(VD) && cast<CXXMethodDecl>(VD)->isInstance())
        VK = VK_RValue;

      ExprResult RefExpr = BuildDeclRefExpr(VD,
                                            VD->getType().getNonReferenceType(),
                                            VK,
                                            Loc,
                                            &SS);
      if (RefExpr.isInvalid())
        return ExprError();

      RefExpr = CreateBuiltinUnaryOp(Loc, UO_AddrOf, RefExpr.get());

      // We might need to perform a trailing qualification conversion, since
      // the element type on the parameter could be more qualified than the
      // element type in the expression we constructed.
      bool ObjCLifetimeConversion;
      if (IsQualificationConversion(((Expr*) RefExpr.get())->getType(),
                                    ParamType.getUnqualifiedType(), false,
                                    ObjCLifetimeConversion))
        RefExpr = ImpCastExprToType(RefExpr.get(), ParamType.getUnqualifiedType(), CK_NoOp);

      assert(!RefExpr.isInvalid() &&
             Context.hasSameType(((Expr*) RefExpr.get())->getType(),
                                 ParamType.getUnqualifiedType()));
      return RefExpr;
    }
  }

  QualType T = VD->getType().getNonReferenceType();

  if (ParamType->isPointerType()) {
    // When the non-type template parameter is a pointer, take the
    // address of the declaration.
    ExprResult RefExpr = BuildDeclRefExpr(VD, T, VK_LValue, Loc);
    if (RefExpr.isInvalid())
      return ExprError();

    if (!Context.hasSameUnqualifiedType(ParamType->getPointeeType(), T) &&
        (T->isFunctionType() || T->isArrayType())) {
      // Decay functions and arrays unless we're forming a pointer to array.
      RefExpr = DefaultFunctionArrayConversion(RefExpr.get());
      if (RefExpr.isInvalid())
        return ExprError();

      return RefExpr;
    }

    // Take the address of everything else
    return CreateBuiltinUnaryOp(Loc, UO_AddrOf, RefExpr.get());
  }

  ExprValueKind VK = VK_RValue;

  // If the non-type template parameter has reference type, qualify the
  // resulting declaration reference with the extra qualifiers on the
  // type that the reference refers to.
  if (const ReferenceType *TargetRef = ParamType->getAs<ReferenceType>()) {
    VK = VK_LValue;
    T = Context.getQualifiedType(T,
                              TargetRef->getPointeeType().getQualifiers());
  } else if (isa<FunctionDecl>(VD)) {
    // References to functions are always lvalues.
    VK = VK_LValue;
  }

  return BuildDeclRefExpr(VD, T, VK, Loc);
}

/// Construct a new expression that refers to the given
/// integral template argument with the given source-location
/// information.
///
/// This routine takes care of the mapping from an integral template
/// argument (which may have any integral type) to the appropriate
/// literal value.
ExprResult
Sema::BuildExpressionFromIntegralTemplateArgument(const TemplateArgument &Arg,
                                                  SourceLocation Loc) {
  assert(Arg.getKind() == TemplateArgument::Integral &&
         "Operation is only valid for integral template arguments");
  QualType OrigT = Arg.getIntegralType();

  // If this is an enum type that we're instantiating, we need to use an integer
  // type the same size as the enumerator.  We don't want to build an
  // IntegerLiteral with enum type.  The integer type of an enum type can be of
  // any integral type with C++11 enum classes, make sure we create the right
  // type of literal for it.
  QualType T = OrigT;
  if (const EnumType *ET = OrigT->getAs<EnumType>())
    T = ET->getDecl()->getIntegerType();

  Expr *E;
  if (T->isAnyCharacterType()) {
    CharacterLiteral::CharacterKind Kind;
    if (T->isWideCharType())
      Kind = CharacterLiteral::Wide;
    else if (T->isChar8Type() && getLangOpts().Char8)
      Kind = CharacterLiteral::UTF8;
    else if (T->isChar16Type())
      Kind = CharacterLiteral::UTF16;
    else if (T->isChar32Type())
      Kind = CharacterLiteral::UTF32;
    else
      Kind = CharacterLiteral::Ascii;

    E = new (Context) CharacterLiteral(Arg.getAsIntegral().getZExtValue(),
                                       Kind, T, Loc);
  } else if (T->isBooleanType()) {
    E = new (Context) CXXBoolLiteralExpr(Arg.getAsIntegral().getBoolValue(),
                                         T, Loc);
  } else if (T->isNullPtrType()) {
    E = new (Context) CXXNullPtrLiteralExpr(Context.NullPtrTy, Loc);
  } else {
    E = IntegerLiteral::Create(Context, Arg.getAsIntegral(), T, Loc);
  }

  if (OrigT->isEnumeralType()) {
    // FIXME: This is a hack. We need a better way to handle substituted
    // non-type template parameters.
    E = CStyleCastExpr::Create(Context, OrigT, VK_RValue, CK_IntegralCast, E,
                               nullptr,
                               Context.getTrivialTypeSourceInfo(OrigT, Loc),
                               Loc, Loc);
  }

  return E;
}

/// Match two template parameters within template parameter lists.
static bool MatchTemplateParameterKind(Sema &S, NamedDecl *New, NamedDecl *Old,
                                       bool Complain,
                                     Sema::TemplateParameterListEqualKind Kind,
                                       SourceLocation TemplateArgLoc) {
  // Check the actual kind (type, non-type, template).
  if (Old->getKind() != New->getKind()) {
    if (Complain) {
      unsigned NextDiag = diag::err_template_param_different_kind;
      if (TemplateArgLoc.isValid()) {
        S.Diag(TemplateArgLoc, diag::err_template_arg_template_params_mismatch);
        NextDiag = diag::note_template_param_different_kind;
      }
      S.Diag(New->getLocation(), NextDiag)
        << (Kind != Sema::TPL_TemplateMatch);
      S.Diag(Old->getLocation(), diag::note_template_prev_declaration)
        << (Kind != Sema::TPL_TemplateMatch);
    }

    return false;
  }

  // Check that both are parameter packs or neither are parameter packs.
  // However, if we are matching a template template argument to a
  // template template parameter, the template template parameter can have
  // a parameter pack where the template template argument does not.
  if (Old->isTemplateParameterPack() != New->isTemplateParameterPack() &&
      !(Kind == Sema::TPL_TemplateTemplateArgumentMatch &&
        Old->isTemplateParameterPack())) {
    if (Complain) {
      unsigned NextDiag = diag::err_template_parameter_pack_non_pack;
      if (TemplateArgLoc.isValid()) {
        S.Diag(TemplateArgLoc,
             diag::err_template_arg_template_params_mismatch);
        NextDiag = diag::note_template_parameter_pack_non_pack;
      }

      unsigned ParamKind = isa<TemplateTypeParmDecl>(New)? 0
                      : isa<NonTypeTemplateParmDecl>(New)? 1
                      : 2;
      S.Diag(New->getLocation(), NextDiag)
        << ParamKind << New->isParameterPack();
      S.Diag(Old->getLocation(), diag::note_template_parameter_pack_here)
        << ParamKind << Old->isParameterPack();
    }

    return false;
  }

  // For non-type template parameters, check the type of the parameter.
  if (NonTypeTemplateParmDecl *OldNTTP
                                    = dyn_cast<NonTypeTemplateParmDecl>(Old)) {
    NonTypeTemplateParmDecl *NewNTTP = cast<NonTypeTemplateParmDecl>(New);

    // If we are matching a template template argument to a template
    // template parameter and one of the non-type template parameter types
    // is dependent, then we must wait until template instantiation time
    // to actually compare the arguments.
    if (Kind == Sema::TPL_TemplateTemplateArgumentMatch &&
        (OldNTTP->getType()->isDependentType() ||
         NewNTTP->getType()->isDependentType()))
      return true;

    if (!S.Context.hasSameType(OldNTTP->getType(), NewNTTP->getType())) {
      if (Complain) {
        unsigned NextDiag = diag::err_template_nontype_parm_different_type;
        if (TemplateArgLoc.isValid()) {
          S.Diag(TemplateArgLoc,
                 diag::err_template_arg_template_params_mismatch);
          NextDiag = diag::note_template_nontype_parm_different_type;
        }
        S.Diag(NewNTTP->getLocation(), NextDiag)
          << NewNTTP->getType()
          << (Kind != Sema::TPL_TemplateMatch);
        S.Diag(OldNTTP->getLocation(),
               diag::note_template_nontype_parm_prev_declaration)
          << OldNTTP->getType();
      }

      return false;
    }

    return true;
  }

  // For template template parameters, check the template parameter types.
  // The template parameter lists of template template
  // parameters must agree.
  if (TemplateTemplateParmDecl *OldTTP
                                    = dyn_cast<TemplateTemplateParmDecl>(Old)) {
    TemplateTemplateParmDecl *NewTTP = cast<TemplateTemplateParmDecl>(New);
    return S.TemplateParameterListsAreEqual(NewTTP->getTemplateParameters(),
                                            OldTTP->getTemplateParameters(),
                                            Complain,
                                        (Kind == Sema::TPL_TemplateMatch
                                           ? Sema::TPL_TemplateTemplateParmMatch
                                           : Kind),
                                            TemplateArgLoc);
  }

  return true;
}

/// Diagnose a known arity mismatch when comparing template argument
/// lists.
static
void DiagnoseTemplateParameterListArityMismatch(Sema &S,
                                                TemplateParameterList *New,
                                                TemplateParameterList *Old,
                                      Sema::TemplateParameterListEqualKind Kind,
                                                SourceLocation TemplateArgLoc) {
  unsigned NextDiag = diag::err_template_param_list_different_arity;
  if (TemplateArgLoc.isValid()) {
    S.Diag(TemplateArgLoc, diag::err_template_arg_template_params_mismatch);
    NextDiag = diag::note_template_param_list_different_arity;
  }
  S.Diag(New->getTemplateLoc(), NextDiag)
    << (New->size() > Old->size())
    << (Kind != Sema::TPL_TemplateMatch)
    << SourceRange(New->getTemplateLoc(), New->getRAngleLoc());
  S.Diag(Old->getTemplateLoc(), diag::note_template_prev_declaration)
    << (Kind != Sema::TPL_TemplateMatch)
    << SourceRange(Old->getTemplateLoc(), Old->getRAngleLoc());
}

/// Determine whether the given template parameter lists are
/// equivalent.
///
/// \param New  The new template parameter list, typically written in the
/// source code as part of a new template declaration.
///
/// \param Old  The old template parameter list, typically found via
/// name lookup of the template declared with this template parameter
/// list.
///
/// \param Complain  If true, this routine will produce a diagnostic if
/// the template parameter lists are not equivalent.
///
/// \param Kind describes how we are to match the template parameter lists.
///
/// \param TemplateArgLoc If this source location is valid, then we
/// are actually checking the template parameter list of a template
/// argument (New) against the template parameter list of its
/// corresponding template template parameter (Old). We produce
/// slightly different diagnostics in this scenario.
///
/// \returns True if the template parameter lists are equal, false
/// otherwise.
bool
Sema::TemplateParameterListsAreEqual(TemplateParameterList *New,
                                     TemplateParameterList *Old,
                                     bool Complain,
                                     TemplateParameterListEqualKind Kind,
                                     SourceLocation TemplateArgLoc) {
  if (Old->size() != New->size() && Kind != TPL_TemplateTemplateArgumentMatch) {
    if (Complain)
      DiagnoseTemplateParameterListArityMismatch(*this, New, Old, Kind,
                                                 TemplateArgLoc);

    return false;
  }

  // C++0x [temp.arg.template]p3:
  //   A template-argument matches a template template-parameter (call it P)
  //   when each of the template parameters in the template-parameter-list of
  //   the template-argument's corresponding class template or alias template
  //   (call it A) matches the corresponding template parameter in the
  //   template-parameter-list of P. [...]
  TemplateParameterList::iterator NewParm = New->begin();
  TemplateParameterList::iterator NewParmEnd = New->end();
  for (TemplateParameterList::iterator OldParm = Old->begin(),
                                    OldParmEnd = Old->end();
       OldParm != OldParmEnd; ++OldParm) {
    if (Kind != TPL_TemplateTemplateArgumentMatch ||
        !(*OldParm)->isTemplateParameterPack()) {
      if (NewParm == NewParmEnd) {
        if (Complain)
          DiagnoseTemplateParameterListArityMismatch(*this, New, Old, Kind,
                                                     TemplateArgLoc);

        return false;
      }

      if (!MatchTemplateParameterKind(*this, *NewParm, *OldParm, Complain,
                                      Kind, TemplateArgLoc))
        return false;

      ++NewParm;
      continue;
    }

    // C++0x [temp.arg.template]p3:
    //   [...] When P's template- parameter-list contains a template parameter
    //   pack (14.5.3), the template parameter pack will match zero or more
    //   template parameters or template parameter packs in the
    //   template-parameter-list of A with the same type and form as the
    //   template parameter pack in P (ignoring whether those template
    //   parameters are template parameter packs).
    for (; NewParm != NewParmEnd; ++NewParm) {
      if (!MatchTemplateParameterKind(*this, *NewParm, *OldParm, Complain,
                                      Kind, TemplateArgLoc))
        return false;
    }
  }

  // Make sure we exhausted all of the arguments.
  if (NewParm != NewParmEnd) {
    if (Complain)
      DiagnoseTemplateParameterListArityMismatch(*this, New, Old, Kind,
                                                 TemplateArgLoc);

    return false;
  }

  return true;
}

/// Check whether a template can be declared within this scope.
///
/// If the template declaration is valid in this scope, returns
/// false. Otherwise, issues a diagnostic and returns true.
bool
Sema::CheckTemplateDeclScope(Scope *S, TemplateParameterList *TemplateParams) {
  if (!S)
    return false;

  // Find the nearest enclosing declaration scope.
  while ((S->getFlags() & Scope::DeclScope) == 0 ||
         (S->getFlags() & Scope::TemplateParamScope) != 0)
    S = S->getParent();

  // C++ [temp]p4:
  //   A template [...] shall not have C linkage.
  DeclContext *Ctx = S->getEntity();
  if (Ctx && Ctx->isExternCContext()) {
    Diag(TemplateParams->getTemplateLoc(), diag::err_template_linkage)
        << TemplateParams->getSourceRange();
    if (const LinkageSpecDecl *LSD = Ctx->getExternCContext())
      Diag(LSD->getExternLoc(), diag::note_extern_c_begins_here);
    return true;
  }
  Ctx = Ctx->getRedeclContext();

  // C++ [temp]p2:
  //   A template-declaration can appear only as a namespace scope or
  //   class scope declaration.
  if (Ctx) {
    if (Ctx->isFileContext())
      return false;
    if (CXXRecordDecl *RD = dyn_cast<CXXRecordDecl>(Ctx)) {
      // C++ [temp.mem]p2:
      //   A local class shall not have member templates.
      if (RD->isLocalClass())
        return Diag(TemplateParams->getTemplateLoc(),
                    diag::err_template_inside_local_class)
          << TemplateParams->getSourceRange();
      else
        return false;
    }
  }

  return Diag(TemplateParams->getTemplateLoc(),
              diag::err_template_outside_namespace_or_class_scope)
    << TemplateParams->getSourceRange();
}

/// Determine what kind of template specialization the given declaration
/// is.
static TemplateSpecializationKind getTemplateSpecializationKind(Decl *D) {
  if (!D)
    return TSK_Undeclared;

  if (CXXRecordDecl *Record = dyn_cast<CXXRecordDecl>(D))
    return Record->getTemplateSpecializationKind();
  if (FunctionDecl *Function = dyn_cast<FunctionDecl>(D))
    return Function->getTemplateSpecializationKind();
  if (VarDecl *Var = dyn_cast<VarDecl>(D))
    return Var->getTemplateSpecializationKind();

  return TSK_Undeclared;
}

/// Check whether a specialization is well-formed in the current
/// context.
///
/// This routine determines whether a template specialization can be declared
/// in the current context (C++ [temp.expl.spec]p2).
///
/// \param S the semantic analysis object for which this check is being
/// performed.
///
/// \param Specialized the entity being specialized or instantiated, which
/// may be a kind of template (class template, function template, etc.) or
/// a member of a class template (member function, static data member,
/// member class).
///
/// \param PrevDecl the previous declaration of this entity, if any.
///
/// \param Loc the location of the explicit specialization or instantiation of
/// this entity.
///
/// \param IsPartialSpecialization whether this is a partial specialization of
/// a class template.
///
/// \returns true if there was an error that we cannot recover from, false
/// otherwise.
static bool CheckTemplateSpecializationScope(Sema &S,
                                             NamedDecl *Specialized,
                                             NamedDecl *PrevDecl,
                                             SourceLocation Loc,
                                             bool IsPartialSpecialization) {
  // Keep these "kind" numbers in sync with the %select statements in the
  // various diagnostics emitted by this routine.
  int EntityKind = 0;
  if (isa<ClassTemplateDecl>(Specialized))
    EntityKind = IsPartialSpecialization? 1 : 0;
  else if (isa<VarTemplateDecl>(Specialized))
    EntityKind = IsPartialSpecialization ? 3 : 2;
  else if (isa<FunctionTemplateDecl>(Specialized))
    EntityKind = 4;
  else if (isa<CXXMethodDecl>(Specialized))
    EntityKind = 5;
  else if (isa<VarDecl>(Specialized))
    EntityKind = 6;
  else if (isa<RecordDecl>(Specialized))
    EntityKind = 7;
  else if (isa<EnumDecl>(Specialized) && S.getLangOpts().CPlusPlus11)
    EntityKind = 8;
  else {
    S.Diag(Loc, diag::err_template_spec_unknown_kind)
      << S.getLangOpts().CPlusPlus11;
    S.Diag(Specialized->getLocation(), diag::note_specialized_entity);
    return true;
  }

  // C++ [temp.expl.spec]p2:
  //   An explicit specialization may be declared in any scope in which
  //   the corresponding primary template may be defined.
  if (S.CurContext->getRedeclContext()->isFunctionOrMethod()) {
    S.Diag(Loc, diag::err_template_spec_decl_function_scope)
      << Specialized;
    return true;
  }

  // C++ [temp.class.spec]p6:
  //   A class template partial specialization may be declared in any
  //   scope in which the primary template may be defined.
  DeclContext *SpecializedContext =
      Specialized->getDeclContext()->getRedeclContext();
  DeclContext *DC = S.CurContext->getRedeclContext();

  // Make sure that this redeclaration (or definition) occurs in the same
  // scope or an enclosing namespace.
  if (!(DC->isFileContext() ? DC->Encloses(SpecializedContext)
                            : DC->Equals(SpecializedContext))) {
    if (isa<TranslationUnitDecl>(SpecializedContext))
      S.Diag(Loc, diag::err_template_spec_redecl_global_scope)
        << EntityKind << Specialized;
    else {
      auto *ND = cast<NamedDecl>(SpecializedContext);
      int Diag = diag::err_template_spec_redecl_out_of_scope;
      if (S.getLangOpts().MicrosoftExt && !DC->isRecord())
        Diag = diag::ext_ms_template_spec_redecl_out_of_scope;
      S.Diag(Loc, Diag) << EntityKind << Specialized
                        << ND << isa<CXXRecordDecl>(ND);
    }

    S.Diag(Specialized->getLocation(), diag::note_specialized_entity);

    // Don't allow specializing in the wrong class during error recovery.
    // Otherwise, things can go horribly wrong.
    if (DC->isRecord())
      return true;
  }

  return false;
}

static SourceRange findTemplateParameterInType(unsigned Depth, Expr *E) {
  if (!E->isTypeDependent())
    return SourceLocation();
  DependencyChecker Checker(Depth, /*IgnoreNonTypeDependent*/true);
  Checker.TraverseStmt(E);
  if (Checker.MatchLoc.isInvalid())
    return E->getSourceRange();
  return Checker.MatchLoc;
}

static SourceRange findTemplateParameter(unsigned Depth, TypeLoc TL) {
  if (!TL.getType()->isDependentType())
    return SourceLocation();
  DependencyChecker Checker(Depth, /*IgnoreNonTypeDependent*/true);
  Checker.TraverseTypeLoc(TL);
  if (Checker.MatchLoc.isInvalid())
    return TL.getSourceRange();
  return Checker.MatchLoc;
}

/// Subroutine of Sema::CheckTemplatePartialSpecializationArgs
/// that checks non-type template partial specialization arguments.
static bool CheckNonTypeTemplatePartialSpecializationArgs(
    Sema &S, SourceLocation TemplateNameLoc, NonTypeTemplateParmDecl *Param,
    const TemplateArgument *Args, unsigned NumArgs, bool IsDefaultArgument) {
  for (unsigned I = 0; I != NumArgs; ++I) {
    if (Args[I].getKind() == TemplateArgument::Pack) {
      if (CheckNonTypeTemplatePartialSpecializationArgs(
              S, TemplateNameLoc, Param, Args[I].pack_begin(),
              Args[I].pack_size(), IsDefaultArgument))
        return true;

      continue;
    }

    if (Args[I].getKind() != TemplateArgument::Expression)
      continue;

    Expr *ArgExpr = Args[I].getAsExpr();

    // We can have a pack expansion of any of the bullets below.
    if (PackExpansionExpr *Expansion = dyn_cast<PackExpansionExpr>(ArgExpr))
      ArgExpr = Expansion->getPattern();

    // Strip off any implicit casts we added as part of type checking.
    while (ImplicitCastExpr *ICE = dyn_cast<ImplicitCastExpr>(ArgExpr))
      ArgExpr = ICE->getSubExpr();

    // C++ [temp.class.spec]p8:
    //   A non-type argument is non-specialized if it is the name of a
    //   non-type parameter. All other non-type arguments are
    //   specialized.
    //
    // Below, we check the two conditions that only apply to
    // specialized non-type arguments, so skip any non-specialized
    // arguments.
    if (DeclRefExpr *DRE = dyn_cast<DeclRefExpr>(ArgExpr))
      if (isa<NonTypeTemplateParmDecl>(DRE->getDecl()))
        continue;

    // C++ [temp.class.spec]p9:
    //   Within the argument list of a class template partial
    //   specialization, the following restrictions apply:
    //     -- A partially specialized non-type argument expression
    //        shall not involve a template parameter of the partial
    //        specialization except when the argument expression is a
    //        simple identifier.
    //     -- The type of a template parameter corresponding to a
    //        specialized non-type argument shall not be dependent on a
    //        parameter of the specialization.
    // DR1315 removes the first bullet, leaving an incoherent set of rules.
    // We implement a compromise between the original rules and DR1315:
    //     --  A specialized non-type template argument shall not be
    //         type-dependent and the corresponding template parameter
    //         shall have a non-dependent type.
    SourceRange ParamUseRange =
        findTemplateParameterInType(Param->getDepth(), ArgExpr);
    if (ParamUseRange.isValid()) {
      if (IsDefaultArgument) {
        S.Diag(TemplateNameLoc,
               diag::err_dependent_non_type_arg_in_partial_spec);
        S.Diag(ParamUseRange.getBegin(),
               diag::note_dependent_non_type_default_arg_in_partial_spec)
          << ParamUseRange;
      } else {
        S.Diag(ParamUseRange.getBegin(),
               diag::err_dependent_non_type_arg_in_partial_spec)
          << ParamUseRange;
      }
      return true;
    }

    ParamUseRange = findTemplateParameter(
        Param->getDepth(), Param->getTypeSourceInfo()->getTypeLoc());
    if (ParamUseRange.isValid()) {
      S.Diag(IsDefaultArgument ? TemplateNameLoc : ArgExpr->getBeginLoc(),
             diag::err_dependent_typed_non_type_arg_in_partial_spec)
          << Param->getType();
      S.Diag(Param->getLocation(), diag::note_template_param_here)
        << (IsDefaultArgument ? ParamUseRange : SourceRange())
        << ParamUseRange;
      return true;
    }
  }

  return false;
}

/// Check the non-type template arguments of a class template
/// partial specialization according to C++ [temp.class.spec]p9.
///
/// \param TemplateNameLoc the location of the template name.
/// \param PrimaryTemplate the template parameters of the primary class
///        template.
/// \param NumExplicit the number of explicitly-specified template arguments.
/// \param TemplateArgs the template arguments of the class template
///        partial specialization.
///
/// \returns \c true if there was an error, \c false otherwise.
bool Sema::CheckTemplatePartialSpecializationArgs(
    SourceLocation TemplateNameLoc, TemplateDecl *PrimaryTemplate,
    unsigned NumExplicit, ArrayRef<TemplateArgument> TemplateArgs) {
  // We have to be conservative when checking a template in a dependent
  // context.
  if (PrimaryTemplate->getDeclContext()->isDependentContext())
    return false;

  TemplateParameterList *TemplateParams =
      PrimaryTemplate->getTemplateParameters();
  for (unsigned I = 0, N = TemplateParams->size(); I != N; ++I) {
    NonTypeTemplateParmDecl *Param
      = dyn_cast<NonTypeTemplateParmDecl>(TemplateParams->getParam(I));
    if (!Param)
      continue;

    if (CheckNonTypeTemplatePartialSpecializationArgs(*this, TemplateNameLoc,
                                                      Param, &TemplateArgs[I],
                                                      1, I >= NumExplicit))
      return true;
  }

  return false;
}

DeclResult Sema::ActOnClassTemplateSpecialization(
    Scope *S, unsigned TagSpec, TagUseKind TUK, SourceLocation KWLoc,
    SourceLocation ModulePrivateLoc, TemplateIdAnnotation &TemplateId,
    const ParsedAttributesView &Attr,
    MultiTemplateParamsArg TemplateParameterLists, SkipBodyInfo *SkipBody) {
  assert(TUK != TUK_Reference && "References are not specializations");

  CXXScopeSpec &SS = TemplateId.SS;

  // NOTE: KWLoc is the location of the tag keyword. This will instead
  // store the location of the outermost template keyword in the declaration.
  SourceLocation TemplateKWLoc = TemplateParameterLists.size() > 0
    ? TemplateParameterLists[0]->getTemplateLoc() : KWLoc;
  SourceLocation TemplateNameLoc = TemplateId.TemplateNameLoc;
  SourceLocation LAngleLoc = TemplateId.LAngleLoc;
  SourceLocation RAngleLoc = TemplateId.RAngleLoc;

  // Find the class template we're specializing
  TemplateName Name = TemplateId.Template.get();
  ClassTemplateDecl *ClassTemplate
    = dyn_cast_or_null<ClassTemplateDecl>(Name.getAsTemplateDecl());

  if (!ClassTemplate) {
    Diag(TemplateNameLoc, diag::err_not_class_template_specialization)
      << (Name.getAsTemplateDecl() &&
          isa<TemplateTemplateParmDecl>(Name.getAsTemplateDecl()));
    return true;
  }

  bool isMemberSpecialization = false;
  bool isPartialSpecialization = false;

  // Check the validity of the template headers that introduce this
  // template.
  // FIXME: We probably shouldn't complain about these headers for
  // friend declarations.
  bool Invalid = false;
  TemplateParameterList *TemplateParams =
      MatchTemplateParametersToScopeSpecifier(
          KWLoc, TemplateNameLoc, SS, &TemplateId,
          TemplateParameterLists, TUK == TUK_Friend, isMemberSpecialization,
          Invalid);
  if (Invalid)
    return true;

  if (TemplateParams && TemplateParams->size() > 0) {
    isPartialSpecialization = true;

    if (TUK == TUK_Friend) {
      Diag(KWLoc, diag::err_partial_specialization_friend)
        << SourceRange(LAngleLoc, RAngleLoc);
      return true;
    }

    // C++ [temp.class.spec]p10:
    //   The template parameter list of a specialization shall not
    //   contain default template argument values.
    for (unsigned I = 0, N = TemplateParams->size(); I != N; ++I) {
      Decl *Param = TemplateParams->getParam(I);
      if (TemplateTypeParmDecl *TTP = dyn_cast<TemplateTypeParmDecl>(Param)) {
        if (TTP->hasDefaultArgument()) {
          Diag(TTP->getDefaultArgumentLoc(),
               diag::err_default_arg_in_partial_spec);
          TTP->removeDefaultArgument();
        }
      } else if (NonTypeTemplateParmDecl *NTTP
                   = dyn_cast<NonTypeTemplateParmDecl>(Param)) {
        if (Expr *DefArg = NTTP->getDefaultArgument()) {
          Diag(NTTP->getDefaultArgumentLoc(),
               diag::err_default_arg_in_partial_spec)
            << DefArg->getSourceRange();
          NTTP->removeDefaultArgument();
        }
      } else {
        TemplateTemplateParmDecl *TTP = cast<TemplateTemplateParmDecl>(Param);
        if (TTP->hasDefaultArgument()) {
          Diag(TTP->getDefaultArgument().getLocation(),
               diag::err_default_arg_in_partial_spec)
            << TTP->getDefaultArgument().getSourceRange();
          TTP->removeDefaultArgument();
        }
      }
    }
  } else if (TemplateParams) {
    if (TUK == TUK_Friend)
      Diag(KWLoc, diag::err_template_spec_friend)
        << FixItHint::CreateRemoval(
                                SourceRange(TemplateParams->getTemplateLoc(),
                                            TemplateParams->getRAngleLoc()))
        << SourceRange(LAngleLoc, RAngleLoc);
  } else {
    assert(TUK == TUK_Friend && "should have a 'template<>' for this decl");
  }

  // Check that the specialization uses the same tag kind as the
  // original template.
  TagTypeKind Kind = TypeWithKeyword::getTagTypeKindForTypeSpec(TagSpec);
  assert(Kind != TTK_Enum && "Invalid enum tag in class template spec!");
  if (!isAcceptableTagRedeclaration(ClassTemplate->getTemplatedDecl(),
                                    Kind, TUK == TUK_Definition, KWLoc,
                                    ClassTemplate->getIdentifier())) {
    Diag(KWLoc, diag::err_use_with_wrong_tag)
      << ClassTemplate
      << FixItHint::CreateReplacement(KWLoc,
                            ClassTemplate->getTemplatedDecl()->getKindName());
    Diag(ClassTemplate->getTemplatedDecl()->getLocation(),
         diag::note_previous_use);
    Kind = ClassTemplate->getTemplatedDecl()->getTagKind();
  }

  // Translate the parser's template argument list in our AST format.
  TemplateArgumentListInfo TemplateArgs =
      makeTemplateArgumentListInfo(*this, TemplateId);

  // Check for unexpanded parameter packs in any of the template arguments.
  for (unsigned I = 0, N = TemplateArgs.size(); I != N; ++I)
    if (DiagnoseUnexpandedParameterPack(TemplateArgs[I],
                                        UPPC_PartialSpecialization))
      return true;

  // Check that the template argument list is well-formed for this
  // template.
  SmallVector<TemplateArgument, 4> Converted;
  if (CheckTemplateArgumentList(ClassTemplate, TemplateNameLoc,
                                TemplateArgs, false, Converted))
    return true;

  // Find the class template (partial) specialization declaration that
  // corresponds to these arguments.
  if (isPartialSpecialization) {
    if (CheckTemplatePartialSpecializationArgs(TemplateNameLoc, ClassTemplate,
                                               TemplateArgs.size(), Converted))
      return true;

    // FIXME: Move this to CheckTemplatePartialSpecializationArgs so we
    // also do it during instantiation.
    bool InstantiationDependent;
    if (!Name.isDependent() &&
        !TemplateSpecializationType::anyDependentTemplateArguments(
            TemplateArgs.arguments(), InstantiationDependent)) {
      Diag(TemplateNameLoc, diag::err_partial_spec_fully_specialized)
        << ClassTemplate->getDeclName();
      isPartialSpecialization = false;
    }
  }

  void *InsertPos = nullptr;
  ClassTemplateSpecializationDecl *PrevDecl = nullptr;

  if (isPartialSpecialization)
    // FIXME: Template parameter list matters, too
    PrevDecl = ClassTemplate->findPartialSpecialization(Converted, InsertPos);
  else
    PrevDecl = ClassTemplate->findSpecialization(Converted, InsertPos);

  ClassTemplateSpecializationDecl *Specialization = nullptr;

  // Check whether we can declare a class template specialization in
  // the current scope.
  if (TUK != TUK_Friend &&
      CheckTemplateSpecializationScope(*this, ClassTemplate, PrevDecl,
                                       TemplateNameLoc,
                                       isPartialSpecialization))
    return true;

  // The canonical type
  QualType CanonType;
  if (isPartialSpecialization) {
    // Build the canonical type that describes the converted template
    // arguments of the class template partial specialization.
    TemplateName CanonTemplate = Context.getCanonicalTemplateName(Name);
    CanonType = Context.getTemplateSpecializationType(CanonTemplate,
                                                      Converted);

    if (Context.hasSameType(CanonType,
                        ClassTemplate->getInjectedClassNameSpecialization())) {
      // C++ [temp.class.spec]p9b3:
      //
      //   -- The argument list of the specialization shall not be identical
      //      to the implicit argument list of the primary template.
      //
      // This rule has since been removed, because it's redundant given DR1495,
      // but we keep it because it produces better diagnostics and recovery.
      Diag(TemplateNameLoc, diag::err_partial_spec_args_match_primary_template)
        << /*class template*/0 << (TUK == TUK_Definition)
        << FixItHint::CreateRemoval(SourceRange(LAngleLoc, RAngleLoc));
      return CheckClassTemplate(S, TagSpec, /*Metafunction=*/nullptr, TUK,
                                KWLoc, SS, ClassTemplate->getIdentifier(),
                                TemplateNameLoc, Attr, TemplateParams,
                                AS_none, /*ModulePrivateLoc=*/SourceLocation(),
                                /*FriendLoc*/SourceLocation(),
                                TemplateParameterLists.size() - 1,
                                TemplateParameterLists.data());
    }

    // Create a new class template partial specialization declaration node.
    ClassTemplatePartialSpecializationDecl *PrevPartial
      = cast_or_null<ClassTemplatePartialSpecializationDecl>(PrevDecl);
    ClassTemplatePartialSpecializationDecl *Partial
      = ClassTemplatePartialSpecializationDecl::Create(Context, Kind,
                                             ClassTemplate->getDeclContext(),
                                                       KWLoc, TemplateNameLoc,
                                                       TemplateParams,
                                                       ClassTemplate,
                                                       Converted,
                                                       TemplateArgs,
                                                       CanonType,
                                                       PrevPartial);
    SetNestedNameSpecifier(*this, Partial, SS);
    if (TemplateParameterLists.size() > 1 && SS.isSet()) {
      Partial->setTemplateParameterListsInfo(
          Context, TemplateParameterLists.drop_back(1));
    }

    if (!PrevPartial)
      ClassTemplate->AddPartialSpecialization(Partial, InsertPos);
    Specialization = Partial;

    // If we are providing an explicit specialization of a member class
    // template specialization, make a note of that.
    if (PrevPartial && PrevPartial->getInstantiatedFromMember())
      PrevPartial->setMemberSpecialization();

    CheckTemplatePartialSpecialization(Partial);
  } else {
    // Create a new class template specialization declaration node for
    // this explicit specialization or friend declaration.
    Specialization
      = ClassTemplateSpecializationDecl::Create(Context, Kind,
                                             ClassTemplate->getDeclContext(),
                                                KWLoc, TemplateNameLoc,
                                                ClassTemplate,
                                                Converted,
                                                PrevDecl);
    SetNestedNameSpecifier(*this, Specialization, SS);
    if (TemplateParameterLists.size() > 0) {
      Specialization->setTemplateParameterListsInfo(Context,
                                                    TemplateParameterLists);
    }

    if (!PrevDecl)
      ClassTemplate->AddSpecialization(Specialization, InsertPos);

    if (CurContext->isDependentContext()) {
      TemplateName CanonTemplate = Context.getCanonicalTemplateName(Name);
      CanonType = Context.getTemplateSpecializationType(
          CanonTemplate, Converted);
    } else {
      CanonType = Context.getTypeDeclType(Specialization);
    }
  }

  // C++ [temp.expl.spec]p6:
  //   If a template, a member template or the member of a class template is
  //   explicitly specialized then that specialization shall be declared
  //   before the first use of that specialization that would cause an implicit
  //   instantiation to take place, in every translation unit in which such a
  //   use occurs; no diagnostic is required.
  if (PrevDecl && PrevDecl->getPointOfInstantiation().isValid()) {
    bool Okay = false;
    for (Decl *Prev = PrevDecl; Prev; Prev = Prev->getPreviousDecl()) {
      // Is there any previous explicit specialization declaration?
      if (getTemplateSpecializationKind(Prev) == TSK_ExplicitSpecialization) {
        Okay = true;
        break;
      }
    }

    if (!Okay) {
      SourceRange Range(TemplateNameLoc, RAngleLoc);
      Diag(TemplateNameLoc, diag::err_specialization_after_instantiation)
        << Context.getTypeDeclType(Specialization) << Range;

      Diag(PrevDecl->getPointOfInstantiation(),
           diag::note_instantiation_required_here)
        << (PrevDecl->getTemplateSpecializationKind()
                                                != TSK_ImplicitInstantiation);
      return true;
    }
  }

  // If this is not a friend, note that this is an explicit specialization.
  if (TUK != TUK_Friend)
    Specialization->setSpecializationKind(TSK_ExplicitSpecialization);

  // Check that this isn't a redefinition of this specialization.
  if (TUK == TUK_Definition) {
    RecordDecl *Def = Specialization->getDefinition();
    NamedDecl *Hidden = nullptr;
    if (Def && SkipBody && !hasVisibleDefinition(Def, &Hidden)) {
      SkipBody->ShouldSkip = true;
      SkipBody->Previous = Def;
      makeMergedDefinitionVisible(Hidden);
    } else if (Def) {
      SourceRange Range(TemplateNameLoc, RAngleLoc);
      Diag(TemplateNameLoc, diag::err_redefinition) << Specialization << Range;
      Diag(Def->getLocation(), diag::note_previous_definition);
      Specialization->setInvalidDecl();
      return true;
    }
  }

  ProcessDeclAttributeList(S, Specialization, Attr);

  // Add alignment attributes if necessary; these attributes are checked when
  // the ASTContext lays out the structure.
  if (TUK == TUK_Definition && (!SkipBody || !SkipBody->ShouldSkip)) {
    AddAlignmentAttributesForRecord(Specialization);
    AddMsStructLayoutForRecord(Specialization);
  }

  if (ModulePrivateLoc.isValid())
    Diag(Specialization->getLocation(), diag::err_module_private_specialization)
      << (isPartialSpecialization? 1 : 0)
      << FixItHint::CreateRemoval(ModulePrivateLoc);

  // Build the fully-sugared type for this class template
  // specialization as the user wrote in the specialization
  // itself. This means that we'll pretty-print the type retrieved
  // from the specialization's declaration the way that the user
  // actually wrote the specialization, rather than formatting the
  // name based on the "canonical" representation used to store the
  // template arguments in the specialization.
  TypeSourceInfo *WrittenTy
    = Context.getTemplateSpecializationTypeInfo(Name, TemplateNameLoc,
                                                TemplateArgs, CanonType);
  if (TUK != TUK_Friend) {
    Specialization->setTypeAsWritten(WrittenTy);
    Specialization->setTemplateKeywordLoc(TemplateKWLoc);
  }

  // C++ [temp.expl.spec]p9:
  //   A template explicit specialization is in the scope of the
  //   namespace in which the template was defined.
  //
  // We actually implement this paragraph where we set the semantic
  // context (in the creation of the ClassTemplateSpecializationDecl),
  // but we also maintain the lexical context where the actual
  // definition occurs.
  Specialization->setLexicalDeclContext(CurContext);

  // We may be starting the definition of this specialization.
  if (TUK == TUK_Definition && (!SkipBody || !SkipBody->ShouldSkip))
    Specialization->startDefinition();

  if (TUK == TUK_Friend) {
    FriendDecl *Friend = FriendDecl::Create(Context, CurContext,
                                            TemplateNameLoc,
                                            WrittenTy,
                                            /*FIXME:*/KWLoc);
    Friend->setAccess(AS_public);
    CurContext->addDecl(Friend);
  } else {
    // Add the specialization into its lexical context, so that it can
    // be seen when iterating through the list of declarations in that
    // context. However, specializations are not found by name lookup.
    CurContext->addDecl(Specialization);
  }

  if (SkipBody && SkipBody->ShouldSkip)
    return SkipBody->Previous;

  return Specialization;
}

Decl *Sema::ActOnTemplateDeclarator(Scope *S,
                              MultiTemplateParamsArg TemplateParameterLists,
                                    Declarator &D) {
  Decl *NewDecl = HandleDeclarator(S, D, TemplateParameterLists);
  ActOnDocumentableDecl(NewDecl);
  return NewDecl;
}

/// Strips various properties off an implicit instantiation
/// that has just been explicitly specialized.
static void StripImplicitInstantiation(NamedDecl *D) {
  D->dropAttr<DLLImportAttr>();
  D->dropAttr<DLLExportAttr>();

  if (FunctionDecl *FD = dyn_cast<FunctionDecl>(D))
    FD->setInlineSpecified(false);
}

/// Compute the diagnostic location for an explicit instantiation
//  declaration or definition.
static SourceLocation DiagLocForExplicitInstantiation(
    NamedDecl* D, SourceLocation PointOfInstantiation) {
  // Explicit instantiations following a specialization have no effect and
  // hence no PointOfInstantiation. In that case, walk decl backwards
  // until a valid name loc is found.
  SourceLocation PrevDiagLoc = PointOfInstantiation;
  for (Decl *Prev = D; Prev && !PrevDiagLoc.isValid();
       Prev = Prev->getPreviousDecl()) {
    PrevDiagLoc = Prev->getLocation();
  }
  assert(PrevDiagLoc.isValid() &&
         "Explicit instantiation without point of instantiation?");
  return PrevDiagLoc;
}

/// Diagnose cases where we have an explicit template specialization
/// before/after an explicit template instantiation, producing diagnostics
/// for those cases where they are required and determining whether the
/// new specialization/instantiation will have any effect.
///
/// \param NewLoc the location of the new explicit specialization or
/// instantiation.
///
/// \param NewTSK the kind of the new explicit specialization or instantiation.
///
/// \param PrevDecl the previous declaration of the entity.
///
/// \param PrevTSK the kind of the old explicit specialization or instantiatin.
///
/// \param PrevPointOfInstantiation if valid, indicates where the previus
/// declaration was instantiated (either implicitly or explicitly).
///
/// \param HasNoEffect will be set to true to indicate that the new
/// specialization or instantiation has no effect and should be ignored.
///
/// \returns true if there was an error that should prevent the introduction of
/// the new declaration into the AST, false otherwise.
bool
Sema::CheckSpecializationInstantiationRedecl(SourceLocation NewLoc,
                                             TemplateSpecializationKind NewTSK,
                                             NamedDecl *PrevDecl,
                                             TemplateSpecializationKind PrevTSK,
                                        SourceLocation PrevPointOfInstantiation,
                                             bool &HasNoEffect) {
  HasNoEffect = false;

  switch (NewTSK) {
  case TSK_Undeclared:
  case TSK_ImplicitInstantiation:
    assert(
        (PrevTSK == TSK_Undeclared || PrevTSK == TSK_ImplicitInstantiation) &&
        "previous declaration must be implicit!");
    return false;

  case TSK_ExplicitSpecialization:
    switch (PrevTSK) {
    case TSK_Undeclared:
    case TSK_ExplicitSpecialization:
      // Okay, we're just specializing something that is either already
      // explicitly specialized or has merely been mentioned without any
      // instantiation.
      return false;

    case TSK_ImplicitInstantiation:
      if (PrevPointOfInstantiation.isInvalid()) {
        // The declaration itself has not actually been instantiated, so it is
        // still okay to specialize it.
        StripImplicitInstantiation(PrevDecl);
        return false;
      }
      // Fall through
      LLVM_FALLTHROUGH;

    case TSK_ExplicitInstantiationDeclaration:
    case TSK_ExplicitInstantiationDefinition:
      assert((PrevTSK == TSK_ImplicitInstantiation ||
              PrevPointOfInstantiation.isValid()) &&
             "Explicit instantiation without point of instantiation?");

      // C++ [temp.expl.spec]p6:
      //   If a template, a member template or the member of a class template
      //   is explicitly specialized then that specialization shall be declared
      //   before the first use of that specialization that would cause an
      //   implicit instantiation to take place, in every translation unit in
      //   which such a use occurs; no diagnostic is required.
      for (Decl *Prev = PrevDecl; Prev; Prev = Prev->getPreviousDecl()) {
        // Is there any previous explicit specialization declaration?
        if (getTemplateSpecializationKind(Prev) == TSK_ExplicitSpecialization)
          return false;
      }

      Diag(NewLoc, diag::err_specialization_after_instantiation)
        << PrevDecl;
      Diag(PrevPointOfInstantiation, diag::note_instantiation_required_here)
        << (PrevTSK != TSK_ImplicitInstantiation);

      return true;
    }
    llvm_unreachable("The switch over PrevTSK must be exhaustive.");

  case TSK_ExplicitInstantiationDeclaration:
    switch (PrevTSK) {
    case TSK_ExplicitInstantiationDeclaration:
      // This explicit instantiation declaration is redundant (that's okay).
      HasNoEffect = true;
      return false;

    case TSK_Undeclared:
    case TSK_ImplicitInstantiation:
      // We're explicitly instantiating something that may have already been
      // implicitly instantiated; that's fine.
      return false;

    case TSK_ExplicitSpecialization:
      // C++0x [temp.explicit]p4:
      //   For a given set of template parameters, if an explicit instantiation
      //   of a template appears after a declaration of an explicit
      //   specialization for that template, the explicit instantiation has no
      //   effect.
      HasNoEffect = true;
      return false;

    case TSK_ExplicitInstantiationDefinition:
      // C++0x [temp.explicit]p10:
      //   If an entity is the subject of both an explicit instantiation
      //   declaration and an explicit instantiation definition in the same
      //   translation unit, the definition shall follow the declaration.
      Diag(NewLoc,
           diag::err_explicit_instantiation_declaration_after_definition);

      // Explicit instantiations following a specialization have no effect and
      // hence no PrevPointOfInstantiation. In that case, walk decl backwards
      // until a valid name loc is found.
      Diag(DiagLocForExplicitInstantiation(PrevDecl, PrevPointOfInstantiation),
           diag::note_explicit_instantiation_definition_here);
      HasNoEffect = true;
      return false;
    }
    llvm_unreachable("Unexpected TemplateSpecializationKind!");

  case TSK_ExplicitInstantiationDefinition:
    switch (PrevTSK) {
    case TSK_Undeclared:
    case TSK_ImplicitInstantiation:
      // We're explicitly instantiating something that may have already been
      // implicitly instantiated; that's fine.
      return false;

    case TSK_ExplicitSpecialization:
      // C++ DR 259, C++0x [temp.explicit]p4:
      //   For a given set of template parameters, if an explicit
      //   instantiation of a template appears after a declaration of
      //   an explicit specialization for that template, the explicit
      //   instantiation has no effect.
      Diag(NewLoc, diag::warn_explicit_instantiation_after_specialization)
        << PrevDecl;
      Diag(PrevDecl->getLocation(),
           diag::note_previous_template_specialization);
      HasNoEffect = true;
      return false;

    case TSK_ExplicitInstantiationDeclaration:
      // We're explicitly instantiating a definition for something for which we
      // were previously asked to suppress instantiations. That's fine.

      // C++0x [temp.explicit]p4:
      //   For a given set of template parameters, if an explicit instantiation
      //   of a template appears after a declaration of an explicit
      //   specialization for that template, the explicit instantiation has no
      //   effect.
      for (Decl *Prev = PrevDecl; Prev; Prev = Prev->getPreviousDecl()) {
        // Is there any previous explicit specialization declaration?
        if (getTemplateSpecializationKind(Prev) == TSK_ExplicitSpecialization) {
          HasNoEffect = true;
          break;
        }
      }

      return false;

    case TSK_ExplicitInstantiationDefinition:
      // C++0x [temp.spec]p5:
      //   For a given template and a given set of template-arguments,
      //     - an explicit instantiation definition shall appear at most once
      //       in a program,

      // MSVCCompat: MSVC silently ignores duplicate explicit instantiations.
      Diag(NewLoc, (getLangOpts().MSVCCompat)
                       ? diag::ext_explicit_instantiation_duplicate
                       : diag::err_explicit_instantiation_duplicate)
          << PrevDecl;
      Diag(DiagLocForExplicitInstantiation(PrevDecl, PrevPointOfInstantiation),
           diag::note_previous_explicit_instantiation);
      HasNoEffect = true;
      return false;
    }
  }

  llvm_unreachable("Missing specialization/instantiation case?");
}

/// Perform semantic analysis for the given dependent function
/// template specialization.
///
/// The only possible way to get a dependent function template specialization
/// is with a friend declaration, like so:
///
/// \code
///   template \<class T> void foo(T);
///   template \<class T> class A {
///     friend void foo<>(T);
///   };
/// \endcode
///
/// There really isn't any useful analysis we can do here, so we
/// just store the information.
bool
Sema::CheckDependentFunctionTemplateSpecialization(FunctionDecl *FD,
                   const TemplateArgumentListInfo &ExplicitTemplateArgs,
                                                   LookupResult &Previous) {
  // Remove anything from Previous that isn't a function template in
  // the correct context.
  DeclContext *FDLookupContext = FD->getDeclContext()->getRedeclContext();
  LookupResult::Filter F = Previous.makeFilter();
  enum DiscardReason { NotAFunctionTemplate, NotAMemberOfEnclosing };
  SmallVector<std::pair<DiscardReason, Decl *>, 8> DiscardedCandidates;
  while (F.hasNext()) {
    NamedDecl *D = F.next()->getUnderlyingDecl();
    if (!isa<FunctionTemplateDecl>(D)) {
      F.erase();
      DiscardedCandidates.push_back(std::make_pair(NotAFunctionTemplate, D));
      continue;
    }

    if (!FDLookupContext->InEnclosingNamespaceSetOf(
            D->getDeclContext()->getRedeclContext())) {
      F.erase();
      DiscardedCandidates.push_back(std::make_pair(NotAMemberOfEnclosing, D));
      continue;
    }
  }
  F.done();

  if (Previous.empty()) {
    Diag(FD->getLocation(),
         diag::err_dependent_function_template_spec_no_match);
    for (auto &P : DiscardedCandidates)
      Diag(P.second->getLocation(),
           diag::note_dependent_function_template_spec_discard_reason)
          << P.first;
    return true;
  }

  FD->setDependentTemplateSpecialization(Context, Previous.asUnresolvedSet(),
                                         ExplicitTemplateArgs);
  return false;
}

/// Perform semantic analysis for the given function template
/// specialization.
///
/// This routine performs all of the semantic analysis required for an
/// explicit function template specialization. On successful completion,
/// the function declaration \p FD will become a function template
/// specialization.
///
/// \param FD the function declaration, which will be updated to become a
/// function template specialization.
///
/// \param ExplicitTemplateArgs the explicitly-provided template arguments,
/// if any. Note that this may be valid info even when 0 arguments are
/// explicitly provided as in, e.g., \c void sort<>(char*, char*);
/// as it anyway contains info on the angle brackets locations.
///
/// \param Previous the set of declarations that may be specialized by
/// this function specialization.
///
/// \param QualifiedFriend whether this is a lookup for a qualified friend
/// declaration with no explicit template argument list that might be
/// befriending a function template specialization.
bool Sema::CheckFunctionTemplateSpecialization(
    FunctionDecl *FD, TemplateArgumentListInfo *ExplicitTemplateArgs,
    LookupResult &Previous, bool QualifiedFriend) {
  // The set of function template specializations that could match this
  // explicit function template specialization.
  UnresolvedSet<8> Candidates;
  TemplateSpecCandidateSet FailedCandidates(FD->getLocation(),
                                            /*ForTakingAddress=*/false);

  llvm::SmallDenseMap<FunctionDecl *, TemplateArgumentListInfo, 8>
      ConvertedTemplateArgs;

  DeclContext *FDLookupContext = FD->getDeclContext()->getRedeclContext();
  for (LookupResult::iterator I = Previous.begin(), E = Previous.end();
         I != E; ++I) {
    NamedDecl *Ovl = (*I)->getUnderlyingDecl();
    if (FunctionTemplateDecl *FunTmpl = dyn_cast<FunctionTemplateDecl>(Ovl)) {
      // Only consider templates found within the same semantic lookup scope as
      // FD.
      if (!FDLookupContext->InEnclosingNamespaceSetOf(
                                Ovl->getDeclContext()->getRedeclContext()))
        continue;

      // When matching a constexpr member function template specialization
      // against the primary template, we don't yet know whether the
      // specialization has an implicit 'const' (because we don't know whether
      // it will be a static member function until we know which template it
      // specializes), so adjust it now assuming it specializes this template.
      QualType FT = FD->getType();
      if (FD->isConstexpr()) {
        CXXMethodDecl *OldMD =
          dyn_cast<CXXMethodDecl>(FunTmpl->getTemplatedDecl());
        if (OldMD && OldMD->isConst()) {
          const FunctionProtoType *FPT = FT->castAs<FunctionProtoType>();
          FunctionProtoType::ExtProtoInfo EPI = FPT->getExtProtoInfo();
          EPI.TypeQuals.addConst();
          FT = Context.getFunctionType(FPT->getReturnType(),
                                       FPT->getParamTypes(), EPI);
        }
      }

      TemplateArgumentListInfo Args;
      if (ExplicitTemplateArgs)
        Args = *ExplicitTemplateArgs;

      // C++ [temp.expl.spec]p11:
      //   A trailing template-argument can be left unspecified in the
      //   template-id naming an explicit function template specialization
      //   provided it can be deduced from the function argument type.
      // Perform template argument deduction to determine whether we may be
      // specializing this template.
      // FIXME: It is somewhat wasteful to build
      TemplateDeductionInfo Info(FailedCandidates.getLocation());
      FunctionDecl *Specialization = nullptr;
      if (TemplateDeductionResult TDK = DeduceTemplateArguments(
              cast<FunctionTemplateDecl>(FunTmpl->getFirstDecl()),
              ExplicitTemplateArgs ? &Args : nullptr, FT, Specialization,
              Info)) {
        // Template argument deduction failed; record why it failed, so
        // that we can provide nifty diagnostics.
        FailedCandidates.addCandidate().set(
            I.getPair(), FunTmpl->getTemplatedDecl(),
            MakeDeductionFailureInfo(Context, TDK, Info));
        (void)TDK;
        continue;
      }

      // Target attributes are part of the cuda function signature, so
      // the deduced template's cuda target must match that of the
      // specialization.  Given that C++ template deduction does not
      // take target attributes into account, we reject candidates
      // here that have a different target.
      if (LangOpts.CUDA &&
          IdentifyCUDATarget(Specialization,
                             /* IgnoreImplicitHDAttributes = */ true) !=
              IdentifyCUDATarget(FD, /* IgnoreImplicitHDAttributes = */ true)) {
        FailedCandidates.addCandidate().set(
            I.getPair(), FunTmpl->getTemplatedDecl(),
            MakeDeductionFailureInfo(Context, TDK_CUDATargetMismatch, Info));
        continue;
      }

      // Record this candidate.
      if (ExplicitTemplateArgs)
        ConvertedTemplateArgs[Specialization] = std::move(Args);
      Candidates.addDecl(Specialization, I.getAccess());
    }
  }

  // For a qualified friend declaration (with no explicit marker to indicate
  // that a template specialization was intended), note all (template and
  // non-template) candidates.
  if (QualifiedFriend && Candidates.empty()) {
    Diag(FD->getLocation(), diag::err_qualified_friend_no_match)
        << FD->getDeclName() << FDLookupContext;
    // FIXME: We should form a single candidate list and diagnose all
    // candidates at once, to get proper sorting and limiting.
    for (auto *OldND : Previous) {
      if (auto *OldFD = dyn_cast<FunctionDecl>(OldND->getUnderlyingDecl()))
        NoteOverloadCandidate(OldND, OldFD, FD->getType(), false);
    }
    FailedCandidates.NoteCandidates(*this, FD->getLocation());
    return true;
  }

  // Find the most specialized function template.
  UnresolvedSetIterator Result = getMostSpecialized(
      Candidates.begin(), Candidates.end(), FailedCandidates, FD->getLocation(),
      PDiag(diag::err_function_template_spec_no_match) << FD->getDeclName(),
      PDiag(diag::err_function_template_spec_ambiguous)
          << FD->getDeclName() << (ExplicitTemplateArgs != nullptr),
      PDiag(diag::note_function_template_spec_matched));

  if (Result == Candidates.end())
    return true;

  // Ignore access information;  it doesn't figure into redeclaration checking.
  FunctionDecl *Specialization = cast<FunctionDecl>(*Result);

  FunctionTemplateSpecializationInfo *SpecInfo
    = Specialization->getTemplateSpecializationInfo();
  assert(SpecInfo && "Function template specialization info missing?");

  // Note: do not overwrite location info if previous template
  // specialization kind was explicit.
  TemplateSpecializationKind TSK = SpecInfo->getTemplateSpecializationKind();
  if (TSK == TSK_Undeclared || TSK == TSK_ImplicitInstantiation) {
    Specialization->setLocation(FD->getLocation());
    Specialization->setLexicalDeclContext(FD->getLexicalDeclContext());
    // C++11 [dcl.constexpr]p1: An explicit specialization of a constexpr
    // function can differ from the template declaration with respect to
    // the constexpr specifier.
    // FIXME: We need an update record for this AST mutation.
    // FIXME: What if there are multiple such prior declarations (for instance,
    // from different modules)?
    Specialization->setConstexpr(FD->isConstexpr());
  }

  // FIXME: Check if the prior specialization has a point of instantiation.
  // If so, we have run afoul of .

  // If this is a friend declaration, then we're not really declaring
  // an explicit specialization.
  bool isFriend = (FD->getFriendObjectKind() != Decl::FOK_None);

  // Check the scope of this explicit specialization.
  if (!isFriend &&
      CheckTemplateSpecializationScope(*this,
                                       Specialization->getPrimaryTemplate(),
                                       Specialization, FD->getLocation(),
                                       false))
    return true;

  // C++ [temp.expl.spec]p6:
  //   If a template, a member template or the member of a class template is
  //   explicitly specialized then that specialization shall be declared
  //   before the first use of that specialization that would cause an implicit
  //   instantiation to take place, in every translation unit in which such a
  //   use occurs; no diagnostic is required.
  bool HasNoEffect = false;
  if (!isFriend &&
      CheckSpecializationInstantiationRedecl(FD->getLocation(),
                                             TSK_ExplicitSpecialization,
                                             Specialization,
                                   SpecInfo->getTemplateSpecializationKind(),
                                         SpecInfo->getPointOfInstantiation(),
                                             HasNoEffect))
    return true;

  // Mark the prior declaration as an explicit specialization, so that later
  // clients know that this is an explicit specialization.
  if (!isFriend) {
    // Since explicit specializations do not inherit '=delete' from their
    // primary function template - check if the 'specialization' that was
    // implicitly generated (during template argument deduction for partial
    // ordering) from the most specialized of all the function templates that
    // 'FD' could have been specializing, has a 'deleted' definition.  If so,
    // first check that it was implicitly generated during template argument
    // deduction by making sure it wasn't referenced, and then reset the deleted
    // flag to not-deleted, so that we can inherit that information from 'FD'.
    if (Specialization->isDeleted() && !SpecInfo->isExplicitSpecialization() &&
        !Specialization->getCanonicalDecl()->isReferenced()) {
      // FIXME: This assert will not hold in the presence of modules.
      assert(
          Specialization->getCanonicalDecl() == Specialization &&
          "This must be the only existing declaration of this specialization");
      // FIXME: We need an update record for this AST mutation.
      Specialization->setDeletedAsWritten(false);
    }
    // FIXME: We need an update record for this AST mutation.
    SpecInfo->setTemplateSpecializationKind(TSK_ExplicitSpecialization);
    MarkUnusedFileScopedDecl(Specialization);
  }

  // Turn the given function declaration into a function template
  // specialization, with the template arguments from the previous
  // specialization.
  // Take copies of (semantic and syntactic) template argument lists.
  const TemplateArgumentList* TemplArgs = new (Context)
    TemplateArgumentList(Specialization->getTemplateSpecializationArgs());
  FD->setFunctionTemplateSpecialization(
      Specialization->getPrimaryTemplate(), TemplArgs, /*InsertPos=*/nullptr,
      SpecInfo->getTemplateSpecializationKind(),
      ExplicitTemplateArgs ? &ConvertedTemplateArgs[Specialization] : nullptr);

  // A function template specialization inherits the target attributes
  // of its template.  (We require the attributes explicitly in the
  // code to match, but a template may have implicit attributes by
  // virtue e.g. of being constexpr, and it passes these implicit
  // attributes on to its specializations.)
  if (LangOpts.CUDA)
    inheritCUDATargetAttrs(FD, *Specialization->getPrimaryTemplate());

  // The "previous declaration" for this function template specialization is
  // the prior function template specialization.
  Previous.clear();
  Previous.addDecl(Specialization);
  return false;
}

/// Perform semantic analysis for the given non-template member
/// specialization.
///
/// This routine performs all of the semantic analysis required for an
/// explicit member function specialization. On successful completion,
/// the function declaration \p FD will become a member function
/// specialization.
///
/// \param Member the member declaration, which will be updated to become a
/// specialization.
///
/// \param Previous the set of declarations, one of which may be specialized
/// by this function specialization;  the set will be modified to contain the
/// redeclared member.
bool
Sema::CheckMemberSpecialization(NamedDecl *Member, LookupResult &Previous) {
  assert(!isa<TemplateDecl>(Member) && "Only for non-template members");

  // Try to find the member we are instantiating.
  NamedDecl *FoundInstantiation = nullptr;
  NamedDecl *Instantiation = nullptr;
  NamedDecl *InstantiatedFrom = nullptr;
  MemberSpecializationInfo *MSInfo = nullptr;

  if (Previous.empty()) {
    // Nowhere to look anyway.
  } else if (FunctionDecl *Function = dyn_cast<FunctionDecl>(Member)) {
    for (LookupResult::iterator I = Previous.begin(), E = Previous.end();
           I != E; ++I) {
      NamedDecl *D = (*I)->getUnderlyingDecl();
      if (CXXMethodDecl *Method = dyn_cast<CXXMethodDecl>(D)) {
        QualType Adjusted = Function->getType();
        if (!hasExplicitCallingConv(Adjusted))
          Adjusted = adjustCCAndNoReturn(Adjusted, Method->getType());
        // This doesn't handle deduced return types, but both function
        // declarations should be undeduced at this point.
        if (Context.hasSameType(Adjusted, Method->getType())) {
          FoundInstantiation = *I;
          Instantiation = Method;
          InstantiatedFrom = Method->getInstantiatedFromMemberFunction();
          MSInfo = Method->getMemberSpecializationInfo();
          break;
        }
      }
    }
  } else if (isa<VarDecl>(Member)) {
    VarDecl *PrevVar;
    if (Previous.isSingleResult() &&
        (PrevVar = dyn_cast<VarDecl>(Previous.getFoundDecl())))
      if (PrevVar->isStaticDataMember()) {
        FoundInstantiation = Previous.getRepresentativeDecl();
        Instantiation = PrevVar;
        InstantiatedFrom = PrevVar->getInstantiatedFromStaticDataMember();
        MSInfo = PrevVar->getMemberSpecializationInfo();
      }
  } else if (isa<RecordDecl>(Member)) {
    CXXRecordDecl *PrevRecord;
    if (Previous.isSingleResult() &&
        (PrevRecord = dyn_cast<CXXRecordDecl>(Previous.getFoundDecl()))) {
      FoundInstantiation = Previous.getRepresentativeDecl();
      Instantiation = PrevRecord;
      InstantiatedFrom = PrevRecord->getInstantiatedFromMemberClass();
      MSInfo = PrevRecord->getMemberSpecializationInfo();
    }
  } else if (isa<EnumDecl>(Member)) {
    EnumDecl *PrevEnum;
    if (Previous.isSingleResult() &&
        (PrevEnum = dyn_cast<EnumDecl>(Previous.getFoundDecl()))) {
      FoundInstantiation = Previous.getRepresentativeDecl();
      Instantiation = PrevEnum;
      InstantiatedFrom = PrevEnum->getInstantiatedFromMemberEnum();
      MSInfo = PrevEnum->getMemberSpecializationInfo();
    }
  }

  if (!Instantiation) {
    // There is no previous declaration that matches. Since member
    // specializations are always out-of-line, the caller will complain about
    // this mismatch later.
    return false;
  }

  // A member specialization in a friend declaration isn't really declaring
  // an explicit specialization, just identifying a specific (possibly implicit)
  // specialization. Don't change the template specialization kind.
  //
  // FIXME: Is this really valid? Other compilers reject.
  if (Member->getFriendObjectKind() != Decl::FOK_None) {
    // Preserve instantiation information.
    if (InstantiatedFrom && isa<CXXMethodDecl>(Member)) {
      cast<CXXMethodDecl>(Member)->setInstantiationOfMemberFunction(
                                      cast<CXXMethodDecl>(InstantiatedFrom),
        cast<CXXMethodDecl>(Instantiation)->getTemplateSpecializationKind());
    } else if (InstantiatedFrom && isa<CXXRecordDecl>(Member)) {
      cast<CXXRecordDecl>(Member)->setInstantiationOfMemberClass(
                                      cast<CXXRecordDecl>(InstantiatedFrom),
        cast<CXXRecordDecl>(Instantiation)->getTemplateSpecializationKind());
    }

    Previous.clear();
    Previous.addDecl(FoundInstantiation);
    return false;
  }

  // Make sure that this is a specialization of a member.
  if (!InstantiatedFrom) {
    Diag(Member->getLocation(), diag::err_spec_member_not_instantiated)
      << Member;
    Diag(Instantiation->getLocation(), diag::note_specialized_decl);
    return true;
  }

  // C++ [temp.expl.spec]p6:
  //   If a template, a member template or the member of a class template is
  //   explicitly specialized then that specialization shall be declared
  //   before the first use of that specialization that would cause an implicit
  //   instantiation to take place, in every translation unit in which such a
  //   use occurs; no diagnostic is required.
  assert(MSInfo && "Member specialization info missing?");

  bool HasNoEffect = false;
  if (CheckSpecializationInstantiationRedecl(Member->getLocation(),
                                             TSK_ExplicitSpecialization,
                                             Instantiation,
                                     MSInfo->getTemplateSpecializationKind(),
                                           MSInfo->getPointOfInstantiation(),
                                             HasNoEffect))
    return true;

  // Check the scope of this explicit specialization.
  if (CheckTemplateSpecializationScope(*this,
                                       InstantiatedFrom,
                                       Instantiation, Member->getLocation(),
                                       false))
    return true;

  // Note that this member specialization is an "instantiation of" the
  // corresponding member of the original template.
  if (auto *MemberFunction = dyn_cast<FunctionDecl>(Member)) {
    FunctionDecl *InstantiationFunction = cast<FunctionDecl>(Instantiation);
    if (InstantiationFunction->getTemplateSpecializationKind() ==
          TSK_ImplicitInstantiation) {
      // Explicit specializations of member functions of class templates do not
      // inherit '=delete' from the member function they are specializing.
      if (InstantiationFunction->isDeleted()) {
        // FIXME: This assert will not hold in the presence of modules.
        assert(InstantiationFunction->getCanonicalDecl() ==
               InstantiationFunction);
        // FIXME: We need an update record for this AST mutation.
        InstantiationFunction->setDeletedAsWritten(false);
      }
    }

    MemberFunction->setInstantiationOfMemberFunction(
        cast<CXXMethodDecl>(InstantiatedFrom), TSK_ExplicitSpecialization);
  } else if (auto *MemberVar = dyn_cast<VarDecl>(Member)) {
    MemberVar->setInstantiationOfStaticDataMember(
        cast<VarDecl>(InstantiatedFrom), TSK_ExplicitSpecialization);
  } else if (auto *MemberClass = dyn_cast<CXXRecordDecl>(Member)) {
    MemberClass->setInstantiationOfMemberClass(
        cast<CXXRecordDecl>(InstantiatedFrom), TSK_ExplicitSpecialization);
  } else if (auto *MemberEnum = dyn_cast<EnumDecl>(Member)) {
    MemberEnum->setInstantiationOfMemberEnum(
        cast<EnumDecl>(InstantiatedFrom), TSK_ExplicitSpecialization);
  } else {
    llvm_unreachable("unknown member specialization kind");
  }

  // Save the caller the trouble of having to figure out which declaration
  // this specialization matches.
  Previous.clear();
  Previous.addDecl(FoundInstantiation);
  return false;
}

/// Complete the explicit specialization of a member of a class template by
/// updating the instantiated member to be marked as an explicit specialization.
///
/// \param OrigD The member declaration instantiated from the template.
/// \param Loc The location of the explicit specialization of the member.
template<typename DeclT>
static void completeMemberSpecializationImpl(Sema &S, DeclT *OrigD,
                                             SourceLocation Loc) {
  if (OrigD->getTemplateSpecializationKind() != TSK_ImplicitInstantiation)
    return;

  // FIXME: Inform AST mutation listeners of this AST mutation.
  // FIXME: If there are multiple in-class declarations of the member (from
  // multiple modules, or a declaration and later definition of a member type),
  // should we update all of them?
  OrigD->setTemplateSpecializationKind(TSK_ExplicitSpecialization);
  OrigD->setLocation(Loc);
}

void Sema::CompleteMemberSpecialization(NamedDecl *Member,
                                        LookupResult &Previous) {
  NamedDecl *Instantiation = cast<NamedDecl>(Member->getCanonicalDecl());
  if (Instantiation == Member)
    return;

  if (auto *Function = dyn_cast<CXXMethodDecl>(Instantiation))
    completeMemberSpecializationImpl(*this, Function, Member->getLocation());
  else if (auto *Var = dyn_cast<VarDecl>(Instantiation))
    completeMemberSpecializationImpl(*this, Var, Member->getLocation());
  else if (auto *Record = dyn_cast<CXXRecordDecl>(Instantiation))
    completeMemberSpecializationImpl(*this, Record, Member->getLocation());
  else if (auto *Enum = dyn_cast<EnumDecl>(Instantiation))
    completeMemberSpecializationImpl(*this, Enum, Member->getLocation());
  else
    llvm_unreachable("unknown member specialization kind");
}

/// Check the scope of an explicit instantiation.
///
/// \returns true if a serious error occurs, false otherwise.
static bool CheckExplicitInstantiationScope(Sema &S, NamedDecl *D,
                                            SourceLocation InstLoc,
                                            bool WasQualifiedName) {
  DeclContext *OrigContext= D->getDeclContext()->getEnclosingNamespaceContext();
  DeclContext *CurContext = S.CurContext->getRedeclContext();

  if (CurContext->isRecord()) {
    S.Diag(InstLoc, diag::err_explicit_instantiation_in_class)
      << D;
    return true;
  }

  // C++11 [temp.explicit]p3:
  //   An explicit instantiation shall appear in an enclosing namespace of its
  //   template. If the name declared in the explicit instantiation is an
  //   unqualified name, the explicit instantiation shall appear in the
  //   namespace where its template is declared or, if that namespace is inline
  //   (7.3.1), any namespace from its enclosing namespace set.
  //
  // This is DR275, which we do not retroactively apply to C++98/03.
  if (WasQualifiedName) {
    if (CurContext->Encloses(OrigContext))
      return false;
  } else {
    if (CurContext->InEnclosingNamespaceSetOf(OrigContext))
      return false;
  }

  if (NamespaceDecl *NS = dyn_cast<NamespaceDecl>(OrigContext)) {
    if (WasQualifiedName)
      S.Diag(InstLoc,
             S.getLangOpts().CPlusPlus11?
               diag::err_explicit_instantiation_out_of_scope :
               diag::warn_explicit_instantiation_out_of_scope_0x)
        << D << NS;
    else
      S.Diag(InstLoc,
             S.getLangOpts().CPlusPlus11?
               diag::err_explicit_instantiation_unqualified_wrong_namespace :
               diag::warn_explicit_instantiation_unqualified_wrong_namespace_0x)
        << D << NS;
  } else
    S.Diag(InstLoc,
           S.getLangOpts().CPlusPlus11?
             diag::err_explicit_instantiation_must_be_global :
             diag::warn_explicit_instantiation_must_be_global_0x)
      << D;
  S.Diag(D->getLocation(), diag::note_explicit_instantiation_here);
  return false;
}

/// Determine whether the given scope specifier has a template-id in it.
static bool ScopeSpecifierHasTemplateId(const CXXScopeSpec &SS) {
  if (!SS.isSet())
    return false;

  // C++11 [temp.explicit]p3:
  //   If the explicit instantiation is for a member function, a member class
  //   or a static data member of a class template specialization, the name of
  //   the class template specialization in the qualified-id for the member
  //   name shall be a simple-template-id.
  //
  // C++98 has the same restriction, just worded differently.
  for (NestedNameSpecifier *NNS = SS.getScopeRep(); NNS;
       NNS = NNS->getPrefix())
    if (const Type *T = NNS->getAsType())
      if (isa<TemplateSpecializationType>(T))
        return true;

  return false;
}

/// Make a dllexport or dllimport attr on a class template specialization take
/// effect.
static void dllExportImportClassTemplateSpecialization(
    Sema &S, ClassTemplateSpecializationDecl *Def) {
  auto *A = cast_or_null<InheritableAttr>(getDLLAttr(Def));
  assert(A && "dllExportImportClassTemplateSpecialization called "
              "on Def without dllexport or dllimport");

  // We reject explicit instantiations in class scope, so there should
  // never be any delayed exported classes to worry about.
  assert(S.DelayedDllExportClasses.empty() &&
         "delayed exports present at explicit instantiation");
  S.checkClassLevelDLLAttribute(Def);

  // Propagate attribute to base class templates.
  for (auto &B : Def->bases()) {
    if (auto *BT = dyn_cast_or_null<ClassTemplateSpecializationDecl>(
            B.getType()->getAsCXXRecordDecl()))
      S.propagateDLLAttrToBaseClassTemplate(Def, A, BT, B.getBeginLoc());
  }

  S.referenceDLLExportedClassMethods();
}

// Explicit instantiation of a class template specialization
DeclResult Sema::ActOnExplicitInstantiation(
    Scope *S, SourceLocation ExternLoc, SourceLocation TemplateLoc,
    unsigned TagSpec, SourceLocation KWLoc, const CXXScopeSpec &SS,
    TemplateTy TemplateD, SourceLocation TemplateNameLoc,
    SourceLocation LAngleLoc, ASTTemplateArgsPtr TemplateArgsIn,
    SourceLocation RAngleLoc, const ParsedAttributesView &Attr) {
  // Find the class template we're specializing
  TemplateName Name = TemplateD.get();
  TemplateDecl *TD = Name.getAsTemplateDecl();
  // Check that the specialization uses the same tag kind as the
  // original template.
  TagTypeKind Kind = TypeWithKeyword::getTagTypeKindForTypeSpec(TagSpec);
  assert(Kind != TTK_Enum &&
         "Invalid enum tag in class template explicit instantiation!");

  ClassTemplateDecl *ClassTemplate = dyn_cast<ClassTemplateDecl>(TD);

  if (!ClassTemplate) {
    NonTagKind NTK = getNonTagTypeDeclKind(TD, Kind);
    Diag(TemplateNameLoc, diag::err_tag_reference_non_tag) << TD << NTK << Kind;
    Diag(TD->getLocation(), diag::note_previous_use);
    return true;
  }

  if (!isAcceptableTagRedeclaration(ClassTemplate->getTemplatedDecl(),
                                    Kind, /*isDefinition*/false, KWLoc,
                                    ClassTemplate->getIdentifier())) {
    Diag(KWLoc, diag::err_use_with_wrong_tag)
      << ClassTemplate
      << FixItHint::CreateReplacement(KWLoc,
                            ClassTemplate->getTemplatedDecl()->getKindName());
    Diag(ClassTemplate->getTemplatedDecl()->getLocation(),
         diag::note_previous_use);
    Kind = ClassTemplate->getTemplatedDecl()->getTagKind();
  }

  // C++0x [temp.explicit]p2:
  //   There are two forms of explicit instantiation: an explicit instantiation
  //   definition and an explicit instantiation declaration. An explicit
  //   instantiation declaration begins with the extern keyword. [...]
  TemplateSpecializationKind TSK = ExternLoc.isInvalid()
                                       ? TSK_ExplicitInstantiationDefinition
                                       : TSK_ExplicitInstantiationDeclaration;

  if (TSK == TSK_ExplicitInstantiationDeclaration) {
    // Check for dllexport class template instantiation declarations.
    for (const ParsedAttr &AL : Attr) {
      if (AL.getKind() == ParsedAttr::AT_DLLExport) {
        Diag(ExternLoc,
             diag::warn_attribute_dllexport_explicit_instantiation_decl);
        Diag(AL.getLoc(), diag::note_attribute);
        break;
      }
    }

    if (auto *A = ClassTemplate->getTemplatedDecl()->getAttr<DLLExportAttr>()) {
      Diag(ExternLoc,
           diag::warn_attribute_dllexport_explicit_instantiation_decl);
      Diag(A->getLocation(), diag::note_attribute);
    }
  }

  // In MSVC mode, dllimported explicit instantiation definitions are treated as
  // instantiation declarations for most purposes.
  bool DLLImportExplicitInstantiationDef = false;
  if (TSK == TSK_ExplicitInstantiationDefinition &&
      Context.getTargetInfo().getCXXABI().isMicrosoft()) {
    // Check for dllimport class template instantiation definitions.
    bool DLLImport =
        ClassTemplate->getTemplatedDecl()->getAttr<DLLImportAttr>();
    for (const ParsedAttr &AL : Attr) {
      if (AL.getKind() == ParsedAttr::AT_DLLImport)
        DLLImport = true;
      if (AL.getKind() == ParsedAttr::AT_DLLExport) {
        // dllexport trumps dllimport here.
        DLLImport = false;
        break;
      }
    }
    if (DLLImport) {
      TSK = TSK_ExplicitInstantiationDeclaration;
      DLLImportExplicitInstantiationDef = true;
    }
  }

  // Translate the parser's template argument list in our AST format.
  TemplateArgumentListInfo TemplateArgs(LAngleLoc, RAngleLoc);
  translateTemplateArguments(TemplateArgsIn, TemplateArgs);

  // Check that the template argument list is well-formed for this
  // template.
  SmallVector<TemplateArgument, 4> Converted;
  if (CheckTemplateArgumentList(ClassTemplate, TemplateNameLoc,
                                TemplateArgs, false, Converted))
    return true;

  // Find the class template specialization declaration that
  // corresponds to these arguments.
  void *InsertPos = nullptr;
  ClassTemplateSpecializationDecl *PrevDecl
    = ClassTemplate->findSpecialization(Converted, InsertPos);

  TemplateSpecializationKind PrevDecl_TSK
    = PrevDecl ? PrevDecl->getTemplateSpecializationKind() : TSK_Undeclared;

  // C++0x [temp.explicit]p2:
  //   [...] An explicit instantiation shall appear in an enclosing
  //   namespace of its template. [...]
  //
  // This is C++ DR 275.
  if (CheckExplicitInstantiationScope(*this, ClassTemplate, TemplateNameLoc,
                                      SS.isSet()))
    return true;

  ClassTemplateSpecializationDecl *Specialization = nullptr;

  bool HasNoEffect = false;
  if (PrevDecl) {
    if (CheckSpecializationInstantiationRedecl(TemplateNameLoc, TSK,
                                               PrevDecl, PrevDecl_TSK,
                                            PrevDecl->getPointOfInstantiation(),
                                               HasNoEffect))
      return PrevDecl;

    // Even though HasNoEffect == true means that this explicit instantiation
    // has no effect on semantics, we go on to put its syntax in the AST.

    if (PrevDecl_TSK == TSK_ImplicitInstantiation ||
        PrevDecl_TSK == TSK_Undeclared) {
      // Since the only prior class template specialization with these
      // arguments was referenced but not declared, reuse that
      // declaration node as our own, updating the source location
      // for the template name to reflect our new declaration.
      // (Other source locations will be updated later.)
      Specialization = PrevDecl;
      Specialization->setLocation(TemplateNameLoc);
      PrevDecl = nullptr;
    }

    if (PrevDecl_TSK == TSK_ExplicitInstantiationDeclaration &&
        DLLImportExplicitInstantiationDef) {
      // The new specialization might add a dllimport attribute.
      HasNoEffect = false;
    }
  }

  if (!Specialization) {
    // Create a new class template specialization declaration node for
    // this explicit specialization.
    Specialization
      = ClassTemplateSpecializationDecl::Create(Context, Kind,
                                             ClassTemplate->getDeclContext(),
                                                KWLoc, TemplateNameLoc,
                                                ClassTemplate,
                                                Converted,
                                                PrevDecl);
    SetNestedNameSpecifier(*this, Specialization, SS);

    if (!HasNoEffect && !PrevDecl) {
      // Insert the new specialization.
      ClassTemplate->AddSpecialization(Specialization, InsertPos);
    }
  }

  // Build the fully-sugared type for this explicit instantiation as
  // the user wrote in the explicit instantiation itself. This means
  // that we'll pretty-print the type retrieved from the
  // specialization's declaration the way that the user actually wrote
  // the explicit instantiation, rather than formatting the name based
  // on the "canonical" representation used to store the template
  // arguments in the specialization.
  TypeSourceInfo *WrittenTy
    = Context.getTemplateSpecializationTypeInfo(Name, TemplateNameLoc,
                                                TemplateArgs,
                                  Context.getTypeDeclType(Specialization));
  Specialization->setTypeAsWritten(WrittenTy);

  // Set source locations for keywords.
  Specialization->setExternLoc(ExternLoc);
  Specialization->setTemplateKeywordLoc(TemplateLoc);
  Specialization->setBraceRange(SourceRange());

  bool PreviouslyDLLExported = Specialization->hasAttr<DLLExportAttr>();
  ProcessDeclAttributeList(S, Specialization, Attr);

  // Add the explicit instantiation into its lexical context. However,
  // since explicit instantiations are never found by name lookup, we
  // just put it into the declaration context directly.
  Specialization->setLexicalDeclContext(CurContext);
  CurContext->addDecl(Specialization);

  // Syntax is now OK, so return if it has no other effect on semantics.
  if (HasNoEffect) {
    // Set the template specialization kind.
    Specialization->setTemplateSpecializationKind(TSK);
    return Specialization;
  }

  // C++ [temp.explicit]p3:
  //   A definition of a class template or class member template
  //   shall be in scope at the point of the explicit instantiation of
  //   the class template or class member template.
  //
  // This check comes when we actually try to perform the
  // instantiation.
  ClassTemplateSpecializationDecl *Def
    = cast_or_null<ClassTemplateSpecializationDecl>(
                                              Specialization->getDefinition());
  if (!Def)
    InstantiateClassTemplateSpecialization(TemplateNameLoc, Specialization, TSK);
  else if (TSK == TSK_ExplicitInstantiationDefinition) {
    MarkVTableUsed(TemplateNameLoc, Specialization, true);
    Specialization->setPointOfInstantiation(Def->getPointOfInstantiation());
  }

  // Instantiate the members of this class template specialization.
  Def = cast_or_null<ClassTemplateSpecializationDecl>(
                                       Specialization->getDefinition());
  if (Def) {
    TemplateSpecializationKind Old_TSK = Def->getTemplateSpecializationKind();
    // Fix a TSK_ExplicitInstantiationDeclaration followed by a
    // TSK_ExplicitInstantiationDefinition
    if (Old_TSK == TSK_ExplicitInstantiationDeclaration &&
        (TSK == TSK_ExplicitInstantiationDefinition ||
         DLLImportExplicitInstantiationDef)) {
      // FIXME: Need to notify the ASTMutationListener that we did this.
      Def->setTemplateSpecializationKind(TSK);

      if (!getDLLAttr(Def) && getDLLAttr(Specialization) &&
          (Context.getTargetInfo().getCXXABI().isMicrosoft() ||
           Context.getTargetInfo().getTriple().isWindowsItaniumEnvironment())) {
        // In the MS ABI, an explicit instantiation definition can add a dll
        // attribute to a template with a previous instantiation declaration.
        // MinGW doesn't allow this.
        auto *A = cast<InheritableAttr>(
            getDLLAttr(Specialization)->clone(getASTContext()));
        A->setInherited(true);
        Def->addAttr(A);
        dllExportImportClassTemplateSpecialization(*this, Def);
      }
    }

    // Fix a TSK_ImplicitInstantiation followed by a
    // TSK_ExplicitInstantiationDefinition
    bool NewlyDLLExported =
        !PreviouslyDLLExported && Specialization->hasAttr<DLLExportAttr>();
    if (Old_TSK == TSK_ImplicitInstantiation && NewlyDLLExported &&
        (Context.getTargetInfo().getCXXABI().isMicrosoft() ||
         Context.getTargetInfo().getTriple().isWindowsItaniumEnvironment())) {
      // In the MS ABI, an explicit instantiation definition can add a dll
      // attribute to a template with a previous implicit instantiation.
      // MinGW doesn't allow this. We limit clang to only adding dllexport, to
      // avoid potentially strange codegen behavior.  For example, if we extend
      // this conditional to dllimport, and we have a source file calling a
      // method on an implicitly instantiated template class instance and then
      // declaring a dllimport explicit instantiation definition for the same
      // template class, the codegen for the method call will not respect the
      // dllimport, while it will with cl. The Def will already have the DLL
      // attribute, since the Def and Specialization will be the same in the
      // case of Old_TSK == TSK_ImplicitInstantiation, and we already added the
      // attribute to the Specialization; we just need to make it take effect.
      assert(Def == Specialization &&
             "Def and Specialization should match for implicit instantiation");
      dllExportImportClassTemplateSpecialization(*this, Def);
    }

    // Set the template specialization kind. Make sure it is set before
    // instantiating the members which will trigger ASTConsumer callbacks.
    Specialization->setTemplateSpecializationKind(TSK);
    InstantiateClassTemplateSpecializationMembers(TemplateNameLoc, Def, TSK);
  } else {

    // Set the template specialization kind.
    Specialization->setTemplateSpecializationKind(TSK);
  }

  return Specialization;
}

// Explicit instantiation of a member class of a class template.
DeclResult
Sema::ActOnExplicitInstantiation(Scope *S, SourceLocation ExternLoc,
                                 SourceLocation TemplateLoc, unsigned TagSpec,
                                 SourceLocation KWLoc, CXXScopeSpec &SS,
                                 IdentifierInfo *Name, SourceLocation NameLoc,
                                 const ParsedAttributesView &Attr) {

  bool Owned = false;
  bool IsDependent = false;
  Decl *TagD = ActOnTag(S, TagSpec, /*Metafunction=*/nullptr,
                        Sema::TUK_Reference, KWLoc, SS, Name, NameLoc, Attr,
                        AS_none, /*ModulePrivateLoc=*/SourceLocation(),
                        MultiTemplateParamsArg(), Owned, IsDependent,
                        SourceLocation(), false, TypeResult(),
                        /*IsTypeSpecifier*/false,
                        /*IsTemplateParamOrArg*/false);
  assert(!IsDependent && "explicit instantiation of dependent name not yet handled");

  if (!TagD)
    return true;

  TagDecl *Tag = cast<TagDecl>(TagD);
  assert(!Tag->isEnum() && "shouldn't see enumerations here");

  if (Tag->isInvalidDecl())
    return true;

  CXXRecordDecl *Record = cast<CXXRecordDecl>(Tag);
  CXXRecordDecl *Pattern = Record->getInstantiatedFromMemberClass();
  if (!Pattern) {
    Diag(TemplateLoc, diag::err_explicit_instantiation_nontemplate_type)
      << Context.getTypeDeclType(Record);
    Diag(Record->getLocation(), diag::note_nontemplate_decl_here);
    return true;
  }

  // C++0x [temp.explicit]p2:
  //   If the explicit instantiation is for a class or member class, the
  //   elaborated-type-specifier in the declaration shall include a
  //   simple-template-id.
  //
  // C++98 has the same restriction, just worded differently.
  if (!ScopeSpecifierHasTemplateId(SS))
    Diag(TemplateLoc, diag::ext_explicit_instantiation_without_qualified_id)
      << Record << SS.getRange();

  // C++0x [temp.explicit]p2:
  //   There are two forms of explicit instantiation: an explicit instantiation
  //   definition and an explicit instantiation declaration. An explicit
  //   instantiation declaration begins with the extern keyword. [...]
  TemplateSpecializationKind TSK
    = ExternLoc.isInvalid()? TSK_ExplicitInstantiationDefinition
                           : TSK_ExplicitInstantiationDeclaration;

  // C++0x [temp.explicit]p2:
  //   [...] An explicit instantiation shall appear in an enclosing
  //   namespace of its template. [...]
  //
  // This is C++ DR 275.
  CheckExplicitInstantiationScope(*this, Record, NameLoc, true);

  // Verify that it is okay to explicitly instantiate here.
  CXXRecordDecl *PrevDecl
    = cast_or_null<CXXRecordDecl>(Record->getPreviousDecl());
  if (!PrevDecl && Record->getDefinition())
    PrevDecl = Record;
  if (PrevDecl) {
    MemberSpecializationInfo *MSInfo = PrevDecl->getMemberSpecializationInfo();
    bool HasNoEffect = false;
    assert(MSInfo && "No member specialization information?");
    if (CheckSpecializationInstantiationRedecl(TemplateLoc, TSK,
                                               PrevDecl,
                                        MSInfo->getTemplateSpecializationKind(),
                                             MSInfo->getPointOfInstantiation(),
                                               HasNoEffect))
      return true;
    if (HasNoEffect)
      return TagD;
  }

  CXXRecordDecl *RecordDef
    = cast_or_null<CXXRecordDecl>(Record->getDefinition());
  if (!RecordDef) {
    // C++ [temp.explicit]p3:
    //   A definition of a member class of a class template shall be in scope
    //   at the point of an explicit instantiation of the member class.
    CXXRecordDecl *Def
      = cast_or_null<CXXRecordDecl>(Pattern->getDefinition());
    if (!Def) {
      Diag(TemplateLoc, diag::err_explicit_instantiation_undefined_member)
        << 0 << Record->getDeclName() << Record->getDeclContext();
      Diag(Pattern->getLocation(), diag::note_forward_declaration)
        << Pattern;
      return true;
    } else {
      if (InstantiateClass(NameLoc, Record, Def,
                           getTemplateInstantiationArgs(Record),
                           TSK))
        return true;

      RecordDef = cast_or_null<CXXRecordDecl>(Record->getDefinition());
      if (!RecordDef)
        return true;
    }
  }

  // Instantiate all of the members of the class.
  InstantiateClassMembers(NameLoc, RecordDef,
                          getTemplateInstantiationArgs(Record), TSK);

  if (TSK == TSK_ExplicitInstantiationDefinition)
    MarkVTableUsed(NameLoc, RecordDef, true);

  // FIXME: We don't have any representation for explicit instantiations of
  // member classes. Such a representation is not needed for compilation, but it
  // should be available for clients that want to see all of the declarations in
  // the source code.
  return TagD;
}

DeclResult Sema::ActOnExplicitInstantiation(Scope *S,
                                            SourceLocation ExternLoc,
                                            SourceLocation TemplateLoc,
                                            Declarator &D) {
  // Explicit instantiations always require a name.
  // TODO: check if/when DNInfo should replace Name.
  DeclarationNameInfo NameInfo = GetNameForDeclarator(D);
  DeclarationName Name = NameInfo.getName();
  if (!Name) {
    if (!D.isInvalidType())
      Diag(D.getDeclSpec().getBeginLoc(),
           diag::err_explicit_instantiation_requires_name)
          << D.getDeclSpec().getSourceRange() << D.getSourceRange();

    return true;
  }

  // The scope passed in may not be a decl scope.  Zip up the scope tree until
  // we find one that is.
  while ((S->getFlags() & Scope::DeclScope) == 0 ||
         (S->getFlags() & Scope::TemplateParamScope) != 0)
    S = S->getParent();

  // Determine the type of the declaration.
  TypeSourceInfo *T = GetTypeForDeclarator(D, S);
  QualType R = T->getType();
  if (R.isNull())
    return true;

  // C++ [dcl.stc]p1:
  //   A storage-class-specifier shall not be specified in [...] an explicit
  //   instantiation (14.7.2) directive.
  if (D.getDeclSpec().getStorageClassSpec() == DeclSpec::SCS_typedef) {
    Diag(D.getIdentifierLoc(), diag::err_explicit_instantiation_of_typedef)
      << Name;
    return true;
  } else if (D.getDeclSpec().getStorageClassSpec()
                                                != DeclSpec::SCS_unspecified) {
    // Complain about then remove the storage class specifier.
    Diag(D.getIdentifierLoc(), diag::err_explicit_instantiation_storage_class)
      << FixItHint::CreateRemoval(D.getDeclSpec().getStorageClassSpecLoc());

    D.getMutableDeclSpec().ClearStorageClassSpecs();
  }

  // C++0x [temp.explicit]p1:
  //   [...] An explicit instantiation of a function template shall not use the
  //   inline or constexpr specifiers.
  // Presumably, this also applies to member functions of class templates as
  // well.
  if (D.getDeclSpec().isInlineSpecified())
    Diag(D.getDeclSpec().getInlineSpecLoc(),
         getLangOpts().CPlusPlus11 ?
           diag::err_explicit_instantiation_inline :
           diag::warn_explicit_instantiation_inline_0x)
      << FixItHint::CreateRemoval(D.getDeclSpec().getInlineSpecLoc());
  if (D.getDeclSpec().isConstexprSpecified() && R->isFunctionType())
    // FIXME: Add a fix-it to remove the 'constexpr' and add a 'const' if one is
    // not already specified.
    Diag(D.getDeclSpec().getConstexprSpecLoc(),
         diag::err_explicit_instantiation_constexpr);

  // A deduction guide is not on the list of entities that can be explicitly
  // instantiated.
  if (Name.getNameKind() == DeclarationName::CXXDeductionGuideName) {
    Diag(D.getDeclSpec().getBeginLoc(), diag::err_deduction_guide_specialized)
        << /*explicit instantiation*/ 0;
    return true;
  }

  // C++0x [temp.explicit]p2:
  //   There are two forms of explicit instantiation: an explicit instantiation
  //   definition and an explicit instantiation declaration. An explicit
  //   instantiation declaration begins with the extern keyword. [...]
  TemplateSpecializationKind TSK
    = ExternLoc.isInvalid()? TSK_ExplicitInstantiationDefinition
                           : TSK_ExplicitInstantiationDeclaration;

  LookupResult Previous(*this, NameInfo, LookupOrdinaryName);
  LookupParsedName(Previous, S, &D.getCXXScopeSpec());

  if (!R->isFunctionType()) {
    // C++ [temp.explicit]p1:
    //   A [...] static data member of a class template can be explicitly
    //   instantiated from the member definition associated with its class
    //   template.
    // C++1y [temp.explicit]p1:
    //   A [...] variable [...] template specialization can be explicitly
    //   instantiated from its template.
    if (Previous.isAmbiguous())
      return true;

    VarDecl *Prev = Previous.getAsSingle<VarDecl>();
    VarTemplateDecl *PrevTemplate = Previous.getAsSingle<VarTemplateDecl>();

    if (!PrevTemplate) {
      if (!Prev || !Prev->isStaticDataMember()) {
        // We expect to see a data data member here.
        Diag(D.getIdentifierLoc(), diag::err_explicit_instantiation_not_known)
            << Name;
        for (LookupResult::iterator P = Previous.begin(), PEnd = Previous.end();
             P != PEnd; ++P)
          Diag((*P)->getLocation(), diag::note_explicit_instantiation_here);
        return true;
      }

      if (!Prev->getInstantiatedFromStaticDataMember()) {
        // FIXME: Check for explicit specialization?
        Diag(D.getIdentifierLoc(),
             diag::err_explicit_instantiation_data_member_not_instantiated)
            << Prev;
        Diag(Prev->getLocation(), diag::note_explicit_instantiation_here);
        // FIXME: Can we provide a note showing where this was declared?
        return true;
      }
    } else {
      // Explicitly instantiate a variable template.

      // C++1y [dcl.spec.auto]p6:
      //   ... A program that uses auto or decltype(auto) in a context not
      //   explicitly allowed in this section is ill-formed.
      //
      // This includes auto-typed variable template instantiations.
      if (R->isUndeducedType()) {
        Diag(T->getTypeLoc().getBeginLoc(),
             diag::err_auto_not_allowed_var_inst);
        return true;
      }

      if (D.getName().getKind() != UnqualifiedIdKind::IK_TemplateId) {
        // C++1y [temp.explicit]p3:
        //   If the explicit instantiation is for a variable, the unqualified-id
        //   in the declaration shall be a template-id.
        Diag(D.getIdentifierLoc(),
             diag::err_explicit_instantiation_without_template_id)
          << PrevTemplate;
        Diag(PrevTemplate->getLocation(),
             diag::note_explicit_instantiation_here);
        return true;
      }

      // Translate the parser's template argument list into our AST format.
      TemplateArgumentListInfo TemplateArgs =
          makeTemplateArgumentListInfo(*this, *D.getName().TemplateId);

      DeclResult Res = CheckVarTemplateId(PrevTemplate, TemplateLoc,
                                          D.getIdentifierLoc(), TemplateArgs);
      if (Res.isInvalid())
        return true;

      // Ignore access control bits, we don't need them for redeclaration
      // checking.
      Prev = cast<VarDecl>(Res.get());
    }

    // C++0x [temp.explicit]p2:
    //   If the explicit instantiation is for a member function, a member class
    //   or a static data member of a class template specialization, the name of
    //   the class template specialization in the qualified-id for the member
    //   name shall be a simple-template-id.
    //
    // C++98 has the same restriction, just worded differently.
    //
    // This does not apply to variable template specializations, where the
    // template-id is in the unqualified-id instead.
    if (!ScopeSpecifierHasTemplateId(D.getCXXScopeSpec()) && !PrevTemplate)
      Diag(D.getIdentifierLoc(),
           diag::ext_explicit_instantiation_without_qualified_id)
        << Prev << D.getCXXScopeSpec().getRange();

    // Check the scope of this explicit instantiation.
    CheckExplicitInstantiationScope(*this, Prev, D.getIdentifierLoc(), true);

    // Verify that it is okay to explicitly instantiate here.
    TemplateSpecializationKind PrevTSK = Prev->getTemplateSpecializationKind();
    SourceLocation POI = Prev->getPointOfInstantiation();
    bool HasNoEffect = false;
    if (CheckSpecializationInstantiationRedecl(D.getIdentifierLoc(), TSK, Prev,
                                               PrevTSK, POI, HasNoEffect))
      return true;

    if (!HasNoEffect) {
      // Instantiate static data member or variable template.
      Prev->setTemplateSpecializationKind(TSK, D.getIdentifierLoc());
      // Merge attributes.
      ProcessDeclAttributeList(S, Prev, D.getDeclSpec().getAttributes());
      if (TSK == TSK_ExplicitInstantiationDefinition)
        InstantiateVariableDefinition(D.getIdentifierLoc(), Prev);
    }

    // Check the new variable specialization against the parsed input.
    if (PrevTemplate && Prev && !Context.hasSameType(Prev->getType(), R)) {
      Diag(T->getTypeLoc().getBeginLoc(),
           diag::err_invalid_var_template_spec_type)
          << 0 << PrevTemplate << R << Prev->getType();
      Diag(PrevTemplate->getLocation(), diag::note_template_declared_here)
          << 2 << PrevTemplate->getDeclName();
      return true;
    }

    // FIXME: Create an ExplicitInstantiation node?
    return (Decl*) nullptr;
  }

  // If the declarator is a template-id, translate the parser's template
  // argument list into our AST format.
  bool HasExplicitTemplateArgs = false;
  TemplateArgumentListInfo TemplateArgs;
  if (D.getName().getKind() == UnqualifiedIdKind::IK_TemplateId) {
    TemplateArgs = makeTemplateArgumentListInfo(*this, *D.getName().TemplateId);
    HasExplicitTemplateArgs = true;
  }

  // C++ [temp.explicit]p1:
  //   A [...] function [...] can be explicitly instantiated from its template.
  //   A member function [...] of a class template can be explicitly
  //  instantiated from the member definition associated with its class
  //  template.
  UnresolvedSet<8> TemplateMatches;
  FunctionDecl *NonTemplateMatch = nullptr;
  TemplateSpecCandidateSet FailedCandidates(D.getIdentifierLoc());
  for (LookupResult::iterator P = Previous.begin(), PEnd = Previous.end();
       P != PEnd; ++P) {
    NamedDecl *Prev = *P;
    if (!HasExplicitTemplateArgs) {
      if (CXXMethodDecl *Method = dyn_cast<CXXMethodDecl>(Prev)) {
        QualType Adjusted = adjustCCAndNoReturn(R, Method->getType(),
                                                /*AdjustExceptionSpec*/true);
        if (Context.hasSameUnqualifiedType(Method->getType(), Adjusted)) {
          if (Method->getPrimaryTemplate()) {
            TemplateMatches.addDecl(Method, P.getAccess());
          } else {
            // FIXME: Can this assert ever happen?  Needs a test.
            assert(!NonTemplateMatch && "Multiple NonTemplateMatches");
            NonTemplateMatch = Method;
          }
        }
      }
    }

    FunctionTemplateDecl *FunTmpl = dyn_cast<FunctionTemplateDecl>(Prev);
    if (!FunTmpl)
      continue;

    TemplateDeductionInfo Info(FailedCandidates.getLocation());
    FunctionDecl *Specialization = nullptr;
    if (TemplateDeductionResult TDK
          = DeduceTemplateArguments(FunTmpl,
                               (HasExplicitTemplateArgs ? &TemplateArgs
                                                        : nullptr),
                                    R, Specialization, Info)) {
      // Keep track of almost-matches.
      FailedCandidates.addCandidate()
          .set(P.getPair(), FunTmpl->getTemplatedDecl(),
               MakeDeductionFailureInfo(Context, TDK, Info));
      (void)TDK;
      continue;
    }

    // Target attributes are part of the cuda function signature, so
    // the cuda target of the instantiated function must match that of its
    // template.  Given that C++ template deduction does not take
    // target attributes into account, we reject candidates here that
    // have a different target.
    if (LangOpts.CUDA &&
        IdentifyCUDATarget(Specialization,
                           /* IgnoreImplicitHDAttributes = */ true) !=
            IdentifyCUDATarget(D.getDeclSpec().getAttributes())) {
      FailedCandidates.addCandidate().set(
          P.getPair(), FunTmpl->getTemplatedDecl(),
          MakeDeductionFailureInfo(Context, TDK_CUDATargetMismatch, Info));
      continue;
    }

    TemplateMatches.addDecl(Specialization, P.getAccess());
  }

  FunctionDecl *Specialization = NonTemplateMatch;
  if (!Specialization) {
    // Find the most specialized function template specialization.
    UnresolvedSetIterator Result = getMostSpecialized(
        TemplateMatches.begin(), TemplateMatches.end(), FailedCandidates,
        D.getIdentifierLoc(),
        PDiag(diag::err_explicit_instantiation_not_known) << Name,
        PDiag(diag::err_explicit_instantiation_ambiguous) << Name,
        PDiag(diag::note_explicit_instantiation_candidate));

    if (Result == TemplateMatches.end())
      return true;

    // Ignore access control bits, we don't need them for redeclaration checking.
    Specialization = cast<FunctionDecl>(*Result);
  }

  // C++11 [except.spec]p4
  // In an explicit instantiation an exception-specification may be specified,
  // but is not required.
  // If an exception-specification is specified in an explicit instantiation
  // directive, it shall be compatible with the exception-specifications of
  // other declarations of that function.
  if (auto *FPT = R->getAs<FunctionProtoType>())
    if (FPT->hasExceptionSpec()) {
      unsigned DiagID =
          diag::err_mismatched_exception_spec_explicit_instantiation;
      if (getLangOpts().MicrosoftExt)
        DiagID = diag::ext_mismatched_exception_spec_explicit_instantiation;
      bool Result = CheckEquivalentExceptionSpec(
          PDiag(DiagID) << Specialization->getType(),
          PDiag(diag::note_explicit_instantiation_here),
          Specialization->getType()->getAs<FunctionProtoType>(),
          Specialization->getLocation(), FPT, D.getBeginLoc());
      // In Microsoft mode, mismatching exception specifications just cause a
      // warning.
      if (!getLangOpts().MicrosoftExt && Result)
        return true;
    }

  if (Specialization->getTemplateSpecializationKind() == TSK_Undeclared) {
    Diag(D.getIdentifierLoc(),
         diag::err_explicit_instantiation_member_function_not_instantiated)
      << Specialization
      << (Specialization->getTemplateSpecializationKind() ==
          TSK_ExplicitSpecialization);
    Diag(Specialization->getLocation(), diag::note_explicit_instantiation_here);
    return true;
  }

  FunctionDecl *PrevDecl = Specialization->getPreviousDecl();
  if (!PrevDecl && Specialization->isThisDeclarationADefinition())
    PrevDecl = Specialization;

  if (PrevDecl) {
    bool HasNoEffect = false;
    if (CheckSpecializationInstantiationRedecl(D.getIdentifierLoc(), TSK,
                                               PrevDecl,
                                     PrevDecl->getTemplateSpecializationKind(),
                                          PrevDecl->getPointOfInstantiation(),
                                               HasNoEffect))
      return true;

    // FIXME: We may still want to build some representation of this
    // explicit specialization.
    if (HasNoEffect)
      return (Decl*) nullptr;
  }

  ProcessDeclAttributeList(S, Specialization, D.getDeclSpec().getAttributes());

  // In MSVC mode, dllimported explicit instantiation definitions are treated as
  // instantiation declarations.
  if (TSK == TSK_ExplicitInstantiationDefinition &&
      Specialization->hasAttr<DLLImportAttr>() &&
      Context.getTargetInfo().getCXXABI().isMicrosoft())
    TSK = TSK_ExplicitInstantiationDeclaration;

  Specialization->setTemplateSpecializationKind(TSK, D.getIdentifierLoc());

  if (Specialization->isDefined()) {
    // Let the ASTConsumer know that this function has been explicitly
    // instantiated now, and its linkage might have changed.
    Consumer.HandleTopLevelDecl(DeclGroupRef(Specialization));
  } else if (TSK == TSK_ExplicitInstantiationDefinition)
    InstantiateFunctionDefinition(D.getIdentifierLoc(), Specialization);

  // C++0x [temp.explicit]p2:
  //   If the explicit instantiation is for a member function, a member class
  //   or a static data member of a class template specialization, the name of
  //   the class template specialization in the qualified-id for the member
  //   name shall be a simple-template-id.
  //
  // C++98 has the same restriction, just worded differently.
  FunctionTemplateDecl *FunTmpl = Specialization->getPrimaryTemplate();
  if (D.getName().getKind() != UnqualifiedIdKind::IK_TemplateId && !FunTmpl &&
      D.getCXXScopeSpec().isSet() &&
      !ScopeSpecifierHasTemplateId(D.getCXXScopeSpec()))
    Diag(D.getIdentifierLoc(),
         diag::ext_explicit_instantiation_without_qualified_id)
    << Specialization << D.getCXXScopeSpec().getRange();

  CheckExplicitInstantiationScope(*this,
                   FunTmpl? (NamedDecl *)FunTmpl
                          : Specialization->getInstantiatedFromMemberFunction(),
                                  D.getIdentifierLoc(),
                                  D.getCXXScopeSpec().isSet());

  // FIXME: Create some kind of ExplicitInstantiationDecl here.
  return (Decl*) nullptr;
}

TypeResult
Sema::ActOnDependentTag(Scope *S, unsigned TagSpec, TagUseKind TUK,
                        const CXXScopeSpec &SS, IdentifierInfo *Name,
                        SourceLocation TagLoc, SourceLocation NameLoc) {
  // This has to hold, because SS is expected to be defined.
  assert(Name && "Expected a name in a dependent tag");

  NestedNameSpecifier *NNS = SS.getScopeRep();
  if (!NNS)
    return true;

  TagTypeKind Kind = TypeWithKeyword::getTagTypeKindForTypeSpec(TagSpec);

  if (TUK == TUK_Declaration || TUK == TUK_Definition) {
    Diag(NameLoc, diag::err_dependent_tag_decl)
      << (TUK == TUK_Definition) << Kind << SS.getRange();
    return true;
  }

  // Create the resulting type.
  ElaboratedTypeKeyword Kwd = TypeWithKeyword::getKeywordForTagTypeKind(Kind);
  QualType Result = Context.getDependentNameType(Kwd, NNS, Name);

  // Create type-source location information for this type.
  TypeLocBuilder TLB;
  DependentNameTypeLoc TL = TLB.push<DependentNameTypeLoc>(Result);
  TL.setElaboratedKeywordLoc(TagLoc);
  TL.setQualifierLoc(SS.getWithLocInContext(Context));
  TL.setNameLoc(NameLoc);
  return CreateParsedType(Result, TLB.getTypeSourceInfo(Context, Result));
}

TypeResult
Sema::ActOnTypenameType(Scope *S, SourceLocation TypenameLoc,
                        const CXXScopeSpec &SS, const IdentifierInfo &II,
                        SourceLocation IdLoc) {
  if (SS.isInvalid())
    return true;

  if (TypenameLoc.isValid() && S && !S->getTemplateParamParent())
    Diag(TypenameLoc,
         getLangOpts().CPlusPlus11 ?
           diag::warn_cxx98_compat_typename_outside_of_template :
           diag::ext_typename_outside_of_template)
      << FixItHint::CreateRemoval(TypenameLoc);

  NestedNameSpecifierLoc QualifierLoc = SS.getWithLocInContext(Context);
  QualType T = CheckTypenameType(TypenameLoc.isValid()? ETK_Typename : ETK_None,
                                 TypenameLoc, QualifierLoc, II, IdLoc);
  if (T.isNull())
    return true;

  TypeSourceInfo *TSI = Context.CreateTypeSourceInfo(T);
  if (isa<DependentNameType>(T)) {
    DependentNameTypeLoc TL = TSI->getTypeLoc().castAs<DependentNameTypeLoc>();
    TL.setElaboratedKeywordLoc(TypenameLoc);
    TL.setQualifierLoc(QualifierLoc);
    TL.setNameLoc(IdLoc);
  } else {
    ElaboratedTypeLoc TL = TSI->getTypeLoc().castAs<ElaboratedTypeLoc>();
    TL.setElaboratedKeywordLoc(TypenameLoc);
    TL.setQualifierLoc(QualifierLoc);
    TL.getNamedTypeLoc().castAs<TypeSpecTypeLoc>().setNameLoc(IdLoc);
  }

  return CreateParsedType(T, TSI);
}

TypeResult
Sema::ActOnTypenameType(Scope *S,
                        SourceLocation TypenameLoc,
                        const CXXScopeSpec &SS,
                        SourceLocation TemplateKWLoc,
                        TemplateTy TemplateIn,
                        IdentifierInfo *TemplateII,
                        SourceLocation TemplateIILoc,
                        SourceLocation LAngleLoc,
                        ASTTemplateArgsPtr TemplateArgsIn,
                        SourceLocation RAngleLoc) {
  if (TypenameLoc.isValid() && S && !S->getTemplateParamParent())
    Diag(TypenameLoc,
         getLangOpts().CPlusPlus11 ?
           diag::warn_cxx98_compat_typename_outside_of_template :
           diag::ext_typename_outside_of_template)
      << FixItHint::CreateRemoval(TypenameLoc);

  // Strangely, non-type results are not ignored by this lookup, so the
  // program is ill-formed if it finds an injected-class-name.
  if (TypenameLoc.isValid()) {
    auto *LookupRD =
        dyn_cast_or_null<CXXRecordDecl>(computeDeclContext(SS, false));
    if (LookupRD && LookupRD->getIdentifier() == TemplateII) {
      Diag(TemplateIILoc,
           diag::ext_out_of_line_qualified_id_type_names_constructor)
        << TemplateII << 0 /*injected-class-name used as template name*/
        << (TemplateKWLoc.isValid() ? 1 : 0 /*'template'/'typename' keyword*/);
    }
  }

  // Translate the parser's template argument list in our AST format.
  TemplateArgumentListInfo TemplateArgs(LAngleLoc, RAngleLoc);
  translateTemplateArguments(TemplateArgsIn, TemplateArgs);

  TemplateName Template = TemplateIn.get();
  if (DependentTemplateName *DTN = Template.getAsDependentTemplateName()) {
    // Construct a dependent template specialization type.
    assert(DTN && "dependent template has non-dependent name?");
    assert(DTN->getQualifier() == SS.getScopeRep());
    QualType T = Context.getDependentTemplateSpecializationType(ETK_Typename,
                                                          DTN->getQualifier(),
                                                          DTN->getIdentifier(),
                                                                TemplateArgs);

    // Create source-location information for this type.
    TypeLocBuilder Builder;
    DependentTemplateSpecializationTypeLoc SpecTL
    = Builder.push<DependentTemplateSpecializationTypeLoc>(T);
    SpecTL.setElaboratedKeywordLoc(TypenameLoc);
    SpecTL.setQualifierLoc(SS.getWithLocInContext(Context));
    SpecTL.setTemplateKeywordLoc(TemplateKWLoc);
    SpecTL.setTemplateNameLoc(TemplateIILoc);
    SpecTL.setLAngleLoc(LAngleLoc);
    SpecTL.setRAngleLoc(RAngleLoc);
    for (unsigned I = 0, N = TemplateArgs.size(); I != N; ++I)
      SpecTL.setArgLocInfo(I, TemplateArgs[I].getLocInfo());
    return CreateParsedType(T, Builder.getTypeSourceInfo(Context, T));
  }

  QualType T = CheckTemplateIdType(Template, TemplateIILoc, TemplateArgs);
  if (T.isNull())
    return true;

  // Provide source-location information for the template specialization type.
  TypeLocBuilder Builder;
  TemplateSpecializationTypeLoc SpecTL
    = Builder.push<TemplateSpecializationTypeLoc>(T);
  SpecTL.setTemplateKeywordLoc(TemplateKWLoc);
  SpecTL.setTemplateNameLoc(TemplateIILoc);
  SpecTL.setLAngleLoc(LAngleLoc);
  SpecTL.setRAngleLoc(RAngleLoc);
  for (unsigned I = 0, N = TemplateArgs.size(); I != N; ++I)
    SpecTL.setArgLocInfo(I, TemplateArgs[I].getLocInfo());

  T = Context.getElaboratedType(ETK_Typename, SS.getScopeRep(), T);
  ElaboratedTypeLoc TL = Builder.push<ElaboratedTypeLoc>(T);
  TL.setElaboratedKeywordLoc(TypenameLoc);
  TL.setQualifierLoc(SS.getWithLocInContext(Context));

  TypeSourceInfo *TSI = Builder.getTypeSourceInfo(Context, T);
  return CreateParsedType(T, TSI);
}


/// Determine whether this failed name lookup should be treated as being
/// disabled by a usage of std::enable_if.
static bool isEnableIf(NestedNameSpecifierLoc NNS, const IdentifierInfo &II,
                       SourceRange &CondRange, Expr *&Cond) {
  // We must be looking for a ::type...
  if (!II.isStr("type"))
    return false;

  // ... within an explicitly-written template specialization...
  if (!NNS || !NNS.getNestedNameSpecifier()->getAsType())
    return false;
  TypeLoc EnableIfTy = NNS.getTypeLoc();
  TemplateSpecializationTypeLoc EnableIfTSTLoc =
      EnableIfTy.getAs<TemplateSpecializationTypeLoc>();
  if (!EnableIfTSTLoc || EnableIfTSTLoc.getNumArgs() == 0)
    return false;
  const TemplateSpecializationType *EnableIfTST = EnableIfTSTLoc.getTypePtr();

  // ... which names a complete class template declaration...
  const TemplateDecl *EnableIfDecl =
    EnableIfTST->getTemplateName().getAsTemplateDecl();
  if (!EnableIfDecl || EnableIfTST->isIncompleteType())
    return false;

  // ... called "enable_if".
  const IdentifierInfo *EnableIfII =
    EnableIfDecl->getDeclName().getAsIdentifierInfo();
  if (!EnableIfII || !EnableIfII->isStr("enable_if"))
    return false;

  // Assume the first template argument is the condition.
  CondRange = EnableIfTSTLoc.getArgLoc(0).getSourceRange();

  // Dig out the condition.
  Cond = nullptr;
  if (EnableIfTSTLoc.getArgLoc(0).getArgument().getKind()
        != TemplateArgument::Expression)
    return true;

  Cond = EnableIfTSTLoc.getArgLoc(0).getSourceExpression();

  // Ignore Boolean literals; they add no value.
  if (isa<CXXBoolLiteralExpr>(Cond->IgnoreParenCasts()))
    Cond = nullptr;

  return true;
}

/// Build the type that describes a C++ typename specifier,
/// e.g., "typename T::type".
QualType
Sema::CheckTypenameType(ElaboratedTypeKeyword Keyword,
                        SourceLocation KeywordLoc,
                        NestedNameSpecifierLoc QualifierLoc,
                        const IdentifierInfo &II,
                        SourceLocation IILoc) {
  CXXScopeSpec SS;
  SS.Adopt(QualifierLoc);

  DeclContext *Ctx = computeDeclContext(SS);
  if (!Ctx) {
    // If the nested-name-specifier is dependent and couldn't be
    // resolved to a type, build a typename type.
    assert(QualifierLoc.getNestedNameSpecifier()->isDependent());
    return Context.getDependentNameType(Keyword,
                                        QualifierLoc.getNestedNameSpecifier(),
                                        &II);
  }

  // If the nested-name-specifier refers to the current instantiation,
  // the "typename" keyword itself is superfluous. In C++03, the
  // program is actually ill-formed. However, DR 382 (in C++0x CD1)
  // allows such extraneous "typename" keywords, and we retroactively
  // apply this DR to C++03 code with only a warning. In any case we continue.

  if (RequireCompleteDeclContext(SS, Ctx))
    return QualType();

  DeclarationName Name(&II);
  LookupResult Result(*this, Name, IILoc, LookupOrdinaryName);
  LookupQualifiedName(Result, Ctx, SS);
  unsigned DiagID = 0;
  Decl *Referenced = nullptr;
  switch (Result.getResultKind()) {
  case LookupResult::NotFound: {
    // If we're looking up 'type' within a template named 'enable_if', produce
    // a more specific diagnostic.
    SourceRange CondRange;
    Expr *Cond = nullptr;
    if (isEnableIf(QualifierLoc, II, CondRange, Cond)) {
      // If we have a condition, narrow it down to the specific failed
      // condition.
      if (Cond) {
        Expr *FailedCond;
        std::string FailedDescription;
        std::tie(FailedCond, FailedDescription) =
          findFailedBooleanCondition(Cond);

        Diag(FailedCond->getExprLoc(),
             diag::err_typename_nested_not_found_requirement)
          << FailedDescription
          << FailedCond->getSourceRange();
        return QualType();
      }

      Diag(CondRange.getBegin(), diag::err_typename_nested_not_found_enable_if)
          << Ctx << CondRange;
      return QualType();
    }

    DiagID = diag::err_typename_nested_not_found;
    break;
  }

  case LookupResult::FoundUnresolvedValue: {
    // We found a using declaration that is a value. Most likely, the using
    // declaration itself is meant to have the 'typename' keyword.
    SourceRange FullRange(KeywordLoc.isValid() ? KeywordLoc : SS.getBeginLoc(),
                          IILoc);
    Diag(IILoc, diag::err_typename_refers_to_using_value_decl)
      << Name << Ctx << FullRange;
    if (UnresolvedUsingValueDecl *Using
          = dyn_cast<UnresolvedUsingValueDecl>(Result.getRepresentativeDecl())){
      SourceLocation Loc = Using->getQualifierLoc().getBeginLoc();
      Diag(Loc, diag::note_using_value_decl_missing_typename)
        << FixItHint::CreateInsertion(Loc, "typename ");
    }
  }
  // Fall through to create a dependent typename type, from which we can recover
  // better.
  LLVM_FALLTHROUGH;

  case LookupResult::NotFoundInCurrentInstantiation:
    // Okay, it's a member of an unknown instantiation.
    return Context.getDependentNameType(Keyword,
                                        QualifierLoc.getNestedNameSpecifier(),
                                        &II);

  case LookupResult::Found:
    if (TypeDecl *Type = dyn_cast<TypeDecl>(Result.getFoundDecl())) {
      // C++ [class.qual]p2:
      //   In a lookup in which function names are not ignored and the
      //   nested-name-specifier nominates a class C, if the name specified
      //   after the nested-name-specifier, when looked up in C, is the
      //   injected-class-name of C [...] then the name is instead considered
      //   to name the constructor of class C.
      //
      // Unlike in an elaborated-type-specifier, function names are not ignored
      // in typename-specifier lookup. However, they are ignored in all the
      // contexts where we form a typename type with no keyword (that is, in
      // mem-initializer-ids, base-specifiers, and elaborated-type-specifiers).
      //
      // FIXME: That's not strictly true: mem-initializer-id lookup does not
      // ignore functions, but that appears to be an oversight.
      auto *LookupRD = dyn_cast_or_null<CXXRecordDecl>(Ctx);
      auto *FoundRD = dyn_cast<CXXRecordDecl>(Type);
      if (Keyword == ETK_Typename && LookupRD && FoundRD &&
          FoundRD->isInjectedClassName() &&
          declaresSameEntity(LookupRD, cast<Decl>(FoundRD->getParent())))
        Diag(IILoc, diag::ext_out_of_line_qualified_id_type_names_constructor)
            << &II << 1 << 0 /*'typename' keyword used*/;

      // We found a type. Build an ElaboratedType, since the
      // typename-specifier was just sugar.
      MarkAnyDeclReferenced(Type->getLocation(), Type, /*OdrUse=*/false);
      return Context.getElaboratedType(Keyword,
                                       QualifierLoc.getNestedNameSpecifier(),
                                       Context.getTypeDeclType(Type));
    }

    // C++ [dcl.type.simple]p2:
    //   A type-specifier of the form
    //     typename[opt] nested-name-specifier[opt] template-name
    //   is a placeholder for a deduced class type [...].
    if (getLangOpts().CPlusPlus17) {
      if (auto *TD = getAsTypeTemplateDecl(Result.getFoundDecl())) {
        return Context.getElaboratedType(
            Keyword, QualifierLoc.getNestedNameSpecifier(),
            Context.getDeducedTemplateSpecializationType(TemplateName(TD),
                                                         QualType(), false));
      }
    }

    DiagID = diag::err_typename_nested_not_type;
    Referenced = Result.getFoundDecl();
    break;

  case LookupResult::FoundOverloaded:
    DiagID = diag::err_typename_nested_not_type;
    Referenced = *Result.begin();
    break;

  case LookupResult::Ambiguous:
    return QualType();
  }

  // If we get here, it's because name lookup did not find a
  // type. Emit an appropriate diagnostic and return an error.
  SourceRange FullRange(KeywordLoc.isValid() ? KeywordLoc : SS.getBeginLoc(),
                        IILoc);
  Diag(IILoc, DiagID) << FullRange << Name << Ctx;
  if (Referenced)
    Diag(Referenced->getLocation(), diag::note_typename_refers_here)
      << Name;
  return QualType();
}

namespace {
  // See Sema::RebuildTypeInCurrentInstantiation
  class CurrentInstantiationRebuilder
    : public TreeTransform<CurrentInstantiationRebuilder> {
    SourceLocation Loc;
    DeclarationName Entity;

  public:
    typedef TreeTransform<CurrentInstantiationRebuilder> inherited;

    CurrentInstantiationRebuilder(Sema &SemaRef,
                                  SourceLocation Loc,
                                  DeclarationName Entity)
    : TreeTransform<CurrentInstantiationRebuilder>(SemaRef),
      Loc(Loc), Entity(Entity) { }

    /// Determine whether the given type \p T has already been
    /// transformed.
    ///
    /// For the purposes of type reconstruction, a type has already been
    /// transformed if it is NULL or if it is not dependent.
    bool AlreadyTransformed(QualType T) {
      return T.isNull() || !T->isDependentType();
    }

    /// Returns the location of the entity whose type is being
    /// rebuilt.
    SourceLocation getBaseLocation() { return Loc; }

    /// Returns the name of the entity whose type is being rebuilt.
    DeclarationName getBaseEntity() { return Entity; }

    /// Sets the "base" location and entity when that
    /// information is known based on another transformation.
    void setBase(SourceLocation Loc, DeclarationName Entity) {
      this->Loc = Loc;
      this->Entity = Entity;
    }

    ExprResult TransformLambdaExpr(LambdaExpr *E) {
      // Lambdas never need to be transformed.
      return E;
    }
  };
} // end anonymous namespace

/// Rebuilds a type within the context of the current instantiation.
///
/// The type \p T is part of the type of an out-of-line member definition of
/// a class template (or class template partial specialization) that was parsed
/// and constructed before we entered the scope of the class template (or
/// partial specialization thereof). This routine will rebuild that type now
/// that we have entered the declarator's scope, which may produce different
/// canonical types, e.g.,
///
/// \code
/// template<typename T>
/// struct X {
///   typedef T* pointer;
///   pointer data();
/// };
///
/// template<typename T>
/// typename X<T>::pointer X<T>::data() { ... }
/// \endcode
///
/// Here, the type "typename X<T>::pointer" will be created as a DependentNameType,
/// since we do not know that we can look into X<T> when we parsed the type.
/// This function will rebuild the type, performing the lookup of "pointer"
/// in X<T> and returning an ElaboratedType whose canonical type is the same
/// as the canonical type of T*, allowing the return types of the out-of-line
/// definition and the declaration to match.
TypeSourceInfo *Sema::RebuildTypeInCurrentInstantiation(TypeSourceInfo *T,
                                                        SourceLocation Loc,
                                                        DeclarationName Name) {
  if (!T || !T->getType()->isDependentType())
    return T;

  CurrentInstantiationRebuilder Rebuilder(*this, Loc, Name);
  return Rebuilder.TransformType(T);
}

ExprResult Sema::RebuildExprInCurrentInstantiation(Expr *E) {
  CurrentInstantiationRebuilder Rebuilder(*this, E->getExprLoc(),
                                          DeclarationName());
  return Rebuilder.TransformExpr(E);
}

bool Sema::RebuildNestedNameSpecifierInCurrentInstantiation(CXXScopeSpec &SS) {
  if (SS.isInvalid())
    return true;

  NestedNameSpecifierLoc QualifierLoc = SS.getWithLocInContext(Context);
  CurrentInstantiationRebuilder Rebuilder(*this, SS.getRange().getBegin(),
                                          DeclarationName());
  NestedNameSpecifierLoc Rebuilt
    = Rebuilder.TransformNestedNameSpecifierLoc(QualifierLoc);
  if (!Rebuilt)
    return true;

  SS.Adopt(Rebuilt);
  return false;
}

/// Rebuild the template parameters now that we know we're in a current
/// instantiation.
bool Sema::RebuildTemplateParamsInCurrentInstantiation(
                                               TemplateParameterList *Params) {
  for (unsigned I = 0, N = Params->size(); I != N; ++I) {
    Decl *Param = Params->getParam(I);

    // There is nothing to rebuild in a type parameter.
    if (isa<TemplateTypeParmDecl>(Param))
      continue;

    // Rebuild the template parameter list of a template template parameter.
    if (TemplateTemplateParmDecl *TTP
        = dyn_cast<TemplateTemplateParmDecl>(Param)) {
      if (RebuildTemplateParamsInCurrentInstantiation(
            TTP->getTemplateParameters()))
        return true;

      continue;
    }

    // Rebuild the type of a non-type template parameter.
    NonTypeTemplateParmDecl *NTTP = cast<NonTypeTemplateParmDecl>(Param);
    TypeSourceInfo *NewTSI
      = RebuildTypeInCurrentInstantiation(NTTP->getTypeSourceInfo(),
                                          NTTP->getLocation(),
                                          NTTP->getDeclName());
    if (!NewTSI)
      return true;

    if (NewTSI->getType()->isUndeducedType()) {
      // C++17 [temp.dep.expr]p3:
      //   An id-expression is type-dependent if it contains
      //    - an identifier associated by name lookup with a non-type
      //      template-parameter declared with a type that contains a
      //      placeholder type (7.1.7.4),
      NewTSI = SubstAutoTypeSourceInfo(NewTSI, Context.DependentTy);
    }

    if (NewTSI != NTTP->getTypeSourceInfo()) {
      NTTP->setTypeSourceInfo(NewTSI);
      NTTP->setType(NewTSI->getType());
    }
  }

  return false;
}

/// Produces a formatted string that describes the binding of
/// template parameters to template arguments.
std::string
Sema::getTemplateArgumentBindingsText(const TemplateParameterList *Params,
                                      const TemplateArgumentList &Args) {
  return getTemplateArgumentBindingsText(Params, Args.data(), Args.size());
}

std::string
Sema::getTemplateArgumentBindingsText(const TemplateParameterList *Params,
                                      const TemplateArgument *Args,
                                      unsigned NumArgs) {
  SmallString<128> Str;
  llvm::raw_svector_ostream Out(Str);

  if (!Params || Params->size() == 0 || NumArgs == 0)
    return std::string();

  for (unsigned I = 0, N = Params->size(); I != N; ++I) {
    if (I >= NumArgs)
      break;

    if (I == 0)
      Out << "[with ";
    else
      Out << ", ";

    if (const IdentifierInfo *Id = Params->getParam(I)->getIdentifier()) {
      Out << Id->getName();
    } else {
      Out << '$' << I;
    }

    Out << " = ";
    Args[I].print(getPrintingPolicy(), Out);
  }

  Out << ']';
  return Out.str();
}

void Sema::MarkAsLateParsedTemplate(FunctionDecl *FD, Decl *FnD,
                                    CachedTokens &Toks) {
  if (!FD)
    return;

  auto LPT = llvm::make_unique<LateParsedTemplate>();

  // Take tokens to avoid allocations
  LPT->Toks.swap(Toks);
  LPT->D = FnD;
  LateParsedTemplateMap.insert(std::make_pair(FD, std::move(LPT)));

  FD->setLateTemplateParsed(true);
}

void Sema::UnmarkAsLateParsedTemplate(FunctionDecl *FD) {
  if (!FD)
    return;
  FD->setLateTemplateParsed(false);
}

bool Sema::IsInsideALocalClassWithinATemplateFunction() {
  DeclContext *DC = CurContext;

  while (DC) {
    if (CXXRecordDecl *RD = dyn_cast<CXXRecordDecl>(CurContext)) {
      const FunctionDecl *FD = RD->isLocalClass();
      return (FD && FD->getTemplatedKind() != FunctionDecl::TK_NonTemplate);
    } else if (DC->isTranslationUnit() || DC->isNamespace())
      return false;

    DC = DC->getParent();
  }
  return false;
}

namespace {
/// Walk the path from which a declaration was instantiated, and check
/// that every explicit specialization along that path is visible. This enforces
/// C++ [temp.expl.spec]/6:
///
///   If a template, a member template or a member of a class template is
///   explicitly specialized then that specialization shall be declared before
///   the first use of that specialization that would cause an implicit
///   instantiation to take place, in every translation unit in which such a
///   use occurs; no diagnostic is required.
///
/// and also C++ [temp.class.spec]/1:
///
///   A partial specialization shall be declared before the first use of a
///   class template specialization that would make use of the partial
///   specialization as the result of an implicit or explicit instantiation
///   in every translation unit in which such a use occurs; no diagnostic is
///   required.
class ExplicitSpecializationVisibilityChecker {
  Sema &S;
  SourceLocation Loc;
  llvm::SmallVector<Module *, 8> Modules;

public:
  ExplicitSpecializationVisibilityChecker(Sema &S, SourceLocation Loc)
      : S(S), Loc(Loc) {}

  void check(NamedDecl *ND) {
    if (auto *FD = dyn_cast<FunctionDecl>(ND))
      return checkImpl(FD);
    if (auto *RD = dyn_cast<CXXRecordDecl>(ND))
      return checkImpl(RD);
    if (auto *VD = dyn_cast<VarDecl>(ND))
      return checkImpl(VD);
    if (auto *ED = dyn_cast<EnumDecl>(ND))
      return checkImpl(ED);
  }

private:
  void diagnose(NamedDecl *D, bool IsPartialSpec) {
    auto Kind = IsPartialSpec ? Sema::MissingImportKind::PartialSpecialization
                              : Sema::MissingImportKind::ExplicitSpecialization;
    const bool Recover = true;

    // If we got a custom set of modules (because only a subset of the
    // declarations are interesting), use them, otherwise let
    // diagnoseMissingImport intelligently pick some.
    if (Modules.empty())
      S.diagnoseMissingImport(Loc, D, Kind, Recover);
    else
      S.diagnoseMissingImport(Loc, D, D->getLocation(), Modules, Kind, Recover);
  }

  // Check a specific declaration. There are three problematic cases:
  //
  //  1) The declaration is an explicit specialization of a template
  //     specialization.
  //  2) The declaration is an explicit specialization of a member of an
  //     templated class.
  //  3) The declaration is an instantiation of a template, and that template
  //     is an explicit specialization of a member of a templated class.
  //
  // We don't need to go any deeper than that, as the instantiation of the
  // surrounding class / etc is not triggered by whatever triggered this
  // instantiation, and thus should be checked elsewhere.
  template<typename SpecDecl>
  void checkImpl(SpecDecl *Spec) {
    bool IsHiddenExplicitSpecialization = false;
    if (Spec->getTemplateSpecializationKind() == TSK_ExplicitSpecialization) {
      IsHiddenExplicitSpecialization =
          Spec->getMemberSpecializationInfo()
              ? !S.hasVisibleMemberSpecialization(Spec, &Modules)
              : !S.hasVisibleExplicitSpecialization(Spec, &Modules);
    } else {
      checkInstantiated(Spec);
    }

    if (IsHiddenExplicitSpecialization)
      diagnose(Spec->getMostRecentDecl(), false);
  }

  void checkInstantiated(FunctionDecl *FD) {
    if (auto *TD = FD->getPrimaryTemplate())
      checkTemplate(TD);
  }

  void checkInstantiated(CXXRecordDecl *RD) {
    auto *SD = dyn_cast<ClassTemplateSpecializationDecl>(RD);
    if (!SD)
      return;

    auto From = SD->getSpecializedTemplateOrPartial();
    if (auto *TD = From.dyn_cast<ClassTemplateDecl *>())
      checkTemplate(TD);
    else if (auto *TD =
                 From.dyn_cast<ClassTemplatePartialSpecializationDecl *>()) {
      if (!S.hasVisibleDeclaration(TD))
        diagnose(TD, true);
      checkTemplate(TD);
    }
  }

  void checkInstantiated(VarDecl *RD) {
    auto *SD = dyn_cast<VarTemplateSpecializationDecl>(RD);
    if (!SD)
      return;

    auto From = SD->getSpecializedTemplateOrPartial();
    if (auto *TD = From.dyn_cast<VarTemplateDecl *>())
      checkTemplate(TD);
    else if (auto *TD =
                 From.dyn_cast<VarTemplatePartialSpecializationDecl *>()) {
      if (!S.hasVisibleDeclaration(TD))
        diagnose(TD, true);
      checkTemplate(TD);
    }
  }

  void checkInstantiated(EnumDecl *FD) {}

  template<typename TemplDecl>
  void checkTemplate(TemplDecl *TD) {
    if (TD->isMemberSpecialization()) {
      if (!S.hasVisibleMemberSpecialization(TD, &Modules))
        diagnose(TD->getMostRecentDecl(), false);
    }
  }
};
} // end anonymous namespace

void Sema::checkSpecializationVisibility(SourceLocation Loc, NamedDecl *Spec) {
  if (!getLangOpts().Modules)
    return;

  ExplicitSpecializationVisibilityChecker(*this, Loc).check(Spec);
}

/// Check whether a template partial specialization that we've discovered
/// is hidden, and produce suitable diagnostics if so.
void Sema::checkPartialSpecializationVisibility(SourceLocation Loc,
                                                NamedDecl *Spec) {
  llvm::SmallVector<Module *, 8> Modules;
  if (!hasVisibleDeclaration(Spec, &Modules))
    diagnoseMissingImport(Loc, Spec, Spec->getLocation(), Modules,
                          MissingImportKind::PartialSpecialization,
                          /*Recover*/true);
}<|MERGE_RESOLUTION|>--- conflicted
+++ resolved
@@ -1568,12 +1568,9 @@
                           PrevClassTemplate && ShouldAddRedecl ?
                             PrevClassTemplate->getTemplatedDecl() : nullptr,
                           /*DelayTypeCreation=*/true);
-<<<<<<< HEAD
+
   NewClass->setMetafunction(Metafunction);
-  SetNestedNameSpecifier(NewClass, SS);
-=======
   SetNestedNameSpecifier(*this, NewClass, SS);
->>>>>>> a2fcad0e
   if (NumOuterTemplateParamLists > 0)
     NewClass->setTemplateParameterListsInfo(
         Context, llvm::makeArrayRef(OuterTemplateParamLists,
