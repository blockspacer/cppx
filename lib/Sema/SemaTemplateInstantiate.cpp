--- conflicted
+++ resolved
@@ -702,12 +702,9 @@
       // context, depending on what else is on the stack.
       if (isa<TypeAliasTemplateDecl>(Active->Entity))
         break;
-<<<<<<< HEAD
-      // Fall through.
+      LLVM_FALLTHROUGH;
+
     case CodeSynthesisContext::ForLoopInstantiation:
-=======
-      LLVM_FALLTHROUGH;
->>>>>>> 58546904
     case CodeSynthesisContext::DefaultFunctionArgumentInstantiation:
     case CodeSynthesisContext::ExceptionSpecInstantiation:
       // This is a template instantiation, so there is no SFINAE.
