--- conflicted
+++ resolved
@@ -3181,13 +3181,9 @@
   case CXXReflectedIdExprClass:
   case CXXConcatenateExprClass:
   case CXXDependentVariadicReifierExprClass:
-<<<<<<< HEAD
-  case PackSelectionExprClass:
   case CXXFragmentExprClass:
-=======
   case CXXSelectMemberExprClass:
   case CXXSelectPackExprClass:
->>>>>>> 1f0c4897
     // These never have a side-effect.
     return false;
 
