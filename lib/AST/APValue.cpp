//===--- APValue.cpp - Union class for APFloat/APSInt/Complex -------------===//
//
// Part of the LLVM Project, under the Apache License v2.0 with LLVM Exceptions.
// See https://llvm.org/LICENSE.txt for license information.
// SPDX-License-Identifier: Apache-2.0 WITH LLVM-exception
//
//===----------------------------------------------------------------------===//
//
//  This file implements the APValue class.
//
//===----------------------------------------------------------------------===//

#include "clang/AST/APValue.h"
#include "clang/AST/ASTContext.h"
#include "clang/AST/CharUnits.h"
#include "clang/AST/DeclCXX.h"
#include "clang/AST/Expr.h"
#include "clang/AST/Reflection.h"
#include "clang/AST/Type.h"
#include "llvm/Support/ErrorHandling.h"
#include "llvm/Support/raw_ostream.h"
using namespace clang;

namespace {
  struct LVBase {
    APValue::LValueBase Base;
    CharUnits Offset;
    unsigned PathLength;
    bool IsNullPtr : 1;
    bool IsOnePastTheEnd : 1;
  };
}

void *APValue::LValueBase::getOpaqueValue() const {
  return Ptr.getOpaqueValue();
}

bool APValue::LValueBase::isNull() const {
  return Ptr.isNull();
}

APValue::LValueBase::operator bool () const {
  return static_cast<bool>(Ptr);
}

clang::APValue::LValueBase
llvm::DenseMapInfo<clang::APValue::LValueBase>::getEmptyKey() {
  return clang::APValue::LValueBase(
      DenseMapInfo<clang::APValue::LValueBase::PtrTy>::getEmptyKey(),
      DenseMapInfo<unsigned>::getEmptyKey(),
      DenseMapInfo<unsigned>::getEmptyKey());
}

clang::APValue::LValueBase
llvm::DenseMapInfo<clang::APValue::LValueBase>::getTombstoneKey() {
  return clang::APValue::LValueBase(
      DenseMapInfo<clang::APValue::LValueBase::PtrTy>::getTombstoneKey(),
      DenseMapInfo<unsigned>::getTombstoneKey(),
      DenseMapInfo<unsigned>::getTombstoneKey());
}

unsigned llvm::DenseMapInfo<clang::APValue::LValueBase>::getHashValue(
    const clang::APValue::LValueBase &Base) {
  llvm::FoldingSetNodeID ID;
  ID.AddPointer(Base.getOpaqueValue());
  ID.AddInteger(Base.getCallIndex());
  ID.AddInteger(Base.getVersion());
  return ID.ComputeHash();
}

bool llvm::DenseMapInfo<clang::APValue::LValueBase>::isEqual(
    const clang::APValue::LValueBase &LHS,
    const clang::APValue::LValueBase &RHS) {
  return LHS == RHS;
}

struct APValue::LV : LVBase {
  static const unsigned InlinePathSpace =
      (DataSize - sizeof(LVBase)) / sizeof(LValuePathEntry);

  /// Path - The sequence of base classes, fields and array indices to follow to
  /// walk from Base to the subobject. When performing GCC-style folding, there
  /// may not be such a path.
  union {
    LValuePathEntry Path[InlinePathSpace];
    LValuePathEntry *PathPtr;
  };

  LV() { PathLength = (unsigned)-1; }
  ~LV() { resizePath(0); }

  void resizePath(unsigned Length) {
    if (Length == PathLength)
      return;
    if (hasPathPtr())
      delete [] PathPtr;
    PathLength = Length;
    if (hasPathPtr())
      PathPtr = new LValuePathEntry[Length];
  }

  bool hasPath() const { return PathLength != (unsigned)-1; }
  bool hasPathPtr() const { return hasPath() && PathLength > InlinePathSpace; }

  LValuePathEntry *getPath() { return hasPathPtr() ? PathPtr : Path; }
  const LValuePathEntry *getPath() const {
    return hasPathPtr() ? PathPtr : Path;
  }
};

namespace {
  struct MemberPointerBase {
    llvm::PointerIntPair<const ValueDecl*, 1, bool> MemberAndIsDerivedMember;
    unsigned PathLength;
  };
}

struct APValue::MemberPointerData : MemberPointerBase {
  static const unsigned InlinePathSpace =
      (DataSize - sizeof(MemberPointerBase)) / sizeof(const CXXRecordDecl*);
  typedef const CXXRecordDecl *PathElem;
  union {
    PathElem Path[InlinePathSpace];
    PathElem *PathPtr;
  };

  MemberPointerData() { PathLength = 0; }
  ~MemberPointerData() { resizePath(0); }

  void resizePath(unsigned Length) {
    if (Length == PathLength)
      return;
    if (hasPathPtr())
      delete [] PathPtr;
    PathLength = Length;
    if (hasPathPtr())
      PathPtr = new PathElem[Length];
  }

  bool hasPathPtr() const { return PathLength > InlinePathSpace; }

  PathElem *getPath() { return hasPathPtr() ? PathPtr : Path; }
  const PathElem *getPath() const {
    return hasPathPtr() ? PathPtr : Path;
  }
};

// FIXME: Reduce the malloc traffic here.

APValue::Arr::Arr(unsigned NumElts, unsigned Size) :
  Elts(new APValue[NumElts + (NumElts != Size ? 1 : 0)]),
  NumElts(NumElts), ArrSize(Size) {}
APValue::Arr::~Arr() { delete [] Elts; }

APValue::StructData::StructData(unsigned NumBases, unsigned NumFields) :
  Elts(new APValue[NumBases+NumFields]),
  NumBases(NumBases), NumFields(NumFields) {}
APValue::StructData::~StructData() {
  delete [] Elts;
}

APValue::UnionData::UnionData() : Field(nullptr), Value(new APValue) {}
APValue::UnionData::~UnionData () {
  delete Value;
}

APValue::ReflectionData::ReflectionData(ReflectionKind ReflKind,
                                        const void *ReflEntity,
<<<<<<< HEAD
                                     const ReflectionModifiers &ReflModifiers) :
  ReflKind(ReflKind), ReflEntity(ReflEntity),
  ReflModifiers(new ReflectionModifiers(ReflModifiers)) { }
APValue::ReflectionData::~ReflectionData() {
  delete ReflModifiers;
=======
                                        unsigned Offset,
                                        const APValue *Parent) :
  ReflKind(ReflKind), ReflEntity(ReflEntity),
  Offset(Offset), Parent(nullptr) {
  if (Parent)
    this->Parent = new APValue(*Parent);
}

APValue::ReflectionData::~ReflectionData() {
  if (Parent)
    delete Parent;
>>>>>>> 87619a54
}

APValue::APValue(const APValue &RHS) : Kind(Uninitialized) {
  switch (RHS.getKind()) {
  case Uninitialized:
    break;
  case Int:
    MakeInt();
    setInt(RHS.getInt());
    break;
  case Float:
    MakeFloat();
    setFloat(RHS.getFloat());
    break;
  case FixedPoint: {
    APFixedPoint FXCopy = RHS.getFixedPoint();
    MakeFixedPoint(std::move(FXCopy));
    break;
  }
  case Vector:
    MakeVector();
    setVector(((const Vec *)(const char *)RHS.Data.buffer)->Elts,
              RHS.getVectorLength());
    break;
  case ComplexInt:
    MakeComplexInt();
    setComplexInt(RHS.getComplexIntReal(), RHS.getComplexIntImag());
    break;
  case ComplexFloat:
    MakeComplexFloat();
    setComplexFloat(RHS.getComplexFloatReal(), RHS.getComplexFloatImag());
    break;
  case LValue:
    MakeLValue();
    if (RHS.hasLValuePath())
      setLValue(RHS.getLValueBase(), RHS.getLValueOffset(), RHS.getLValuePath(),
                RHS.isLValueOnePastTheEnd(), RHS.isNullPointer());
    else
      setLValue(RHS.getLValueBase(), RHS.getLValueOffset(), NoLValuePath(),
                RHS.isNullPointer());
    break;
  case Array:
    MakeArray(RHS.getArrayInitializedElts(), RHS.getArraySize());
    for (unsigned I = 0, N = RHS.getArrayInitializedElts(); I != N; ++I)
      getArrayInitializedElt(I) = RHS.getArrayInitializedElt(I);
    if (RHS.hasArrayFiller())
      getArrayFiller() = RHS.getArrayFiller();
    break;
  case Struct:
    MakeStruct(RHS.getStructNumBases(), RHS.getStructNumFields());
    for (unsigned I = 0, N = RHS.getStructNumBases(); I != N; ++I)
      getStructBase(I) = RHS.getStructBase(I);
    for (unsigned I = 0, N = RHS.getStructNumFields(); I != N; ++I)
      getStructField(I) = RHS.getStructField(I);
    break;
  case Union:
    MakeUnion();
    setUnion(RHS.getUnionField(), RHS.getUnionValue());
    break;
  case MemberPointer:
    MakeMemberPointer(RHS.getMemberPointerDecl(),
                      RHS.isMemberPointerToDerivedMember(),
                      RHS.getMemberPointerPath());
    break;
  case AddrLabelDiff:
    MakeAddrLabelDiff();
    setAddrLabelDiff(RHS.getAddrLabelDiffLHS(), RHS.getAddrLabelDiffRHS());
    break;
<<<<<<< HEAD
  case Reflection:
    MakeReflection(RHS.getReflectionKind(), RHS.getOpaqueReflectionValue(),
                   RHS.getReflectionModifiers());
=======
  case Reflection: {
    const APValue *ParentRefl = RHS.hasParentReflection()
                              ? &RHS.getParentReflection() : nullptr;
    MakeReflection(RHS.getReflectionKind(), RHS.getOpaqueReflectionValue(),
                   RHS.getReflectionOffset(), ParentRefl);
>>>>>>> 87619a54
    break;
  }
  }
}

APValue::APValue(ReflectionKind ReflKind, const void *ReflEntity)
  : APValue(ReflKind, ReflEntity, ReflectionModifiers()) {
}

APValue::APValue(ReflectionKind ReflKind, const void *ReflEntity,
                 const ReflectionModifiers &ReflModifiers)
    : Kind(Uninitialized) {
  MakeReflection(ReflKind, ReflEntity, ReflModifiers);
}


void APValue::DestroyDataAndMakeUninit() {
  if (Kind == Int)
    ((APSInt*)(char*)Data.buffer)->~APSInt();
  else if (Kind == Float)
    ((APFloat*)(char*)Data.buffer)->~APFloat();
  else if (Kind == FixedPoint)
    ((APFixedPoint *)(char *)Data.buffer)->~APFixedPoint();
  else if (Kind == Vector)
    ((Vec*)(char*)Data.buffer)->~Vec();
  else if (Kind == ComplexInt)
    ((ComplexAPSInt*)(char*)Data.buffer)->~ComplexAPSInt();
  else if (Kind == ComplexFloat)
    ((ComplexAPFloat*)(char*)Data.buffer)->~ComplexAPFloat();
  else if (Kind == LValue)
    ((LV*)(char*)Data.buffer)->~LV();
  else if (Kind == Array)
    ((Arr*)(char*)Data.buffer)->~Arr();
  else if (Kind == Struct)
    ((StructData*)(char*)Data.buffer)->~StructData();
  else if (Kind == Union)
    ((UnionData*)(char*)Data.buffer)->~UnionData();
  else if (Kind == MemberPointer)
    ((MemberPointerData*)(char*)Data.buffer)->~MemberPointerData();
  else if (Kind == AddrLabelDiff)
    ((AddrLabelDiffData*)(char*)Data.buffer)->~AddrLabelDiffData();
  Kind = Uninitialized;
}

bool APValue::needsCleanup() const {
  switch (getKind()) {
  case Uninitialized:
  case AddrLabelDiff:
  case Reflection:
    return false;
  case Struct:
  case Union:
  case Array:
  case Vector:
    return true;
  case Int:
    return getInt().needsCleanup();
  case Float:
    return getFloat().needsCleanup();
  case FixedPoint:
    return getFixedPoint().getValue().needsCleanup();
  case ComplexFloat:
    assert(getComplexFloatImag().needsCleanup() ==
               getComplexFloatReal().needsCleanup() &&
           "In _Complex float types, real and imaginary values always have the "
           "same size.");
    return getComplexFloatReal().needsCleanup();
  case ComplexInt:
    assert(getComplexIntImag().needsCleanup() ==
               getComplexIntReal().needsCleanup() &&
           "In _Complex int types, real and imaginary values must have the "
           "same size.");
    return getComplexIntReal().needsCleanup();
  case LValue:
    return reinterpret_cast<const LV *>(Data.buffer)->hasPathPtr();
  case MemberPointer:
    return reinterpret_cast<const MemberPointerData *>(Data.buffer)
        ->hasPathPtr();
  }
  llvm_unreachable("Unknown APValue kind!");
}

void APValue::swap(APValue &RHS) {
  std::swap(Kind, RHS.Kind);
  char TmpData[DataSize];
  memcpy(TmpData, Data.buffer, DataSize);
  memcpy(Data.buffer, RHS.Data.buffer, DataSize);
  memcpy(RHS.Data.buffer, TmpData, DataSize);
}

LLVM_DUMP_METHOD void APValue::dump() const {
  dump(llvm::errs());
  llvm::errs() << '\n';
}

static double GetApproxValue(const llvm::APFloat &F) {
  llvm::APFloat V = F;
  bool ignored;
  V.convert(llvm::APFloat::IEEEdouble(), llvm::APFloat::rmNearestTiesToEven,
            &ignored);
  return V.convertToDouble();
}

void APValue::dump(raw_ostream &OS) const {
  switch (getKind()) {
  case Uninitialized:
    OS << "Uninitialized";
    return;
  case Int:
    OS << "Int: " << getInt();
    return;
  case Float:
    OS << "Float: " << GetApproxValue(getFloat());
    return;
  case FixedPoint:
    OS << "FixedPoint : " << getFixedPoint();
    return;
  case Vector:
    OS << "Vector: ";
    getVectorElt(0).dump(OS);
    for (unsigned i = 1; i != getVectorLength(); ++i) {
      OS << ", ";
      getVectorElt(i).dump(OS);
    }
    return;
  case ComplexInt:
    OS << "ComplexInt: " << getComplexIntReal() << ", " << getComplexIntImag();
    return;
  case ComplexFloat:
    OS << "ComplexFloat: " << GetApproxValue(getComplexFloatReal())
       << ", " << GetApproxValue(getComplexFloatImag());
    return;
  case LValue:
    OS << "LValue: <todo>";
    return;
  case Array:
    OS << "Array: ";
    for (unsigned I = 0, N = getArrayInitializedElts(); I != N; ++I) {
      getArrayInitializedElt(I).dump(OS);
      if (I != getArraySize() - 1) OS << ", ";
    }
    if (hasArrayFiller()) {
      OS << getArraySize() - getArrayInitializedElts() << " x ";
      getArrayFiller().dump(OS);
    }
    return;
  case Struct:
    OS << "Struct ";
    if (unsigned N = getStructNumBases()) {
      OS << " bases: ";
      getStructBase(0).dump(OS);
      for (unsigned I = 1; I != N; ++I) {
        OS << ", ";
        getStructBase(I).dump(OS);
      }
    }
    if (unsigned N = getStructNumFields()) {
      OS << " fields: ";
      getStructField(0).dump(OS);
      for (unsigned I = 1; I != N; ++I) {
        OS << ", ";
        getStructField(I).dump(OS);
      }
    }
    return;
  case Union:
    OS << "Union: ";
    getUnionValue().dump(OS);
    return;
  case MemberPointer:
    OS << "MemberPointer: <todo>";
    return;
  case AddrLabelDiff:
    OS << "AddrLabelDiff: <todo>";
    return;
  case Reflection:
    OS << "Reflection: <todo>";
    return;
  }
  llvm_unreachable("Unknown APValue kind!");
}

void APValue::printPretty(raw_ostream &Out, ASTContext &Ctx, QualType Ty) const{
  switch (getKind()) {
  case APValue::Uninitialized:
    Out << "<uninitialized>";
    return;
  case APValue::Int:
    if (Ty->isBooleanType())
      Out << (getInt().getBoolValue() ? "true" : "false");
    else
      Out << getInt();
    return;
  case APValue::Float:
    Out << GetApproxValue(getFloat());
    return;
  case APValue::FixedPoint:
    Out << getFixedPoint();
    return;
  case APValue::Vector: {
    Out << '{';
    QualType ElemTy = Ty->getAs<VectorType>()->getElementType();
    getVectorElt(0).printPretty(Out, Ctx, ElemTy);
    for (unsigned i = 1; i != getVectorLength(); ++i) {
      Out << ", ";
      getVectorElt(i).printPretty(Out, Ctx, ElemTy);
    }
    Out << '}';
    return;
  }
  case APValue::ComplexInt:
    Out << getComplexIntReal() << "+" << getComplexIntImag() << "i";
    return;
  case APValue::ComplexFloat:
    Out << GetApproxValue(getComplexFloatReal()) << "+"
        << GetApproxValue(getComplexFloatImag()) << "i";
    return;
  case APValue::LValue: {
    bool IsReference = Ty->isReferenceType();
    QualType InnerTy
      = IsReference ? Ty.getNonReferenceType() : Ty->getPointeeType();
    if (InnerTy.isNull())
      InnerTy = Ty;

    LValueBase Base = getLValueBase();
    if (!Base) {
      if (isNullPointer()) {
        Out << (Ctx.getLangOpts().CPlusPlus11 ? "nullptr" : "0");
      } else if (IsReference) {
        Out << "*(" << InnerTy.stream(Ctx.getPrintingPolicy()) << "*)"
            << getLValueOffset().getQuantity();
      } else {
        Out << "(" << Ty.stream(Ctx.getPrintingPolicy()) << ")"
            << getLValueOffset().getQuantity();
      }
      return;
    }

    if (!hasLValuePath()) {
      // No lvalue path: just print the offset.
      CharUnits O = getLValueOffset();
      CharUnits S = Ctx.getTypeSizeInChars(InnerTy);
      if (!O.isZero()) {
        if (IsReference)
          Out << "*(";
        if (O % S) {
          Out << "(char*)";
          S = CharUnits::One();
        }
        Out << '&';
      } else if (!IsReference)
        Out << '&';

      if (const ValueDecl *VD = Base.dyn_cast<const ValueDecl*>())
        Out << *VD;
      else {
        assert(Base.get<const Expr *>() != nullptr &&
               "Expecting non-null Expr");
        Base.get<const Expr*>()->printPretty(Out, nullptr,
                                             Ctx.getPrintingPolicy());
      }

      if (!O.isZero()) {
        Out << " + " << (O / S);
        if (IsReference)
          Out << ')';
      }
      return;
    }

    // We have an lvalue path. Print it out nicely.
    if (!IsReference)
      Out << '&';
    else if (isLValueOnePastTheEnd())
      Out << "*(&";

    QualType ElemTy;
    if (const ValueDecl *VD = Base.dyn_cast<const ValueDecl*>()) {
      Out << *VD;
      ElemTy = VD->getType();
    } else {
      const Expr *E = Base.get<const Expr*>();
      assert(E != nullptr && "Expecting non-null Expr");
      E->printPretty(Out, nullptr, Ctx.getPrintingPolicy());
      ElemTy = E->getType();
    }

    ArrayRef<LValuePathEntry> Path = getLValuePath();
    const CXXRecordDecl *CastToBase = nullptr;
    for (unsigned I = 0, N = Path.size(); I != N; ++I) {
      if (ElemTy->getAs<RecordType>()) {
        // The lvalue refers to a class type, so the next path entry is a base
        // or member.
        const Decl *BaseOrMember =
        BaseOrMemberType::getFromOpaqueValue(Path[I].BaseOrMember).getPointer();
        if (const CXXRecordDecl *RD = dyn_cast<CXXRecordDecl>(BaseOrMember)) {
          CastToBase = RD;
          ElemTy = Ctx.getRecordType(RD);
        } else {
          const ValueDecl *VD = cast<ValueDecl>(BaseOrMember);
          Out << ".";
          if (CastToBase)
            Out << *CastToBase << "::";
          Out << *VD;
          ElemTy = VD->getType();
        }
      } else {
        // The lvalue must refer to an array.
        Out << '[' << Path[I].ArrayIndex << ']';
        ElemTy = Ctx.getAsArrayType(ElemTy)->getElementType();
      }
    }

    // Handle formatting of one-past-the-end lvalues.
    if (isLValueOnePastTheEnd()) {
      // FIXME: If CastToBase is non-0, we should prefix the output with
      // "(CastToBase*)".
      Out << " + 1";
      if (IsReference)
        Out << ')';
    }
    return;
  }
  case APValue::Array: {
    const ArrayType *AT = Ctx.getAsArrayType(Ty);
    QualType ElemTy = AT->getElementType();
    Out << '{';
    if (unsigned N = getArrayInitializedElts()) {
      getArrayInitializedElt(0).printPretty(Out, Ctx, ElemTy);
      for (unsigned I = 1; I != N; ++I) {
        Out << ", ";
        if (I == 10) {
          // Avoid printing out the entire contents of large arrays.
          Out << "...";
          break;
        }
        getArrayInitializedElt(I).printPretty(Out, Ctx, ElemTy);
      }
    }
    Out << '}';
    return;
  }
  case APValue::Struct: {
    Out << '{';
    const RecordDecl *RD = Ty->getAs<RecordType>()->getDecl();
    bool First = true;
    if (unsigned N = getStructNumBases()) {
      const CXXRecordDecl *CD = cast<CXXRecordDecl>(RD);
      CXXRecordDecl::base_class_const_iterator BI = CD->bases_begin();
      for (unsigned I = 0; I != N; ++I, ++BI) {
        assert(BI != CD->bases_end());
        if (!First)
          Out << ", ";
        getStructBase(I).printPretty(Out, Ctx, BI->getType());
        First = false;
      }
    }
    for (const auto *FI : RD->fields()) {
      if (!First)
        Out << ", ";
      if (FI->isUnnamedBitfield()) continue;
      getStructField(FI->getFieldIndex()).
        printPretty(Out, Ctx, FI->getType());
      First = false;
    }
    Out << '}';
    return;
  }
  case APValue::Union:
    Out << '{';
    if (const FieldDecl *FD = getUnionField()) {
      Out << "." << *FD << " = ";
      getUnionValue().printPretty(Out, Ctx, FD->getType());
    }
    Out << '}';
    return;
  case APValue::MemberPointer:
    // FIXME: This is not enough to unambiguously identify the member in a
    // multiple-inheritance scenario.
    if (const ValueDecl *VD = getMemberPointerDecl()) {
      Out << '&' << *cast<CXXRecordDecl>(VD->getDeclContext()) << "::" << *VD;
      return;
    }
    Out << "0";
    return;
  case APValue::AddrLabelDiff:
    Out << "&&" << getAddrLabelDiffLHS()->getLabel()->getName();
    Out << " - ";
    Out << "&&" << getAddrLabelDiffRHS()->getLabel()->getName();
    return;
  case APValue::Reflection:
    // FIXME: This needs implemented
    return;
  }
  llvm_unreachable("Unknown APValue kind!");
}

std::string APValue::getAsString(ASTContext &Ctx, QualType Ty) const {
  std::string Result;
  llvm::raw_string_ostream Out(Result);
  printPretty(Out, Ctx, Ty);
  Out.flush();
  return Result;
}

bool APValue::toIntegralConstant(APSInt &Result, QualType SrcTy,
                                 const ASTContext &Ctx) const {
  if (isInt()) {
    Result = getInt();
    return true;
  }

  if (isLValue() && isNullPointer()) {
    Result = Ctx.MakeIntValue(Ctx.getTargetNullPointerValue(SrcTy), SrcTy);
    return true;
  }

  if (isLValue() && !getLValueBase()) {
    Result = Ctx.MakeIntValue(getLValueOffset().getQuantity(), SrcTy);
    return true;
  }

  return false;
}

const APValue::LValueBase APValue::getLValueBase() const {
  assert(isLValue() && "Invalid accessor");
  return ((const LV*)(const void*)Data.buffer)->Base;
}

bool APValue::isLValueOnePastTheEnd() const {
  assert(isLValue() && "Invalid accessor");
  return ((const LV*)(const void*)Data.buffer)->IsOnePastTheEnd;
}

CharUnits &APValue::getLValueOffset() {
  assert(isLValue() && "Invalid accessor");
  return ((LV*)(void*)Data.buffer)->Offset;
}

bool APValue::hasLValuePath() const {
  assert(isLValue() && "Invalid accessor");
  return ((const LV*)(const char*)Data.buffer)->hasPath();
}

ArrayRef<APValue::LValuePathEntry> APValue::getLValuePath() const {
  assert(isLValue() && hasLValuePath() && "Invalid accessor");
  const LV &LVal = *((const LV*)(const char*)Data.buffer);
  return llvm::makeArrayRef(LVal.getPath(), LVal.PathLength);
}

unsigned APValue::getLValueCallIndex() const {
  assert(isLValue() && "Invalid accessor");
  return ((const LV*)(const char*)Data.buffer)->Base.getCallIndex();
}

unsigned APValue::getLValueVersion() const {
  assert(isLValue() && "Invalid accessor");
  return ((const LV*)(const char*)Data.buffer)->Base.getVersion();
}

bool APValue::isNullPointer() const {
  assert(isLValue() && "Invalid usage");
  return ((const LV*)(const char*)Data.buffer)->IsNullPtr;
}

void APValue::setLValue(LValueBase B, const CharUnits &O, NoLValuePath,
                        bool IsNullPtr) {
  assert(isLValue() && "Invalid accessor");
  LV &LVal = *((LV*)(char*)Data.buffer);
  LVal.Base = B;
  LVal.IsOnePastTheEnd = false;
  LVal.Offset = O;
  LVal.resizePath((unsigned)-1);
  LVal.IsNullPtr = IsNullPtr;
}

void APValue::setLValue(LValueBase B, const CharUnits &O,
                        ArrayRef<LValuePathEntry> Path, bool IsOnePastTheEnd,
                        bool IsNullPtr) {
  assert(isLValue() && "Invalid accessor");
  LV &LVal = *((LV*)(char*)Data.buffer);
  LVal.Base = B;
  LVal.IsOnePastTheEnd = IsOnePastTheEnd;
  LVal.Offset = O;
  LVal.resizePath(Path.size());
  memcpy(LVal.getPath(), Path.data(), Path.size() * sizeof(LValuePathEntry));
  LVal.IsNullPtr = IsNullPtr;
}

const ValueDecl *APValue::getMemberPointerDecl() const {
  assert(isMemberPointer() && "Invalid accessor");
  const MemberPointerData &MPD =
      *((const MemberPointerData *)(const char *)Data.buffer);
  return MPD.MemberAndIsDerivedMember.getPointer();
}

bool APValue::isMemberPointerToDerivedMember() const {
  assert(isMemberPointer() && "Invalid accessor");
  const MemberPointerData &MPD =
      *((const MemberPointerData *)(const char *)Data.buffer);
  return MPD.MemberAndIsDerivedMember.getInt();
}

ArrayRef<const CXXRecordDecl*> APValue::getMemberPointerPath() const {
  assert(isMemberPointer() && "Invalid accessor");
  const MemberPointerData &MPD =
      *((const MemberPointerData *)(const char *)Data.buffer);
  return llvm::makeArrayRef(MPD.getPath(), MPD.PathLength);
}

bool APValue::isInvalidReflection() const {
  return getReflectionKind() == RK_invalid;
}

const InvalidReflection *APValue::getInvalidReflectionInfo() const {
  assert(getReflectionKind() == RK_invalid);

  using InvalidReflTy = const InvalidReflection *;
  return reinterpret_cast<InvalidReflTy>(getOpaqueReflectionValue());
}

QualType APValue::getReflectedType() const {
  assert(getReflectionKind() == RK_type);
  return QualType::getFromOpaquePtr(getOpaqueReflectionValue());
}

const Decl *APValue::getReflectedDeclaration() const {
  assert(getReflectionKind() == RK_declaration);
  return reinterpret_cast<const Decl *>(getOpaqueReflectionValue());
}

const Expr *APValue::getReflectedExpression() const {
  assert(getReflectionKind() == RK_expression);
  return reinterpret_cast<const Expr *>(getOpaqueReflectionValue());
}

const CXXBaseSpecifier *APValue::getReflectedBaseSpecifier() const {
  assert(getReflectionKind() == RK_base_specifier);
  return reinterpret_cast<const CXXBaseSpecifier *>(getOpaqueReflectionValue());
}

const ReflectionModifiers &APValue::getReflectionModifiers() const {
  assert(isReflection() && "Invalid accessor");
  return *(((const ReflectionData*)(const char*)Data.buffer)->ReflModifiers);
}

void APValue::MakeLValue() {
  assert(isUninit() && "Bad state change");
  static_assert(sizeof(LV) <= DataSize, "LV too big");
  new ((void*)(char*)Data.buffer) LV();
  Kind = LValue;
}

void APValue::MakeArray(unsigned InitElts, unsigned Size) {
  assert(isUninit() && "Bad state change");
  new ((void*)(char*)Data.buffer) Arr(InitElts, Size);
  Kind = Array;
}

void APValue::MakeMemberPointer(const ValueDecl *Member, bool IsDerivedMember,
                                ArrayRef<const CXXRecordDecl*> Path) {
  assert(isUninit() && "Bad state change");
  MemberPointerData *MPD = new ((void*)(char*)Data.buffer) MemberPointerData;
  Kind = MemberPointer;
  MPD->MemberAndIsDerivedMember.setPointer(Member);
  MPD->MemberAndIsDerivedMember.setInt(IsDerivedMember);
  MPD->resizePath(Path.size());
  memcpy(MPD->getPath(), Path.data(), Path.size()*sizeof(const CXXRecordDecl*));
}<|MERGE_RESOLUTION|>--- conflicted
+++ resolved
@@ -166,25 +166,20 @@
 
 APValue::ReflectionData::ReflectionData(ReflectionKind ReflKind,
                                         const void *ReflEntity,
-<<<<<<< HEAD
-                                     const ReflectionModifiers &ReflModifiers) :
-  ReflKind(ReflKind), ReflEntity(ReflEntity),
-  ReflModifiers(new ReflectionModifiers(ReflModifiers)) { }
-APValue::ReflectionData::~ReflectionData() {
-  delete ReflModifiers;
-=======
+                                        const ReflectionModifiers &ReflModifiers,
                                         unsigned Offset,
                                         const APValue *Parent) :
   ReflKind(ReflKind), ReflEntity(ReflEntity),
+  ReflModifiers(new ReflectionModifiers(ReflModifiers)),
   Offset(Offset), Parent(nullptr) {
   if (Parent)
     this->Parent = new APValue(*Parent);
 }
 
 APValue::ReflectionData::~ReflectionData() {
+  delete ReflModifiers;
   if (Parent)
     delete Parent;
->>>>>>> 87619a54
 }
 
 APValue::APValue(const APValue &RHS) : Kind(Uninitialized) {
@@ -253,17 +248,12 @@
     MakeAddrLabelDiff();
     setAddrLabelDiff(RHS.getAddrLabelDiffLHS(), RHS.getAddrLabelDiffRHS());
     break;
-<<<<<<< HEAD
-  case Reflection:
-    MakeReflection(RHS.getReflectionKind(), RHS.getOpaqueReflectionValue(),
-                   RHS.getReflectionModifiers());
-=======
   case Reflection: {
     const APValue *ParentRefl = RHS.hasParentReflection()
                               ? &RHS.getParentReflection() : nullptr;
     MakeReflection(RHS.getReflectionKind(), RHS.getOpaqueReflectionValue(),
+                   RHS.getReflectionModifiers(),
                    RHS.getReflectionOffset(), ParentRefl);
->>>>>>> 87619a54
     break;
   }
   }
@@ -276,9 +266,14 @@
 APValue::APValue(ReflectionKind ReflKind, const void *ReflEntity,
                  const ReflectionModifiers &ReflModifiers)
     : Kind(Uninitialized) {
-  MakeReflection(ReflKind, ReflEntity, ReflModifiers);
-}
-
+  MakeReflection(ReflKind, ReflEntity, ReflModifiers, 0, nullptr);
+}
+
+APValue::APValue(ReflectionKind ReflKind, const void *ReflEntity,
+                 unsigned Offset, const APValue &Parent)
+    : Kind(Uninitialized) {
+  MakeReflection(ReflKind, ReflEntity, ReflectionModifiers(), Offset, &Parent);
+}
 
 void APValue::DestroyDataAndMakeUninit() {
   if (Kind == Int)
