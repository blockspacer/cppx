//===- ExprCXX.cpp - (C++) Expression AST Node Implementation -------------===//
//
//                     The LLVM Compiler Infrastructure
//
// This file is distributed under the University of Illinois Open Source
// License. See LICENSE.TXT for details.
//
//===----------------------------------------------------------------------===//
//
// This file implements the subclesses of Expr class declared in ExprCXX.h
//
//===----------------------------------------------------------------------===//

#include "clang/AST/ExprCXX.h"
#include "clang/AST/ASTContext.h"
#include "clang/AST/Attr.h"
#include "clang/AST/Decl.h"
#include "clang/AST/DeclAccessPair.h"
#include "clang/AST/DeclBase.h"
#include "clang/AST/DeclCXX.h"
#include "clang/AST/DeclarationName.h"
#include "clang/AST/Expr.h"
#include "clang/AST/LambdaCapture.h"
#include "clang/AST/NestedNameSpecifier.h"
#include "clang/AST/TemplateBase.h"
#include "clang/AST/Type.h"
#include "clang/AST/TypeLoc.h"
#include "clang/Basic/LLVM.h"
#include "clang/Basic/OperatorKinds.h"
#include "clang/Basic/SourceLocation.h"
#include "clang/Basic/Specifiers.h"
#include "llvm/ADT/ArrayRef.h"
#include "llvm/Support/Casting.h"
#include "llvm/Support/ErrorHandling.h"
#include <cassert>
#include <cstddef>
#include <cstring>
#include <memory>

using namespace clang;

//===----------------------------------------------------------------------===//
//  Child Iterators for iterating over subexpressions/substatements
//===----------------------------------------------------------------------===//

bool CXXOperatorCallExpr::isInfixBinaryOp() const {
  // An infix binary operator is any operator with two arguments other than
  // operator() and operator[]. Note that none of these operators can have
  // default arguments, so it suffices to check the number of argument
  // expressions.
  if (getNumArgs() != 2)
    return false;

  switch (getOperator()) {
  case OO_Call: case OO_Subscript:
    return false;
  default:
    return true;
  }
}

bool CXXTypeidExpr::isPotentiallyEvaluated() const {
  if (isTypeOperand())
    return false;

  // C++11 [expr.typeid]p3:
  //   When typeid is applied to an expression other than a glvalue of
  //   polymorphic class type, [...] the expression is an unevaluated operand.
  const Expr *E = getExprOperand();
  if (const CXXRecordDecl *RD = E->getType()->getAsCXXRecordDecl())
    if (RD->isPolymorphic() && E->isGLValue())
      return true;

  return false;
}

QualType CXXTypeidExpr::getTypeOperand(ASTContext &Context) const {
  assert(isTypeOperand() && "Cannot call getTypeOperand for typeid(expr)");
  Qualifiers Quals;
  return Context.getUnqualifiedArrayType(
      Operand.get<TypeSourceInfo *>()->getType().getNonReferenceType(), Quals);
}

QualType CXXUuidofExpr::getTypeOperand(ASTContext &Context) const {
  assert(isTypeOperand() && "Cannot call getTypeOperand for __uuidof(expr)");
  Qualifiers Quals;
  return Context.getUnqualifiedArrayType(
      Operand.get<TypeSourceInfo *>()->getType().getNonReferenceType(), Quals);
}

// CXXScalarValueInitExpr
SourceLocation CXXScalarValueInitExpr::getBeginLoc() const {
  return TypeInfo ? TypeInfo->getTypeLoc().getBeginLoc() : RParenLoc;
}

// CXXNewExpr
CXXNewExpr::CXXNewExpr(const ASTContext &C, bool globalNew,
                       FunctionDecl *operatorNew, FunctionDecl *operatorDelete,
                       bool PassAlignment, bool usualArrayDeleteWantsSize,
                       ArrayRef<Expr*> placementArgs,
                       SourceRange typeIdParens, Expr *arraySize,
                       InitializationStyle initializationStyle,
                       Expr *initializer, QualType ty,
                       TypeSourceInfo *allocatedTypeInfo,
                       SourceRange Range, SourceRange directInitRange)
    : Expr(CXXNewExprClass, ty, VK_RValue, OK_Ordinary, ty->isDependentType(),
           ty->isDependentType(), ty->isInstantiationDependentType(),
           ty->containsUnexpandedParameterPack()),
      OperatorNew(operatorNew), OperatorDelete(operatorDelete),
      AllocatedTypeInfo(allocatedTypeInfo), TypeIdParens(typeIdParens),
      Range(Range), DirectInitRange(directInitRange), GlobalNew(globalNew),
      PassAlignment(PassAlignment),
      UsualArrayDeleteWantsSize(usualArrayDeleteWantsSize) {
  assert((initializer != nullptr || initializationStyle == NoInit) &&
         "Only NoInit can have no initializer.");
  StoredInitializationStyle = initializer ? initializationStyle + 1 : 0;
  AllocateArgsArray(C, arraySize != nullptr, placementArgs.size(),
                    initializer != nullptr);
  unsigned i = 0;
  if (Array) {
    if (arraySize->isInstantiationDependent())
      ExprBits.InstantiationDependent = true;

    if (arraySize->containsUnexpandedParameterPack())
      ExprBits.ContainsUnexpandedParameterPack = true;

    SubExprs[i++] = arraySize;
  }

  if (initializer) {
    if (initializer->isInstantiationDependent())
      ExprBits.InstantiationDependent = true;

    if (initializer->containsUnexpandedParameterPack())
      ExprBits.ContainsUnexpandedParameterPack = true;

    SubExprs[i++] = initializer;
  }

  for (unsigned j = 0; j != placementArgs.size(); ++j) {
    if (placementArgs[j]->isInstantiationDependent())
      ExprBits.InstantiationDependent = true;
    if (placementArgs[j]->containsUnexpandedParameterPack())
      ExprBits.ContainsUnexpandedParameterPack = true;

    SubExprs[i++] = placementArgs[j];
  }

  switch (getInitializationStyle()) {
  case CallInit:
    this->Range.setEnd(DirectInitRange.getEnd()); break;
  case ListInit:
    this->Range.setEnd(getInitializer()->getSourceRange().getEnd()); break;
  default:
    if (TypeIdParens.isValid())
      this->Range.setEnd(TypeIdParens.getEnd());
    break;
  }
}

void CXXNewExpr::AllocateArgsArray(const ASTContext &C, bool isArray,
                                   unsigned numPlaceArgs, bool hasInitializer){
  assert(SubExprs == nullptr && "SubExprs already allocated");
  Array = isArray;
  NumPlacementArgs = numPlaceArgs;

  unsigned TotalSize = Array + hasInitializer + NumPlacementArgs;
  SubExprs = new (C) Stmt*[TotalSize];
}

bool CXXNewExpr::shouldNullCheckAllocation(const ASTContext &Ctx) const {
  return getOperatorNew()->getType()->castAs<FunctionProtoType>()
                                          ->isNothrow() &&
         !getOperatorNew()->isReservedGlobalPlacementOperator();
}

// CXXDeleteExpr
QualType CXXDeleteExpr::getDestroyedType() const {
  const Expr *Arg = getArgument();

  // For a destroying operator delete, we may have implicitly converted the
  // pointer type to the type of the parameter of the 'operator delete'
  // function.
  while (const auto *ICE = dyn_cast<ImplicitCastExpr>(Arg)) {
    if (ICE->getCastKind() == CK_DerivedToBase ||
        ICE->getCastKind() == CK_UncheckedDerivedToBase ||
        ICE->getCastKind() == CK_NoOp) {
      assert((ICE->getCastKind() == CK_NoOp ||
              getOperatorDelete()->isDestroyingOperatorDelete()) &&
             "only a destroying operator delete can have a converted arg");
      Arg = ICE->getSubExpr();
    } else
      break;
  }

  // The type-to-delete may not be a pointer if it's a dependent type.
  const QualType ArgType = Arg->getType();

  if (ArgType->isDependentType() && !ArgType->isPointerType())
    return QualType();

  return ArgType->getAs<PointerType>()->getPointeeType();
}

// CXXPseudoDestructorExpr
PseudoDestructorTypeStorage::PseudoDestructorTypeStorage(TypeSourceInfo *Info)
    : Type(Info) {
  Location = Info->getTypeLoc().getLocalSourceRange().getBegin();
}

CXXPseudoDestructorExpr::CXXPseudoDestructorExpr(const ASTContext &Context,
                Expr *Base, bool isArrow, SourceLocation OperatorLoc,
                NestedNameSpecifierLoc QualifierLoc, TypeSourceInfo *ScopeType,
                SourceLocation ColonColonLoc, SourceLocation TildeLoc,
                PseudoDestructorTypeStorage DestroyedType)
  : Expr(CXXPseudoDestructorExprClass,
         Context.BoundMemberTy,
         VK_RValue, OK_Ordinary,
         /*isTypeDependent=*/(Base->isTypeDependent() ||
           (DestroyedType.getTypeSourceInfo() &&
            DestroyedType.getTypeSourceInfo()->getType()->isDependentType())),
         /*isValueDependent=*/Base->isValueDependent(),
         (Base->isInstantiationDependent() ||
          (QualifierLoc &&
           QualifierLoc.getNestedNameSpecifier()->isInstantiationDependent()) ||
          (ScopeType &&
           ScopeType->getType()->isInstantiationDependentType()) ||
          (DestroyedType.getTypeSourceInfo() &&
           DestroyedType.getTypeSourceInfo()->getType()
                                             ->isInstantiationDependentType())),
         // ContainsUnexpandedParameterPack
         (Base->containsUnexpandedParameterPack() ||
          (QualifierLoc &&
           QualifierLoc.getNestedNameSpecifier()
                                        ->containsUnexpandedParameterPack()) ||
          (ScopeType &&
           ScopeType->getType()->containsUnexpandedParameterPack()) ||
          (DestroyedType.getTypeSourceInfo() &&
           DestroyedType.getTypeSourceInfo()->getType()
                                   ->containsUnexpandedParameterPack()))),
    Base(static_cast<Stmt *>(Base)), IsArrow(isArrow),
    OperatorLoc(OperatorLoc), QualifierLoc(QualifierLoc),
    ScopeType(ScopeType), ColonColonLoc(ColonColonLoc), TildeLoc(TildeLoc),
    DestroyedType(DestroyedType) {}

QualType CXXPseudoDestructorExpr::getDestroyedType() const {
  if (TypeSourceInfo *TInfo = DestroyedType.getTypeSourceInfo())
    return TInfo->getType();

  return QualType();
}

SourceLocation CXXPseudoDestructorExpr::getEndLoc() const {
  SourceLocation End = DestroyedType.getLocation();
  if (TypeSourceInfo *TInfo = DestroyedType.getTypeSourceInfo())
    End = TInfo->getTypeLoc().getLocalSourceRange().getEnd();
  return End;
}

// UnresolvedLookupExpr
UnresolvedLookupExpr *
UnresolvedLookupExpr::Create(const ASTContext &C,
                             CXXRecordDecl *NamingClass,
                             NestedNameSpecifierLoc QualifierLoc,
                             SourceLocation TemplateKWLoc,
                             const DeclarationNameInfo &NameInfo,
                             bool ADL,
                             const TemplateArgumentListInfo *Args,
                             UnresolvedSetIterator Begin,
                             UnresolvedSetIterator End) {
  assert(Args || TemplateKWLoc.isValid());
  unsigned num_args = Args ? Args->size() : 0;

  std::size_t Size =
      totalSizeToAlloc<ASTTemplateKWAndArgsInfo, TemplateArgumentLoc>(1,
                                                                      num_args);
  void *Mem = C.Allocate(Size, alignof(UnresolvedLookupExpr));
  return new (Mem) UnresolvedLookupExpr(C, NamingClass, QualifierLoc,
                                        TemplateKWLoc, NameInfo,
                                        ADL, /*Overload=*/true,
                                        Args, Begin, End);
}

UnresolvedLookupExpr *
UnresolvedLookupExpr::CreateEmpty(const ASTContext &C,
                                  bool HasTemplateKWAndArgsInfo,
                                  unsigned NumTemplateArgs) {
  assert(NumTemplateArgs == 0 || HasTemplateKWAndArgsInfo);
  std::size_t Size =
      totalSizeToAlloc<ASTTemplateKWAndArgsInfo, TemplateArgumentLoc>(
          HasTemplateKWAndArgsInfo, NumTemplateArgs);
  void *Mem = C.Allocate(Size, alignof(UnresolvedLookupExpr));
  auto *E = new (Mem) UnresolvedLookupExpr(EmptyShell());
  E->HasTemplateKWAndArgsInfo = HasTemplateKWAndArgsInfo;
  return E;
}

OverloadExpr::OverloadExpr(StmtClass K, const ASTContext &C,
                           NestedNameSpecifierLoc QualifierLoc,
                           SourceLocation TemplateKWLoc,
                           const DeclarationNameInfo &NameInfo,
                           const TemplateArgumentListInfo *TemplateArgs,
                           UnresolvedSetIterator Begin,
                           UnresolvedSetIterator End,
                           bool KnownDependent,
                           bool KnownInstantiationDependent,
                           bool KnownContainsUnexpandedParameterPack)
    : Expr(K, C.OverloadTy, VK_LValue, OK_Ordinary, KnownDependent,
           KnownDependent,
           (KnownInstantiationDependent ||
            NameInfo.isInstantiationDependent() ||
            (QualifierLoc &&
            QualifierLoc.getNestedNameSpecifier()->isInstantiationDependent())),
           (KnownContainsUnexpandedParameterPack ||
            NameInfo.containsUnexpandedParameterPack() ||
            (QualifierLoc &&
             QualifierLoc.getNestedNameSpecifier()
                                        ->containsUnexpandedParameterPack()))),
      NameInfo(NameInfo), QualifierLoc(QualifierLoc), NumResults(End - Begin),
      HasTemplateKWAndArgsInfo(TemplateArgs != nullptr ||
                               TemplateKWLoc.isValid()) {
  NumResults = End - Begin;
  if (NumResults) {
    // Determine whether this expression is type-dependent.
    for (UnresolvedSetImpl::const_iterator I = Begin; I != End; ++I) {
      if ((*I)->getDeclContext()->isDependentContext() ||
          isa<UnresolvedUsingValueDecl>(*I)) {
        ExprBits.TypeDependent = true;
        ExprBits.ValueDependent = true;
        ExprBits.InstantiationDependent = true;
      }
    }

    Results = static_cast<DeclAccessPair *>(C.Allocate(
        sizeof(DeclAccessPair) * NumResults, alignof(DeclAccessPair)));
    memcpy(Results, Begin.I, NumResults * sizeof(DeclAccessPair));
  }

  // If we have explicit template arguments, check for dependent
  // template arguments and whether they contain any unexpanded pack
  // expansions.
  if (TemplateArgs) {
    bool Dependent = false;
    bool InstantiationDependent = false;
    bool ContainsUnexpandedParameterPack = false;
    getTrailingASTTemplateKWAndArgsInfo()->initializeFrom(
        TemplateKWLoc, *TemplateArgs, getTrailingTemplateArgumentLoc(),
        Dependent, InstantiationDependent, ContainsUnexpandedParameterPack);

    if (Dependent) {
      ExprBits.TypeDependent = true;
      ExprBits.ValueDependent = true;
    }
    if (InstantiationDependent)
      ExprBits.InstantiationDependent = true;
    if (ContainsUnexpandedParameterPack)
      ExprBits.ContainsUnexpandedParameterPack = true;
  } else if (TemplateKWLoc.isValid()) {
    getTrailingASTTemplateKWAndArgsInfo()->initializeFrom(TemplateKWLoc);
  }

  if (isTypeDependent())
    setType(C.DependentTy);
}

void OverloadExpr::initializeResults(const ASTContext &C,
                                     UnresolvedSetIterator Begin,
                                     UnresolvedSetIterator End) {
  assert(!Results && "Results already initialized!");
  NumResults = End - Begin;
  if (NumResults) {
    Results = static_cast<DeclAccessPair *>(
        C.Allocate(sizeof(DeclAccessPair) * NumResults,

                   alignof(DeclAccessPair)));
    memcpy(Results, Begin.I, NumResults * sizeof(DeclAccessPair));
  }
}

CXXRecordDecl *OverloadExpr::getNamingClass() const {
  if (isa<UnresolvedLookupExpr>(this))
    return cast<UnresolvedLookupExpr>(this)->getNamingClass();
  else
    return cast<UnresolvedMemberExpr>(this)->getNamingClass();
}

// DependentScopeDeclRefExpr
DependentScopeDeclRefExpr::DependentScopeDeclRefExpr(QualType T,
                            NestedNameSpecifierLoc QualifierLoc,
                            SourceLocation TemplateKWLoc,
                            const DeclarationNameInfo &NameInfo,
                            const TemplateArgumentListInfo *Args)
  : Expr(DependentScopeDeclRefExprClass, T, VK_LValue, OK_Ordinary,
         true, true,
         (NameInfo.isInstantiationDependent() ||
          (QualifierLoc &&
           QualifierLoc.getNestedNameSpecifier()->isInstantiationDependent())),
         (NameInfo.containsUnexpandedParameterPack() ||
          (QualifierLoc &&
           QualifierLoc.getNestedNameSpecifier()
                            ->containsUnexpandedParameterPack()))),
    QualifierLoc(QualifierLoc), NameInfo(NameInfo),
    HasTemplateKWAndArgsInfo(Args != nullptr || TemplateKWLoc.isValid())
{
  if (Args) {
    bool Dependent = true;
    bool InstantiationDependent = true;
    bool ContainsUnexpandedParameterPack
      = ExprBits.ContainsUnexpandedParameterPack;
    getTrailingObjects<ASTTemplateKWAndArgsInfo>()->initializeFrom(
        TemplateKWLoc, *Args, getTrailingObjects<TemplateArgumentLoc>(),
        Dependent, InstantiationDependent, ContainsUnexpandedParameterPack);
    ExprBits.ContainsUnexpandedParameterPack = ContainsUnexpandedParameterPack;
  } else if (TemplateKWLoc.isValid()) {
    getTrailingObjects<ASTTemplateKWAndArgsInfo>()->initializeFrom(
        TemplateKWLoc);
  }
}

DependentScopeDeclRefExpr *
DependentScopeDeclRefExpr::Create(const ASTContext &C,
                                  NestedNameSpecifierLoc QualifierLoc,
                                  SourceLocation TemplateKWLoc,
                                  const DeclarationNameInfo &NameInfo,
                                  const TemplateArgumentListInfo *Args) {
  assert(QualifierLoc && "should be created for dependent qualifiers");
  bool HasTemplateKWAndArgsInfo = Args || TemplateKWLoc.isValid();
  std::size_t Size =
      totalSizeToAlloc<ASTTemplateKWAndArgsInfo, TemplateArgumentLoc>(
          HasTemplateKWAndArgsInfo, Args ? Args->size() : 0);
  void *Mem = C.Allocate(Size);
  return new (Mem) DependentScopeDeclRefExpr(C.DependentTy, QualifierLoc,
                                             TemplateKWLoc, NameInfo, Args);
}

DependentScopeDeclRefExpr *
DependentScopeDeclRefExpr::CreateEmpty(const ASTContext &C,
                                       bool HasTemplateKWAndArgsInfo,
                                       unsigned NumTemplateArgs) {
  assert(NumTemplateArgs == 0 || HasTemplateKWAndArgsInfo);
  std::size_t Size =
      totalSizeToAlloc<ASTTemplateKWAndArgsInfo, TemplateArgumentLoc>(
          HasTemplateKWAndArgsInfo, NumTemplateArgs);
  void *Mem = C.Allocate(Size);
  auto *E =
      new (Mem) DependentScopeDeclRefExpr(QualType(), NestedNameSpecifierLoc(),
                                          SourceLocation(),
                                          DeclarationNameInfo(), nullptr);
  E->HasTemplateKWAndArgsInfo = HasTemplateKWAndArgsInfo;
  return E;
}

SourceLocation CXXConstructExpr::getBeginLoc() const {
  if (isa<CXXTemporaryObjectExpr>(this))
    return cast<CXXTemporaryObjectExpr>(this)->getBeginLoc();
  return Loc;
}

SourceLocation CXXConstructExpr::getEndLoc() const {
  if (isa<CXXTemporaryObjectExpr>(this))
    return cast<CXXTemporaryObjectExpr>(this)->getEndLoc();

  if (ParenOrBraceRange.isValid())
    return ParenOrBraceRange.getEnd();

  SourceLocation End = Loc;
  for (unsigned I = getNumArgs(); I > 0; --I) {
    const Expr *Arg = getArg(I-1);
    if (!Arg->isDefaultArgument()) {
      SourceLocation NewEnd = Arg->getEndLoc();
      if (NewEnd.isValid()) {
        End = NewEnd;
        break;
      }
    }
  }

  return End;
}

SourceRange CXXOperatorCallExpr::getSourceRangeImpl() const {
  OverloadedOperatorKind Kind = getOperator();
  if (Kind == OO_PlusPlus || Kind == OO_MinusMinus) {
    if (getNumArgs() == 1)
      // Prefix operator
      return SourceRange(getOperatorLoc(), getArg(0)->getEndLoc());
    else
      // Postfix operator
      return SourceRange(getArg(0)->getBeginLoc(), getOperatorLoc());
  } else if (Kind == OO_Arrow) {
    return getArg(0)->getSourceRange();
  } else if (Kind == OO_Call) {
    return SourceRange(getArg(0)->getBeginLoc(), getRParenLoc());
  } else if (Kind == OO_Subscript) {
    return SourceRange(getArg(0)->getBeginLoc(), getRParenLoc());
  } else if (getNumArgs() == 1) {
    return SourceRange(getOperatorLoc(), getArg(0)->getEndLoc());
  } else if (getNumArgs() == 2) {
    return SourceRange(getArg(0)->getBeginLoc(), getArg(1)->getEndLoc());
  } else {
    return getOperatorLoc();
  }
}

Expr *CXXMemberCallExpr::getImplicitObjectArgument() const {
  const Expr *Callee = getCallee()->IgnoreParens();
  if (const auto *MemExpr = dyn_cast<MemberExpr>(Callee))
    return MemExpr->getBase();
  if (const auto *BO = dyn_cast<BinaryOperator>(Callee))
    if (BO->getOpcode() == BO_PtrMemD || BO->getOpcode() == BO_PtrMemI)
      return BO->getLHS();

  // FIXME: Will eventually need to cope with member pointers.
  return nullptr;
}

CXXMethodDecl *CXXMemberCallExpr::getMethodDecl() const {
  if (const auto *MemExpr = dyn_cast<MemberExpr>(getCallee()->IgnoreParens()))
    return cast<CXXMethodDecl>(MemExpr->getMemberDecl());

  // FIXME: Will eventually need to cope with member pointers.
  return nullptr;
}

CXXRecordDecl *CXXMemberCallExpr::getRecordDecl() const {
  Expr* ThisArg = getImplicitObjectArgument();
  if (!ThisArg)
    return nullptr;

  if (ThisArg->getType()->isAnyPointerType())
    return ThisArg->getType()->getPointeeType()->getAsCXXRecordDecl();

  return ThisArg->getType()->getAsCXXRecordDecl();
}

//===----------------------------------------------------------------------===//
//  Named casts
//===----------------------------------------------------------------------===//

/// getCastName - Get the name of the C++ cast being used, e.g.,
/// "static_cast", "dynamic_cast", "reinterpret_cast", or
/// "const_cast". The returned pointer must not be freed.
const char *CXXNamedCastExpr::getCastName() const {
  switch (getStmtClass()) {
  case CXXStaticCastExprClass:      return "static_cast";
  case CXXDynamicCastExprClass:     return "dynamic_cast";
  case CXXReinterpretCastExprClass: return "reinterpret_cast";
  case CXXConstCastExprClass:       return "const_cast";
  default:                          return "<invalid cast>";
  }
}

CXXStaticCastExpr *CXXStaticCastExpr::Create(const ASTContext &C, QualType T,
                                             ExprValueKind VK,
                                             CastKind K, Expr *Op,
                                             const CXXCastPath *BasePath,
                                             TypeSourceInfo *WrittenTy,
                                             SourceLocation L,
                                             SourceLocation RParenLoc,
                                             SourceRange AngleBrackets) {
  unsigned PathSize = (BasePath ? BasePath->size() : 0);
  void *Buffer =
      C.Allocate(totalSizeToAlloc<CastExpr::BasePathSizeTy, CXXBaseSpecifier *>(
          PathSize ? 1 : 0, PathSize));
  auto *E =
      new (Buffer) CXXStaticCastExpr(T, VK, K, Op, PathSize, WrittenTy, L,
                                     RParenLoc, AngleBrackets);
  if (PathSize)
    std::uninitialized_copy_n(BasePath->data(), BasePath->size(),
                              E->getTrailingObjects<CXXBaseSpecifier *>());
  return E;
}

CXXStaticCastExpr *CXXStaticCastExpr::CreateEmpty(const ASTContext &C,
                                                  unsigned PathSize) {
  void *Buffer =
      C.Allocate(totalSizeToAlloc<CastExpr::BasePathSizeTy, CXXBaseSpecifier *>(
          PathSize ? 1 : 0, PathSize));
  return new (Buffer) CXXStaticCastExpr(EmptyShell(), PathSize);
}

CXXDynamicCastExpr *CXXDynamicCastExpr::Create(const ASTContext &C, QualType T,
                                               ExprValueKind VK,
                                               CastKind K, Expr *Op,
                                               const CXXCastPath *BasePath,
                                               TypeSourceInfo *WrittenTy,
                                               SourceLocation L,
                                               SourceLocation RParenLoc,
                                               SourceRange AngleBrackets) {
  unsigned PathSize = (BasePath ? BasePath->size() : 0);
  void *Buffer =
      C.Allocate(totalSizeToAlloc<CastExpr::BasePathSizeTy, CXXBaseSpecifier *>(
          PathSize ? 1 : 0, PathSize));
  auto *E =
      new (Buffer) CXXDynamicCastExpr(T, VK, K, Op, PathSize, WrittenTy, L,
                                      RParenLoc, AngleBrackets);
  if (PathSize)
    std::uninitialized_copy_n(BasePath->data(), BasePath->size(),
                              E->getTrailingObjects<CXXBaseSpecifier *>());
  return E;
}

CXXDynamicCastExpr *CXXDynamicCastExpr::CreateEmpty(const ASTContext &C,
                                                    unsigned PathSize) {
  void *Buffer =
      C.Allocate(totalSizeToAlloc<CastExpr::BasePathSizeTy, CXXBaseSpecifier *>(
          PathSize ? 1 : 0, PathSize));
  return new (Buffer) CXXDynamicCastExpr(EmptyShell(), PathSize);
}

/// isAlwaysNull - Return whether the result of the dynamic_cast is proven
/// to always be null. For example:
///
/// struct A { };
/// struct B final : A { };
/// struct C { };
///
/// C *f(B* b) { return dynamic_cast<C*>(b); }
bool CXXDynamicCastExpr::isAlwaysNull() const
{
  QualType SrcType = getSubExpr()->getType();
  QualType DestType = getType();

  if (const auto *SrcPTy = SrcType->getAs<PointerType>()) {
    SrcType = SrcPTy->getPointeeType();
    DestType = DestType->castAs<PointerType>()->getPointeeType();
  }

  if (DestType->isVoidType())
    return false;

  const auto *SrcRD =
      cast<CXXRecordDecl>(SrcType->castAs<RecordType>()->getDecl());

  if (!SrcRD->hasAttr<FinalAttr>())
    return false;

  const auto *DestRD =
      cast<CXXRecordDecl>(DestType->castAs<RecordType>()->getDecl());

  return !DestRD->isDerivedFrom(SrcRD);
}

CXXReinterpretCastExpr *
CXXReinterpretCastExpr::Create(const ASTContext &C, QualType T,
                               ExprValueKind VK, CastKind K, Expr *Op,
                               const CXXCastPath *BasePath,
                               TypeSourceInfo *WrittenTy, SourceLocation L,
                               SourceLocation RParenLoc,
                               SourceRange AngleBrackets) {
  unsigned PathSize = (BasePath ? BasePath->size() : 0);
  void *Buffer =
      C.Allocate(totalSizeToAlloc<CastExpr::BasePathSizeTy, CXXBaseSpecifier *>(
          PathSize ? 1 : 0, PathSize));
  auto *E =
      new (Buffer) CXXReinterpretCastExpr(T, VK, K, Op, PathSize, WrittenTy, L,
                                          RParenLoc, AngleBrackets);
  if (PathSize)
    std::uninitialized_copy_n(BasePath->data(), BasePath->size(),
                              E->getTrailingObjects<CXXBaseSpecifier *>());
  return E;
}

CXXReinterpretCastExpr *
CXXReinterpretCastExpr::CreateEmpty(const ASTContext &C, unsigned PathSize) {
  void *Buffer =
      C.Allocate(totalSizeToAlloc<CastExpr::BasePathSizeTy, CXXBaseSpecifier *>(
          PathSize ? 1 : 0, PathSize));
  return new (Buffer) CXXReinterpretCastExpr(EmptyShell(), PathSize);
}

CXXConstCastExpr *CXXConstCastExpr::Create(const ASTContext &C, QualType T,
                                           ExprValueKind VK, Expr *Op,
                                           TypeSourceInfo *WrittenTy,
                                           SourceLocation L,
                                           SourceLocation RParenLoc,
                                           SourceRange AngleBrackets) {
  return new (C) CXXConstCastExpr(T, VK, Op, WrittenTy, L, RParenLoc, AngleBrackets);
}

CXXConstCastExpr *CXXConstCastExpr::CreateEmpty(const ASTContext &C) {
  return new (C) CXXConstCastExpr(EmptyShell());
}

CXXFunctionalCastExpr *
CXXFunctionalCastExpr::Create(const ASTContext &C, QualType T, ExprValueKind VK,
                              TypeSourceInfo *Written, CastKind K, Expr *Op,
                              const CXXCastPath *BasePath,
                              SourceLocation L, SourceLocation R) {
  unsigned PathSize = (BasePath ? BasePath->size() : 0);
  void *Buffer =
      C.Allocate(totalSizeToAlloc<CastExpr::BasePathSizeTy, CXXBaseSpecifier *>(
          PathSize ? 1 : 0, PathSize));
  auto *E =
      new (Buffer) CXXFunctionalCastExpr(T, VK, Written, K, Op, PathSize, L, R);
  if (PathSize)
    std::uninitialized_copy_n(BasePath->data(), BasePath->size(),
                              E->getTrailingObjects<CXXBaseSpecifier *>());
  return E;
}

CXXFunctionalCastExpr *
CXXFunctionalCastExpr::CreateEmpty(const ASTContext &C, unsigned PathSize) {
  void *Buffer =
      C.Allocate(totalSizeToAlloc<CastExpr::BasePathSizeTy, CXXBaseSpecifier *>(
          PathSize ? 1 : 0, PathSize));
  return new (Buffer) CXXFunctionalCastExpr(EmptyShell(), PathSize);
}

SourceLocation CXXFunctionalCastExpr::getBeginLoc() const {
  return getTypeInfoAsWritten()->getTypeLoc().getBeginLoc();
}

SourceLocation CXXFunctionalCastExpr::getEndLoc() const {
  return RParenLoc.isValid() ? RParenLoc : getSubExpr()->getEndLoc();
}

UserDefinedLiteral::LiteralOperatorKind
UserDefinedLiteral::getLiteralOperatorKind() const {
  if (getNumArgs() == 0)
    return LOK_Template;
  if (getNumArgs() == 2)
    return LOK_String;

  assert(getNumArgs() == 1 && "unexpected #args in literal operator call");
  QualType ParamTy =
    cast<FunctionDecl>(getCalleeDecl())->getParamDecl(0)->getType();
  if (ParamTy->isPointerType())
    return LOK_Raw;
  if (ParamTy->isAnyCharacterType())
    return LOK_Character;
  if (ParamTy->isIntegerType())
    return LOK_Integer;
  if (ParamTy->isFloatingType())
    return LOK_Floating;

  llvm_unreachable("unknown kind of literal operator");
}

Expr *UserDefinedLiteral::getCookedLiteral() {
#ifndef NDEBUG
  LiteralOperatorKind LOK = getLiteralOperatorKind();
  assert(LOK != LOK_Template && LOK != LOK_Raw && "not a cooked literal");
#endif
  return getArg(0);
}

const IdentifierInfo *UserDefinedLiteral::getUDSuffix() const {
  return cast<FunctionDecl>(getCalleeDecl())->getLiteralIdentifier();
}

CXXDefaultInitExpr::CXXDefaultInitExpr(const ASTContext &Ctx, SourceLocation Loc,
                                       FieldDecl *Field, QualType Ty)
    : Expr(CXXDefaultInitExprClass, Ty.getNonLValueExprType(Ctx),
           Ty->isLValueReferenceType() ? VK_LValue : Ty->isRValueReferenceType()
                                                        ? VK_XValue
                                                        : VK_RValue,
           /*FIXME*/ OK_Ordinary, false, false, false, false),
      Field(Field) {
  CXXDefaultInitExprBits.Loc = Loc;
  assert(Field->hasInClassInitializer());
}

CXXTemporary *CXXTemporary::Create(const ASTContext &C,
                                   const CXXDestructorDecl *Destructor) {
  return new (C) CXXTemporary(Destructor);
}

CXXBindTemporaryExpr *CXXBindTemporaryExpr::Create(const ASTContext &C,
                                                   CXXTemporary *Temp,
                                                   Expr* SubExpr) {
  assert((SubExpr->getType()->isRecordType() ||
          SubExpr->getType()->isArrayType()) &&
         "Expression bound to a temporary must have record or array type!");

  return new (C) CXXBindTemporaryExpr(Temp, SubExpr);
}

CXXTemporaryObjectExpr::CXXTemporaryObjectExpr(const ASTContext &C,
                                               CXXConstructorDecl *Cons,
                                               QualType Type,
                                               TypeSourceInfo *TSI,
                                               ArrayRef<Expr*> Args,
                                               SourceRange ParenOrBraceRange,
                                               bool HadMultipleCandidates,
                                               bool ListInitialization,
                                               bool StdInitListInitialization,
                                               bool ZeroInitialization)
    : CXXConstructExpr(C, CXXTemporaryObjectExprClass, Type,
                       TSI->getTypeLoc().getBeginLoc(), Cons, false, Args,
                       HadMultipleCandidates, ListInitialization,
                       StdInitListInitialization,  ZeroInitialization,
                       CXXConstructExpr::CK_Complete, ParenOrBraceRange),
      Type(TSI) {}

SourceLocation CXXTemporaryObjectExpr::getBeginLoc() const {
  return Type->getTypeLoc().getBeginLoc();
}

SourceLocation CXXTemporaryObjectExpr::getEndLoc() const {
  SourceLocation Loc = getParenOrBraceRange().getEnd();
  if (Loc.isInvalid() && getNumArgs())
    Loc = getArg(getNumArgs() - 1)->getEndLoc();
  return Loc;
}

CXXConstructExpr *CXXConstructExpr::Create(const ASTContext &C, QualType T,
                                           SourceLocation Loc,
                                           CXXConstructorDecl *Ctor,
                                           bool Elidable,
                                           ArrayRef<Expr*> Args,
                                           bool HadMultipleCandidates,
                                           bool ListInitialization,
                                           bool StdInitListInitialization,
                                           bool ZeroInitialization,
                                           ConstructionKind ConstructKind,
                                           SourceRange ParenOrBraceRange) {
  return new (C) CXXConstructExpr(C, CXXConstructExprClass, T, Loc,
                                  Ctor, Elidable, Args,
                                  HadMultipleCandidates, ListInitialization,
                                  StdInitListInitialization,
                                  ZeroInitialization, ConstructKind,
                                  ParenOrBraceRange);
}

CXXConstructExpr::CXXConstructExpr(const ASTContext &C, StmtClass SC,
                                   QualType T, SourceLocation Loc,
                                   CXXConstructorDecl *Ctor,
                                   bool Elidable,
                                   ArrayRef<Expr*> Args,
                                   bool HadMultipleCandidates,
                                   bool ListInitialization,
                                   bool StdInitListInitialization,
                                   bool ZeroInitialization,
                                   ConstructionKind ConstructKind,
                                   SourceRange ParenOrBraceRange)
    : Expr(SC, T, VK_RValue, OK_Ordinary,
           T->isDependentType(), T->isDependentType(),
           T->isInstantiationDependentType(),
           T->containsUnexpandedParameterPack()),
      Constructor(Ctor), Loc(Loc), ParenOrBraceRange(ParenOrBraceRange),
      NumArgs(Args.size()), Elidable(Elidable),
      HadMultipleCandidates(HadMultipleCandidates),
      ListInitialization(ListInitialization),
      StdInitListInitialization(StdInitListInitialization),
      ZeroInitialization(ZeroInitialization), ConstructKind(ConstructKind) {
  if (NumArgs) {
    this->Args = new (C) Stmt*[Args.size()];

    for (unsigned i = 0; i != Args.size(); ++i) {
      assert(Args[i] && "NULL argument in CXXConstructExpr");

      if (Args[i]->isValueDependent())
        ExprBits.ValueDependent = true;
      if (Args[i]->isInstantiationDependent())
        ExprBits.InstantiationDependent = true;
      if (Args[i]->containsUnexpandedParameterPack())
        ExprBits.ContainsUnexpandedParameterPack = true;

      this->Args[i] = Args[i];
    }
  }
}

LambdaCapture::LambdaCapture(SourceLocation Loc, bool Implicit,
                             LambdaCaptureKind Kind, VarDecl *Var,
                             SourceLocation EllipsisLoc)
    : DeclAndBits(Var, 0), Loc(Loc), EllipsisLoc(EllipsisLoc) {
  unsigned Bits = 0;
  if (Implicit)
    Bits |= Capture_Implicit;

  switch (Kind) {
  case LCK_StarThis:
    Bits |= Capture_ByCopy;
    LLVM_FALLTHROUGH;
  case LCK_This:
    assert(!Var && "'this' capture cannot have a variable!");
    Bits |= Capture_This;
    break;

  case LCK_ByCopy:
    Bits |= Capture_ByCopy;
    LLVM_FALLTHROUGH;
  case LCK_ByRef:
    assert(Var && "capture must have a variable!");
    break;
  case LCK_VLAType:
    assert(!Var && "VLA type capture cannot have a variable!");
    break;
  }
  DeclAndBits.setInt(Bits);
}

LambdaCaptureKind LambdaCapture::getCaptureKind() const {
  if (capturesVLAType())
    return LCK_VLAType;
  bool CapByCopy = DeclAndBits.getInt() & Capture_ByCopy;
  if (capturesThis())
    return CapByCopy ? LCK_StarThis : LCK_This;
  return CapByCopy ? LCK_ByCopy : LCK_ByRef;
}

LambdaExpr::LambdaExpr(QualType T, SourceRange IntroducerRange,
                       LambdaCaptureDefault CaptureDefault,
                       SourceLocation CaptureDefaultLoc,
                       ArrayRef<LambdaCapture> Captures, bool ExplicitParams,
                       bool ExplicitResultType, ArrayRef<Expr *> CaptureInits,
                       SourceLocation ClosingBrace,
                       bool ContainsUnexpandedParameterPack)
    : Expr(LambdaExprClass, T, VK_RValue, OK_Ordinary, T->isDependentType(),
           T->isDependentType(), T->isDependentType(),
           ContainsUnexpandedParameterPack),
      IntroducerRange(IntroducerRange), CaptureDefaultLoc(CaptureDefaultLoc),
      NumCaptures(Captures.size()), CaptureDefault(CaptureDefault),
      ExplicitParams(ExplicitParams), ExplicitResultType(ExplicitResultType),
      ClosingBrace(ClosingBrace) {
  assert(CaptureInits.size() == Captures.size() && "Wrong number of arguments");
  CXXRecordDecl *Class = getLambdaClass();
  CXXRecordDecl::LambdaDefinitionData &Data = Class->getLambdaData();

  // FIXME: Propagate "has unexpanded parameter pack" bit.

  // Copy captures.
  const ASTContext &Context = Class->getASTContext();
  Data.NumCaptures = NumCaptures;
  Data.NumExplicitCaptures = 0;
  Data.Captures =
      (LambdaCapture *)Context.Allocate(sizeof(LambdaCapture) * NumCaptures);
  LambdaCapture *ToCapture = Data.Captures;
  for (unsigned I = 0, N = Captures.size(); I != N; ++I) {
    if (Captures[I].isExplicit())
      ++Data.NumExplicitCaptures;

    *ToCapture++ = Captures[I];
  }

  // Copy initialization expressions for the non-static data members.
  Stmt **Stored = getStoredStmts();
  for (unsigned I = 0, N = CaptureInits.size(); I != N; ++I)
    *Stored++ = CaptureInits[I];

  // Copy the body of the lambda.
  *Stored++ = getCallOperator()->getBody();
}

LambdaExpr *LambdaExpr::Create(
    const ASTContext &Context, CXXRecordDecl *Class,
    SourceRange IntroducerRange, LambdaCaptureDefault CaptureDefault,
    SourceLocation CaptureDefaultLoc, ArrayRef<LambdaCapture> Captures,
    bool ExplicitParams, bool ExplicitResultType, ArrayRef<Expr *> CaptureInits,
    SourceLocation ClosingBrace, bool ContainsUnexpandedParameterPack) {
  // Determine the type of the expression (i.e., the type of the
  // function object we're creating).
  QualType T = Context.getTypeDeclType(Class);

  unsigned Size = totalSizeToAlloc<Stmt *>(Captures.size() + 1);
  void *Mem = Context.Allocate(Size);
  return new (Mem)
      LambdaExpr(T, IntroducerRange, CaptureDefault, CaptureDefaultLoc,
                 Captures, ExplicitParams, ExplicitResultType, CaptureInits,
                 ClosingBrace, ContainsUnexpandedParameterPack);
}

LambdaExpr *LambdaExpr::CreateDeserialized(const ASTContext &C,
                                           unsigned NumCaptures) {
  unsigned Size = totalSizeToAlloc<Stmt *>(NumCaptures + 1);
  void *Mem = C.Allocate(Size);
  return new (Mem) LambdaExpr(EmptyShell(), NumCaptures);
}

bool LambdaExpr::isInitCapture(const LambdaCapture *C) const {
  return (C->capturesVariable() && C->getCapturedVar()->isInitCapture() &&
          (getCallOperator() == C->getCapturedVar()->getDeclContext()));
}

LambdaExpr::capture_iterator LambdaExpr::capture_begin() const {
  return getLambdaClass()->getLambdaData().Captures;
}

LambdaExpr::capture_iterator LambdaExpr::capture_end() const {
  return capture_begin() + NumCaptures;
}

LambdaExpr::capture_range LambdaExpr::captures() const {
  return capture_range(capture_begin(), capture_end());
}

LambdaExpr::capture_iterator LambdaExpr::explicit_capture_begin() const {
  return capture_begin();
}

LambdaExpr::capture_iterator LambdaExpr::explicit_capture_end() const {
  struct CXXRecordDecl::LambdaDefinitionData &Data
    = getLambdaClass()->getLambdaData();
  return Data.Captures + Data.NumExplicitCaptures;
}

LambdaExpr::capture_range LambdaExpr::explicit_captures() const {
  return capture_range(explicit_capture_begin(), explicit_capture_end());
}

LambdaExpr::capture_iterator LambdaExpr::implicit_capture_begin() const {
  return explicit_capture_end();
}

LambdaExpr::capture_iterator LambdaExpr::implicit_capture_end() const {
  return capture_end();
}

LambdaExpr::capture_range LambdaExpr::implicit_captures() const {
  return capture_range(implicit_capture_begin(), implicit_capture_end());
}

CXXRecordDecl *LambdaExpr::getLambdaClass() const {
  return getType()->getAsCXXRecordDecl();
}

CXXMethodDecl *LambdaExpr::getCallOperator() const {
  CXXRecordDecl *Record = getLambdaClass();
  return Record->getLambdaCallOperator();
}

TemplateParameterList *LambdaExpr::getTemplateParameterList() const {
  CXXRecordDecl *Record = getLambdaClass();
  return Record->getGenericLambdaTemplateParameterList();

}

CompoundStmt *LambdaExpr::getBody() const {
  // FIXME: this mutation in getBody is bogus. It should be
  // initialized in ASTStmtReader::VisitLambdaExpr, but for reasons I
  // don't understand, that doesn't work.
  if (!getStoredStmts()[NumCaptures])
    *const_cast<Stmt **>(&getStoredStmts()[NumCaptures]) =
        getCallOperator()->getBody();

  return static_cast<CompoundStmt *>(getStoredStmts()[NumCaptures]);
}

bool LambdaExpr::isMutable() const {
  return !getCallOperator()->isConst();
}

ExprWithCleanups::ExprWithCleanups(Expr *subexpr,
                                   bool CleanupsHaveSideEffects,
                                   ArrayRef<CleanupObject> objects)
    : FullExpr(ExprWithCleanupsClass, subexpr) {
  ExprWithCleanupsBits.CleanupsHaveSideEffects = CleanupsHaveSideEffects;
  ExprWithCleanupsBits.NumObjects = objects.size();
  for (unsigned i = 0, e = objects.size(); i != e; ++i)
    getTrailingObjects<CleanupObject>()[i] = objects[i];
}

ExprWithCleanups *ExprWithCleanups::Create(const ASTContext &C, Expr *subexpr,
                                           bool CleanupsHaveSideEffects,
                                           ArrayRef<CleanupObject> objects) {
  void *buffer = C.Allocate(totalSizeToAlloc<CleanupObject>(objects.size()),
                            alignof(ExprWithCleanups));
  return new (buffer)
      ExprWithCleanups(subexpr, CleanupsHaveSideEffects, objects);
}

ExprWithCleanups::ExprWithCleanups(EmptyShell empty, unsigned numObjects)
    : FullExpr(ExprWithCleanupsClass, empty) {
  ExprWithCleanupsBits.NumObjects = numObjects;
}

ExprWithCleanups *ExprWithCleanups::Create(const ASTContext &C,
                                           EmptyShell empty,
                                           unsigned numObjects) {
  void *buffer = C.Allocate(totalSizeToAlloc<CleanupObject>(numObjects),
                            alignof(ExprWithCleanups));
  return new (buffer) ExprWithCleanups(empty, numObjects);
}

CXXUnresolvedConstructExpr::CXXUnresolvedConstructExpr(TypeSourceInfo *Type,
                                                 SourceLocation LParenLoc,
                                                 ArrayRef<Expr*> Args,
                                                 SourceLocation RParenLoc)
    : Expr(CXXUnresolvedConstructExprClass,
           Type->getType().getNonReferenceType(),
           (Type->getType()->isLValueReferenceType()
                ? VK_LValue
                : Type->getType()->isRValueReferenceType() ? VK_XValue
                                                           : VK_RValue),
           OK_Ordinary,
           Type->getType()->isDependentType() ||
               Type->getType()->getContainedDeducedType(),
           true, true, Type->getType()->containsUnexpandedParameterPack()),
      Type(Type), LParenLoc(LParenLoc), RParenLoc(RParenLoc),
      NumArgs(Args.size()) {
  auto **StoredArgs = getTrailingObjects<Expr *>();
  for (unsigned I = 0; I != Args.size(); ++I) {
    if (Args[I]->containsUnexpandedParameterPack())
      ExprBits.ContainsUnexpandedParameterPack = true;

    StoredArgs[I] = Args[I];
  }
}

CXXUnresolvedConstructExpr *
CXXUnresolvedConstructExpr::Create(const ASTContext &C,
                                   TypeSourceInfo *Type,
                                   SourceLocation LParenLoc,
                                   ArrayRef<Expr*> Args,
                                   SourceLocation RParenLoc) {
  void *Mem = C.Allocate(totalSizeToAlloc<Expr *>(Args.size()));
  return new (Mem) CXXUnresolvedConstructExpr(Type, LParenLoc, Args, RParenLoc);
}

CXXUnresolvedConstructExpr *
CXXUnresolvedConstructExpr::CreateEmpty(const ASTContext &C, unsigned NumArgs) {
  Stmt::EmptyShell Empty;
  void *Mem = C.Allocate(totalSizeToAlloc<Expr *>(NumArgs));
  return new (Mem) CXXUnresolvedConstructExpr(Empty, NumArgs);
}

SourceLocation CXXUnresolvedConstructExpr::getBeginLoc() const {
  return Type->getTypeLoc().getBeginLoc();
}

CXXDependentScopeMemberExpr::CXXDependentScopeMemberExpr(
    const ASTContext &C, Expr *Base, QualType BaseType, bool IsArrow,
    SourceLocation OperatorLoc, NestedNameSpecifierLoc QualifierLoc,
    SourceLocation TemplateKWLoc, NamedDecl *FirstQualifierFoundInScope,
    DeclarationNameInfo MemberNameInfo,
    const TemplateArgumentListInfo *TemplateArgs)
    : Expr(CXXDependentScopeMemberExprClass, C.DependentTy, VK_LValue,
           OK_Ordinary, true, true, true,
           ((Base && Base->containsUnexpandedParameterPack()) ||
            (QualifierLoc &&
             QualifierLoc.getNestedNameSpecifier()
                 ->containsUnexpandedParameterPack()) ||
            MemberNameInfo.containsUnexpandedParameterPack())),
      Base(Base), BaseType(BaseType), IsArrow(IsArrow),
      HasTemplateKWAndArgsInfo(TemplateArgs != nullptr ||
                               TemplateKWLoc.isValid()),
      OperatorLoc(OperatorLoc), QualifierLoc(QualifierLoc),
      FirstQualifierFoundInScope(FirstQualifierFoundInScope),
      MemberNameInfo(MemberNameInfo), IdExpr(nullptr) {
  if (TemplateArgs) {
    bool Dependent = true;
    bool InstantiationDependent = true;
    bool ContainsUnexpandedParameterPack = false;
    getTrailingObjects<ASTTemplateKWAndArgsInfo>()->initializeFrom(
        TemplateKWLoc, *TemplateArgs, getTrailingObjects<TemplateArgumentLoc>(),
        Dependent, InstantiationDependent, ContainsUnexpandedParameterPack);
    if (ContainsUnexpandedParameterPack)
      ExprBits.ContainsUnexpandedParameterPack = true;
  } else if (TemplateKWLoc.isValid()) {
    getTrailingObjects<ASTTemplateKWAndArgsInfo>()->initializeFrom(
        TemplateKWLoc);
  }
}

CXXDependentScopeMemberExpr::CXXDependentScopeMemberExpr(
    const ASTContext &C, Expr *Base, QualType BaseType, bool IsArrow,
    SourceLocation OperatorLoc, Expr *IdExpr)
    : Expr(CXXDependentScopeMemberExprClass, C.DependentTy, VK_LValue,
           OK_Ordinary, true, true, true,
           (Base && Base->containsUnexpandedParameterPack())),
      Base(Base), BaseType(BaseType), IsArrow(IsArrow),
      HasTemplateKWAndArgsInfo(false),
      OperatorLoc(OperatorLoc), IdExpr(IdExpr) {
}

CXXDependentScopeMemberExpr *
CXXDependentScopeMemberExpr::Create(const ASTContext &C,
                                Expr *Base, QualType BaseType, bool IsArrow,
                                SourceLocation OperatorLoc,
                                NestedNameSpecifierLoc QualifierLoc,
                                SourceLocation TemplateKWLoc,
                                NamedDecl *FirstQualifierFoundInScope,
                                DeclarationNameInfo MemberNameInfo,
                                const TemplateArgumentListInfo *TemplateArgs) {
  bool HasTemplateKWAndArgsInfo = TemplateArgs || TemplateKWLoc.isValid();
  unsigned NumTemplateArgs = TemplateArgs ? TemplateArgs->size() : 0;
  std::size_t Size =
      totalSizeToAlloc<ASTTemplateKWAndArgsInfo, TemplateArgumentLoc>(
          HasTemplateKWAndArgsInfo, NumTemplateArgs);

  void *Mem = C.Allocate(Size, alignof(CXXDependentScopeMemberExpr));
  return new (Mem) CXXDependentScopeMemberExpr(C, Base, BaseType,
                                               IsArrow, OperatorLoc,
                                               QualifierLoc,
                                               TemplateKWLoc,
                                               FirstQualifierFoundInScope,
                                               MemberNameInfo, TemplateArgs);
}

CXXDependentScopeMemberExpr *
CXXDependentScopeMemberExpr::Create(const ASTContext &C,
                                Expr *Base, QualType BaseType, bool IsArrow,
                                SourceLocation OperatorLoc,
                                Expr *IdExpr) {
  return new (C) CXXDependentScopeMemberExpr(C, Base, BaseType, IsArrow,
                                             OperatorLoc, IdExpr);
}

CXXDependentScopeMemberExpr *
CXXDependentScopeMemberExpr::CreateEmpty(const ASTContext &C,
                                         bool HasTemplateKWAndArgsInfo,
                                         unsigned NumTemplateArgs) {
  assert(NumTemplateArgs == 0 || HasTemplateKWAndArgsInfo);
  std::size_t Size =
      totalSizeToAlloc<ASTTemplateKWAndArgsInfo, TemplateArgumentLoc>(
          HasTemplateKWAndArgsInfo, NumTemplateArgs);
  void *Mem = C.Allocate(Size, alignof(CXXDependentScopeMemberExpr));
  auto *E =
      new (Mem) CXXDependentScopeMemberExpr(C, nullptr, QualType(),
                                            false, SourceLocation(),
                                            NestedNameSpecifierLoc(),
                                            SourceLocation(), nullptr,
                                            DeclarationNameInfo(), nullptr);
  E->HasTemplateKWAndArgsInfo = HasTemplateKWAndArgsInfo;
  return E;
}

bool CXXDependentScopeMemberExpr::isImplicitAccess() const {
  if (!Base)
    return true;

  return cast<Expr>(Base)->isImplicitCXXThis();
}

static bool hasOnlyNonStaticMemberFunctions(UnresolvedSetIterator begin,
                                            UnresolvedSetIterator end) {
  do {
    NamedDecl *decl = *begin;
    if (isa<UnresolvedUsingValueDecl>(decl))
      return false;

    // Unresolved member expressions should only contain methods and
    // method templates.
    if (cast<CXXMethodDecl>(decl->getUnderlyingDecl()->getAsFunction())
            ->isStatic())
      return false;
  } while (++begin != end);

  return true;
}

UnresolvedMemberExpr::UnresolvedMemberExpr(const ASTContext &C,
                                           bool HasUnresolvedUsing,
                                           Expr *Base, QualType BaseType,
                                           bool IsArrow,
                                           SourceLocation OperatorLoc,
                                           NestedNameSpecifierLoc QualifierLoc,
                                           SourceLocation TemplateKWLoc,
                                   const DeclarationNameInfo &MemberNameInfo,
                                   const TemplateArgumentListInfo *TemplateArgs,
                                           UnresolvedSetIterator Begin,
                                           UnresolvedSetIterator End)
    : OverloadExpr(
          UnresolvedMemberExprClass, C, QualifierLoc, TemplateKWLoc,
          MemberNameInfo, TemplateArgs, Begin, End,
          // Dependent
          ((Base && Base->isTypeDependent()) || BaseType->isDependentType()),
          ((Base && Base->isInstantiationDependent()) ||
           BaseType->isInstantiationDependentType()),
          // Contains unexpanded parameter pack
          ((Base && Base->containsUnexpandedParameterPack()) ||
           BaseType->containsUnexpandedParameterPack())),
      IsArrow(IsArrow), HasUnresolvedUsing(HasUnresolvedUsing), Base(Base),
      BaseType(BaseType), OperatorLoc(OperatorLoc) {
  // Check whether all of the members are non-static member functions,
  // and if so, mark give this bound-member type instead of overload type.
  if (hasOnlyNonStaticMemberFunctions(Begin, End))
    setType(C.BoundMemberTy);
}

bool UnresolvedMemberExpr::isImplicitAccess() const {
  if (!Base)
    return true;

  return cast<Expr>(Base)->isImplicitCXXThis();
}

UnresolvedMemberExpr *UnresolvedMemberExpr::Create(
    const ASTContext &C, bool HasUnresolvedUsing, Expr *Base, QualType BaseType,
    bool IsArrow, SourceLocation OperatorLoc,
    NestedNameSpecifierLoc QualifierLoc, SourceLocation TemplateKWLoc,
    const DeclarationNameInfo &MemberNameInfo,
    const TemplateArgumentListInfo *TemplateArgs, UnresolvedSetIterator Begin,
    UnresolvedSetIterator End) {
  bool HasTemplateKWAndArgsInfo = TemplateArgs || TemplateKWLoc.isValid();
  std::size_t Size =
      totalSizeToAlloc<ASTTemplateKWAndArgsInfo, TemplateArgumentLoc>(
          HasTemplateKWAndArgsInfo, TemplateArgs ? TemplateArgs->size() : 0);

  void *Mem = C.Allocate(Size, alignof(UnresolvedMemberExpr));
  return new (Mem) UnresolvedMemberExpr(
      C, HasUnresolvedUsing, Base, BaseType, IsArrow, OperatorLoc, QualifierLoc,
      TemplateKWLoc, MemberNameInfo, TemplateArgs, Begin, End);
}

UnresolvedMemberExpr *
UnresolvedMemberExpr::CreateEmpty(const ASTContext &C,
                                  bool HasTemplateKWAndArgsInfo,
                                  unsigned NumTemplateArgs) {
  assert(NumTemplateArgs == 0 || HasTemplateKWAndArgsInfo);
  std::size_t Size =
      totalSizeToAlloc<ASTTemplateKWAndArgsInfo, TemplateArgumentLoc>(
          HasTemplateKWAndArgsInfo, NumTemplateArgs);

  void *Mem = C.Allocate(Size, alignof(UnresolvedMemberExpr));
  auto *E = new (Mem) UnresolvedMemberExpr(EmptyShell());
  E->HasTemplateKWAndArgsInfo = HasTemplateKWAndArgsInfo;
  return E;
}

CXXRecordDecl *UnresolvedMemberExpr::getNamingClass() const {
  // Unlike for UnresolvedLookupExpr, it is very easy to re-derive this.

  // If there was a nested name specifier, it names the naming class.
  // It can't be dependent: after all, we were actually able to do the
  // lookup.
  CXXRecordDecl *Record = nullptr;
  auto *NNS = getQualifier();
  if (NNS && NNS->getKind() != NestedNameSpecifier::Super) {
    const Type *T = getQualifier()->getAsType();
    assert(T && "qualifier in member expression does not name type");
    Record = T->getAsCXXRecordDecl();
    assert(Record && "qualifier in member expression does not name record");
  }
  // Otherwise the naming class must have been the base class.
  else {
    QualType BaseType = getBaseType().getNonReferenceType();
    if (isArrow()) {
      const auto *PT = BaseType->getAs<PointerType>();
      assert(PT && "base of arrow member access is not pointer");
      BaseType = PT->getPointeeType();
    }

    Record = BaseType->getAsCXXRecordDecl();
    assert(Record && "base of member expression does not name record");
  }

  return Record;
}

SizeOfPackExpr *
SizeOfPackExpr::Create(ASTContext &Context, SourceLocation OperatorLoc,
                       NamedDecl *Pack, SourceLocation PackLoc,
                       SourceLocation RParenLoc,
                       Optional<unsigned> Length,
                       ArrayRef<TemplateArgument> PartialArgs) {
  void *Storage =
      Context.Allocate(totalSizeToAlloc<TemplateArgument>(PartialArgs.size()));
  return new (Storage) SizeOfPackExpr(Context.getSizeType(), OperatorLoc, Pack,
                                      PackLoc, RParenLoc, Length, PartialArgs);
}

SizeOfPackExpr *SizeOfPackExpr::CreateDeserialized(ASTContext &Context,
                                                   unsigned NumPartialArgs) {
  void *Storage =
      Context.Allocate(totalSizeToAlloc<TemplateArgument>(NumPartialArgs));
  return new (Storage) SizeOfPackExpr(EmptyShell(), NumPartialArgs);
}

SubstNonTypeTemplateParmPackExpr::
SubstNonTypeTemplateParmPackExpr(QualType T,
                                 ExprValueKind ValueKind,
                                 NonTypeTemplateParmDecl *Param,
                                 SourceLocation NameLoc,
                                 const TemplateArgument &ArgPack)
    : Expr(SubstNonTypeTemplateParmPackExprClass, T, ValueKind, OK_Ordinary,
           true, true, true, true),
      Param(Param), Arguments(ArgPack.pack_begin()),
      NumArguments(ArgPack.pack_size()), NameLoc(NameLoc) {}

TemplateArgument SubstNonTypeTemplateParmPackExpr::getArgumentPack() const {
  return TemplateArgument(llvm::makeArrayRef(Arguments, NumArguments));
}

FunctionParmPackExpr::FunctionParmPackExpr(QualType T, ParmVarDecl *ParamPack,
                                           SourceLocation NameLoc,
                                           unsigned NumParams,
                                           ParmVarDecl *const *Params)
    : Expr(FunctionParmPackExprClass, T, VK_LValue, OK_Ordinary, true, true,
           true, true),
      ParamPack(ParamPack), NameLoc(NameLoc), NumParameters(NumParams) {
  if (Params)
    std::uninitialized_copy(Params, Params + NumParams,
                            getTrailingObjects<ParmVarDecl *>());
}

FunctionParmPackExpr *
FunctionParmPackExpr::Create(const ASTContext &Context, QualType T,
                             ParmVarDecl *ParamPack, SourceLocation NameLoc,
                             ArrayRef<ParmVarDecl *> Params) {
  return new (Context.Allocate(totalSizeToAlloc<ParmVarDecl *>(Params.size())))
      FunctionParmPackExpr(T, ParamPack, NameLoc, Params.size(), Params.data());
}

FunctionParmPackExpr *
FunctionParmPackExpr::CreateEmpty(const ASTContext &Context,
                                  unsigned NumParams) {
  return new (Context.Allocate(totalSizeToAlloc<ParmVarDecl *>(NumParams)))
      FunctionParmPackExpr(QualType(), nullptr, SourceLocation(), 0, nullptr);
}

void MaterializeTemporaryExpr::setExtendingDecl(const ValueDecl *ExtendedBy,
                                                unsigned ManglingNumber) {
  // We only need extra state if we have to remember more than just the Stmt.
  if (!ExtendedBy)
    return;

  // We may need to allocate extra storage for the mangling number and the
  // extended-by ValueDecl.
  if (!State.is<ExtraState *>()) {
    auto *ES = new (ExtendedBy->getASTContext()) ExtraState;
    ES->Temporary = State.get<Stmt *>();
    State = ES;
  }

  auto ES = State.get<ExtraState *>();
  ES->ExtendingDecl = ExtendedBy;
  ES->ManglingNumber = ManglingNumber;
}

TypeTraitExpr::TypeTraitExpr(QualType T, SourceLocation Loc, TypeTrait Kind,
                             ArrayRef<TypeSourceInfo *> Args,
                             SourceLocation RParenLoc,
                             bool Value)
    : Expr(TypeTraitExprClass, T, VK_RValue, OK_Ordinary,
           /*TypeDependent=*/false,
           /*ValueDependent=*/false,
           /*InstantiationDependent=*/false,
           /*ContainsUnexpandedParameterPack=*/false),
      Loc(Loc), RParenLoc(RParenLoc) {
  TypeTraitExprBits.Kind = Kind;
  TypeTraitExprBits.Value = Value;
  TypeTraitExprBits.NumArgs = Args.size();

  auto **ToArgs = getTrailingObjects<TypeSourceInfo *>();

  for (unsigned I = 0, N = Args.size(); I != N; ++I) {
    if (Args[I]->getType()->isDependentType())
      setValueDependent(true);
    if (Args[I]->getType()->isInstantiationDependentType())
      setInstantiationDependent(true);
    if (Args[I]->getType()->containsUnexpandedParameterPack())
      setContainsUnexpandedParameterPack(true);

    ToArgs[I] = Args[I];
  }
}

TypeTraitExpr *TypeTraitExpr::Create(const ASTContext &C, QualType T,
                                     SourceLocation Loc,
                                     TypeTrait Kind,
                                     ArrayRef<TypeSourceInfo *> Args,
                                     SourceLocation RParenLoc,
                                     bool Value) {
  void *Mem = C.Allocate(totalSizeToAlloc<TypeSourceInfo *>(Args.size()));
  return new (Mem) TypeTraitExpr(T, Loc, Kind, Args, RParenLoc, Value);
}

TypeTraitExpr *TypeTraitExpr::CreateDeserialized(const ASTContext &C,
                                                 unsigned NumArgs) {
  void *Mem = C.Allocate(totalSizeToAlloc<TypeSourceInfo *>(NumArgs));
  return new (Mem) TypeTraitExpr(EmptyShell());
}

void ArrayTypeTraitExpr::anchor() {}


// Returns true if E is type or value dependent.
static bool isDependent(const Expr *E) {
  return E->isTypeDependent() || E->isValueDependent();
}

static bool isDependentType(const Decl *D) {
  if (const TagDecl *TD = dyn_cast<TagDecl>(D))
    return TD->isDependentType();

  return false;
}

CXXReflectExpr::CXXReflectExpr(QualType T)
  : Expr(CXXReflectExprClass, T, VK_RValue, OK_Ordinary,
         false, false, false, false), Ref() { }

CXXReflectExpr::CXXReflectExpr(QualType T, QualType Arg)
  : Expr(CXXReflectExprClass, T, VK_RValue, OK_Ordinary,
         false, Arg->isDependentType(), Arg->isDependentType(), false),
    Ref(Arg) { }

CXXReflectExpr::CXXReflectExpr(QualType T, TemplateName Arg)
  : Expr(CXXReflectExprClass, T, VK_RValue, OK_Ordinary,
         false, Arg.isDependent(), Arg.isDependent(), false), Ref(Arg) { }

CXXReflectExpr::CXXReflectExpr(QualType T, NamespaceName *Arg)
  : Expr(CXXReflectExprClass, T, VK_RValue, OK_Ordinary,
         false, false, false, false), Ref(Arg) { }

CXXReflectExpr::CXXReflectExpr(QualType T, Expr *Arg)
  : Expr(CXXReflectExprClass, T, VK_RValue, OK_Ordinary,
         false, isDependent(Arg), isDependent(Arg), false), Ref(Arg) { }

CXXReflectExpr::CXXReflectExpr(QualType T, Decl *Arg)
  : Expr(CXXReflectExprClass, T, VK_RValue, OK_Ordinary,
         false, isDependentType(Arg), false, false), Ref(Arg) { }

CXXReflectExpr::CXXReflectExpr(QualType T, CXXBaseSpecifier *Arg)
  : Expr(CXXReflectExprClass, T, VK_RValue, OK_Ordinary,
         false, false, false, false), Ref(Arg) { }

CXXReflectExpr *CXXReflectExpr::Create(ASTContext &C, QualType T,
                                       SourceLocation KW, QualType Arg,
                                       SourceLocation LP, SourceLocation RP) {
  CXXReflectExpr *E = new (C) CXXReflectExpr (T, Arg);
  E->setKeywordLoc(KW);
  E->setLParenLoc(LP);
  E->setRParenLoc(RP);
  return E;
}

CXXReflectExpr *CXXReflectExpr::Create(ASTContext &C, QualType T,
                                       SourceLocation KW, TemplateName Arg,
                                       SourceLocation LP, SourceLocation RP) {
  CXXReflectExpr *E = new (C) CXXReflectExpr (T, Arg);
  E->setKeywordLoc(KW);
  E->setLParenLoc(LP);
  E->setRParenLoc(RP);
  return E;
}

CXXReflectExpr *CXXReflectExpr::Create(ASTContext &C, QualType T,
                                       SourceLocation KW, NamespaceName *Arg,
                                       SourceLocation LP, SourceLocation RP) {
  CXXReflectExpr *E = new (C) CXXReflectExpr (T, Arg);
  E->setKeywordLoc(KW);
  E->setLParenLoc(LP);
  E->setRParenLoc(RP);
  return E;
}

CXXReflectExpr *CXXReflectExpr::Create(ASTContext &C, QualType T,
                                       SourceLocation KW, Expr *Arg,
                                       SourceLocation LP, SourceLocation RP) {
  CXXReflectExpr *E = new (C) CXXReflectExpr (T, Arg);
  E->setKeywordLoc(KW);
  E->setLParenLoc(LP);
  E->setRParenLoc(RP);
  return E;
}

CXXReflectExpr *CXXReflectExpr::Create(ASTContext &C, QualType T,
                                       SourceLocation KW, Decl *Arg,
                                       SourceLocation LP, SourceLocation RP) {
  CXXReflectExpr *E = new (C) CXXReflectExpr (T, Arg);
  E->setKeywordLoc(KW);
  E->setLParenLoc(LP);
  E->setRParenLoc(RP);
  return E;
}

CXXReflectExpr *CXXReflectExpr::Create(ASTContext &C, QualType T,
                                       SourceLocation KW, CXXBaseSpecifier *Arg,
                                       SourceLocation LP, SourceLocation RP) {
  CXXReflectExpr *E = new (C) CXXReflectExpr (T, Arg);
  E->setKeywordLoc(KW);
  E->setLParenLoc(LP);
  E->setRParenLoc(RP);
  return E;
}

CXXReflectExpr *CXXReflectExpr::CreateInvalid(ASTContext &C, QualType T,
                                         SourceLocation KW,
                                         SourceLocation LP, SourceLocation RP) {
  CXXReflectExpr *E = new (C) CXXReflectExpr (T);
  E->setKeywordLoc(KW);
  E->setLParenLoc(LP);
  E->setRParenLoc(RP);
  return E;
}

template<typename P>
bool AnyOf(ArrayRef<Expr *> A, P pred) {
  return std::any_of(A.begin(), A.end(), pred);
}

CXXReflectionReadQueryExpr::CXXReflectionReadQueryExpr(ASTContext &C, QualType T,
                                                       ReflectionQuery Q,
                                                       ArrayRef<Expr *> Args,
                                                       SourceLocation KW,
                                                       SourceLocation LP,
                                                       SourceLocation RP)
  : Expr(CXXReflectionReadQueryExprClass, T, VK_RValue, OK_Ordinary,
         AnyOf(Args, [](Expr *E) { return E->isTypeDependent(); }),
         AnyOf(Args, [](Expr *E) { return E->isValueDependent(); }),
         AnyOf(Args, [](Expr *E) { return E->isInstantiationDependent(); }),
         false),
    Query(Q), NumArgs(Args.size()), Args(new (C) Expr *[NumArgs]),
    KeywordLoc(KW), LParenLoc(LP), RParenLoc(RP) {
  std::copy(Args.begin(), Args.end(), this->Args);
}

CXXReflectionWriteQueryExpr::CXXReflectionWriteQueryExpr(ASTContext &C,
                                                         QualType T,
                                                         ReflectionQuery Q,
                                                         ArrayRef<Expr *> Args,
                                                         SourceLocation KW,
                                                         SourceLocation LP,
                                                         SourceLocation RP)
  : Expr(CXXReflectionWriteQueryExprClass, T, VK_RValue, OK_Ordinary,
         AnyOf(Args, [](Expr *E) { return E->isTypeDependent(); }),
         AnyOf(Args, [](Expr *E) { return E->isValueDependent(); }),
         AnyOf(Args, [](Expr *E) { return E->isInstantiationDependent(); }),
         false),
    Query(Q), NumArgs(Args.size()), Args(new (C) Expr *[NumArgs]),
    KeywordLoc(KW), LParenLoc(LP), RParenLoc(RP) {
  std::copy(Args.begin(), Args.end(), this->Args);
}

CXXReflectPrintLiteralExpr::CXXReflectPrintLiteralExpr(
    ASTContext &C, QualType T, ArrayRef<Expr *> Args,
    SourceLocation KeywordLoc,
    SourceLocation LParenLoc, SourceLocation RParenLoc)
  : Expr(CXXReflectPrintLiteralExprClass, T, VK_RValue, OK_Ordinary,
         AnyOf(Args, [](Expr *E) { return E->isTypeDependent(); }),
         AnyOf(Args, [](Expr *E) { return E->isValueDependent(); }),
         AnyOf(Args, [](Expr *E) { return E->isInstantiationDependent(); }),
         false),
    NumArgs(Args.size()), Args(new (C) Expr *[NumArgs]),
    KeywordLoc(KeywordLoc), LParenLoc(LParenLoc), RParenLoc(RParenLoc) {
  std::copy(Args.begin(), Args.end(), this->Args);
}

<<<<<<< HEAD
static bool AnyTypeDependentExprs(ArrayRef<Expr *> Args) {
  for (unsigned i = 0; i < Args.size(); ++i)
    if (Args[i]->isTypeDependent())
      return true;
  return false;
}

static bool AnyValueDependentExprs(ArrayRef<Expr *> Args) {
  for (unsigned i = 0; i < Args.size(); ++i)
    if (Args[i]->isValueDependent())
      return true;
  return false;
}

static bool AnyInstantiationDependentExprs(ArrayRef<Expr *> Args) {
  for (unsigned i = 0; i < Args.size(); ++i)
    if (Args[i]->isInstantiationDependent())
      return true;
  return false;
}

// FIXME: Can a fragment be value dependent?
CXXFragmentExpr::CXXFragmentExpr(ASTContext &Ctx, SourceLocation IntroLoc,
                                 QualType T, CXXFragmentDecl *Frag,
                                 ArrayRef<Expr *> Caps, Expr *E)
  : Expr(CXXFragmentExprClass, T, VK_RValue, OK_Ordinary,
         /*TD=*/T->isDependentType() || AnyTypeDependentExprs(Caps),
         /*VD=*/AnyValueDependentExprs(Caps),
         /*ID=*/AnyInstantiationDependentExprs(Caps),
         /*ContainsUnexpandedParameterPack=*/false),
    IntroLoc(IntroLoc), NumCaptures(Caps.size()),
    Captures(new (Ctx) Expr*[NumCaptures]), Fragment(Frag), Init(E) {
  std::copy(Caps.begin(), Caps.end(), Captures);
=======
CXXCompilerErrorExpr *CXXCompilerErrorExpr::Create(const ASTContext &C,
                                                   QualType Type,
                                                   Expr *Message,
                                                   SourceLocation BuiltinLoc,
                                                   SourceLocation RParenLoc) {
  assert(Type->isVoidType() && "Invalid type for CXXCompilerErrorExpr");
  return new (C) CXXCompilerErrorExpr(Type, Message, BuiltinLoc, RParenLoc);
}

CXXCompilerErrorExpr *CXXCompilerErrorExpr::CreateEmpty(const ASTContext &C,
                                                        EmptyShell Empty) {
  return new (C) CXXCompilerErrorExpr(Empty);
}

CXXConcatenateExpr::CXXConcatenateExpr(ASTContext &Ctx,
                                       QualType T, SourceLocation L,
                                       ArrayRef<Expr *> Parts)
  : Expr(CXXConcatenateExprClass, T, VK_RValue, OK_Ordinary,
         false, AnyOf(Parts, [](Expr *E) { return E->isValueDependent(); }),
         AnyOf(Parts, [](Expr *E) { return E->isInstantiationDependent(); }),
         false),
    Loc(L), NumOperands(Parts.size()), Operands(new (Ctx) Stmt*[NumOperands])
{
  std::copy(Parts.begin(), Parts.end(), Operands);
>>>>>>> 7e75769b
}<|MERGE_RESOLUTION|>--- conflicted
+++ resolved
@@ -1583,6 +1583,19 @@
   return std::any_of(A.begin(), A.end(), pred);
 }
 
+static bool AnyTypeDependentExprs(ArrayRef<Expr *> Args) {
+  return AnyOf(Args, [](Expr *E) { return E->isTypeDependent(); });
+}
+
+static bool AnyValueDependentExprs(ArrayRef<Expr *> Args) {
+  return AnyOf(Args, [](Expr *E) { return E->isValueDependent(); });
+}
+
+static bool AnyInstantiationDependentExprs(ArrayRef<Expr *> Args) {
+  return AnyOf(Args, [](Expr *E) { return E->isInstantiationDependent(); });
+}
+
+
 CXXReflectionReadQueryExpr::CXXReflectionReadQueryExpr(ASTContext &C, QualType T,
                                                        ReflectionQuery Q,
                                                        ArrayRef<Expr *> Args,
@@ -1590,10 +1603,10 @@
                                                        SourceLocation LP,
                                                        SourceLocation RP)
   : Expr(CXXReflectionReadQueryExprClass, T, VK_RValue, OK_Ordinary,
-         AnyOf(Args, [](Expr *E) { return E->isTypeDependent(); }),
-         AnyOf(Args, [](Expr *E) { return E->isValueDependent(); }),
-         AnyOf(Args, [](Expr *E) { return E->isInstantiationDependent(); }),
-         false),
+         AnyTypeDependentExprs(Args),
+         AnyValueDependentExprs(Args),
+         AnyInstantiationDependentExprs(Args),
+         /*ContainsUnexpandedParameterPack=*/false),
     Query(Q), NumArgs(Args.size()), Args(new (C) Expr *[NumArgs]),
     KeywordLoc(KW), LParenLoc(LP), RParenLoc(RP) {
   std::copy(Args.begin(), Args.end(), this->Args);
@@ -1607,10 +1620,10 @@
                                                          SourceLocation LP,
                                                          SourceLocation RP)
   : Expr(CXXReflectionWriteQueryExprClass, T, VK_RValue, OK_Ordinary,
-         AnyOf(Args, [](Expr *E) { return E->isTypeDependent(); }),
-         AnyOf(Args, [](Expr *E) { return E->isValueDependent(); }),
-         AnyOf(Args, [](Expr *E) { return E->isInstantiationDependent(); }),
-         false),
+         AnyTypeDependentExprs(Args),
+         AnyValueDependentExprs(Args),
+         AnyInstantiationDependentExprs(Args),
+         /*ContainsUnexpandedParameterPack=*/false),
     Query(Q), NumArgs(Args.size()), Args(new (C) Expr *[NumArgs]),
     KeywordLoc(KW), LParenLoc(LP), RParenLoc(RP) {
   std::copy(Args.begin(), Args.end(), this->Args);
@@ -1621,35 +1634,40 @@
     SourceLocation KeywordLoc,
     SourceLocation LParenLoc, SourceLocation RParenLoc)
   : Expr(CXXReflectPrintLiteralExprClass, T, VK_RValue, OK_Ordinary,
-         AnyOf(Args, [](Expr *E) { return E->isTypeDependent(); }),
-         AnyOf(Args, [](Expr *E) { return E->isValueDependent(); }),
-         AnyOf(Args, [](Expr *E) { return E->isInstantiationDependent(); }),
-         false),
+         AnyTypeDependentExprs(Args),
+         AnyValueDependentExprs(Args),
+         AnyInstantiationDependentExprs(Args),
+         /*ContainsUnexpandedParameterPack=*/false),
     NumArgs(Args.size()), Args(new (C) Expr *[NumArgs]),
     KeywordLoc(KeywordLoc), LParenLoc(LParenLoc), RParenLoc(RParenLoc) {
   std::copy(Args.begin(), Args.end(), this->Args);
 }
 
-<<<<<<< HEAD
-static bool AnyTypeDependentExprs(ArrayRef<Expr *> Args) {
-  for (unsigned i = 0; i < Args.size(); ++i)
-    if (Args[i]->isTypeDependent())
-      return true;
-  return false;
-}
-
-static bool AnyValueDependentExprs(ArrayRef<Expr *> Args) {
-  for (unsigned i = 0; i < Args.size(); ++i)
-    if (Args[i]->isValueDependent())
-      return true;
-  return false;
-}
-
-static bool AnyInstantiationDependentExprs(ArrayRef<Expr *> Args) {
-  for (unsigned i = 0; i < Args.size(); ++i)
-    if (Args[i]->isInstantiationDependent())
-      return true;
-  return false;
+CXXCompilerErrorExpr *CXXCompilerErrorExpr::Create(const ASTContext &C,
+                                                   QualType Type,
+                                                   Expr *Message,
+                                                   SourceLocation BuiltinLoc,
+                                                   SourceLocation RParenLoc) {
+  assert(Type->isVoidType() && "Invalid type for CXXCompilerErrorExpr");
+  return new (C) CXXCompilerErrorExpr(Type, Message, BuiltinLoc, RParenLoc);
+}
+
+CXXCompilerErrorExpr *CXXCompilerErrorExpr::CreateEmpty(const ASTContext &C,
+                                                        EmptyShell Empty) {
+  return new (C) CXXCompilerErrorExpr(Empty);
+}
+
+CXXConcatenateExpr::CXXConcatenateExpr(ASTContext &Ctx,
+                                       QualType T, SourceLocation L,
+                                       ArrayRef<Expr *> Parts)
+  : Expr(CXXConcatenateExprClass, T, VK_RValue, OK_Ordinary,
+         /*TD=*/false,
+         AnyValueDependentExprs(Parts),
+         AnyInstantiationDependentExprs(Parts),
+         /*ContainsUnexpandedParameterPack=*/false),
+    Loc(L), NumOperands(Parts.size()), Operands(new (Ctx) Stmt*[NumOperands])
+{
+  std::copy(Parts.begin(), Parts.end(), Operands);
 }
 
 // FIXME: Can a fragment be value dependent?
@@ -1664,30 +1682,4 @@
     IntroLoc(IntroLoc), NumCaptures(Caps.size()),
     Captures(new (Ctx) Expr*[NumCaptures]), Fragment(Frag), Init(E) {
   std::copy(Caps.begin(), Caps.end(), Captures);
-=======
-CXXCompilerErrorExpr *CXXCompilerErrorExpr::Create(const ASTContext &C,
-                                                   QualType Type,
-                                                   Expr *Message,
-                                                   SourceLocation BuiltinLoc,
-                                                   SourceLocation RParenLoc) {
-  assert(Type->isVoidType() && "Invalid type for CXXCompilerErrorExpr");
-  return new (C) CXXCompilerErrorExpr(Type, Message, BuiltinLoc, RParenLoc);
-}
-
-CXXCompilerErrorExpr *CXXCompilerErrorExpr::CreateEmpty(const ASTContext &C,
-                                                        EmptyShell Empty) {
-  return new (C) CXXCompilerErrorExpr(Empty);
-}
-
-CXXConcatenateExpr::CXXConcatenateExpr(ASTContext &Ctx,
-                                       QualType T, SourceLocation L,
-                                       ArrayRef<Expr *> Parts)
-  : Expr(CXXConcatenateExprClass, T, VK_RValue, OK_Ordinary,
-         false, AnyOf(Parts, [](Expr *E) { return E->isValueDependent(); }),
-         AnyOf(Parts, [](Expr *E) { return E->isInstantiationDependent(); }),
-         false),
-    Loc(L), NumOperands(Parts.size()), Operands(new (Ctx) Stmt*[NumOperands])
-{
-  std::copy(Parts.begin(), Parts.end(), Operands);
->>>>>>> 7e75769b
 }