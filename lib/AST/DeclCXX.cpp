//===- DeclCXX.cpp - C++ Declaration AST Node Implementation --------------===//
//
// Part of the LLVM Project, under the Apache License v2.0 with LLVM Exceptions.
// See https://llvm.org/LICENSE.txt for license information.
// SPDX-License-Identifier: Apache-2.0 WITH LLVM-exception
//
//===----------------------------------------------------------------------===//
//
// This file implements the C++ related Decl classes.
//
//===----------------------------------------------------------------------===//

#include "clang/AST/DeclCXX.h"
#include "clang/AST/ASTContext.h"
#include "clang/AST/ASTLambda.h"
#include "clang/AST/ASTMutationListener.h"
#include "clang/AST/ASTUnresolvedSet.h"
#include "clang/AST/CXXInheritance.h"
#include "clang/AST/DeclBase.h"
#include "clang/AST/DeclTemplate.h"
#include "clang/AST/DeclarationName.h"
#include "clang/AST/Expr.h"
#include "clang/AST/ExprCXX.h"
#include "clang/AST/LambdaCapture.h"
#include "clang/AST/NestedNameSpecifier.h"
#include "clang/AST/ODRHash.h"
#include "clang/AST/Type.h"
#include "clang/AST/TypeLoc.h"
#include "clang/AST/UnresolvedSet.h"
#include "clang/Basic/Diagnostic.h"
#include "clang/Basic/IdentifierTable.h"
#include "clang/Basic/LLVM.h"
#include "clang/Basic/LangOptions.h"
#include "clang/Basic/OperatorKinds.h"
#include "clang/Basic/PartialDiagnostic.h"
#include "clang/Basic/SourceLocation.h"
#include "clang/Basic/Specifiers.h"
#include "llvm/ADT/None.h"
#include "llvm/ADT/SmallPtrSet.h"
#include "llvm/ADT/SmallVector.h"
#include "llvm/ADT/iterator_range.h"
#include "llvm/Support/Casting.h"
#include "llvm/Support/ErrorHandling.h"
#include "llvm/Support/raw_ostream.h"
#include <algorithm>
#include <cassert>
#include <cstddef>
#include <cstdint>

using namespace clang;

//===----------------------------------------------------------------------===//
// Decl Allocation/Deallocation Method Implementations
//===----------------------------------------------------------------------===//

void AccessSpecDecl::anchor() {}

AccessSpecDecl *AccessSpecDecl::CreateDeserialized(ASTContext &C, unsigned ID) {
  return new (C, ID) AccessSpecDecl(EmptyShell());
}

void LazyASTUnresolvedSet::getFromExternalSource(ASTContext &C) const {
  ExternalASTSource *Source = C.getExternalSource();
  assert(Impl.Decls.isLazy() && "getFromExternalSource for non-lazy set");
  assert(Source && "getFromExternalSource with no external source");

  for (ASTUnresolvedSet::iterator I = Impl.begin(); I != Impl.end(); ++I)
    I.setDecl(cast<NamedDecl>(Source->GetExternalDecl(
        reinterpret_cast<uintptr_t>(I.getDecl()) >> 2)));
  Impl.Decls.setLazy(false);
}

CXXRecordDecl::DefinitionData::DefinitionData(CXXRecordDecl *D)
    : UserDeclaredConstructor(false), UserDeclaredSpecialMembers(0),
      Aggregate(true), PlainOldData(true), Empty(true), Polymorphic(false),
      Abstract(false), IsStandardLayout(true), IsCXX11StandardLayout(true),
      HasBasesWithFields(false), HasBasesWithNonStaticDataMembers(false),
      HasPrivateFields(false), HasProtectedFields(false),
      HasPublicFields(false), HasMutableFields(false), HasVariantMembers(false),
      HasOnlyCMembers(true), HasInClassInitializer(false),
      HasUninitializedReferenceMember(false), HasUninitializedFields(false),
      HasInheritedConstructor(false), HasInheritedAssignment(false),
      NeedOverloadResolutionForCopyConstructor(false),
      NeedOverloadResolutionForMoveConstructor(false),
      NeedOverloadResolutionForMoveAssignment(false),
      NeedOverloadResolutionForDestructor(false),
      DefaultedCopyConstructorIsDeleted(false),
      DefaultedMoveConstructorIsDeleted(false),
      DefaultedMoveAssignmentIsDeleted(false),
      DefaultedDestructorIsDeleted(false), HasTrivialSpecialMembers(SMF_All),
      HasTrivialSpecialMembersForCall(SMF_All),
      DeclaredNonTrivialSpecialMembers(0),
      DeclaredNonTrivialSpecialMembersForCall(0), HasIrrelevantDestructor(true),
      HasConstexprNonCopyMoveConstructor(false),
      HasDefaultedDefaultConstructor(false),
      DefaultedDefaultConstructorIsConstexpr(true),
      HasConstexprDefaultConstructor(false),
      DefaultedDestructorIsConstexpr(true),
      HasNonLiteralTypeFieldsOrBases(false),
      UserProvidedDefaultConstructor(false), DeclaredSpecialMembers(0),
      ImplicitCopyConstructorCanHaveConstParamForVBase(true),
      ImplicitCopyConstructorCanHaveConstParamForNonVBase(true),
      ImplicitCopyAssignmentHasConstParam(true),
      HasDeclaredCopyConstructorWithConstParam(false),
<<<<<<< HEAD
      HasDeclaredCopyAssignmentWithConstParam(false),
      IsFragment(false), IsLambda(false),
      IsParsingBaseSpecifiers(false), HasODRHash(false), Definition(D) {}
=======
      HasDeclaredCopyAssignmentWithConstParam(false), IsLambda(false),
      IsParsingBaseSpecifiers(false), ComputedVisibleConversions(false),
      HasODRHash(false), Definition(D) {}
>>>>>>> 4b48b58c

CXXBaseSpecifier *CXXRecordDecl::DefinitionData::getBasesSlowCase() const {
  return Bases.get(Definition->getASTContext().getExternalSource());
}

CXXBaseSpecifier *CXXRecordDecl::DefinitionData::getVBasesSlowCase() const {
  return VBases.get(Definition->getASTContext().getExternalSource());
}

CXXRecordDecl::CXXRecordDecl(Kind K, TagKind TK, const ASTContext &C,
                             DeclContext *DC, SourceLocation StartLoc,
                             SourceLocation IdLoc, IdentifierInfo *Id,
                             CXXRecordDecl *PrevDecl)
    : RecordDecl(K, TK, C, DC, StartLoc, IdLoc, Id, PrevDecl),
      DefinitionData(PrevDecl ? PrevDecl->DefinitionData
                              : nullptr),
      Metafunction(nullptr) {}

CXXRecordDecl *CXXRecordDecl::Create(const ASTContext &C, TagKind TK,
                                     DeclContext *DC, SourceLocation StartLoc,
                                     SourceLocation IdLoc, IdentifierInfo *Id,
                                     CXXRecordDecl *PrevDecl,
                                     bool DelayTypeCreation) {
  auto *R = new (C, DC) CXXRecordDecl(CXXRecord, TK, C, DC, StartLoc, IdLoc, Id,
                                      PrevDecl);
  R->setMayHaveOutOfDateDef(C.getLangOpts().Modules);

  // FIXME: DelayTypeCreation seems like such a hack
  if (!DelayTypeCreation)
    C.getTypeDeclType(R, PrevDecl);
  return R;
}

CXXRecordDecl *
CXXRecordDecl::CreateLambda(const ASTContext &C, DeclContext *DC,
                            TypeSourceInfo *Info, SourceLocation Loc,
                            bool Dependent, bool IsGeneric,
                            LambdaCaptureDefault CaptureDefault) {
  auto *R = new (C, DC) CXXRecordDecl(CXXRecord, TTK_Class, C, DC, Loc, Loc,
                                      nullptr, nullptr);
  R->setBeingDefined(true);
  R->DefinitionData =
      new (C) struct LambdaDefinitionData(R, Info, Dependent, IsGeneric,
                                          CaptureDefault);
  R->setMayHaveOutOfDateDef(false);
  R->setImplicit(true);
  C.getTypeDeclType(R, /*PrevDecl=*/nullptr);
  return R;
}

CXXRecordDecl *
CXXRecordDecl::CreateDeserialized(const ASTContext &C, unsigned ID) {
  auto *R = new (C, ID) CXXRecordDecl(
      CXXRecord, TTK_Struct, C, nullptr, SourceLocation(), SourceLocation(),
      nullptr, nullptr);
  R->setMayHaveOutOfDateDef(false);
  return R;
}

/// Determine whether a class has a repeated base class. This is intended for
/// use when determining if a class is standard-layout, so makes no attempt to
/// handle virtual bases.
static bool hasRepeatedBaseClass(const CXXRecordDecl *StartRD) {
  llvm::SmallPtrSet<const CXXRecordDecl*, 8> SeenBaseTypes;
  SmallVector<const CXXRecordDecl*, 8> WorkList = {StartRD};
  while (!WorkList.empty()) {
    const CXXRecordDecl *RD = WorkList.pop_back_val();
    for (const CXXBaseSpecifier &BaseSpec : RD->bases()) {
      if (const CXXRecordDecl *B = BaseSpec.getType()->getAsCXXRecordDecl()) {
        if (!SeenBaseTypes.insert(B).second)
          return true;
        WorkList.push_back(B);
      }
    }
  }
  return false;
}

void
CXXRecordDecl::setBases(CXXBaseSpecifier const * const *Bases,
                        unsigned NumBases) {
  ASTContext &C = getASTContext();

  if (!data().Bases.isOffset() && data().NumBases > 0)
    C.Deallocate(data().getBases());

  if (NumBases) {
    if (!C.getLangOpts().CPlusPlus17) {
      // C++ [dcl.init.aggr]p1:
      //   An aggregate is [...] a class with [...] no base classes [...].
      data().Aggregate = false;
    }

    // C++ [class]p4:
    //   A POD-struct is an aggregate class...
    data().PlainOldData = false;
  }

  // The set of seen virtual base types.
  llvm::SmallPtrSet<CanQualType, 8> SeenVBaseTypes;

  // The virtual bases of this class.
  SmallVector<const CXXBaseSpecifier *, 8> VBases;

  data().Bases = new(C) CXXBaseSpecifier [NumBases];
  data().NumBases = NumBases;
  for (unsigned i = 0; i < NumBases; ++i) {
    data().getBases()[i] = *Bases[i];
    // Keep track of inherited vbases for this base class.
    const CXXBaseSpecifier *Base = Bases[i];
    QualType BaseType = Base->getType();
    // Skip dependent types; we can't do any checking on them now.
    if (BaseType->isDependentType())
      continue;
    auto *BaseClassDecl =
        cast<CXXRecordDecl>(BaseType->castAs<RecordType>()->getDecl());

    // C++2a [class]p7:
    //   A standard-layout class is a class that:
    //    [...]
    //    -- has all non-static data members and bit-fields in the class and
    //       its base classes first declared in the same class
    if (BaseClassDecl->data().HasBasesWithFields ||
        !BaseClassDecl->field_empty()) {
      if (data().HasBasesWithFields)
        // Two bases have members or bit-fields: not standard-layout.
        data().IsStandardLayout = false;
      data().HasBasesWithFields = true;
    }

    // C++11 [class]p7:
    //   A standard-layout class is a class that:
    //     -- [...] has [...] at most one base class with non-static data
    //        members
    if (BaseClassDecl->data().HasBasesWithNonStaticDataMembers ||
        BaseClassDecl->hasDirectFields()) {
      if (data().HasBasesWithNonStaticDataMembers)
        data().IsCXX11StandardLayout = false;
      data().HasBasesWithNonStaticDataMembers = true;
    }

    if (!BaseClassDecl->isEmpty()) {
      // C++14 [meta.unary.prop]p4:
      //   T is a class type [...] with [...] no base class B for which
      //   is_empty<B>::value is false.
      data().Empty = false;
    }

    // C++1z [dcl.init.agg]p1:
    //   An aggregate is a class with [...] no private or protected base classes
    if (Base->getAccessSpecifier() != AS_public)
      data().Aggregate = false;

    // C++ [class.virtual]p1:
    //   A class that declares or inherits a virtual function is called a
    //   polymorphic class.
    if (BaseClassDecl->isPolymorphic()) {
      data().Polymorphic = true;

      //   An aggregate is a class with [...] no virtual functions.
      data().Aggregate = false;
    }

    // C++0x [class]p7:
    //   A standard-layout class is a class that: [...]
    //    -- has no non-standard-layout base classes
    if (!BaseClassDecl->isStandardLayout())
      data().IsStandardLayout = false;
    if (!BaseClassDecl->isCXX11StandardLayout())
      data().IsCXX11StandardLayout = false;

    // Record if this base is the first non-literal field or base.
    if (!hasNonLiteralTypeFieldsOrBases() && !BaseType->isLiteralType(C))
      data().HasNonLiteralTypeFieldsOrBases = true;

    // Now go through all virtual bases of this base and add them.
    for (const auto &VBase : BaseClassDecl->vbases()) {
      // Add this base if it's not already in the list.
      if (SeenVBaseTypes.insert(C.getCanonicalType(VBase.getType())).second) {
        VBases.push_back(&VBase);

        // C++11 [class.copy]p8:
        //   The implicitly-declared copy constructor for a class X will have
        //   the form 'X::X(const X&)' if each [...] virtual base class B of X
        //   has a copy constructor whose first parameter is of type
        //   'const B&' or 'const volatile B&' [...]
        if (CXXRecordDecl *VBaseDecl = VBase.getType()->getAsCXXRecordDecl())
          if (!VBaseDecl->hasCopyConstructorWithConstParam())
            data().ImplicitCopyConstructorCanHaveConstParamForVBase = false;

        // C++1z [dcl.init.agg]p1:
        //   An aggregate is a class with [...] no virtual base classes
        data().Aggregate = false;
      }
    }

    if (Base->isVirtual()) {
      // Add this base if it's not already in the list.
      if (SeenVBaseTypes.insert(C.getCanonicalType(BaseType)).second)
        VBases.push_back(Base);

      // C++14 [meta.unary.prop] is_empty:
      //   T is a class type, but not a union type, with ... no virtual base
      //   classes
      data().Empty = false;

      // C++1z [dcl.init.agg]p1:
      //   An aggregate is a class with [...] no virtual base classes
      data().Aggregate = false;

      // C++11 [class.ctor]p5, C++11 [class.copy]p12, C++11 [class.copy]p25:
      //   A [default constructor, copy/move constructor, or copy/move assignment
      //   operator for a class X] is trivial [...] if:
      //    -- class X has [...] no virtual base classes
      data().HasTrivialSpecialMembers &= SMF_Destructor;
      data().HasTrivialSpecialMembersForCall &= SMF_Destructor;

      // C++0x [class]p7:
      //   A standard-layout class is a class that: [...]
      //    -- has [...] no virtual base classes
      data().IsStandardLayout = false;
      data().IsCXX11StandardLayout = false;

      // C++20 [dcl.constexpr]p3:
      //   In the definition of a constexpr function [...]
      //    -- if the function is a constructor or destructor,
      //       its class shall not have any virtual base classes
      data().DefaultedDefaultConstructorIsConstexpr = false;
      data().DefaultedDestructorIsConstexpr = false;

      // C++1z [class.copy]p8:
      //   The implicitly-declared copy constructor for a class X will have
      //   the form 'X::X(const X&)' if each potentially constructed subobject
      //   has a copy constructor whose first parameter is of type
      //   'const B&' or 'const volatile B&' [...]
      if (!BaseClassDecl->hasCopyConstructorWithConstParam())
        data().ImplicitCopyConstructorCanHaveConstParamForVBase = false;
    } else {
      // C++ [class.ctor]p5:
      //   A default constructor is trivial [...] if:
      //    -- all the direct base classes of its class have trivial default
      //       constructors.
      if (!BaseClassDecl->hasTrivialDefaultConstructor())
        data().HasTrivialSpecialMembers &= ~SMF_DefaultConstructor;

      // C++0x [class.copy]p13:
      //   A copy/move constructor for class X is trivial if [...]
      //    [...]
      //    -- the constructor selected to copy/move each direct base class
      //       subobject is trivial, and
      if (!BaseClassDecl->hasTrivialCopyConstructor())
        data().HasTrivialSpecialMembers &= ~SMF_CopyConstructor;

      if (!BaseClassDecl->hasTrivialCopyConstructorForCall())
        data().HasTrivialSpecialMembersForCall &= ~SMF_CopyConstructor;

      // If the base class doesn't have a simple move constructor, we'll eagerly
      // declare it and perform overload resolution to determine which function
      // it actually calls. If it does have a simple move constructor, this
      // check is correct.
      if (!BaseClassDecl->hasTrivialMoveConstructor())
        data().HasTrivialSpecialMembers &= ~SMF_MoveConstructor;

      if (!BaseClassDecl->hasTrivialMoveConstructorForCall())
        data().HasTrivialSpecialMembersForCall &= ~SMF_MoveConstructor;

      // C++0x [class.copy]p27:
      //   A copy/move assignment operator for class X is trivial if [...]
      //    [...]
      //    -- the assignment operator selected to copy/move each direct base
      //       class subobject is trivial, and
      if (!BaseClassDecl->hasTrivialCopyAssignment())
        data().HasTrivialSpecialMembers &= ~SMF_CopyAssignment;
      // If the base class doesn't have a simple move assignment, we'll eagerly
      // declare it and perform overload resolution to determine which function
      // it actually calls. If it does have a simple move assignment, this
      // check is correct.
      if (!BaseClassDecl->hasTrivialMoveAssignment())
        data().HasTrivialSpecialMembers &= ~SMF_MoveAssignment;

      // C++11 [class.ctor]p6:
      //   If that user-written default constructor would satisfy the
      //   requirements of a constexpr constructor, the implicitly-defined
      //   default constructor is constexpr.
      if (!BaseClassDecl->hasConstexprDefaultConstructor())
        data().DefaultedDefaultConstructorIsConstexpr = false;

      // C++1z [class.copy]p8:
      //   The implicitly-declared copy constructor for a class X will have
      //   the form 'X::X(const X&)' if each potentially constructed subobject
      //   has a copy constructor whose first parameter is of type
      //   'const B&' or 'const volatile B&' [...]
      if (!BaseClassDecl->hasCopyConstructorWithConstParam())
        data().ImplicitCopyConstructorCanHaveConstParamForNonVBase = false;
    }

    // C++ [class.ctor]p3:
    //   A destructor is trivial if all the direct base classes of its class
    //   have trivial destructors.
    if (!BaseClassDecl->hasTrivialDestructor())
      data().HasTrivialSpecialMembers &= ~SMF_Destructor;

    if (!BaseClassDecl->hasTrivialDestructorForCall())
      data().HasTrivialSpecialMembersForCall &= ~SMF_Destructor;

    if (!BaseClassDecl->hasIrrelevantDestructor())
      data().HasIrrelevantDestructor = false;

    // C++11 [class.copy]p18:
    //   The implicitly-declared copy assignment oeprator for a class X will
    //   have the form 'X& X::operator=(const X&)' if each direct base class B
    //   of X has a copy assignment operator whose parameter is of type 'const
    //   B&', 'const volatile B&', or 'B' [...]
    if (!BaseClassDecl->hasCopyAssignmentWithConstParam())
      data().ImplicitCopyAssignmentHasConstParam = false;

    // A class has an Objective-C object member if... or any of its bases
    // has an Objective-C object member.
    if (BaseClassDecl->hasObjectMember())
      setHasObjectMember(true);

    if (BaseClassDecl->hasVolatileMember())
      setHasVolatileMember(true);

    if (BaseClassDecl->getArgPassingRestrictions() ==
        RecordDecl::APK_CanNeverPassInRegs)
      setArgPassingRestrictions(RecordDecl::APK_CanNeverPassInRegs);

    // Keep track of the presence of mutable fields.
    if (BaseClassDecl->hasMutableFields()) {
      data().HasMutableFields = true;
      data().NeedOverloadResolutionForCopyConstructor = true;
    }

    if (BaseClassDecl->hasUninitializedReferenceMember())
      data().HasUninitializedReferenceMember = true;

    if (!BaseClassDecl->allowConstDefaultInit())
      data().HasUninitializedFields = true;

    addedClassSubobject(BaseClassDecl);
  }

  // C++2a [class]p7:
  //   A class S is a standard-layout class if it:
  //     -- has at most one base class subobject of any given type
  //
  // Note that we only need to check this for classes with more than one base
  // class. If there's only one base class, and it's standard layout, then
  // we know there are no repeated base classes.
  if (data().IsStandardLayout && NumBases > 1 && hasRepeatedBaseClass(this))
    data().IsStandardLayout = false;

  if (VBases.empty()) {
    data().IsParsingBaseSpecifiers = false;
    return;
  }

  // Create base specifier for any direct or indirect virtual bases.
  data().VBases = new (C) CXXBaseSpecifier[VBases.size()];
  data().NumVBases = VBases.size();
  for (int I = 0, E = VBases.size(); I != E; ++I) {
    QualType Type = VBases[I]->getType();
    if (!Type->isDependentType())
      addedClassSubobject(Type->getAsCXXRecordDecl());
    data().getVBases()[I] = *VBases[I];
  }

  data().IsParsingBaseSpecifiers = false;
}

unsigned CXXRecordDecl::getODRHash() const {
  assert(hasDefinition() && "ODRHash only for records with definitions");

  // Previously calculated hash is stored in DefinitionData.
  if (DefinitionData->HasODRHash)
    return DefinitionData->ODRHash;

  // Only calculate hash on first call of getODRHash per record.
  ODRHash Hash;
  Hash.AddCXXRecordDecl(getDefinition());
  DefinitionData->HasODRHash = true;
  DefinitionData->ODRHash = Hash.CalculateHash();

  return DefinitionData->ODRHash;
}

void CXXRecordDecl::addedClassSubobject(CXXRecordDecl *Subobj) {
  // C++11 [class.copy]p11:
  //   A defaulted copy/move constructor for a class X is defined as
  //   deleted if X has:
  //    -- a direct or virtual base class B that cannot be copied/moved [...]
  //    -- a non-static data member of class type M (or array thereof)
  //       that cannot be copied or moved [...]
  if (!Subobj->hasSimpleCopyConstructor())
    data().NeedOverloadResolutionForCopyConstructor = true;
  if (!Subobj->hasSimpleMoveConstructor())
    data().NeedOverloadResolutionForMoveConstructor = true;

  // C++11 [class.copy]p23:
  //   A defaulted copy/move assignment operator for a class X is defined as
  //   deleted if X has:
  //    -- a direct or virtual base class B that cannot be copied/moved [...]
  //    -- a non-static data member of class type M (or array thereof)
  //        that cannot be copied or moved [...]
  if (!Subobj->hasSimpleMoveAssignment())
    data().NeedOverloadResolutionForMoveAssignment = true;

  // C++11 [class.ctor]p5, C++11 [class.copy]p11, C++11 [class.dtor]p5:
  //   A defaulted [ctor or dtor] for a class X is defined as
  //   deleted if X has:
  //    -- any direct or virtual base class [...] has a type with a destructor
  //       that is deleted or inaccessible from the defaulted [ctor or dtor].
  //    -- any non-static data member has a type with a destructor
  //       that is deleted or inaccessible from the defaulted [ctor or dtor].
  if (!Subobj->hasSimpleDestructor()) {
    data().NeedOverloadResolutionForCopyConstructor = true;
    data().NeedOverloadResolutionForMoveConstructor = true;
    data().NeedOverloadResolutionForDestructor = true;
  }

  // C++2a [dcl.constexpr]p4:
  //   The definition of a constexpr destructor [shall] satisfy the
  //   following requirement:
  //   -- for every subobject of class type or (possibly multi-dimensional)
  //      array thereof, that class type shall have a constexpr destructor
  if (!Subobj->hasConstexprDestructor())
    data().DefaultedDestructorIsConstexpr = false;
}

bool CXXRecordDecl::hasConstexprDestructor() const {
  auto *Dtor = getDestructor();
  return Dtor ? Dtor->isConstexpr() : defaultedDestructorIsConstexpr();
}

bool CXXRecordDecl::hasAnyDependentBases() const {
  if (!isDependentContext())
    return false;

  return !forallBases([](const CXXRecordDecl *) { return true; });
}

bool CXXRecordDecl::isTriviallyCopyable() const {
  // C++0x [class]p5:
  //   A trivially copyable class is a class that:
  //   -- has no non-trivial copy constructors,
  if (hasNonTrivialCopyConstructor()) return false;
  //   -- has no non-trivial move constructors,
  if (hasNonTrivialMoveConstructor()) return false;
  //   -- has no non-trivial copy assignment operators,
  if (hasNonTrivialCopyAssignment()) return false;
  //   -- has no non-trivial move assignment operators, and
  if (hasNonTrivialMoveAssignment()) return false;
  //   -- has a trivial destructor.
  if (!hasTrivialDestructor()) return false;

  return true;
}

void CXXRecordDecl::markedVirtualFunctionPure() {
  // C++ [class.abstract]p2:
  //   A class is abstract if it has at least one pure virtual function.
  data().Abstract = true;
}

bool CXXRecordDecl::hasSubobjectAtOffsetZeroOfEmptyBaseType(
    ASTContext &Ctx, const CXXRecordDecl *XFirst) {
  if (!getNumBases())
    return false;

  llvm::SmallPtrSet<const CXXRecordDecl*, 8> Bases;
  llvm::SmallPtrSet<const CXXRecordDecl*, 8> M;
  SmallVector<const CXXRecordDecl*, 8> WorkList;

  // Visit a type that we have determined is an element of M(S).
  auto Visit = [&](const CXXRecordDecl *RD) -> bool {
    RD = RD->getCanonicalDecl();

    // C++2a [class]p8:
    //   A class S is a standard-layout class if it [...] has no element of the
    //   set M(S) of types as a base class.
    //
    // If we find a subobject of an empty type, it might also be a base class,
    // so we'll need to walk the base classes to check.
    if (!RD->data().HasBasesWithFields) {
      // Walk the bases the first time, stopping if we find the type. Build a
      // set of them so we don't need to walk them again.
      if (Bases.empty()) {
        bool RDIsBase = !forallBases([&](const CXXRecordDecl *Base) -> bool {
          Base = Base->getCanonicalDecl();
          if (RD == Base)
            return false;
          Bases.insert(Base);
          return true;
        });
        if (RDIsBase)
          return true;
      } else {
        if (Bases.count(RD))
          return true;
      }
    }

    if (M.insert(RD).second)
      WorkList.push_back(RD);
    return false;
  };

  if (Visit(XFirst))
    return true;

  while (!WorkList.empty()) {
    const CXXRecordDecl *X = WorkList.pop_back_val();

    // FIXME: We don't check the bases of X. That matches the standard, but
    // that sure looks like a wording bug.

    //   -- If X is a non-union class type with a non-static data member
    //      [recurse to each field] that is either of zero size or is the
    //      first non-static data member of X
    //   -- If X is a union type, [recurse to union members]
    bool IsFirstField = true;
    for (auto *FD : X->fields()) {
      // FIXME: Should we really care about the type of the first non-static
      // data member of a non-union if there are preceding unnamed bit-fields?
      if (FD->isUnnamedBitfield())
        continue;

      if (!IsFirstField && !FD->isZeroSize(Ctx))
        continue;

      //   -- If X is n array type, [visit the element type]
      QualType T = Ctx.getBaseElementType(FD->getType());
      if (auto *RD = T->getAsCXXRecordDecl())
        if (Visit(RD))
          return true;

      if (!X->isUnion())
        IsFirstField = false;
    }
  }

  return false;
}

bool CXXRecordDecl::lambdaIsDefaultConstructibleAndAssignable() const {
  assert(isLambda() && "not a lambda");

  // C++2a [expr.prim.lambda.capture]p11:
  //   The closure type associated with a lambda-expression has no default
  //   constructor if the lambda-expression has a lambda-capture and a
  //   defaulted default constructor otherwise. It has a deleted copy
  //   assignment operator if the lambda-expression has a lambda-capture and
  //   defaulted copy and move assignment operators otherwise.
  //
  // C++17 [expr.prim.lambda]p21:
  //   The closure type associated with a lambda-expression has no default
  //   constructor and a deleted copy assignment operator.
  if (getLambdaCaptureDefault() != LCD_None || 
      getLambdaData().NumCaptures != 0)
    return false;
  return getASTContext().getLangOpts().CPlusPlus2a;
}

void CXXRecordDecl::addedMember(Decl *D) {
  if (!D->isImplicit() &&
      !isa<FieldDecl>(D) &&
      !isa<IndirectFieldDecl>(D) &&
      (!isa<TagDecl>(D) || cast<TagDecl>(D)->getTagKind() == TTK_Class ||
        cast<TagDecl>(D)->getTagKind() == TTK_Interface))
    data().HasOnlyCMembers = false;

  // Ignore friends and invalid declarations.
  if (D->getFriendObjectKind() || D->isInvalidDecl())
    return;

  auto *FunTmpl = dyn_cast<FunctionTemplateDecl>(D);
  if (FunTmpl)
    D = FunTmpl->getTemplatedDecl();

  // FIXME: Pass NamedDecl* to addedMember?
  Decl *DUnderlying = D;
  if (auto *ND = dyn_cast<NamedDecl>(DUnderlying)) {
    DUnderlying = ND->getUnderlyingDecl();
    if (auto *UnderlyingFunTmpl = dyn_cast<FunctionTemplateDecl>(DUnderlying))
      DUnderlying = UnderlyingFunTmpl->getTemplatedDecl();
  }

  if (const auto *Method = dyn_cast<CXXMethodDecl>(D)) {
    if (Method->isVirtual()) {
      // C++ [dcl.init.aggr]p1:
      //   An aggregate is an array or a class with [...] no virtual functions.
      data().Aggregate = false;

      // C++ [class]p4:
      //   A POD-struct is an aggregate class...
      data().PlainOldData = false;

      // C++14 [meta.unary.prop]p4:
      //   T is a class type [...] with [...] no virtual member functions...
      data().Empty = false;

      // C++ [class.virtual]p1:
      //   A class that declares or inherits a virtual function is called a
      //   polymorphic class.
      data().Polymorphic = true;

      // C++11 [class.ctor]p5, C++11 [class.copy]p12, C++11 [class.copy]p25:
      //   A [default constructor, copy/move constructor, or copy/move
      //   assignment operator for a class X] is trivial [...] if:
      //    -- class X has no virtual functions [...]
      data().HasTrivialSpecialMembers &= SMF_Destructor;
      data().HasTrivialSpecialMembersForCall &= SMF_Destructor;

      // C++0x [class]p7:
      //   A standard-layout class is a class that: [...]
      //    -- has no virtual functions
      data().IsStandardLayout = false;
      data().IsCXX11StandardLayout = false;
    }
  }

  // Notify the listener if an implicit member was added after the definition
  // was completed.
  if (!isBeingDefined() && D->isImplicit())
    if (ASTMutationListener *L = getASTMutationListener())
      L->AddedCXXImplicitMember(data().Definition, D);

  // The kind of special member this declaration is, if any.
  unsigned SMKind = 0;

  // Handle constructors.
  if (const auto *Constructor = dyn_cast<CXXConstructorDecl>(D)) {
    if (!Constructor->isImplicit()) {
      // Note that we have a user-declared constructor.
      data().UserDeclaredConstructor = true;

      // C++ [class]p4:
      //   A POD-struct is an aggregate class [...]
      // Since the POD bit is meant to be C++03 POD-ness, clear it even if the
      // type is technically an aggregate in C++0x since it wouldn't be in 03.
      data().PlainOldData = false;
    }

    if (Constructor->isDefaultConstructor()) {
      SMKind |= SMF_DefaultConstructor;

      if (Constructor->isUserProvided())
        data().UserProvidedDefaultConstructor = true;
      if (Constructor->isConstexpr())
        data().HasConstexprDefaultConstructor = true;
      if (Constructor->isDefaulted()) 
        data().HasDefaultedDefaultConstructor = true;
    }

    if (!FunTmpl) {
      unsigned Quals;
      if (Constructor->isCopyConstructor(Quals)) {
        SMKind |= SMF_CopyConstructor;

        if (Quals & Qualifiers::Const)
          data().HasDeclaredCopyConstructorWithConstParam = true;
      } else if (Constructor->isMoveConstructor())
        SMKind |= SMF_MoveConstructor;
    }

    // C++11 [dcl.init.aggr]p1: DR1518
    //   An aggregate is an array or a class with no user-provided [or]
    //   explicit [...] constructors
    // C++20 [dcl.init.aggr]p1:
    //   An aggregate is an array or a class with no user-declared [...]
    //   constructors
    if (getASTContext().getLangOpts().CPlusPlus2a
            ? !Constructor->isImplicit()
            : (Constructor->isUserProvided() || Constructor->isExplicit()))
      data().Aggregate = false;
  }

  // Handle constructors, including those inherited from base classes.
  if (const auto *Constructor = dyn_cast<CXXConstructorDecl>(DUnderlying)) {
    // Record if we see any constexpr constructors which are neither copy
    // nor move constructors.
    // C++1z [basic.types]p10:
    //   [...] has at least one constexpr constructor or constructor template
    //   (possibly inherited from a base class) that is not a copy or move
    //   constructor [...]
    if (Constructor->isConstexpr() && !Constructor->isCopyOrMoveConstructor())
      data().HasConstexprNonCopyMoveConstructor = true;
  }

  // Handle destructors.
  if (const auto *DD = dyn_cast<CXXDestructorDecl>(D)) {
    SMKind |= SMF_Destructor;

    if (DD->isUserProvided())
      data().HasIrrelevantDestructor = false;
    // If the destructor is explicitly defaulted and not trivial or not public
    // or if the destructor is deleted, we clear HasIrrelevantDestructor in
    // finishedDefaultedOrDeletedMember.

    // C++11 [class.dtor]p5:
    //   A destructor is trivial if [...] the destructor is not virtual.
    if (DD->isVirtual()) {
      data().HasTrivialSpecialMembers &= ~SMF_Destructor;
      data().HasTrivialSpecialMembersForCall &= ~SMF_Destructor;
    }
  }

  // Handle member functions.
  if (const auto *Method = dyn_cast<CXXMethodDecl>(D)) {
    if (Method->isCopyAssignmentOperator()) {
      SMKind |= SMF_CopyAssignment;

      const auto *ParamTy =
          Method->getParamDecl(0)->getType()->getAs<ReferenceType>();
      if (!ParamTy || ParamTy->getPointeeType().isConstQualified())
        data().HasDeclaredCopyAssignmentWithConstParam = true;
    }

    if (Method->isMoveAssignmentOperator())
      SMKind |= SMF_MoveAssignment;

    // Keep the list of conversion functions up-to-date.
    if (auto *Conversion = dyn_cast<CXXConversionDecl>(D)) {
      // FIXME: We use the 'unsafe' accessor for the access specifier here,
      // because Sema may not have set it yet. That's really just a misdesign
      // in Sema. However, LLDB *will* have set the access specifier correctly,
      // and adds declarations after the class is technically completed,
      // so completeDefinition()'s overriding of the access specifiers doesn't
      // work.
      AccessSpecifier AS = Conversion->getAccessUnsafe();

      if (Conversion->getPrimaryTemplate()) {
        // We don't record specializations.
      } else {
        ASTContext &Ctx = getASTContext();
        ASTUnresolvedSet &Conversions = data().Conversions.get(Ctx);
        NamedDecl *Primary =
            FunTmpl ? cast<NamedDecl>(FunTmpl) : cast<NamedDecl>(Conversion);
        if (Primary->getPreviousDecl())
          Conversions.replace(cast<NamedDecl>(Primary->getPreviousDecl()),
                              Primary, AS);
        else
          Conversions.addDecl(Ctx, Primary, AS);
      }
    }

    if (SMKind) {
      // If this is the first declaration of a special member, we no longer have
      // an implicit trivial special member.
      data().HasTrivialSpecialMembers &=
          data().DeclaredSpecialMembers | ~SMKind;
      data().HasTrivialSpecialMembersForCall &=
          data().DeclaredSpecialMembers | ~SMKind;

      if (!Method->isImplicit() && !Method->isUserProvided()) {
        // This method is user-declared but not user-provided. We can't work out
        // whether it's trivial yet (not until we get to the end of the class).
        // We'll handle this method in finishedDefaultedOrDeletedMember.
      } else if (Method->isTrivial()) {
        data().HasTrivialSpecialMembers |= SMKind;
        data().HasTrivialSpecialMembersForCall |= SMKind;
      } else if (Method->isTrivialForCall()) {
        data().HasTrivialSpecialMembersForCall |= SMKind;
        data().DeclaredNonTrivialSpecialMembers |= SMKind;
      } else {
        data().DeclaredNonTrivialSpecialMembers |= SMKind;
        // If this is a user-provided function, do not set
        // DeclaredNonTrivialSpecialMembersForCall here since we don't know
        // yet whether the method would be considered non-trivial for the
        // purpose of calls (attribute "trivial_abi" can be dropped from the
        // class later, which can change the special method's triviality).
        if (!Method->isUserProvided())
          data().DeclaredNonTrivialSpecialMembersForCall |= SMKind;
      }

      // Note when we have declared a declared special member, and suppress the
      // implicit declaration of this special member.
      data().DeclaredSpecialMembers |= SMKind;

      if (!Method->isImplicit()) {
        data().UserDeclaredSpecialMembers |= SMKind;

        // C++03 [class]p4:
        //   A POD-struct is an aggregate class that has [...] no user-defined
        //   copy assignment operator and no user-defined destructor.
        //
        // Since the POD bit is meant to be C++03 POD-ness, and in C++03,
        // aggregates could not have any constructors, clear it even for an
        // explicitly defaulted or deleted constructor.
        // type is technically an aggregate in C++0x since it wouldn't be in 03.
        //
        // Also, a user-declared move assignment operator makes a class non-POD.
        // This is an extension in C++03.
        data().PlainOldData = false;
      }
    }

    return;
  }

  // Handle non-static data members.
  if (const auto *Field = dyn_cast<FieldDecl>(D)) {
    ASTContext &Context = getASTContext();

    // C++2a [class]p7:
    //   A standard-layout class is a class that:
    //    [...]
    //    -- has all non-static data members and bit-fields in the class and
    //       its base classes first declared in the same class
    if (data().HasBasesWithFields)
      data().IsStandardLayout = false;

    // C++ [class.bit]p2:
    //   A declaration for a bit-field that omits the identifier declares an
    //   unnamed bit-field. Unnamed bit-fields are not members and cannot be
    //   initialized.
    if (Field->isUnnamedBitfield()) {
      // C++ [meta.unary.prop]p4: [LWG2358]
      //   T is a class type [...] with [...] no unnamed bit-fields of non-zero
      //   length
      if (data().Empty && !Field->isZeroLengthBitField(Context) &&
          Context.getLangOpts().getClangABICompat() >
              LangOptions::ClangABI::Ver6)
        data().Empty = false;
      return;
    }

    // C++11 [class]p7:
    //   A standard-layout class is a class that:
    //    -- either has no non-static data members in the most derived class
    //       [...] or has no base classes with non-static data members
    if (data().HasBasesWithNonStaticDataMembers)
      data().IsCXX11StandardLayout = false;

    // C++ [dcl.init.aggr]p1:
    //   An aggregate is an array or a class (clause 9) with [...] no
    //   private or protected non-static data members (clause 11).
    //
    // A POD must be an aggregate.
    if (D->getAccess() == AS_private || D->getAccess() == AS_protected) {
      data().Aggregate = false;
      data().PlainOldData = false;
    }

    // Track whether this is the first field. We use this when checking
    // whether the class is standard-layout below.
    bool IsFirstField = !data().HasPrivateFields &&
                        !data().HasProtectedFields && !data().HasPublicFields;

    // C++0x [class]p7:
    //   A standard-layout class is a class that:
    //    [...]
    //    -- has the same access control for all non-static data members,
    switch (D->getAccess()) {
    case AS_private:    data().HasPrivateFields = true;   break;
    case AS_protected:  data().HasProtectedFields = true; break;
    case AS_public:     data().HasPublicFields = true;    break;
    case AS_none:       llvm_unreachable("Invalid access specifier");
    };
    if ((data().HasPrivateFields + data().HasProtectedFields +
         data().HasPublicFields) > 1) {
      data().IsStandardLayout = false;
      data().IsCXX11StandardLayout = false;
    }

    // Keep track of the presence of mutable fields.
    if (Field->isMutable()) {
      data().HasMutableFields = true;
      data().NeedOverloadResolutionForCopyConstructor = true;
    }

    // C++11 [class.union]p8, DR1460:
    //   If X is a union, a non-static data member of X that is not an anonymous
    //   union is a variant member of X.
    if (isUnion() && !Field->isAnonymousStructOrUnion())
      data().HasVariantMembers = true;

    // C++0x [class]p9:
    //   A POD struct is a class that is both a trivial class and a
    //   standard-layout class, and has no non-static data members of type
    //   non-POD struct, non-POD union (or array of such types).
    //
    // Automatic Reference Counting: the presence of a member of Objective-C pointer type
    // that does not explicitly have no lifetime makes the class a non-POD.
    QualType T = Context.getBaseElementType(Field->getType());
    if (T->isObjCRetainableType() || T.isObjCGCStrong()) {
      if (T.hasNonTrivialObjCLifetime()) {
        // Objective-C Automatic Reference Counting:
        //   If a class has a non-static data member of Objective-C pointer
        //   type (or array thereof), it is a non-POD type and its
        //   default constructor (if any), copy constructor, move constructor,
        //   copy assignment operator, move assignment operator, and destructor are
        //   non-trivial.
        setHasObjectMember(true);
        struct DefinitionData &Data = data();
        Data.PlainOldData = false;
        Data.HasTrivialSpecialMembers = 0;

        // __strong or __weak fields do not make special functions non-trivial
        // for the purpose of calls.
        Qualifiers::ObjCLifetime LT = T.getQualifiers().getObjCLifetime();
        if (LT != Qualifiers::OCL_Strong && LT != Qualifiers::OCL_Weak)
          data().HasTrivialSpecialMembersForCall = 0;

        // Structs with __weak fields should never be passed directly.
        if (LT == Qualifiers::OCL_Weak)
          setArgPassingRestrictions(RecordDecl::APK_CanNeverPassInRegs);

        Data.HasIrrelevantDestructor = false;

        if (isUnion()) {
          data().DefaultedCopyConstructorIsDeleted = true;
          data().DefaultedMoveConstructorIsDeleted = true;
          data().DefaultedMoveAssignmentIsDeleted = true;
          data().DefaultedDestructorIsDeleted = true;
          data().NeedOverloadResolutionForCopyConstructor = true;
          data().NeedOverloadResolutionForMoveConstructor = true;
          data().NeedOverloadResolutionForMoveAssignment = true;
          data().NeedOverloadResolutionForDestructor = true;
        }
      } else if (!Context.getLangOpts().ObjCAutoRefCount) {
        setHasObjectMember(true);
      }
    } else if (!T.isCXX98PODType(Context))
      data().PlainOldData = false;

    if (T->isReferenceType()) {
      if (!Field->hasInClassInitializer())
        data().HasUninitializedReferenceMember = true;

      // C++0x [class]p7:
      //   A standard-layout class is a class that:
      //    -- has no non-static data members of type [...] reference,
      data().IsStandardLayout = false;
      data().IsCXX11StandardLayout = false;

      // C++1z [class.copy.ctor]p10:
      //   A defaulted copy constructor for a class X is defined as deleted if X has:
      //    -- a non-static data member of rvalue reference type
      if (T->isRValueReferenceType())
        data().DefaultedCopyConstructorIsDeleted = true;
    }

    if (!Field->hasInClassInitializer() && !Field->isMutable()) {
      if (CXXRecordDecl *FieldType = T->getAsCXXRecordDecl()) {
        if (FieldType->hasDefinition() && !FieldType->allowConstDefaultInit())
          data().HasUninitializedFields = true;
      } else {
        data().HasUninitializedFields = true;
      }
    }

    // Record if this field is the first non-literal or volatile field or base.
    if (!T->isLiteralType(Context) || T.isVolatileQualified())
      data().HasNonLiteralTypeFieldsOrBases = true;

    if (Field->hasInClassInitializer() ||
        (Field->isAnonymousStructOrUnion() &&
         Field->getType()->getAsCXXRecordDecl()->hasInClassInitializer())) {
      data().HasInClassInitializer = true;

      // C++11 [class]p5:
      //   A default constructor is trivial if [...] no non-static data member
      //   of its class has a brace-or-equal-initializer.
      data().HasTrivialSpecialMembers &= ~SMF_DefaultConstructor;

      // C++11 [dcl.init.aggr]p1:
      //   An aggregate is a [...] class with [...] no
      //   brace-or-equal-initializers for non-static data members.
      //
      // This rule was removed in C++14.
      if (!getASTContext().getLangOpts().CPlusPlus14)
        data().Aggregate = false;

      // C++11 [class]p10:
      //   A POD struct is [...] a trivial class.
      data().PlainOldData = false;
    }

    // C++11 [class.copy]p23:
    //   A defaulted copy/move assignment operator for a class X is defined
    //   as deleted if X has:
    //    -- a non-static data member of reference type
    if (T->isReferenceType())
      data().DefaultedMoveAssignmentIsDeleted = true;

    // Bitfields of length 0 are also zero-sized, but we already bailed out for
    // those because they are always unnamed.
    bool IsZeroSize = Field->isZeroSize(Context);

    if (const auto *RecordTy = T->getAs<RecordType>()) {
      auto *FieldRec = cast<CXXRecordDecl>(RecordTy->getDecl());
      if (FieldRec->getDefinition()) {
        addedClassSubobject(FieldRec);

        // We may need to perform overload resolution to determine whether a
        // field can be moved if it's const or volatile qualified.
        if (T.getCVRQualifiers() & (Qualifiers::Const | Qualifiers::Volatile)) {
          // We need to care about 'const' for the copy constructor because an
          // implicit copy constructor might be declared with a non-const
          // parameter.
          data().NeedOverloadResolutionForCopyConstructor = true;
          data().NeedOverloadResolutionForMoveConstructor = true;
          data().NeedOverloadResolutionForMoveAssignment = true;
        }

        // C++11 [class.ctor]p5, C++11 [class.copy]p11:
        //   A defaulted [special member] for a class X is defined as
        //   deleted if:
        //    -- X is a union-like class that has a variant member with a
        //       non-trivial [corresponding special member]
        if (isUnion()) {
          if (FieldRec->hasNonTrivialCopyConstructor())
            data().DefaultedCopyConstructorIsDeleted = true;
          if (FieldRec->hasNonTrivialMoveConstructor())
            data().DefaultedMoveConstructorIsDeleted = true;
          if (FieldRec->hasNonTrivialMoveAssignment())
            data().DefaultedMoveAssignmentIsDeleted = true;
          if (FieldRec->hasNonTrivialDestructor())
            data().DefaultedDestructorIsDeleted = true;
        }

        // For an anonymous union member, our overload resolution will perform
        // overload resolution for its members.
        if (Field->isAnonymousStructOrUnion()) {
          data().NeedOverloadResolutionForCopyConstructor |=
              FieldRec->data().NeedOverloadResolutionForCopyConstructor;
          data().NeedOverloadResolutionForMoveConstructor |=
              FieldRec->data().NeedOverloadResolutionForMoveConstructor;
          data().NeedOverloadResolutionForMoveAssignment |=
              FieldRec->data().NeedOverloadResolutionForMoveAssignment;
          data().NeedOverloadResolutionForDestructor |=
              FieldRec->data().NeedOverloadResolutionForDestructor;
        }

        // C++0x [class.ctor]p5:
        //   A default constructor is trivial [...] if:
        //    -- for all the non-static data members of its class that are of
        //       class type (or array thereof), each such class has a trivial
        //       default constructor.
        if (!FieldRec->hasTrivialDefaultConstructor())
          data().HasTrivialSpecialMembers &= ~SMF_DefaultConstructor;

        // C++0x [class.copy]p13:
        //   A copy/move constructor for class X is trivial if [...]
        //    [...]
        //    -- for each non-static data member of X that is of class type (or
        //       an array thereof), the constructor selected to copy/move that
        //       member is trivial;
        if (!FieldRec->hasTrivialCopyConstructor())
          data().HasTrivialSpecialMembers &= ~SMF_CopyConstructor;

        if (!FieldRec->hasTrivialCopyConstructorForCall())
          data().HasTrivialSpecialMembersForCall &= ~SMF_CopyConstructor;

        // If the field doesn't have a simple move constructor, we'll eagerly
        // declare the move constructor for this class and we'll decide whether
        // it's trivial then.
        if (!FieldRec->hasTrivialMoveConstructor())
          data().HasTrivialSpecialMembers &= ~SMF_MoveConstructor;

        if (!FieldRec->hasTrivialMoveConstructorForCall())
          data().HasTrivialSpecialMembersForCall &= ~SMF_MoveConstructor;

        // C++0x [class.copy]p27:
        //   A copy/move assignment operator for class X is trivial if [...]
        //    [...]
        //    -- for each non-static data member of X that is of class type (or
        //       an array thereof), the assignment operator selected to
        //       copy/move that member is trivial;
        if (!FieldRec->hasTrivialCopyAssignment())
          data().HasTrivialSpecialMembers &= ~SMF_CopyAssignment;
        // If the field doesn't have a simple move assignment, we'll eagerly
        // declare the move assignment for this class and we'll decide whether
        // it's trivial then.
        if (!FieldRec->hasTrivialMoveAssignment())
          data().HasTrivialSpecialMembers &= ~SMF_MoveAssignment;

        if (!FieldRec->hasTrivialDestructor())
          data().HasTrivialSpecialMembers &= ~SMF_Destructor;
        if (!FieldRec->hasTrivialDestructorForCall())
          data().HasTrivialSpecialMembersForCall &= ~SMF_Destructor;
        if (!FieldRec->hasIrrelevantDestructor())
          data().HasIrrelevantDestructor = false;
        if (FieldRec->hasObjectMember())
          setHasObjectMember(true);
        if (FieldRec->hasVolatileMember())
          setHasVolatileMember(true);
        if (FieldRec->getArgPassingRestrictions() ==
            RecordDecl::APK_CanNeverPassInRegs)
          setArgPassingRestrictions(RecordDecl::APK_CanNeverPassInRegs);

        // C++0x [class]p7:
        //   A standard-layout class is a class that:
        //    -- has no non-static data members of type non-standard-layout
        //       class (or array of such types) [...]
        if (!FieldRec->isStandardLayout())
          data().IsStandardLayout = false;
        if (!FieldRec->isCXX11StandardLayout())
          data().IsCXX11StandardLayout = false;

        // C++2a [class]p7:
        //   A standard-layout class is a class that:
        //    [...]
        //    -- has no element of the set M(S) of types as a base class.
        if (data().IsStandardLayout &&
            (isUnion() || IsFirstField || IsZeroSize) &&
            hasSubobjectAtOffsetZeroOfEmptyBaseType(Context, FieldRec))
          data().IsStandardLayout = false;

        // C++11 [class]p7:
        //   A standard-layout class is a class that:
        //    -- has no base classes of the same type as the first non-static
        //       data member
        if (data().IsCXX11StandardLayout && IsFirstField) {
          // FIXME: We should check all base classes here, not just direct
          // base classes.
          for (const auto &BI : bases()) {
            if (Context.hasSameUnqualifiedType(BI.getType(), T)) {
              data().IsCXX11StandardLayout = false;
              break;
            }
          }
        }

        // Keep track of the presence of mutable fields.
        if (FieldRec->hasMutableFields()) {
          data().HasMutableFields = true;
          data().NeedOverloadResolutionForCopyConstructor = true;
        }

        // C++11 [class.copy]p13:
        //   If the implicitly-defined constructor would satisfy the
        //   requirements of a constexpr constructor, the implicitly-defined
        //   constructor is constexpr.
        // C++11 [dcl.constexpr]p4:
        //    -- every constructor involved in initializing non-static data
        //       members [...] shall be a constexpr constructor
        if (!Field->hasInClassInitializer() &&
            !FieldRec->hasConstexprDefaultConstructor() && !isUnion())
          // The standard requires any in-class initializer to be a constant
          // expression. We consider this to be a defect.
          data().DefaultedDefaultConstructorIsConstexpr = false;

        // C++11 [class.copy]p8:
        //   The implicitly-declared copy constructor for a class X will have
        //   the form 'X::X(const X&)' if each potentially constructed subobject
        //   of a class type M (or array thereof) has a copy constructor whose
        //   first parameter is of type 'const M&' or 'const volatile M&'.
        if (!FieldRec->hasCopyConstructorWithConstParam())
          data().ImplicitCopyConstructorCanHaveConstParamForNonVBase = false;

        // C++11 [class.copy]p18:
        //   The implicitly-declared copy assignment oeprator for a class X will
        //   have the form 'X& X::operator=(const X&)' if [...] for all the
        //   non-static data members of X that are of a class type M (or array
        //   thereof), each such class type has a copy assignment operator whose
        //   parameter is of type 'const M&', 'const volatile M&' or 'M'.
        if (!FieldRec->hasCopyAssignmentWithConstParam())
          data().ImplicitCopyAssignmentHasConstParam = false;

        if (FieldRec->hasUninitializedReferenceMember() &&
            !Field->hasInClassInitializer())
          data().HasUninitializedReferenceMember = true;

        // C++11 [class.union]p8, DR1460:
        //   a non-static data member of an anonymous union that is a member of
        //   X is also a variant member of X.
        if (FieldRec->hasVariantMembers() &&
            Field->isAnonymousStructOrUnion())
          data().HasVariantMembers = true;
      }
    } else {
      // Base element type of field is a non-class type.
      if (!T->isLiteralType(Context) ||
          (!Field->hasInClassInitializer() && !isUnion() &&
           !Context.getLangOpts().CPlusPlus2a))
        data().DefaultedDefaultConstructorIsConstexpr = false;

      // C++11 [class.copy]p23:
      //   A defaulted copy/move assignment operator for a class X is defined
      //   as deleted if X has:
      //    -- a non-static data member of const non-class type (or array
      //       thereof)
      if (T.isConstQualified())
        data().DefaultedMoveAssignmentIsDeleted = true;
    }

    // C++14 [meta.unary.prop]p4:
    //   T is a class type [...] with [...] no non-static data members other
    //   than subobjects of zero size
    if (data().Empty && !IsZeroSize)
      data().Empty = false;
  }

  // Handle using declarations of conversion functions.
  if (auto *Shadow = dyn_cast<UsingShadowDecl>(D)) {
    if (Shadow->getDeclName().getNameKind()
          == DeclarationName::CXXConversionFunctionName) {
      ASTContext &Ctx = getASTContext();
      data().Conversions.get(Ctx).addDecl(Ctx, Shadow, Shadow->getAccess());
    }
  }

  if (const auto *Using = dyn_cast<UsingDecl>(D)) {
    if (Using->getDeclName().getNameKind() ==
        DeclarationName::CXXConstructorName) {
      data().HasInheritedConstructor = true;
      // C++1z [dcl.init.aggr]p1:
      //  An aggregate is [...] a class [...] with no inherited constructors
      data().Aggregate = false;
    }

    if (Using->getDeclName().getCXXOverloadedOperator() == OO_Equal)
      data().HasInheritedAssignment = true;
  }
}

void CXXRecordDecl::finishedDefaultedOrDeletedMember(CXXMethodDecl *D) {
  assert(!D->isImplicit() && !D->isUserProvided());

  // The kind of special member this declaration is, if any.
  unsigned SMKind = 0;

  if (const auto *Constructor = dyn_cast<CXXConstructorDecl>(D)) {
    if (Constructor->isDefaultConstructor()) {
      SMKind |= SMF_DefaultConstructor;
      if (Constructor->isConstexpr())
        data().HasConstexprDefaultConstructor = true;
    }
    if (Constructor->isCopyConstructor())
      SMKind |= SMF_CopyConstructor;
    else if (Constructor->isMoveConstructor())
      SMKind |= SMF_MoveConstructor;
    else if (Constructor->isConstexpr())
      // We may now know that the constructor is constexpr.
      data().HasConstexprNonCopyMoveConstructor = true;
  } else if (isa<CXXDestructorDecl>(D)) {
    SMKind |= SMF_Destructor;
    if (!D->isTrivial() || D->getAccess() != AS_public || D->isDeleted())
      data().HasIrrelevantDestructor = false;
  } else if (D->isCopyAssignmentOperator())
    SMKind |= SMF_CopyAssignment;
  else if (D->isMoveAssignmentOperator())
    SMKind |= SMF_MoveAssignment;

  // Update which trivial / non-trivial special members we have.
  // addedMember will have skipped this step for this member.
  if (D->isTrivial())
    data().HasTrivialSpecialMembers |= SMKind;
  else
    data().DeclaredNonTrivialSpecialMembers |= SMKind;
}

void CXXRecordDecl::setTrivialForCallFlags(CXXMethodDecl *D) {
  unsigned SMKind = 0;

  if (const auto *Constructor = dyn_cast<CXXConstructorDecl>(D)) {
    if (Constructor->isCopyConstructor())
      SMKind = SMF_CopyConstructor;
    else if (Constructor->isMoveConstructor())
      SMKind = SMF_MoveConstructor;
  } else if (isa<CXXDestructorDecl>(D))
    SMKind = SMF_Destructor;

  if (D->isTrivialForCall())
    data().HasTrivialSpecialMembersForCall |= SMKind;
  else
    data().DeclaredNonTrivialSpecialMembersForCall |= SMKind;
}

bool CXXRecordDecl::isCLike() const {
  if (getTagKind() == TTK_Class || getTagKind() == TTK_Interface ||
      !TemplateOrInstantiation.isNull())
    return false;
  if (!hasDefinition())
    return true;

  return isPOD() && data().HasOnlyCMembers;
}

bool CXXRecordDecl::isGenericLambda() const {
  if (!isLambda()) return false;
  return getLambdaData().IsGenericLambda;
}

#ifndef NDEBUG
static bool allLookupResultsAreTheSame(const DeclContext::lookup_result &R) {
  for (auto *D : R)
    if (!declaresSameEntity(D, R.front()))
      return false;
  return true;
}
#endif

static NamedDecl* getLambdaCallOperatorHelper(const CXXRecordDecl &RD) {
  if (!RD.isLambda()) return nullptr;
  DeclarationName Name =
    RD.getASTContext().DeclarationNames.getCXXOperatorName(OO_Call);
  DeclContext::lookup_result Calls = RD.lookup(Name);

  assert(!Calls.empty() && "Missing lambda call operator!");
  assert(allLookupResultsAreTheSame(Calls) &&
         "More than one lambda call operator!");
  return Calls.front();
}

FunctionTemplateDecl* CXXRecordDecl::getDependentLambdaCallOperator() const {
  NamedDecl *CallOp = getLambdaCallOperatorHelper(*this);
  return  dyn_cast_or_null<FunctionTemplateDecl>(CallOp);
}

CXXMethodDecl *CXXRecordDecl::getLambdaCallOperator() const {
  NamedDecl *CallOp = getLambdaCallOperatorHelper(*this);

  if (CallOp == nullptr)
    return nullptr;

  if (const auto *CallOpTmpl = dyn_cast<FunctionTemplateDecl>(CallOp))
    return cast<CXXMethodDecl>(CallOpTmpl->getTemplatedDecl());

  return cast<CXXMethodDecl>(CallOp);
}

CXXMethodDecl* CXXRecordDecl::getLambdaStaticInvoker() const {
  if (!isLambda()) return nullptr;
  DeclarationName Name =
    &getASTContext().Idents.get(getLambdaStaticInvokerName());
  DeclContext::lookup_result Invoker = lookup(Name);
  if (Invoker.empty()) return nullptr;
  assert(allLookupResultsAreTheSame(Invoker) &&
         "More than one static invoker operator!");
  NamedDecl *InvokerFun = Invoker.front();
  if (const auto *InvokerTemplate = dyn_cast<FunctionTemplateDecl>(InvokerFun))
    return cast<CXXMethodDecl>(InvokerTemplate->getTemplatedDecl());

  return cast<CXXMethodDecl>(InvokerFun);
}

void CXXRecordDecl::getCaptureFields(
       llvm::DenseMap<const VarDecl *, FieldDecl *> &Captures,
       FieldDecl *&ThisCapture) const {
  Captures.clear();
  ThisCapture = nullptr;

  LambdaDefinitionData &Lambda = getLambdaData();
  RecordDecl::field_iterator Field = field_begin();
  for (const LambdaCapture *C = Lambda.Captures, *CEnd = C + Lambda.NumCaptures;
       C != CEnd; ++C, ++Field) {
    if (C->capturesThis())
      ThisCapture = *Field;
    else if (C->capturesVariable())
      Captures[C->getCapturedVar()] = *Field;
  }
  assert(Field == field_end());
}

TemplateParameterList *
CXXRecordDecl::getGenericLambdaTemplateParameterList() const {
  if (!isGenericLambda()) return nullptr;
  CXXMethodDecl *CallOp = getLambdaCallOperator();
  if (FunctionTemplateDecl *Tmpl = CallOp->getDescribedFunctionTemplate())
    return Tmpl->getTemplateParameters();
  return nullptr;
}

ArrayRef<NamedDecl *>
CXXRecordDecl::getLambdaExplicitTemplateParameters() const {
  TemplateParameterList *List = getGenericLambdaTemplateParameterList();
  if (!List)
    return {};

  assert(std::is_partitioned(List->begin(), List->end(),
                             [](const NamedDecl *D) { return !D->isImplicit(); })
         && "Explicit template params should be ordered before implicit ones");

  const auto ExplicitEnd = llvm::partition_point(
      *List, [](const NamedDecl *D) { return !D->isImplicit(); });
  return llvm::makeArrayRef(List->begin(), ExplicitEnd);
}

Decl *CXXRecordDecl::getLambdaContextDecl() const {
  assert(isLambda() && "Not a lambda closure type!");
  ExternalASTSource *Source = getParentASTContext().getExternalSource();
  return getLambdaData().ContextDecl.get(Source);
}

static CanQualType GetConversionType(ASTContext &Context, NamedDecl *Conv) {
  QualType T =
      cast<CXXConversionDecl>(Conv->getUnderlyingDecl()->getAsFunction())
          ->getConversionType();
  return Context.getCanonicalType(T);
}

/// Collect the visible conversions of a base class.
///
/// \param Record a base class of the class we're considering
/// \param InVirtual whether this base class is a virtual base (or a base
///   of a virtual base)
/// \param Access the access along the inheritance path to this base
/// \param ParentHiddenTypes the conversions provided by the inheritors
///   of this base
/// \param Output the set to which to add conversions from non-virtual bases
/// \param VOutput the set to which to add conversions from virtual bases
/// \param HiddenVBaseCs the set of conversions which were hidden in a
///   virtual base along some inheritance path
static void CollectVisibleConversions(ASTContext &Context,
                                      CXXRecordDecl *Record,
                                      bool InVirtual,
                                      AccessSpecifier Access,
                  const llvm::SmallPtrSet<CanQualType, 8> &ParentHiddenTypes,
                                      ASTUnresolvedSet &Output,
                                      UnresolvedSetImpl &VOutput,
                           llvm::SmallPtrSet<NamedDecl*, 8> &HiddenVBaseCs) {
  // The set of types which have conversions in this class or its
  // subclasses.  As an optimization, we don't copy the derived set
  // unless it might change.
  const llvm::SmallPtrSet<CanQualType, 8> *HiddenTypes = &ParentHiddenTypes;
  llvm::SmallPtrSet<CanQualType, 8> HiddenTypesBuffer;

  // Collect the direct conversions and figure out which conversions
  // will be hidden in the subclasses.
  CXXRecordDecl::conversion_iterator ConvI = Record->conversion_begin();
  CXXRecordDecl::conversion_iterator ConvE = Record->conversion_end();
  if (ConvI != ConvE) {
    HiddenTypesBuffer = ParentHiddenTypes;
    HiddenTypes = &HiddenTypesBuffer;

    for (CXXRecordDecl::conversion_iterator I = ConvI; I != ConvE; ++I) {
      CanQualType ConvType(GetConversionType(Context, I.getDecl()));
      bool Hidden = ParentHiddenTypes.count(ConvType);
      if (!Hidden)
        HiddenTypesBuffer.insert(ConvType);

      // If this conversion is hidden and we're in a virtual base,
      // remember that it's hidden along some inheritance path.
      if (Hidden && InVirtual)
        HiddenVBaseCs.insert(cast<NamedDecl>(I.getDecl()->getCanonicalDecl()));

      // If this conversion isn't hidden, add it to the appropriate output.
      else if (!Hidden) {
        AccessSpecifier IAccess
          = CXXRecordDecl::MergeAccess(Access, I.getAccess());

        if (InVirtual)
          VOutput.addDecl(I.getDecl(), IAccess);
        else
          Output.addDecl(Context, I.getDecl(), IAccess);
      }
    }
  }

  // Collect information recursively from any base classes.
  for (const auto &I : Record->bases()) {
    const RecordType *RT = I.getType()->getAs<RecordType>();
    if (!RT) continue;

    AccessSpecifier BaseAccess
      = CXXRecordDecl::MergeAccess(Access, I.getAccessSpecifier());
    bool BaseInVirtual = InVirtual || I.isVirtual();

    auto *Base = cast<CXXRecordDecl>(RT->getDecl());
    CollectVisibleConversions(Context, Base, BaseInVirtual, BaseAccess,
                              *HiddenTypes, Output, VOutput, HiddenVBaseCs);
  }
}

/// Collect the visible conversions of a class.
///
/// This would be extremely straightforward if it weren't for virtual
/// bases.  It might be worth special-casing that, really.
static void CollectVisibleConversions(ASTContext &Context,
                                      CXXRecordDecl *Record,
                                      ASTUnresolvedSet &Output) {
  // The collection of all conversions in virtual bases that we've
  // found.  These will be added to the output as long as they don't
  // appear in the hidden-conversions set.
  UnresolvedSet<8> VBaseCs;

  // The set of conversions in virtual bases that we've determined to
  // be hidden.
  llvm::SmallPtrSet<NamedDecl*, 8> HiddenVBaseCs;

  // The set of types hidden by classes derived from this one.
  llvm::SmallPtrSet<CanQualType, 8> HiddenTypes;

  // Go ahead and collect the direct conversions and add them to the
  // hidden-types set.
  CXXRecordDecl::conversion_iterator ConvI = Record->conversion_begin();
  CXXRecordDecl::conversion_iterator ConvE = Record->conversion_end();
  Output.append(Context, ConvI, ConvE);
  for (; ConvI != ConvE; ++ConvI)
    HiddenTypes.insert(GetConversionType(Context, ConvI.getDecl()));

  // Recursively collect conversions from base classes.
  for (const auto &I : Record->bases()) {
    const RecordType *RT = I.getType()->getAs<RecordType>();
    if (!RT) continue;

    CollectVisibleConversions(Context, cast<CXXRecordDecl>(RT->getDecl()),
                              I.isVirtual(), I.getAccessSpecifier(),
                              HiddenTypes, Output, VBaseCs, HiddenVBaseCs);
  }

  // Add any unhidden conversions provided by virtual bases.
  for (UnresolvedSetIterator I = VBaseCs.begin(), E = VBaseCs.end();
         I != E; ++I) {
    if (!HiddenVBaseCs.count(cast<NamedDecl>(I.getDecl()->getCanonicalDecl())))
      Output.addDecl(Context, I.getDecl(), I.getAccess());
  }
}

/// getVisibleConversionFunctions - get all conversion functions visible
/// in current class; including conversion function templates.
llvm::iterator_range<CXXRecordDecl::conversion_iterator>
CXXRecordDecl::getVisibleConversionFunctions() {
  ASTContext &Ctx = getASTContext();

  ASTUnresolvedSet *Set;
  if (bases_begin() == bases_end()) {
    // If root class, all conversions are visible.
    Set = &data().Conversions.get(Ctx);
  } else {
    Set = &data().VisibleConversions.get(Ctx);
    // If visible conversion list is not evaluated, evaluate it.
    if (!data().ComputedVisibleConversions) {
      CollectVisibleConversions(Ctx, this, *Set);
      data().ComputedVisibleConversions = true;
    }
  }
  return llvm::make_range(Set->begin(), Set->end());
}

void CXXRecordDecl::removeConversion(const NamedDecl *ConvDecl) {
  // This operation is O(N) but extremely rare.  Sema only uses it to
  // remove UsingShadowDecls in a class that were followed by a direct
  // declaration, e.g.:
  //   class A : B {
  //     using B::operator int;
  //     operator int();
  //   };
  // This is uncommon by itself and even more uncommon in conjunction
  // with sufficiently large numbers of directly-declared conversions
  // that asymptotic behavior matters.

  ASTUnresolvedSet &Convs = data().Conversions.get(getASTContext());
  for (unsigned I = 0, E = Convs.size(); I != E; ++I) {
    if (Convs[I].getDecl() == ConvDecl) {
      Convs.erase(I);
      assert(llvm::find(Convs, ConvDecl) == Convs.end() &&
             "conversion was found multiple times in unresolved set");
      return;
    }
  }

  llvm_unreachable("conversion not found in set!");
}

CXXRecordDecl *CXXRecordDecl::getInstantiatedFromMemberClass() const {
  if (MemberSpecializationInfo *MSInfo = getMemberSpecializationInfo())
    return cast<CXXRecordDecl>(MSInfo->getInstantiatedFrom());

  return nullptr;
}

MemberSpecializationInfo *CXXRecordDecl::getMemberSpecializationInfo() const {
  return TemplateOrInstantiation.dyn_cast<MemberSpecializationInfo *>();
}

void
CXXRecordDecl::setInstantiationOfMemberClass(CXXRecordDecl *RD,
                                             TemplateSpecializationKind TSK) {
  assert(TemplateOrInstantiation.isNull() &&
         "Previous template or instantiation?");
  assert(!isa<ClassTemplatePartialSpecializationDecl>(this));
  TemplateOrInstantiation
    = new (getASTContext()) MemberSpecializationInfo(RD, TSK);
}

ClassTemplateDecl *CXXRecordDecl::getDescribedClassTemplate() const {
  return TemplateOrInstantiation.dyn_cast<ClassTemplateDecl *>();
}

void CXXRecordDecl::setDescribedClassTemplate(ClassTemplateDecl *Template) {
  TemplateOrInstantiation = Template;
}

TemplateSpecializationKind CXXRecordDecl::getTemplateSpecializationKind() const{
  if (const auto *Spec = dyn_cast<ClassTemplateSpecializationDecl>(this))
    return Spec->getSpecializationKind();

  if (MemberSpecializationInfo *MSInfo = getMemberSpecializationInfo())
    return MSInfo->getTemplateSpecializationKind();

  return TSK_Undeclared;
}

void
CXXRecordDecl::setTemplateSpecializationKind(TemplateSpecializationKind TSK) {
  if (auto *Spec = dyn_cast<ClassTemplateSpecializationDecl>(this)) {
    Spec->setSpecializationKind(TSK);
    return;
  }

  if (MemberSpecializationInfo *MSInfo = getMemberSpecializationInfo()) {
    MSInfo->setTemplateSpecializationKind(TSK);
    return;
  }

  llvm_unreachable("Not a class template or member class specialization");
}

const CXXRecordDecl *CXXRecordDecl::getTemplateInstantiationPattern() const {
  auto GetDefinitionOrSelf =
      [](const CXXRecordDecl *D) -> const CXXRecordDecl * {
    if (auto *Def = D->getDefinition())
      return Def;
    return D;
  };

  // If it's a class template specialization, find the template or partial
  // specialization from which it was instantiated.
  if (auto *TD = dyn_cast<ClassTemplateSpecializationDecl>(this)) {
    auto From = TD->getInstantiatedFrom();
    if (auto *CTD = From.dyn_cast<ClassTemplateDecl *>()) {
      while (auto *NewCTD = CTD->getInstantiatedFromMemberTemplate()) {
        if (NewCTD->isMemberSpecialization())
          break;
        CTD = NewCTD;
      }
      return GetDefinitionOrSelf(CTD->getTemplatedDecl());
    }
    if (auto *CTPSD =
            From.dyn_cast<ClassTemplatePartialSpecializationDecl *>()) {
      while (auto *NewCTPSD = CTPSD->getInstantiatedFromMember()) {
        if (NewCTPSD->isMemberSpecialization())
          break;
        CTPSD = NewCTPSD;
      }
      return GetDefinitionOrSelf(CTPSD);
    }
  }

  if (MemberSpecializationInfo *MSInfo = getMemberSpecializationInfo()) {
    if (isTemplateInstantiation(MSInfo->getTemplateSpecializationKind())) {
      const CXXRecordDecl *RD = this;
      while (auto *NewRD = RD->getInstantiatedFromMemberClass())
        RD = NewRD;
      return GetDefinitionOrSelf(RD);
    }
  }

  assert(!isTemplateInstantiation(this->getTemplateSpecializationKind()) &&
         "couldn't find pattern for class template instantiation");
  return nullptr;
}

CXXDestructorDecl *CXXRecordDecl::getDestructor() const {
  ASTContext &Context = getASTContext();
  QualType ClassType = Context.getTypeDeclType(this);

  DeclarationName Name
    = Context.DeclarationNames.getCXXDestructorName(
                                          Context.getCanonicalType(ClassType));

  DeclContext::lookup_result R = lookup(Name);

  return R.empty() ? nullptr : dyn_cast<CXXDestructorDecl>(R.front());
}

bool CXXRecordDecl::isAnyDestructorNoReturn() const {
  // Destructor is noreturn.
  if (const CXXDestructorDecl *Destructor = getDestructor())
    if (Destructor->isNoReturn())
      return true;

  // Check base classes destructor for noreturn.
  for (const auto &Base : bases())
    if (const CXXRecordDecl *RD = Base.getType()->getAsCXXRecordDecl())
      if (RD->isAnyDestructorNoReturn())
        return true;

  // Check fields for noreturn.
  for (const auto *Field : fields())
    if (const CXXRecordDecl *RD =
            Field->getType()->getBaseElementTypeUnsafe()->getAsCXXRecordDecl())
      if (RD->isAnyDestructorNoReturn())
        return true;

  // All destructors are not noreturn.
  return false;
}

static bool isDeclContextInNamespace(const DeclContext *DC) {
  while (!DC->isTranslationUnit()) {
    if (DC->isNamespace())
      return true;
    DC = DC->getParent();
  }
  return false;
}

bool CXXRecordDecl::isInterfaceLike() const {
  assert(hasDefinition() && "checking for interface-like without a definition");
  // All __interfaces are inheritently interface-like.
  if (isInterface())
    return true;

  // Interface-like types cannot have a user declared constructor, destructor,
  // friends, VBases, conversion functions, or fields.  Additionally, lambdas
  // cannot be interface types.
  if (isLambda() || hasUserDeclaredConstructor() ||
      hasUserDeclaredDestructor() || !field_empty() || hasFriends() ||
      getNumVBases() > 0 || conversion_end() - conversion_begin() > 0)
    return false;

  // No interface-like type can have a method with a definition.
  for (const auto *const Method : methods())
    if (Method->isDefined() && !Method->isImplicit())
      return false;

  // Check "Special" types.
  const auto *Uuid = getAttr<UuidAttr>();
  // MS SDK declares IUnknown/IDispatch both in the root of a TU, or in an
  // extern C++ block directly in the TU.  These are only valid if in one
  // of these two situations.
  if (Uuid && isStruct() && !getDeclContext()->isExternCContext() &&
      !isDeclContextInNamespace(getDeclContext()) &&
      ((getName() == "IUnknown" &&
        Uuid->getGuid() == "00000000-0000-0000-C000-000000000046") ||
       (getName() == "IDispatch" &&
        Uuid->getGuid() == "00020400-0000-0000-C000-000000000046"))) {
    if (getNumBases() > 0)
      return false;
    return true;
  }

  // FIXME: Any access specifiers is supposed to make this no longer interface
  // like.

  // If this isn't a 'special' type, it must have a single interface-like base.
  if (getNumBases() != 1)
    return false;

  const auto BaseSpec = *bases_begin();
  if (BaseSpec.isVirtual() || BaseSpec.getAccessSpecifier() != AS_public)
    return false;
  const auto *Base = BaseSpec.getType()->getAsCXXRecordDecl();
  if (Base->isInterface() || !Base->isInterfaceLike())
    return false;
  return true;
}

void CXXRecordDecl::completeDefinition() {
  completeDefinition(nullptr);
}

void CXXRecordDecl::completeDefinition(CXXFinalOverriderMap *FinalOverriders) {
  RecordDecl::completeDefinition();

  // If the class may be abstract (but hasn't been marked as such), check for
  // any pure final overriders.
  if (mayBeAbstract()) {
    CXXFinalOverriderMap MyFinalOverriders;
    if (!FinalOverriders) {
      getFinalOverriders(MyFinalOverriders);
      FinalOverriders = &MyFinalOverriders;
    }

    bool Done = false;
    for (CXXFinalOverriderMap::iterator M = FinalOverriders->begin(),
                                     MEnd = FinalOverriders->end();
         M != MEnd && !Done; ++M) {
      for (OverridingMethods::iterator SO = M->second.begin(),
                                    SOEnd = M->second.end();
           SO != SOEnd && !Done; ++SO) {
        assert(SO->second.size() > 0 &&
               "All virtual functions have overriding virtual functions");

        // C++ [class.abstract]p4:
        //   A class is abstract if it contains or inherits at least one
        //   pure virtual function for which the final overrider is pure
        //   virtual.
        if (SO->second.front().Method->isPure()) {
          data().Abstract = true;
          Done = true;
          break;
        }
      }
    }
  }

  // Set access bits correctly on the directly-declared conversions.
  for (conversion_iterator I = conversion_begin(), E = conversion_end();
       I != E; ++I)
    I.setAccess((*I)->getAccess());
}

bool CXXRecordDecl::mayBeAbstract() const {
  if (data().Abstract || isInvalidDecl() || !data().Polymorphic ||
      isDependentContext())
    return false;

  for (const auto &B : bases()) {
    const auto *BaseDecl =
        cast<CXXRecordDecl>(B.getType()->castAs<RecordType>()->getDecl());
    if (BaseDecl->isAbstract())
      return true;
  }

  return false;
}

/// A prototype class is nested within a generated class.
bool CXXRecordDecl::isPrototypeClass() const {
  if (const CXXRecordDecl *Parent = dyn_cast<CXXRecordDecl>(getDeclContext())) {
    if (const ClassTemplateSpecializationDecl *SpecializedParent
        = dyn_cast<ClassTemplateSpecializationDecl>(Parent)) {
      return SpecializedParent->getMetafunction();
    }

    return Parent->getMetafunction() && isImplicit() && isFragment();
  }
  return false;
}

void CXXDeductionGuideDecl::anchor() {}

bool ExplicitSpecifier::isEquivalent(const ExplicitSpecifier Other) const {
  if ((getKind() != Other.getKind() ||
       getKind() == ExplicitSpecKind::Unresolved)) {
    if (getKind() == ExplicitSpecKind::Unresolved &&
        Other.getKind() == ExplicitSpecKind::Unresolved) {
      ODRHash SelfHash, OtherHash;
      SelfHash.AddStmt(getExpr());
      OtherHash.AddStmt(Other.getExpr());
      return SelfHash.CalculateHash() == OtherHash.CalculateHash();
    } else
      return false;
  }
  return true;
}

ExplicitSpecifier ExplicitSpecifier::getFromDecl(FunctionDecl *Function) {
  switch (Function->getDeclKind()) {
  case Decl::Kind::CXXConstructor:
    return cast<CXXConstructorDecl>(Function)->getExplicitSpecifier();
  case Decl::Kind::CXXConversion:
    return cast<CXXConversionDecl>(Function)->getExplicitSpecifier();
  case Decl::Kind::CXXDeductionGuide:
    return cast<CXXDeductionGuideDecl>(Function)->getExplicitSpecifier();
  default:
    return {};
  }
}

CXXDeductionGuideDecl *CXXDeductionGuideDecl::Create(
    ASTContext &C, DeclContext *DC, SourceLocation StartLoc,
    ExplicitSpecifier ES, const DeclarationNameInfo &NameInfo, QualType T,
    TypeSourceInfo *TInfo, SourceLocation EndLocation) {
  return new (C, DC) CXXDeductionGuideDecl(C, DC, StartLoc, ES, NameInfo, T,
                                           TInfo, EndLocation);
}

CXXDeductionGuideDecl *CXXDeductionGuideDecl::CreateDeserialized(ASTContext &C,
                                                                 unsigned ID) {
  return new (C, ID) CXXDeductionGuideDecl(
      C, nullptr, SourceLocation(), ExplicitSpecifier(), DeclarationNameInfo(),
      QualType(), nullptr, SourceLocation());
}

void CXXMethodDecl::anchor() {}

bool CXXMethodDecl::isStatic() const {
  const CXXMethodDecl *MD = getCanonicalDecl();

  if (MD->getStorageClass() == SC_Static)
    return true;

  OverloadedOperatorKind OOK = getDeclName().getCXXOverloadedOperator();
  return isStaticOverloadedOperator(OOK);
}

static bool recursivelyOverrides(const CXXMethodDecl *DerivedMD,
                                 const CXXMethodDecl *BaseMD) {
  for (const CXXMethodDecl *MD : DerivedMD->overridden_methods()) {
    if (MD->getCanonicalDecl() == BaseMD->getCanonicalDecl())
      return true;
    if (recursivelyOverrides(MD, BaseMD))
      return true;
  }
  return false;
}

CXXMethodDecl *
CXXMethodDecl::getCorrespondingMethodDeclaredInClass(const CXXRecordDecl *RD,
                                                     bool MayBeBase) {
  if (this->getParent()->getCanonicalDecl() == RD->getCanonicalDecl())
    return this;

  // Lookup doesn't work for destructors, so handle them separately.
  if (isa<CXXDestructorDecl>(this)) {
    CXXMethodDecl *MD = RD->getDestructor();
    if (MD) {
      if (recursivelyOverrides(MD, this))
        return MD;
      if (MayBeBase && recursivelyOverrides(this, MD))
        return MD;
    }
    return nullptr;
  }

  for (auto *ND : RD->lookup(getDeclName())) {
    auto *MD = dyn_cast<CXXMethodDecl>(ND);
    if (!MD)
      continue;
    if (recursivelyOverrides(MD, this))
      return MD;
    if (MayBeBase && recursivelyOverrides(this, MD))
      return MD;
  }

  return nullptr;
}

CXXMethodDecl *
CXXMethodDecl::getCorrespondingMethodInClass(const CXXRecordDecl *RD,
                                             bool MayBeBase) {
  if (auto *MD = getCorrespondingMethodDeclaredInClass(RD, MayBeBase))
    return MD;

  for (const auto &I : RD->bases()) {
    const RecordType *RT = I.getType()->getAs<RecordType>();
    if (!RT)
      continue;
    const auto *Base = cast<CXXRecordDecl>(RT->getDecl());
    CXXMethodDecl *T = this->getCorrespondingMethodInClass(Base);
    if (T)
      return T;
  }

  return nullptr;
}

CXXMethodDecl *CXXMethodDecl::Create(ASTContext &C, CXXRecordDecl *RD,
                                     SourceLocation StartLoc,
                                     const DeclarationNameInfo &NameInfo,
                                     QualType T, TypeSourceInfo *TInfo,
                                     StorageClass SC, bool isInline,
                                     ConstexprSpecKind ConstexprKind,
                                     SourceLocation EndLocation) {
  return new (C, RD)
      CXXMethodDecl(CXXMethod, C, RD, StartLoc, NameInfo, T, TInfo, SC,
                    isInline, ConstexprKind, EndLocation);
}

CXXMethodDecl *CXXMethodDecl::CreateDeserialized(ASTContext &C, unsigned ID) {
  return new (C, ID) CXXMethodDecl(
      CXXMethod, C, nullptr, SourceLocation(), DeclarationNameInfo(),
      QualType(), nullptr, SC_None, false, CSK_unspecified, SourceLocation());
}

CXXMethodDecl *CXXMethodDecl::getDevirtualizedMethod(const Expr *Base,
                                                     bool IsAppleKext) {
  assert(isVirtual() && "this method is expected to be virtual");

  // When building with -fapple-kext, all calls must go through the vtable since
  // the kernel linker can do runtime patching of vtables.
  if (IsAppleKext)
    return nullptr;

  // If the member function is marked 'final', we know that it can't be
  // overridden and can therefore devirtualize it unless it's pure virtual.
  if (hasAttr<FinalAttr>())
    return isPure() ? nullptr : this;

  // If Base is unknown, we cannot devirtualize.
  if (!Base)
    return nullptr;

  // If the base expression (after skipping derived-to-base conversions) is a
  // class prvalue, then we can devirtualize.
  Base = Base->getBestDynamicClassTypeExpr();
  if (Base->isRValue() && Base->getType()->isRecordType())
    return this;

  // If we don't even know what we would call, we can't devirtualize.
  const CXXRecordDecl *BestDynamicDecl = Base->getBestDynamicClassType();
  if (!BestDynamicDecl)
    return nullptr;

  // There may be a method corresponding to MD in a derived class.
  CXXMethodDecl *DevirtualizedMethod =
      getCorrespondingMethodInClass(BestDynamicDecl);

  // If that method is pure virtual, we can't devirtualize. If this code is
  // reached, the result would be UB, not a direct call to the derived class
  // function, and we can't assume the derived class function is defined.
  if (DevirtualizedMethod->isPure())
    return nullptr;

  // If that method is marked final, we can devirtualize it.
  if (DevirtualizedMethod->hasAttr<FinalAttr>())
    return DevirtualizedMethod;

  // Similarly, if the class itself or its destructor is marked 'final',
  // the class can't be derived from and we can therefore devirtualize the 
  // member function call.
  if (BestDynamicDecl->hasAttr<FinalAttr>())
    return DevirtualizedMethod;
  if (const auto *dtor = BestDynamicDecl->getDestructor()) {
    if (dtor->hasAttr<FinalAttr>())
      return DevirtualizedMethod;
  }

  if (const auto *DRE = dyn_cast<DeclRefExpr>(Base)) {
    if (const auto *VD = dyn_cast<VarDecl>(DRE->getDecl()))
      if (VD->getType()->isRecordType())
        // This is a record decl. We know the type and can devirtualize it.
        return DevirtualizedMethod;

    return nullptr;
  }

  // We can devirtualize calls on an object accessed by a class member access
  // expression, since by C++11 [basic.life]p6 we know that it can't refer to
  // a derived class object constructed in the same location.
  if (const auto *ME = dyn_cast<MemberExpr>(Base)) {
    const ValueDecl *VD = ME->getMemberDecl();
    return VD->getType()->isRecordType() ? DevirtualizedMethod : nullptr;
  }

  // Likewise for calls on an object accessed by a (non-reference) pointer to
  // member access.
  if (auto *BO = dyn_cast<BinaryOperator>(Base)) {
    if (BO->isPtrMemOp()) {
      auto *MPT = BO->getRHS()->getType()->castAs<MemberPointerType>();
      if (MPT->getPointeeType()->isRecordType())
        return DevirtualizedMethod;
    }
  }

  // We can't devirtualize the call.
  return nullptr;
}

bool CXXMethodDecl::isUsualDeallocationFunction(
    SmallVectorImpl<const FunctionDecl *> &PreventedBy) const {
  assert(PreventedBy.empty() && "PreventedBy is expected to be empty");
  if (getOverloadedOperator() != OO_Delete &&
      getOverloadedOperator() != OO_Array_Delete)
    return false;

  // C++ [basic.stc.dynamic.deallocation]p2:
  //   A template instance is never a usual deallocation function,
  //   regardless of its signature.
  if (getPrimaryTemplate())
    return false;

  // C++ [basic.stc.dynamic.deallocation]p2:
  //   If a class T has a member deallocation function named operator delete
  //   with exactly one parameter, then that function is a usual (non-placement)
  //   deallocation function. [...]
  if (getNumParams() == 1)
    return true;
  unsigned UsualParams = 1;

  // C++ P0722:
  //   A destroying operator delete is a usual deallocation function if
  //   removing the std::destroying_delete_t parameter and changing the
  //   first parameter type from T* to void* results in the signature of
  //   a usual deallocation function.
  if (isDestroyingOperatorDelete())
    ++UsualParams;

  // C++ <=14 [basic.stc.dynamic.deallocation]p2:
  //   [...] If class T does not declare such an operator delete but does
  //   declare a member deallocation function named operator delete with
  //   exactly two parameters, the second of which has type std::size_t (18.1),
  //   then this function is a usual deallocation function.
  //
  // C++17 says a usual deallocation function is one with the signature
  //   (void* [, size_t] [, std::align_val_t] [, ...])
  // and all such functions are usual deallocation functions. It's not clear
  // that allowing varargs functions was intentional.
  ASTContext &Context = getASTContext();
  if (UsualParams < getNumParams() &&
      Context.hasSameUnqualifiedType(getParamDecl(UsualParams)->getType(),
                                     Context.getSizeType()))
    ++UsualParams;

  if (UsualParams < getNumParams() &&
      getParamDecl(UsualParams)->getType()->isAlignValT())
    ++UsualParams;

  if (UsualParams != getNumParams())
    return false;

  // In C++17 onwards, all potential usual deallocation functions are actual
  // usual deallocation functions. Honor this behavior when post-C++14
  // deallocation functions are offered as extensions too.
  // FIXME(EricWF): Destrying Delete should be a language option. How do we
  // handle when destroying delete is used prior to C++17?
  if (Context.getLangOpts().CPlusPlus17 ||
      Context.getLangOpts().AlignedAllocation ||
      isDestroyingOperatorDelete())
    return true;

  // This function is a usual deallocation function if there are no
  // single-parameter deallocation functions of the same kind.
  DeclContext::lookup_result R = getDeclContext()->lookup(getDeclName());
  bool Result = true;
  for (const auto *D : R) {
    if (const auto *FD = dyn_cast<FunctionDecl>(D)) {
      if (FD->getNumParams() == 1) {
        PreventedBy.push_back(FD);
        Result = false;
      }
    }
  }
  return Result;
}

bool CXXMethodDecl::isCopyAssignmentOperator() const {
  // C++0x [class.copy]p17:
  //  A user-declared copy assignment operator X::operator= is a non-static
  //  non-template member function of class X with exactly one parameter of
  //  type X, X&, const X&, volatile X& or const volatile X&.
  if (/*operator=*/getOverloadedOperator() != OO_Equal ||
      /*non-static*/ isStatic() ||
      /*non-template*/getPrimaryTemplate() || getDescribedFunctionTemplate() ||
      getNumParams() != 1)
    return false;

  QualType ParamType = getParamDecl(0)->getType();
  if (const auto *Ref = ParamType->getAs<LValueReferenceType>())
    ParamType = Ref->getPointeeType();

  ASTContext &Context = getASTContext();
  QualType ClassType
    = Context.getCanonicalType(Context.getTypeDeclType(getParent()));
  return Context.hasSameUnqualifiedType(ClassType, ParamType);
}

bool CXXMethodDecl::isMoveAssignmentOperator() const {
  // C++0x [class.copy]p19:
  //  A user-declared move assignment operator X::operator= is a non-static
  //  non-template member function of class X with exactly one parameter of type
  //  X&&, const X&&, volatile X&&, or const volatile X&&.
  if (getOverloadedOperator() != OO_Equal || isStatic() ||
      getPrimaryTemplate() || getDescribedFunctionTemplate() ||
      getNumParams() != 1)
    return false;

  QualType ParamType = getParamDecl(0)->getType();
  if (!isa<RValueReferenceType>(ParamType))
    return false;
  ParamType = ParamType->getPointeeType();

  ASTContext &Context = getASTContext();
  QualType ClassType
    = Context.getCanonicalType(Context.getTypeDeclType(getParent()));
  return Context.hasSameUnqualifiedType(ClassType, ParamType);
}

void CXXMethodDecl::addOverriddenMethod(const CXXMethodDecl *MD) {
  assert(MD->isCanonicalDecl() && "Method is not canonical!");
  assert(!MD->getParent()->isDependentContext() &&
         "Can't add an overridden method to a class template!");
  assert(MD->isVirtual() && "Method is not virtual!");

  getASTContext().addOverriddenMethod(this, MD);
}

CXXMethodDecl::method_iterator CXXMethodDecl::begin_overridden_methods() const {
  if (isa<CXXConstructorDecl>(this)) return nullptr;
  return getASTContext().overridden_methods_begin(this);
}

CXXMethodDecl::method_iterator CXXMethodDecl::end_overridden_methods() const {
  if (isa<CXXConstructorDecl>(this)) return nullptr;
  return getASTContext().overridden_methods_end(this);
}

unsigned CXXMethodDecl::size_overridden_methods() const {
  if (isa<CXXConstructorDecl>(this)) return 0;
  return getASTContext().overridden_methods_size(this);
}

CXXMethodDecl::overridden_method_range
CXXMethodDecl::overridden_methods() const {
  if (isa<CXXConstructorDecl>(this))
    return overridden_method_range(nullptr, nullptr);
  return getASTContext().overridden_methods(this);
}

static QualType getThisObjectType(ASTContext &C, const FunctionProtoType *FPT,
                                  const CXXRecordDecl *Decl) {
  QualType ClassTy = C.getTypeDeclType(Decl);
  return C.getQualifiedType(ClassTy, FPT->getMethodQuals());
}

QualType CXXMethodDecl::getThisType(const FunctionProtoType *FPT,
                                    const CXXRecordDecl *Decl) {
  ASTContext &C = Decl->getASTContext();
  QualType ObjectTy = ::getThisObjectType(C, FPT, Decl);
  return C.getPointerType(ObjectTy);
}

QualType CXXMethodDecl::getThisObjectType(const FunctionProtoType *FPT,
                                          const CXXRecordDecl *Decl) {
  ASTContext &C = Decl->getASTContext();
  return ::getThisObjectType(C, FPT, Decl);
}

QualType CXXMethodDecl::getThisType() const {
  // C++ 9.3.2p1: The type of this in a member function of a class X is X*.
  // If the member function is declared const, the type of this is const X*,
  // if the member function is declared volatile, the type of this is
  // volatile X*, and if the member function is declared const volatile,
  // the type of this is const volatile X*.
  assert(isInstance() && "No 'this' for static methods!");

  return CXXMethodDecl::getThisType(getType()->getAs<FunctionProtoType>(),
                                    getParent());
}

QualType CXXMethodDecl::getThisObjectType() const {
  // Ditto getThisType.
  assert(isInstance() && "No 'this' for static methods!");

  return CXXMethodDecl::getThisObjectType(getType()->getAs<FunctionProtoType>(),
                                          getParent());
}

bool CXXMethodDecl::hasInlineBody() const {
  // If this function is a template instantiation, look at the template from
  // which it was instantiated.
  const FunctionDecl *CheckFn = getTemplateInstantiationPattern();
  if (!CheckFn)
    CheckFn = this;

  const FunctionDecl *fn;
  return CheckFn->isDefined(fn) && !fn->isOutOfLine() &&
         (fn->doesThisDeclarationHaveABody() || fn->willHaveBody());
}

bool CXXMethodDecl::isLambdaStaticInvoker() const {
  const CXXRecordDecl *P = getParent();
  if (P->isLambda()) {
    if (const CXXMethodDecl *StaticInvoker = P->getLambdaStaticInvoker()) {
      if (StaticInvoker == this) return true;
      if (P->isGenericLambda() && this->isFunctionTemplateSpecialization())
        return StaticInvoker == this->getPrimaryTemplate()->getTemplatedDecl();
    }
  }
  return false;
}

CXXCtorInitializer::CXXCtorInitializer(ASTContext &Context,
                                       TypeSourceInfo *TInfo, bool IsVirtual,
                                       SourceLocation L, Expr *Init,
                                       SourceLocation R,
                                       SourceLocation EllipsisLoc)
    : Initializee(TInfo), MemberOrEllipsisLocation(EllipsisLoc), Init(Init),
      LParenLoc(L), RParenLoc(R), IsDelegating(false), IsVirtual(IsVirtual),
      IsWritten(false), SourceOrder(0) {}

CXXCtorInitializer::CXXCtorInitializer(ASTContext &Context,
                                       FieldDecl *Member,
                                       SourceLocation MemberLoc,
                                       SourceLocation L, Expr *Init,
                                       SourceLocation R)
    : Initializee(Member), MemberOrEllipsisLocation(MemberLoc), Init(Init),
      LParenLoc(L), RParenLoc(R), IsDelegating(false), IsVirtual(false),
      IsWritten(false), SourceOrder(0) {}

CXXCtorInitializer::CXXCtorInitializer(ASTContext &Context,
                                       IndirectFieldDecl *Member,
                                       SourceLocation MemberLoc,
                                       SourceLocation L, Expr *Init,
                                       SourceLocation R)
    : Initializee(Member), MemberOrEllipsisLocation(MemberLoc), Init(Init),
      LParenLoc(L), RParenLoc(R), IsDelegating(false), IsVirtual(false),
      IsWritten(false), SourceOrder(0) {}

CXXCtorInitializer::CXXCtorInitializer(ASTContext &Context,
                                       TypeSourceInfo *TInfo,
                                       SourceLocation L, Expr *Init,
                                       SourceLocation R)
    : Initializee(TInfo), Init(Init), LParenLoc(L), RParenLoc(R),
      IsDelegating(true), IsVirtual(false), IsWritten(false), SourceOrder(0) {}

int64_t CXXCtorInitializer::getID(const ASTContext &Context) const {
  return Context.getAllocator()
                .identifyKnownAlignedObject<CXXCtorInitializer>(this);
}

TypeLoc CXXCtorInitializer::getBaseClassLoc() const {
  if (isBaseInitializer())
    return Initializee.get<TypeSourceInfo*>()->getTypeLoc();
  else
    return {};
}

const Type *CXXCtorInitializer::getBaseClass() const {
  if (isBaseInitializer())
    return Initializee.get<TypeSourceInfo*>()->getType().getTypePtr();
  else
    return nullptr;
}

SourceLocation CXXCtorInitializer::getSourceLocation() const {
  if (isInClassMemberInitializer())
    return getAnyMember()->getLocation();

  if (isAnyMemberInitializer())
    return getMemberLocation();

  if (const auto *TSInfo = Initializee.get<TypeSourceInfo *>())
    return TSInfo->getTypeLoc().getLocalSourceRange().getBegin();

  return {};
}

SourceRange CXXCtorInitializer::getSourceRange() const {
  if (isInClassMemberInitializer()) {
    FieldDecl *D = getAnyMember();
    if (Expr *I = D->getInClassInitializer())
      return I->getSourceRange();
    return {};
  }

  return SourceRange(getSourceLocation(), getRParenLoc());
}

CXXConstructorDecl::CXXConstructorDecl(
    ASTContext &C, CXXRecordDecl *RD, SourceLocation StartLoc,
    const DeclarationNameInfo &NameInfo, QualType T, TypeSourceInfo *TInfo,
    ExplicitSpecifier ES, bool isInline, bool isImplicitlyDeclared,
    ConstexprSpecKind ConstexprKind, InheritedConstructor Inherited)
    : CXXMethodDecl(CXXConstructor, C, RD, StartLoc, NameInfo, T, TInfo,
                    SC_None, isInline, ConstexprKind, SourceLocation()) {
  setNumCtorInitializers(0);
  setInheritingConstructor(static_cast<bool>(Inherited));
  setImplicit(isImplicitlyDeclared);
  CXXConstructorDeclBits.HasTrailingExplicitSpecifier = ES.getExpr() ? 1 : 0;
  if (Inherited)
    *getTrailingObjects<InheritedConstructor>() = Inherited;
  setExplicitSpecifier(ES);
}

void CXXConstructorDecl::anchor() {}

CXXConstructorDecl *CXXConstructorDecl::CreateDeserialized(ASTContext &C,
                                                           unsigned ID,
                                                           uint64_t AllocKind) {
  bool hasTraillingExplicit = static_cast<bool>(AllocKind & TAKHasTailExplicit);
  bool isInheritingConstructor =
      static_cast<bool>(AllocKind & TAKInheritsConstructor);
  unsigned Extra =
      additionalSizeToAlloc<InheritedConstructor, ExplicitSpecifier>(
          isInheritingConstructor, hasTraillingExplicit);
  auto *Result = new (C, ID, Extra)
      CXXConstructorDecl(C, nullptr, SourceLocation(), DeclarationNameInfo(),
                         QualType(), nullptr, ExplicitSpecifier(), false, false,
                         CSK_unspecified, InheritedConstructor());
  Result->setInheritingConstructor(isInheritingConstructor);
  Result->CXXConstructorDeclBits.HasTrailingExplicitSpecifier =
      hasTraillingExplicit;
  Result->setExplicitSpecifier(ExplicitSpecifier());
  return Result;
}

CXXConstructorDecl *CXXConstructorDecl::Create(
    ASTContext &C, CXXRecordDecl *RD, SourceLocation StartLoc,
    const DeclarationNameInfo &NameInfo, QualType T, TypeSourceInfo *TInfo,
    ExplicitSpecifier ES, bool isInline, bool isImplicitlyDeclared,
    ConstexprSpecKind ConstexprKind, InheritedConstructor Inherited) {
  assert(NameInfo.getName().getNameKind()
         == DeclarationName::CXXConstructorName &&
         "Name must refer to a constructor");
  unsigned Extra =
      additionalSizeToAlloc<InheritedConstructor, ExplicitSpecifier>(
          Inherited ? 1 : 0, ES.getExpr() ? 1 : 0);
  return new (C, RD, Extra)
      CXXConstructorDecl(C, RD, StartLoc, NameInfo, T, TInfo, ES, isInline,
                         isImplicitlyDeclared, ConstexprKind, Inherited);
}

CXXConstructorDecl::init_const_iterator CXXConstructorDecl::init_begin() const {
  return CtorInitializers.get(getASTContext().getExternalSource());
}

CXXConstructorDecl *CXXConstructorDecl::getTargetConstructor() const {
  assert(isDelegatingConstructor() && "Not a delegating constructor!");
  Expr *E = (*init_begin())->getInit()->IgnoreImplicit();
  if (const auto *Construct = dyn_cast<CXXConstructExpr>(E))
    return Construct->getConstructor();

  return nullptr;
}

bool CXXConstructorDecl::isDefaultConstructor() const {
  // C++ [class.ctor]p5:
  //   A default constructor for a class X is a constructor of class
  //   X that can be called without an argument.
  return (getNumParams() == 0) ||
         (getNumParams() > 0 && getParamDecl(0)->hasDefaultArg());
}

bool
CXXConstructorDecl::isCopyConstructor(unsigned &TypeQuals) const {
  return isCopyOrMoveConstructor(TypeQuals) &&
         getParamDecl(0)->getType()->isLValueReferenceType();
}

bool CXXConstructorDecl::isMoveConstructor(unsigned &TypeQuals) const {
  return isCopyOrMoveConstructor(TypeQuals) &&
    getParamDecl(0)->getType()->isRValueReferenceType();
}

/// Determine whether this is a copy or move constructor.
bool CXXConstructorDecl::isCopyOrMoveConstructor(unsigned &TypeQuals) const {
  // C++ [class.copy]p2:
  //   A non-template constructor for class X is a copy constructor
  //   if its first parameter is of type X&, const X&, volatile X& or
  //   const volatile X&, and either there are no other parameters
  //   or else all other parameters have default arguments (8.3.6).
  // C++0x [class.copy]p3:
  //   A non-template constructor for class X is a move constructor if its
  //   first parameter is of type X&&, const X&&, volatile X&&, or
  //   const volatile X&&, and either there are no other parameters or else
  //   all other parameters have default arguments.
  if ((getNumParams() < 1) ||
      (getNumParams() > 1 && !getParamDecl(1)->hasDefaultArg()) ||
      (getPrimaryTemplate() != nullptr) ||
      (getDescribedFunctionTemplate() != nullptr))
    return false;

  const ParmVarDecl *Param = getParamDecl(0);

  // Do we have a reference type?
  const auto *ParamRefType = Param->getType()->getAs<ReferenceType>();
  if (!ParamRefType)
    return false;

  // Is it a reference to our class type?
  ASTContext &Context = getASTContext();

  CanQualType PointeeType
    = Context.getCanonicalType(ParamRefType->getPointeeType());
  CanQualType ClassTy
    = Context.getCanonicalType(Context.getTagDeclType(getParent()));
  if (PointeeType.getUnqualifiedType() != ClassTy)
    return false;

  // FIXME: other qualifiers?

  // We have a copy or move constructor.
  TypeQuals = PointeeType.getCVRQualifiers();
  return true;
}

bool CXXConstructorDecl::isConvertingConstructor(bool AllowExplicit) const {
  // C++ [class.conv.ctor]p1:
  //   A constructor declared without the function-specifier explicit
  //   that can be called with a single parameter specifies a
  //   conversion from the type of its first parameter to the type of
  //   its class. Such a constructor is called a converting
  //   constructor.
  if (isExplicit() && !AllowExplicit)
    return false;

  return (getNumParams() == 0 &&
          getType()->castAs<FunctionProtoType>()->isVariadic()) ||
         (getNumParams() == 1) ||
         (getNumParams() > 1 &&
          (getParamDecl(1)->hasDefaultArg() ||
           getParamDecl(1)->isParameterPack()));
}

bool CXXConstructorDecl::isSpecializationCopyingObject() const {
  if ((getNumParams() < 1) ||
      (getNumParams() > 1 && !getParamDecl(1)->hasDefaultArg()) ||
      (getDescribedFunctionTemplate() != nullptr))
    return false;

  const ParmVarDecl *Param = getParamDecl(0);

  ASTContext &Context = getASTContext();
  CanQualType ParamType = Context.getCanonicalType(Param->getType());

  // Is it the same as our class type?
  CanQualType ClassTy
    = Context.getCanonicalType(Context.getTagDeclType(getParent()));
  if (ParamType.getUnqualifiedType() != ClassTy)
    return false;

  return true;
}

void CXXDestructorDecl::anchor() {}

CXXDestructorDecl *
CXXDestructorDecl::CreateDeserialized(ASTContext &C, unsigned ID) {
  return new (C, ID)
      CXXDestructorDecl(C, nullptr, SourceLocation(), DeclarationNameInfo(),
                        QualType(), nullptr, false, false, CSK_unspecified);
}

CXXDestructorDecl *CXXDestructorDecl::Create(
    ASTContext &C, CXXRecordDecl *RD, SourceLocation StartLoc,
    const DeclarationNameInfo &NameInfo, QualType T, TypeSourceInfo *TInfo,
    bool isInline, bool isImplicitlyDeclared, ConstexprSpecKind ConstexprKind) {
  assert(NameInfo.getName().getNameKind()
         == DeclarationName::CXXDestructorName &&
         "Name must refer to a destructor");
  return new (C, RD)
      CXXDestructorDecl(C, RD, StartLoc, NameInfo, T, TInfo, isInline,
                        isImplicitlyDeclared, ConstexprKind);
}

void CXXDestructorDecl::setOperatorDelete(FunctionDecl *OD, Expr *ThisArg) {
  auto *First = cast<CXXDestructorDecl>(getFirstDecl());
  if (OD && !First->OperatorDelete) {
    First->OperatorDelete = OD;
    First->OperatorDeleteThisArg = ThisArg;
    if (auto *L = getASTMutationListener())
      L->ResolvedOperatorDelete(First, OD, ThisArg);
  }
}

void CXXConversionDecl::anchor() {}

CXXConversionDecl *
CXXConversionDecl::CreateDeserialized(ASTContext &C, unsigned ID) {
  return new (C, ID) CXXConversionDecl(
      C, nullptr, SourceLocation(), DeclarationNameInfo(), QualType(), nullptr,
      false, ExplicitSpecifier(), CSK_unspecified, SourceLocation());
}

CXXConversionDecl *CXXConversionDecl::Create(
    ASTContext &C, CXXRecordDecl *RD, SourceLocation StartLoc,
    const DeclarationNameInfo &NameInfo, QualType T, TypeSourceInfo *TInfo,
    bool isInline, ExplicitSpecifier ES, ConstexprSpecKind ConstexprKind,
    SourceLocation EndLocation) {
  assert(NameInfo.getName().getNameKind()
         == DeclarationName::CXXConversionFunctionName &&
         "Name must refer to a conversion function");
  return new (C, RD)
      CXXConversionDecl(C, RD, StartLoc, NameInfo, T, TInfo, isInline, ES,
                        ConstexprKind, EndLocation);
}

bool CXXConversionDecl::isLambdaToBlockPointerConversion() const {
  return isImplicit() && getParent()->isLambda() &&
         getConversionType()->isBlockPointerType();
}

LinkageSpecDecl::LinkageSpecDecl(DeclContext *DC, SourceLocation ExternLoc,
                                 SourceLocation LangLoc, LanguageIDs lang,
                                 bool HasBraces)
    : Decl(LinkageSpec, DC, LangLoc), DeclContext(LinkageSpec),
      ExternLoc(ExternLoc), RBraceLoc(SourceLocation()) {
  setLanguage(lang);
  LinkageSpecDeclBits.HasBraces = HasBraces;
}

void LinkageSpecDecl::anchor() {}

LinkageSpecDecl *LinkageSpecDecl::Create(ASTContext &C,
                                         DeclContext *DC,
                                         SourceLocation ExternLoc,
                                         SourceLocation LangLoc,
                                         LanguageIDs Lang,
                                         bool HasBraces) {
  return new (C, DC) LinkageSpecDecl(DC, ExternLoc, LangLoc, Lang, HasBraces);
}

LinkageSpecDecl *LinkageSpecDecl::CreateDeserialized(ASTContext &C,
                                                     unsigned ID) {
  return new (C, ID) LinkageSpecDecl(nullptr, SourceLocation(),
                                     SourceLocation(), lang_c, false);
}

void UsingDirectiveDecl::anchor() {}

UsingDirectiveDecl *UsingDirectiveDecl::Create(ASTContext &C, DeclContext *DC,
                                               SourceLocation L,
                                               SourceLocation NamespaceLoc,
                                           NestedNameSpecifierLoc QualifierLoc,
                                               SourceLocation IdentLoc,
                                               NamedDecl *Used,
                                               DeclContext *CommonAncestor) {
  if (auto *NS = dyn_cast_or_null<NamespaceDecl>(Used))
    Used = NS->getOriginalNamespace();
  return new (C, DC) UsingDirectiveDecl(DC, L, NamespaceLoc, QualifierLoc,
                                        IdentLoc, Used, CommonAncestor);
}

UsingDirectiveDecl *UsingDirectiveDecl::CreateDeserialized(ASTContext &C,
                                                           unsigned ID) {
  return new (C, ID) UsingDirectiveDecl(nullptr, SourceLocation(),
                                        SourceLocation(),
                                        NestedNameSpecifierLoc(),
                                        SourceLocation(), nullptr, nullptr);
}

NamespaceDecl *UsingDirectiveDecl::getNominatedNamespace() {
  if (auto *NA = dyn_cast_or_null<NamespaceAliasDecl>(NominatedNamespace))
    return NA->getNamespace();
  return cast_or_null<NamespaceDecl>(NominatedNamespace);
}

void NamespaceAliasDecl::anchor() {}

NamespaceAliasDecl *NamespaceAliasDecl::getNextRedeclarationImpl() {
  return getNextRedeclaration();
}

NamespaceAliasDecl *NamespaceAliasDecl::getPreviousDeclImpl() {
  return getPreviousDecl();
}

NamespaceAliasDecl *NamespaceAliasDecl::getMostRecentDeclImpl() {
  return getMostRecentDecl();
}

NamespaceAliasDecl *NamespaceAliasDecl::Create(ASTContext &C, DeclContext *DC,
                                               SourceLocation UsingLoc,
                                               SourceLocation AliasLoc,
                                               IdentifierInfo *Alias,
                                           NestedNameSpecifierLoc QualifierLoc,
                                               SourceLocation IdentLoc,
                                               NamedDecl *Namespace) {
  // FIXME: Preserve the aliased namespace as written.
  if (auto *NS = dyn_cast_or_null<NamespaceDecl>(Namespace))
    Namespace = NS->getOriginalNamespace();
  return new (C, DC) NamespaceAliasDecl(C, DC, UsingLoc, AliasLoc, Alias,
                                        QualifierLoc, IdentLoc, Namespace);
}

NamespaceAliasDecl *
NamespaceAliasDecl::CreateDeserialized(ASTContext &C, unsigned ID) {
  return new (C, ID) NamespaceAliasDecl(C, nullptr, SourceLocation(),
                                        SourceLocation(), nullptr,
                                        NestedNameSpecifierLoc(),
                                        SourceLocation(), nullptr);
}

void UsingShadowDecl::anchor() {}

UsingShadowDecl::UsingShadowDecl(Kind K, ASTContext &C, DeclContext *DC,
                                 SourceLocation Loc, UsingDecl *Using,
                                 NamedDecl *Target)
    : NamedDecl(K, DC, Loc, Using ? Using->getDeclName() : DeclarationName()),
      redeclarable_base(C), UsingOrNextShadow(cast<NamedDecl>(Using)) {
  if (Target)
    setTargetDecl(Target);
  setImplicit();
}

UsingShadowDecl::UsingShadowDecl(Kind K, ASTContext &C, EmptyShell Empty)
    : NamedDecl(K, nullptr, SourceLocation(), DeclarationName()),
      redeclarable_base(C) {}

UsingShadowDecl *
UsingShadowDecl::CreateDeserialized(ASTContext &C, unsigned ID) {
  return new (C, ID) UsingShadowDecl(UsingShadow, C, EmptyShell());
}

UsingDecl *UsingShadowDecl::getUsingDecl() const {
  const UsingShadowDecl *Shadow = this;
  while (const auto *NextShadow =
             dyn_cast<UsingShadowDecl>(Shadow->UsingOrNextShadow))
    Shadow = NextShadow;
  return cast<UsingDecl>(Shadow->UsingOrNextShadow);
}

void ConstructorUsingShadowDecl::anchor() {}

ConstructorUsingShadowDecl *
ConstructorUsingShadowDecl::Create(ASTContext &C, DeclContext *DC,
                                   SourceLocation Loc, UsingDecl *Using,
                                   NamedDecl *Target, bool IsVirtual) {
  return new (C, DC) ConstructorUsingShadowDecl(C, DC, Loc, Using, Target,
                                                IsVirtual);
}

ConstructorUsingShadowDecl *
ConstructorUsingShadowDecl::CreateDeserialized(ASTContext &C, unsigned ID) {
  return new (C, ID) ConstructorUsingShadowDecl(C, EmptyShell());
}

CXXRecordDecl *ConstructorUsingShadowDecl::getNominatedBaseClass() const {
  return getUsingDecl()->getQualifier()->getAsRecordDecl();
}

void UsingDecl::anchor() {}

void UsingDecl::addShadowDecl(UsingShadowDecl *S) {
  assert(std::find(shadow_begin(), shadow_end(), S) == shadow_end() &&
         "declaration already in set");
  assert(S->getUsingDecl() == this);

  if (FirstUsingShadow.getPointer())
    S->UsingOrNextShadow = FirstUsingShadow.getPointer();
  FirstUsingShadow.setPointer(S);
}

void UsingDecl::removeShadowDecl(UsingShadowDecl *S) {
  assert(std::find(shadow_begin(), shadow_end(), S) != shadow_end() &&
         "declaration not in set");
  assert(S->getUsingDecl() == this);

  // Remove S from the shadow decl chain. This is O(n) but hopefully rare.

  if (FirstUsingShadow.getPointer() == S) {
    FirstUsingShadow.setPointer(
      dyn_cast<UsingShadowDecl>(S->UsingOrNextShadow));
    S->UsingOrNextShadow = this;
    return;
  }

  UsingShadowDecl *Prev = FirstUsingShadow.getPointer();
  while (Prev->UsingOrNextShadow != S)
    Prev = cast<UsingShadowDecl>(Prev->UsingOrNextShadow);
  Prev->UsingOrNextShadow = S->UsingOrNextShadow;
  S->UsingOrNextShadow = this;
}

UsingDecl *UsingDecl::Create(ASTContext &C, DeclContext *DC, SourceLocation UL,
                             NestedNameSpecifierLoc QualifierLoc,
                             const DeclarationNameInfo &NameInfo,
                             bool HasTypename) {
  return new (C, DC) UsingDecl(DC, UL, QualifierLoc, NameInfo, HasTypename);
}

UsingDecl *UsingDecl::CreateDeserialized(ASTContext &C, unsigned ID) {
  return new (C, ID) UsingDecl(nullptr, SourceLocation(),
                               NestedNameSpecifierLoc(), DeclarationNameInfo(),
                               false);
}

SourceRange UsingDecl::getSourceRange() const {
  SourceLocation Begin = isAccessDeclaration()
    ? getQualifierLoc().getBeginLoc() : UsingLocation;
  return SourceRange(Begin, getNameInfo().getEndLoc());
}

void UsingPackDecl::anchor() {}

UsingPackDecl *UsingPackDecl::Create(ASTContext &C, DeclContext *DC,
                                     NamedDecl *InstantiatedFrom,
                                     ArrayRef<NamedDecl *> UsingDecls) {
  size_t Extra = additionalSizeToAlloc<NamedDecl *>(UsingDecls.size());
  return new (C, DC, Extra) UsingPackDecl(DC, InstantiatedFrom, UsingDecls);
}

UsingPackDecl *UsingPackDecl::CreateDeserialized(ASTContext &C, unsigned ID,
                                                 unsigned NumExpansions) {
  size_t Extra = additionalSizeToAlloc<NamedDecl *>(NumExpansions);
  auto *Result = new (C, ID, Extra) UsingPackDecl(nullptr, nullptr, None);
  Result->NumExpansions = NumExpansions;
  auto *Trail = Result->getTrailingObjects<NamedDecl *>();
  for (unsigned I = 0; I != NumExpansions; ++I)
    new (Trail + I) NamedDecl*(nullptr);
  return Result;
}

void UnresolvedUsingValueDecl::anchor() {}

UnresolvedUsingValueDecl *
UnresolvedUsingValueDecl::Create(ASTContext &C, DeclContext *DC,
                                 SourceLocation UsingLoc,
                                 NestedNameSpecifierLoc QualifierLoc,
                                 const DeclarationNameInfo &NameInfo,
                                 SourceLocation EllipsisLoc) {
  return new (C, DC) UnresolvedUsingValueDecl(DC, C.DependentTy, UsingLoc,
                                              QualifierLoc, NameInfo,
                                              EllipsisLoc);
}

UnresolvedUsingValueDecl *
UnresolvedUsingValueDecl::CreateDeserialized(ASTContext &C, unsigned ID) {
  return new (C, ID) UnresolvedUsingValueDecl(nullptr, QualType(),
                                              SourceLocation(),
                                              NestedNameSpecifierLoc(),
                                              DeclarationNameInfo(),
                                              SourceLocation());
}

SourceRange UnresolvedUsingValueDecl::getSourceRange() const {
  SourceLocation Begin = isAccessDeclaration()
    ? getQualifierLoc().getBeginLoc() : UsingLocation;
  return SourceRange(Begin, getNameInfo().getEndLoc());
}

void UnresolvedUsingTypenameDecl::anchor() {}

UnresolvedUsingTypenameDecl *
UnresolvedUsingTypenameDecl::Create(ASTContext &C, DeclContext *DC,
                                    SourceLocation UsingLoc,
                                    SourceLocation TypenameLoc,
                                    NestedNameSpecifierLoc QualifierLoc,
                                    SourceLocation TargetNameLoc,
                                    DeclarationName TargetName,
                                    SourceLocation EllipsisLoc) {
  return new (C, DC) UnresolvedUsingTypenameDecl(
      DC, UsingLoc, TypenameLoc, QualifierLoc, TargetNameLoc,
      TargetName.getAsIdentifierInfo(), EllipsisLoc);
}

UnresolvedUsingTypenameDecl *
UnresolvedUsingTypenameDecl::CreateDeserialized(ASTContext &C, unsigned ID) {
  return new (C, ID) UnresolvedUsingTypenameDecl(
      nullptr, SourceLocation(), SourceLocation(), NestedNameSpecifierLoc(),
      SourceLocation(), nullptr, SourceLocation());
}

void StaticAssertDecl::anchor() {}

StaticAssertDecl *StaticAssertDecl::Create(ASTContext &C, DeclContext *DC,
                                           SourceLocation StaticAssertLoc,
                                           Expr *AssertExpr,
                                           StringLiteral *Message,
                                           SourceLocation RParenLoc,
                                           bool Failed) {
  return new (C, DC) StaticAssertDecl(DC, StaticAssertLoc, AssertExpr, Message,
                                      RParenLoc, Failed);
}

StaticAssertDecl *StaticAssertDecl::CreateDeserialized(ASTContext &C,
                                                       unsigned ID) {
  return new (C, ID) StaticAssertDecl(nullptr, SourceLocation(), nullptr,
                                      nullptr, SourceLocation(), false);
}

void BindingDecl::anchor() {}

BindingDecl *BindingDecl::Create(ASTContext &C, DeclContext *DC,
                                 SourceLocation IdLoc, IdentifierInfo *Id) {
  return new (C, DC) BindingDecl(DC, IdLoc, Id);
}

BindingDecl *BindingDecl::CreateDeserialized(ASTContext &C, unsigned ID) {
  return new (C, ID) BindingDecl(nullptr, SourceLocation(), nullptr);
}

ValueDecl *BindingDecl::getDecomposedDecl() const {
  ExternalASTSource *Source =
      Decomp.isOffset() ? getASTContext().getExternalSource() : nullptr;
  return cast_or_null<ValueDecl>(Decomp.get(Source));
}

VarDecl *BindingDecl::getHoldingVar() const {
  Expr *B = getBinding();
  if (!B)
    return nullptr;
  auto *DRE = dyn_cast<DeclRefExpr>(B->IgnoreImplicit());
  if (!DRE)
    return nullptr;

  auto *VD = dyn_cast<VarDecl>(DRE->getDecl());
  assert(VD->isImplicit() && "holding var for binding decl not implicit");
  return VD;
}

void DecompositionDecl::anchor() {}

DecompositionDecl *DecompositionDecl::Create(ASTContext &C, DeclContext *DC,
                                             SourceLocation StartLoc,
                                             SourceLocation LSquareLoc,
                                             QualType T, TypeSourceInfo *TInfo,
                                             StorageClass SC,
                                             ArrayRef<BindingDecl *> Bindings) {
  size_t Extra = additionalSizeToAlloc<BindingDecl *>(Bindings.size());
  return new (C, DC, Extra)
      DecompositionDecl(C, DC, StartLoc, LSquareLoc, T, TInfo, SC, Bindings);
}

DecompositionDecl *DecompositionDecl::CreateDeserialized(ASTContext &C,
                                                         unsigned ID,
                                                         unsigned NumBindings) {
  size_t Extra = additionalSizeToAlloc<BindingDecl *>(NumBindings);
  auto *Result = new (C, ID, Extra)
      DecompositionDecl(C, nullptr, SourceLocation(), SourceLocation(),
                        QualType(), nullptr, StorageClass(), None);
  // Set up and clean out the bindings array.
  Result->NumBindings = NumBindings;
  auto *Trail = Result->getTrailingObjects<BindingDecl *>();
  for (unsigned I = 0; I != NumBindings; ++I)
    new (Trail + I) BindingDecl*(nullptr);
  return Result;
}

void DecompositionDecl::printName(llvm::raw_ostream &os) const {
  os << '[';
  bool Comma = false;
  for (const auto *B : bindings()) {
    if (Comma)
      os << ", ";
    B->printName(os);
    Comma = true;
  }
  os << ']';
}

void MSPropertyDecl::anchor() {}

MSPropertyDecl *MSPropertyDecl::Create(ASTContext &C, DeclContext *DC,
                                       SourceLocation L, DeclarationName N,
                                       QualType T, TypeSourceInfo *TInfo,
                                       SourceLocation StartL,
                                       IdentifierInfo *Getter,
                                       IdentifierInfo *Setter) {
  return new (C, DC) MSPropertyDecl(DC, L, N, T, TInfo, StartL, Getter, Setter);
}

MSPropertyDecl *MSPropertyDecl::CreateDeserialized(ASTContext &C,
                                                   unsigned ID) {
  return new (C, ID) MSPropertyDecl(nullptr, SourceLocation(),
                                    DeclarationName(), QualType(), nullptr,
                                    SourceLocation(), nullptr, nullptr);
}

bool CXXInjectorDecl::hasBody() const {
  if (!hasRepresentation())
    return false;
  return getFunctionDecl()->hasBody();
}

Stmt *CXXInjectorDecl::getBody() const {
  if (!hasRepresentation())
    return nullptr;
  return getFunctionDecl()->getBody();
}

void CXXMetaprogramDecl::anchor() {}

CXXMetaprogramDecl *CXXMetaprogramDecl::Create(ASTContext &Cxt, DeclContext *DC,
                                     SourceLocation CXXMetaprogramLoc,
                                     FunctionDecl *Fn) {
  return new (Cxt, DC) CXXMetaprogramDecl(DC, CXXMetaprogramLoc, Fn);
}

CXXMetaprogramDecl *CXXMetaprogramDecl::CreateDeserialized(ASTContext &C, unsigned ID) {
  return new (C, ID) CXXMetaprogramDecl(nullptr, SourceLocation());
}

SourceRange CXXMetaprogramDecl::getSourceRange() const {
  SourceLocation RangeEnd = getLocation();
  if (Stmt *Body = getBody())
    RangeEnd = Body->getEndLoc();
  return SourceRange(getLocation(), RangeEnd);
}

void CXXInjectionDecl::anchor() {}

CXXInjectionDecl *CXXInjectionDecl::Create(ASTContext &Cxt, DeclContext *DC,
                                     SourceLocation CXXInjectionLoc,
                                     FunctionDecl *Fn) {
  return new (Cxt, DC) CXXInjectionDecl(DC, CXXInjectionLoc, Fn);
}

CXXInjectionDecl *CXXInjectionDecl::CreateDeserialized(ASTContext &C, unsigned ID) {
  return new (C, ID) CXXInjectionDecl(nullptr, SourceLocation());
}

Stmt *CXXInjectionDecl::getInjectionStmt() const {
  auto *BodyPtr = cast<CompoundStmt>(getBody());
  assert(BodyPtr->size() == 1);
  return *(BodyPtr->body_begin());
}

void CXXFragmentDecl::anchor() {}

CXXFragmentDecl *CXXFragmentDecl::Create(ASTContext &Cxt, DeclContext *DC,
                                         SourceLocation IntroLoc) {
  return new (Cxt, DC) CXXFragmentDecl(DC, IntroLoc);
}

CXXFragmentDecl *CXXFragmentDecl::CreateDeserialized(ASTContext &C,
                                                     unsigned ID) {
  return new (C, ID) CXXFragmentDecl(nullptr, SourceLocation());
}

CXXStmtFragmentDecl
*CXXStmtFragmentDecl::Create(ASTContext &Cxt, DeclContext *DC,
                             SourceLocation IntroLoc) {
  return new (Cxt, DC) CXXStmtFragmentDecl(DC, IntroLoc);
}

CXXRequiredTypeDecl::CXXRequiredTypeDecl(DeclContext *DC, SourceLocation RL,
                                         SourceLocation SL, IdentifierInfo *Id,
                                         bool Typename)
  : TypeDecl(CXXRequiredType, DC, RL, Id, RL), RequiresLoc(RL), SpecLoc(SL),
    WasDeclaredWithTypename(Typename)
{
}

CXXRequiredTypeDecl *
CXXRequiredTypeDecl::Create(ASTContext &Ctx, DeclContext *DC, SourceLocation RL,
                            SourceLocation SL, IdentifierInfo *Id, bool Typename) {
  return new (Ctx, DC) CXXRequiredTypeDecl(DC, RL, SL, Id, Typename);
}

CXXRequiredTypeDecl *
CXXRequiredTypeDecl::CreateDeserialized(ASTContext &Ctx, unsigned ID) {
  IdentifierInfo *II = &Ctx.Idents.get("");
  return new (Ctx, ID) CXXRequiredTypeDecl(nullptr, SourceLocation(),
                                           SourceLocation(), II, true);
}

CXXRequiredDeclaratorDecl::CXXRequiredDeclaratorDecl(ASTContext &Context,
                                                     DeclContext *DC,
                                                     DeclaratorDecl *DD,
                                                     SourceLocation RL)
  : DeclaratorDecl(CXXRequiredDeclarator, DC, RL, DD->getDeclName(),
                   QualType(Context.DependentTy),
                   Context.CreateTypeSourceInfo(QualType(Context.DependentTy)),
                   RL), RequiresLoc(RL), RequiredDeclarator(DD) {
}

CXXRequiredDeclaratorDecl *
CXXRequiredDeclaratorDecl::Create(ASTContext &Ctx, DeclContext *DC,
                                  DeclaratorDecl *RequiredDecl,
                                  SourceLocation RequiresLoc) {
  return new (Ctx, DC) CXXRequiredDeclaratorDecl(Ctx, DC, RequiredDecl,
                                                 RequiresLoc);
}

CXXRequiredDeclaratorDecl *
CXXRequiredDeclaratorDecl::CreateDeserialized(ASTContext &Context,
                                              unsigned ID) {
  llvm_unreachable("unimplemented.");
}

static const char *getAccessName(AccessSpecifier AS) {
  switch (AS) {
    case AS_none:
      llvm_unreachable("Invalid access specifier!");
    case AS_public:
      return "public";
    case AS_private:
      return "private";
    case AS_protected:
      return "protected";
  }
  llvm_unreachable("Invalid access specifier!");
}

const DiagnosticBuilder &clang::operator<<(const DiagnosticBuilder &DB,
                                           AccessSpecifier AS) {
  return DB << getAccessName(AS);
}

const PartialDiagnostic &clang::operator<<(const PartialDiagnostic &DB,
                                           AccessSpecifier AS) {
  return DB << getAccessName(AS);
}<|MERGE_RESOLUTION|>--- conflicted
+++ resolved
@@ -102,15 +102,9 @@
       ImplicitCopyConstructorCanHaveConstParamForNonVBase(true),
       ImplicitCopyAssignmentHasConstParam(true),
       HasDeclaredCopyConstructorWithConstParam(false),
-<<<<<<< HEAD
-      HasDeclaredCopyAssignmentWithConstParam(false),
-      IsFragment(false), IsLambda(false),
-      IsParsingBaseSpecifiers(false), HasODRHash(false), Definition(D) {}
-=======
-      HasDeclaredCopyAssignmentWithConstParam(false), IsLambda(false),
-      IsParsingBaseSpecifiers(false), ComputedVisibleConversions(false),
-      HasODRHash(false), Definition(D) {}
->>>>>>> 4b48b58c
+      HasDeclaredCopyAssignmentWithConstParam(false), IsFragment(false),
+      IsLambda(false), IsParsingBaseSpecifiers(false),
+      ComputedVisibleConversions(false), HasODRHash(false), Definition(D) {}
 
 CXXBaseSpecifier *CXXRecordDecl::DefinitionData::getBasesSlowCase() const {
   return Bases.get(Definition->getASTContext().getExternalSource());
