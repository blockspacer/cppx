//===---- StmtProfile.cpp - Profile implementation for Stmt ASTs ----------===//
//
//                     The LLVM Compiler Infrastructure
//
// This file is distributed under the University of Illinois Open Source
// License. See LICENSE.TXT for details.
//
//===----------------------------------------------------------------------===//
//
// This file implements the Stmt::Profile method, which builds a unique bit
// representation that identifies a statement/expression.
//
//===----------------------------------------------------------------------===//
#include "clang/AST/ASTContext.h"
#include "clang/AST/DeclCXX.h"
#include "clang/AST/DeclObjC.h"
#include "clang/AST/DeclTemplate.h"
#include "clang/AST/Expr.h"
#include "clang/AST/ExprCXX.h"
#include "clang/AST/ExprObjC.h"
#include "clang/AST/ExprOpenMP.h"
#include "clang/AST/ODRHash.h"
#include "clang/AST/StmtVisitor.h"
#include "llvm/ADT/FoldingSet.h"
using namespace clang;

namespace {
  class StmtProfiler : public ConstStmtVisitor<StmtProfiler> {
  protected:
    llvm::FoldingSetNodeID &ID;
    bool Canonical;

  public:
    StmtProfiler(llvm::FoldingSetNodeID &ID, bool Canonical)
        : ID(ID), Canonical(Canonical) {}

    virtual ~StmtProfiler() {}

    void VisitStmt(const Stmt *S);

    virtual void HandleStmtClass(Stmt::StmtClass SC) = 0;

#define STMT(Node, Base) void Visit##Node(const Node *S);
#include "clang/AST/StmtNodes.inc"

    /// Visit a declaration that is referenced within an expression
    /// or statement.
    virtual void VisitDecl(const Decl *D) = 0;

    /// Visit a type that is referenced within an expression or
    /// statement.
    virtual void VisitType(QualType T) = 0;

    /// Visit a name that occurs within an expression or statement.
    virtual void VisitName(DeclarationName Name, bool TreatAsDecl = false) = 0;

    /// Visit identifiers that are not in Decl's or Type's.
    virtual void VisitIdentifierInfo(IdentifierInfo *II) = 0;

    /// Visit a nested-name-specifier that occurs within an expression
    /// or statement.
    virtual void VisitNestedNameSpecifier(NestedNameSpecifier *NNS) = 0;

    /// Visit a template name that occurs within an expression or
    /// statement.
    virtual void VisitTemplateName(TemplateName Name) = 0;

    /// Visit template arguments that occur within an expression or
    /// statement.
    void VisitTemplateArguments(const TemplateArgumentLoc *Args,
                                unsigned NumArgs);

    /// Visit a single template argument.
    void VisitTemplateArgument(const TemplateArgument &Arg);
  };

  class StmtProfilerWithPointers : public StmtProfiler {
    const ASTContext &Context;

  public:
    StmtProfilerWithPointers(llvm::FoldingSetNodeID &ID,
                             const ASTContext &Context, bool Canonical)
        : StmtProfiler(ID, Canonical), Context(Context) {}
  private:
    void HandleStmtClass(Stmt::StmtClass SC) override {
      ID.AddInteger(SC);
    }

    void VisitDecl(const Decl *D) override {
      ID.AddInteger(D ? D->getKind() : 0);

      if (Canonical && D) {
        if (const NonTypeTemplateParmDecl *NTTP =
                dyn_cast<NonTypeTemplateParmDecl>(D)) {
          ID.AddInteger(NTTP->getDepth());
          ID.AddInteger(NTTP->getIndex());
          ID.AddBoolean(NTTP->isParameterPack());
          VisitType(NTTP->getType());
          return;
        }

        if (const ParmVarDecl *Parm = dyn_cast<ParmVarDecl>(D)) {
          // The Itanium C++ ABI uses the type, scope depth, and scope
          // index of a parameter when mangling expressions that involve
          // function parameters, so we will use the parameter's type for
          // establishing function parameter identity. That way, our
          // definition of "equivalent" (per C++ [temp.over.link]) is at
          // least as strong as the definition of "equivalent" used for
          // name mangling.
          VisitType(Parm->getType());
          ID.AddInteger(Parm->getFunctionScopeDepth());
          ID.AddInteger(Parm->getFunctionScopeIndex());
          return;
        }

        if (const TemplateTypeParmDecl *TTP =
                dyn_cast<TemplateTypeParmDecl>(D)) {
          ID.AddInteger(TTP->getDepth());
          ID.AddInteger(TTP->getIndex());
          ID.AddBoolean(TTP->isParameterPack());
          return;
        }

        if (const TemplateTemplateParmDecl *TTP =
                dyn_cast<TemplateTemplateParmDecl>(D)) {
          ID.AddInteger(TTP->getDepth());
          ID.AddInteger(TTP->getIndex());
          ID.AddBoolean(TTP->isParameterPack());
          return;
        }
      }

      ID.AddPointer(D ? D->getCanonicalDecl() : nullptr);
    }

    void VisitType(QualType T) override {
      if (Canonical && !T.isNull())
        T = Context.getCanonicalType(T);

      ID.AddPointer(T.getAsOpaquePtr());
    }

    void VisitName(DeclarationName Name, bool /*TreatAsDecl*/) override {
      ID.AddPointer(Name.getAsOpaquePtr());
    }

    void VisitIdentifierInfo(IdentifierInfo *II) override {
      ID.AddPointer(II);
    }

    void VisitNestedNameSpecifier(NestedNameSpecifier *NNS) override {
      if (Canonical)
        NNS = Context.getCanonicalNestedNameSpecifier(NNS);
      ID.AddPointer(NNS);
    }

    void VisitTemplateName(TemplateName Name) override {
      if (Canonical)
        Name = Context.getCanonicalTemplateName(Name);

      Name.Profile(ID);
    }
  };

  class StmtProfilerWithoutPointers : public StmtProfiler {
    ODRHash &Hash;
  public:
    StmtProfilerWithoutPointers(llvm::FoldingSetNodeID &ID, ODRHash &Hash)
        : StmtProfiler(ID, false), Hash(Hash) {}

  private:
    void HandleStmtClass(Stmt::StmtClass SC) override {
      if (SC == Stmt::UnresolvedLookupExprClass) {
        // Pretend that the name looked up is a Decl due to how templates
        // handle some Decl lookups.
        ID.AddInteger(Stmt::DeclRefExprClass);
      } else {
        ID.AddInteger(SC);
      }
    }

    void VisitType(QualType T) override {
      Hash.AddQualType(T);
    }

    void VisitName(DeclarationName Name, bool TreatAsDecl) override {
      if (TreatAsDecl) {
        // A Decl can be null, so each Decl is preceded by a boolean to
        // store its nullness.  Add a boolean here to match.
        ID.AddBoolean(true);
      }
      Hash.AddDeclarationName(Name, TreatAsDecl);
    }
    void VisitIdentifierInfo(IdentifierInfo *II) override {
      ID.AddBoolean(II);
      if (II) {
        Hash.AddIdentifierInfo(II);
      }
    }
    void VisitDecl(const Decl *D) override {
      ID.AddBoolean(D);
      if (D) {
        Hash.AddDecl(D);
      }
    }
    void VisitTemplateName(TemplateName Name) override {
      Hash.AddTemplateName(Name);
    }
    void VisitNestedNameSpecifier(NestedNameSpecifier *NNS) override {
      ID.AddBoolean(NNS);
      if (NNS) {
        Hash.AddNestedNameSpecifier(NNS);
      }
    }
  };
}

void StmtProfiler::VisitStmt(const Stmt *S) {
  assert(S && "Requires non-null Stmt pointer");

  HandleStmtClass(S->getStmtClass());

  for (const Stmt *SubStmt : S->children()) {
    if (SubStmt)
      Visit(SubStmt);
    else
      ID.AddInteger(0);
  }
}

void StmtProfiler::VisitDeclStmt(const DeclStmt *S) {
  VisitStmt(S);
  for (const auto *D : S->decls())
    VisitDecl(D);
}

void StmtProfiler::VisitNullStmt(const NullStmt *S) {
  VisitStmt(S);
}

void StmtProfiler::VisitCompoundStmt(const CompoundStmt *S) {
  VisitStmt(S);
}

void StmtProfiler::VisitCaseStmt(const CaseStmt *S) {
  VisitStmt(S);
}

void StmtProfiler::VisitDefaultStmt(const DefaultStmt *S) {
  VisitStmt(S);
}

void StmtProfiler::VisitLabelStmt(const LabelStmt *S) {
  VisitStmt(S);
  VisitDecl(S->getDecl());
}

void StmtProfiler::VisitAttributedStmt(const AttributedStmt *S) {
  VisitStmt(S);
  // TODO: maybe visit attributes?
}

void StmtProfiler::VisitIfStmt(const IfStmt *S) {
  VisitStmt(S);
  VisitDecl(S->getConditionVariable());
}

void StmtProfiler::VisitSwitchStmt(const SwitchStmt *S) {
  VisitStmt(S);
  VisitDecl(S->getConditionVariable());
}

void StmtProfiler::VisitWhileStmt(const WhileStmt *S) {
  VisitStmt(S);
  VisitDecl(S->getConditionVariable());
}

void StmtProfiler::VisitDoStmt(const DoStmt *S) {
  VisitStmt(S);
}

void StmtProfiler::VisitForStmt(const ForStmt *S) {
  VisitStmt(S);
}

void StmtProfiler::VisitGotoStmt(const GotoStmt *S) {
  VisitStmt(S);
  VisitDecl(S->getLabel());
}

void StmtProfiler::VisitIndirectGotoStmt(const IndirectGotoStmt *S) {
  VisitStmt(S);
}

void StmtProfiler::VisitContinueStmt(const ContinueStmt *S) {
  VisitStmt(S);
}

void StmtProfiler::VisitBreakStmt(const BreakStmt *S) {
  VisitStmt(S);
}

void StmtProfiler::VisitReturnStmt(const ReturnStmt *S) {
  VisitStmt(S);
}

void StmtProfiler::VisitGCCAsmStmt(const GCCAsmStmt *S) {
  VisitStmt(S);
  ID.AddBoolean(S->isVolatile());
  ID.AddBoolean(S->isSimple());
  VisitStringLiteral(S->getAsmString());
  ID.AddInteger(S->getNumOutputs());
  for (unsigned I = 0, N = S->getNumOutputs(); I != N; ++I) {
    ID.AddString(S->getOutputName(I));
    VisitStringLiteral(S->getOutputConstraintLiteral(I));
  }
  ID.AddInteger(S->getNumInputs());
  for (unsigned I = 0, N = S->getNumInputs(); I != N; ++I) {
    ID.AddString(S->getInputName(I));
    VisitStringLiteral(S->getInputConstraintLiteral(I));
  }
  ID.AddInteger(S->getNumClobbers());
  for (unsigned I = 0, N = S->getNumClobbers(); I != N; ++I)
    VisitStringLiteral(S->getClobberStringLiteral(I));
}

void StmtProfiler::VisitMSAsmStmt(const MSAsmStmt *S) {
  // FIXME: Implement MS style inline asm statement profiler.
  VisitStmt(S);
}

void StmtProfiler::VisitCXXCatchStmt(const CXXCatchStmt *S) {
  VisitStmt(S);
  VisitType(S->getCaughtType());
}

void StmtProfiler::VisitCXXTryStmt(const CXXTryStmt *S) {
  VisitStmt(S);
}

void StmtProfiler::VisitCXXForRangeStmt(const CXXForRangeStmt *S) {
  VisitStmt(S);
}

void StmtProfiler::VisitCXXExpansionStmt(const CXXExpansionStmt *S) {
  VisitStmt(S);
}

void StmtProfiler::VisitCXXInjectionStmt(const CXXInjectionStmt *S) {
  VisitStmt(S);
}

void StmtProfiler::VisitMSDependentExistsStmt(const MSDependentExistsStmt *S) {
  VisitStmt(S);
  ID.AddBoolean(S->isIfExists());
  VisitNestedNameSpecifier(S->getQualifierLoc().getNestedNameSpecifier());
  VisitName(S->getNameInfo().getName());
}

void StmtProfiler::VisitSEHTryStmt(const SEHTryStmt *S) {
  VisitStmt(S);
}

void StmtProfiler::VisitSEHFinallyStmt(const SEHFinallyStmt *S) {
  VisitStmt(S);
}

void StmtProfiler::VisitSEHExceptStmt(const SEHExceptStmt *S) {
  VisitStmt(S);
}

void StmtProfiler::VisitSEHLeaveStmt(const SEHLeaveStmt *S) {
  VisitStmt(S);
}

void StmtProfiler::VisitCapturedStmt(const CapturedStmt *S) {
  VisitStmt(S);
}

void StmtProfiler::VisitObjCForCollectionStmt(const ObjCForCollectionStmt *S) {
  VisitStmt(S);
}

void StmtProfiler::VisitObjCAtCatchStmt(const ObjCAtCatchStmt *S) {
  VisitStmt(S);
  ID.AddBoolean(S->hasEllipsis());
  if (S->getCatchParamDecl())
    VisitType(S->getCatchParamDecl()->getType());
}

void StmtProfiler::VisitObjCAtFinallyStmt(const ObjCAtFinallyStmt *S) {
  VisitStmt(S);
}

void StmtProfiler::VisitObjCAtTryStmt(const ObjCAtTryStmt *S) {
  VisitStmt(S);
}

void
StmtProfiler::VisitObjCAtSynchronizedStmt(const ObjCAtSynchronizedStmt *S) {
  VisitStmt(S);
}

void StmtProfiler::VisitObjCAtThrowStmt(const ObjCAtThrowStmt *S) {
  VisitStmt(S);
}

void
StmtProfiler::VisitObjCAutoreleasePoolStmt(const ObjCAutoreleasePoolStmt *S) {
  VisitStmt(S);
}

namespace {
class OMPClauseProfiler : public ConstOMPClauseVisitor<OMPClauseProfiler> {
  StmtProfiler *Profiler;
  /// Process clauses with list of variables.
  template <typename T>
  void VisitOMPClauseList(T *Node);

public:
  OMPClauseProfiler(StmtProfiler *P) : Profiler(P) { }
#define OPENMP_CLAUSE(Name, Class)                                             \
  void Visit##Class(const Class *C);
#include "clang/Basic/OpenMPKinds.def"
  void VistOMPClauseWithPreInit(const OMPClauseWithPreInit *C);
  void VistOMPClauseWithPostUpdate(const OMPClauseWithPostUpdate *C);
};

void OMPClauseProfiler::VistOMPClauseWithPreInit(
    const OMPClauseWithPreInit *C) {
  if (auto *S = C->getPreInitStmt())
    Profiler->VisitStmt(S);
}

void OMPClauseProfiler::VistOMPClauseWithPostUpdate(
    const OMPClauseWithPostUpdate *C) {
  VistOMPClauseWithPreInit(C);
  if (auto *E = C->getPostUpdateExpr())
    Profiler->VisitStmt(E);
}

void OMPClauseProfiler::VisitOMPIfClause(const OMPIfClause *C) {
  VistOMPClauseWithPreInit(C);
  if (C->getCondition())
    Profiler->VisitStmt(C->getCondition());
}

void OMPClauseProfiler::VisitOMPFinalClause(const OMPFinalClause *C) {
  if (C->getCondition())
    Profiler->VisitStmt(C->getCondition());
}

void OMPClauseProfiler::VisitOMPNumThreadsClause(const OMPNumThreadsClause *C) {
  VistOMPClauseWithPreInit(C);
  if (C->getNumThreads())
    Profiler->VisitStmt(C->getNumThreads());
}

void OMPClauseProfiler::VisitOMPSafelenClause(const OMPSafelenClause *C) {
  if (C->getSafelen())
    Profiler->VisitStmt(C->getSafelen());
}

void OMPClauseProfiler::VisitOMPSimdlenClause(const OMPSimdlenClause *C) {
  if (C->getSimdlen())
    Profiler->VisitStmt(C->getSimdlen());
}

void OMPClauseProfiler::VisitOMPCollapseClause(const OMPCollapseClause *C) {
  if (C->getNumForLoops())
    Profiler->VisitStmt(C->getNumForLoops());
}

void OMPClauseProfiler::VisitOMPDefaultClause(const OMPDefaultClause *C) { }

void OMPClauseProfiler::VisitOMPProcBindClause(const OMPProcBindClause *C) { }

void OMPClauseProfiler::VisitOMPUnifiedAddressClause(
    const OMPUnifiedAddressClause *C) {}

void OMPClauseProfiler::VisitOMPUnifiedSharedMemoryClause(
    const OMPUnifiedSharedMemoryClause *C) {}

void OMPClauseProfiler::VisitOMPReverseOffloadClause(
    const OMPReverseOffloadClause *C) {}

void OMPClauseProfiler::VisitOMPDynamicAllocatorsClause(
    const OMPDynamicAllocatorsClause *C) {}

void OMPClauseProfiler::VisitOMPAtomicDefaultMemOrderClause(
    const OMPAtomicDefaultMemOrderClause *C) {}

void OMPClauseProfiler::VisitOMPScheduleClause(const OMPScheduleClause *C) {
  VistOMPClauseWithPreInit(C);
  if (auto *S = C->getChunkSize())
    Profiler->VisitStmt(S);
}

void OMPClauseProfiler::VisitOMPOrderedClause(const OMPOrderedClause *C) {
  if (auto *Num = C->getNumForLoops())
    Profiler->VisitStmt(Num);
}

void OMPClauseProfiler::VisitOMPNowaitClause(const OMPNowaitClause *) {}

void OMPClauseProfiler::VisitOMPUntiedClause(const OMPUntiedClause *) {}

void OMPClauseProfiler::VisitOMPMergeableClause(const OMPMergeableClause *) {}

void OMPClauseProfiler::VisitOMPReadClause(const OMPReadClause *) {}

void OMPClauseProfiler::VisitOMPWriteClause(const OMPWriteClause *) {}

void OMPClauseProfiler::VisitOMPUpdateClause(const OMPUpdateClause *) {}

void OMPClauseProfiler::VisitOMPCaptureClause(const OMPCaptureClause *) {}

void OMPClauseProfiler::VisitOMPSeqCstClause(const OMPSeqCstClause *) {}

void OMPClauseProfiler::VisitOMPThreadsClause(const OMPThreadsClause *) {}

void OMPClauseProfiler::VisitOMPSIMDClause(const OMPSIMDClause *) {}

void OMPClauseProfiler::VisitOMPNogroupClause(const OMPNogroupClause *) {}

template<typename T>
void OMPClauseProfiler::VisitOMPClauseList(T *Node) {
  for (auto *E : Node->varlists()) {
    if (E)
      Profiler->VisitStmt(E);
  }
}

void OMPClauseProfiler::VisitOMPPrivateClause(const OMPPrivateClause *C) {
  VisitOMPClauseList(C);
  for (auto *E : C->private_copies()) {
    if (E)
      Profiler->VisitStmt(E);
  }
}
void
OMPClauseProfiler::VisitOMPFirstprivateClause(const OMPFirstprivateClause *C) {
  VisitOMPClauseList(C);
  VistOMPClauseWithPreInit(C);
  for (auto *E : C->private_copies()) {
    if (E)
      Profiler->VisitStmt(E);
  }
  for (auto *E : C->inits()) {
    if (E)
      Profiler->VisitStmt(E);
  }
}
void
OMPClauseProfiler::VisitOMPLastprivateClause(const OMPLastprivateClause *C) {
  VisitOMPClauseList(C);
  VistOMPClauseWithPostUpdate(C);
  for (auto *E : C->source_exprs()) {
    if (E)
      Profiler->VisitStmt(E);
  }
  for (auto *E : C->destination_exprs()) {
    if (E)
      Profiler->VisitStmt(E);
  }
  for (auto *E : C->assignment_ops()) {
    if (E)
      Profiler->VisitStmt(E);
  }
}
void OMPClauseProfiler::VisitOMPSharedClause(const OMPSharedClause *C) {
  VisitOMPClauseList(C);
}
void OMPClauseProfiler::VisitOMPReductionClause(
                                         const OMPReductionClause *C) {
  Profiler->VisitNestedNameSpecifier(
      C->getQualifierLoc().getNestedNameSpecifier());
  Profiler->VisitName(C->getNameInfo().getName());
  VisitOMPClauseList(C);
  VistOMPClauseWithPostUpdate(C);
  for (auto *E : C->privates()) {
    if (E)
      Profiler->VisitStmt(E);
  }
  for (auto *E : C->lhs_exprs()) {
    if (E)
      Profiler->VisitStmt(E);
  }
  for (auto *E : C->rhs_exprs()) {
    if (E)
      Profiler->VisitStmt(E);
  }
  for (auto *E : C->reduction_ops()) {
    if (E)
      Profiler->VisitStmt(E);
  }
}
void OMPClauseProfiler::VisitOMPTaskReductionClause(
    const OMPTaskReductionClause *C) {
  Profiler->VisitNestedNameSpecifier(
      C->getQualifierLoc().getNestedNameSpecifier());
  Profiler->VisitName(C->getNameInfo().getName());
  VisitOMPClauseList(C);
  VistOMPClauseWithPostUpdate(C);
  for (auto *E : C->privates()) {
    if (E)
      Profiler->VisitStmt(E);
  }
  for (auto *E : C->lhs_exprs()) {
    if (E)
      Profiler->VisitStmt(E);
  }
  for (auto *E : C->rhs_exprs()) {
    if (E)
      Profiler->VisitStmt(E);
  }
  for (auto *E : C->reduction_ops()) {
    if (E)
      Profiler->VisitStmt(E);
  }
}
void OMPClauseProfiler::VisitOMPInReductionClause(
    const OMPInReductionClause *C) {
  Profiler->VisitNestedNameSpecifier(
      C->getQualifierLoc().getNestedNameSpecifier());
  Profiler->VisitName(C->getNameInfo().getName());
  VisitOMPClauseList(C);
  VistOMPClauseWithPostUpdate(C);
  for (auto *E : C->privates()) {
    if (E)
      Profiler->VisitStmt(E);
  }
  for (auto *E : C->lhs_exprs()) {
    if (E)
      Profiler->VisitStmt(E);
  }
  for (auto *E : C->rhs_exprs()) {
    if (E)
      Profiler->VisitStmt(E);
  }
  for (auto *E : C->reduction_ops()) {
    if (E)
      Profiler->VisitStmt(E);
  }
  for (auto *E : C->taskgroup_descriptors()) {
    if (E)
      Profiler->VisitStmt(E);
  }
}
void OMPClauseProfiler::VisitOMPLinearClause(const OMPLinearClause *C) {
  VisitOMPClauseList(C);
  VistOMPClauseWithPostUpdate(C);
  for (auto *E : C->privates()) {
    if (E)
      Profiler->VisitStmt(E);
  }
  for (auto *E : C->inits()) {
    if (E)
      Profiler->VisitStmt(E);
  }
  for (auto *E : C->updates()) {
    if (E)
      Profiler->VisitStmt(E);
  }
  for (auto *E : C->finals()) {
    if (E)
      Profiler->VisitStmt(E);
  }
  if (C->getStep())
    Profiler->VisitStmt(C->getStep());
  if (C->getCalcStep())
    Profiler->VisitStmt(C->getCalcStep());
}
void OMPClauseProfiler::VisitOMPAlignedClause(const OMPAlignedClause *C) {
  VisitOMPClauseList(C);
  if (C->getAlignment())
    Profiler->VisitStmt(C->getAlignment());
}
void OMPClauseProfiler::VisitOMPCopyinClause(const OMPCopyinClause *C) {
  VisitOMPClauseList(C);
  for (auto *E : C->source_exprs()) {
    if (E)
      Profiler->VisitStmt(E);
  }
  for (auto *E : C->destination_exprs()) {
    if (E)
      Profiler->VisitStmt(E);
  }
  for (auto *E : C->assignment_ops()) {
    if (E)
      Profiler->VisitStmt(E);
  }
}
void
OMPClauseProfiler::VisitOMPCopyprivateClause(const OMPCopyprivateClause *C) {
  VisitOMPClauseList(C);
  for (auto *E : C->source_exprs()) {
    if (E)
      Profiler->VisitStmt(E);
  }
  for (auto *E : C->destination_exprs()) {
    if (E)
      Profiler->VisitStmt(E);
  }
  for (auto *E : C->assignment_ops()) {
    if (E)
      Profiler->VisitStmt(E);
  }
}
void OMPClauseProfiler::VisitOMPFlushClause(const OMPFlushClause *C) {
  VisitOMPClauseList(C);
}
void OMPClauseProfiler::VisitOMPDependClause(const OMPDependClause *C) {
  VisitOMPClauseList(C);
}
void OMPClauseProfiler::VisitOMPDeviceClause(const OMPDeviceClause *C) {
  if (C->getDevice())
    Profiler->VisitStmt(C->getDevice());
}
void OMPClauseProfiler::VisitOMPMapClause(const OMPMapClause *C) {
  VisitOMPClauseList(C);
}
void OMPClauseProfiler::VisitOMPNumTeamsClause(const OMPNumTeamsClause *C) {
  VistOMPClauseWithPreInit(C);
  if (C->getNumTeams())
    Profiler->VisitStmt(C->getNumTeams());
}
void OMPClauseProfiler::VisitOMPThreadLimitClause(
    const OMPThreadLimitClause *C) {
  VistOMPClauseWithPreInit(C);
  if (C->getThreadLimit())
    Profiler->VisitStmt(C->getThreadLimit());
}
void OMPClauseProfiler::VisitOMPPriorityClause(const OMPPriorityClause *C) {
  if (C->getPriority())
    Profiler->VisitStmt(C->getPriority());
}
void OMPClauseProfiler::VisitOMPGrainsizeClause(const OMPGrainsizeClause *C) {
  if (C->getGrainsize())
    Profiler->VisitStmt(C->getGrainsize());
}
void OMPClauseProfiler::VisitOMPNumTasksClause(const OMPNumTasksClause *C) {
  if (C->getNumTasks())
    Profiler->VisitStmt(C->getNumTasks());
}
void OMPClauseProfiler::VisitOMPHintClause(const OMPHintClause *C) {
  if (C->getHint())
    Profiler->VisitStmt(C->getHint());
}
void OMPClauseProfiler::VisitOMPToClause(const OMPToClause *C) {
  VisitOMPClauseList(C);
}
void OMPClauseProfiler::VisitOMPFromClause(const OMPFromClause *C) {
  VisitOMPClauseList(C);
}
void OMPClauseProfiler::VisitOMPUseDevicePtrClause(
    const OMPUseDevicePtrClause *C) {
  VisitOMPClauseList(C);
}
void OMPClauseProfiler::VisitOMPIsDevicePtrClause(
    const OMPIsDevicePtrClause *C) {
  VisitOMPClauseList(C);
}
}

void
StmtProfiler::VisitOMPExecutableDirective(const OMPExecutableDirective *S) {
  VisitStmt(S);
  OMPClauseProfiler P(this);
  ArrayRef<OMPClause *> Clauses = S->clauses();
  for (ArrayRef<OMPClause *>::iterator I = Clauses.begin(), E = Clauses.end();
       I != E; ++I)
    if (*I)
      P.Visit(*I);
}

void StmtProfiler::VisitOMPLoopDirective(const OMPLoopDirective *S) {
  VisitOMPExecutableDirective(S);
}

void StmtProfiler::VisitOMPParallelDirective(const OMPParallelDirective *S) {
  VisitOMPExecutableDirective(S);
}

void StmtProfiler::VisitOMPSimdDirective(const OMPSimdDirective *S) {
  VisitOMPLoopDirective(S);
}

void StmtProfiler::VisitOMPForDirective(const OMPForDirective *S) {
  VisitOMPLoopDirective(S);
}

void StmtProfiler::VisitOMPForSimdDirective(const OMPForSimdDirective *S) {
  VisitOMPLoopDirective(S);
}

void StmtProfiler::VisitOMPSectionsDirective(const OMPSectionsDirective *S) {
  VisitOMPExecutableDirective(S);
}

void StmtProfiler::VisitOMPSectionDirective(const OMPSectionDirective *S) {
  VisitOMPExecutableDirective(S);
}

void StmtProfiler::VisitOMPSingleDirective(const OMPSingleDirective *S) {
  VisitOMPExecutableDirective(S);
}

void StmtProfiler::VisitOMPMasterDirective(const OMPMasterDirective *S) {
  VisitOMPExecutableDirective(S);
}

void StmtProfiler::VisitOMPCriticalDirective(const OMPCriticalDirective *S) {
  VisitOMPExecutableDirective(S);
  VisitName(S->getDirectiveName().getName());
}

void
StmtProfiler::VisitOMPParallelForDirective(const OMPParallelForDirective *S) {
  VisitOMPLoopDirective(S);
}

void StmtProfiler::VisitOMPParallelForSimdDirective(
    const OMPParallelForSimdDirective *S) {
  VisitOMPLoopDirective(S);
}

void StmtProfiler::VisitOMPParallelSectionsDirective(
    const OMPParallelSectionsDirective *S) {
  VisitOMPExecutableDirective(S);
}

void StmtProfiler::VisitOMPTaskDirective(const OMPTaskDirective *S) {
  VisitOMPExecutableDirective(S);
}

void StmtProfiler::VisitOMPTaskyieldDirective(const OMPTaskyieldDirective *S) {
  VisitOMPExecutableDirective(S);
}

void StmtProfiler::VisitOMPBarrierDirective(const OMPBarrierDirective *S) {
  VisitOMPExecutableDirective(S);
}

void StmtProfiler::VisitOMPTaskwaitDirective(const OMPTaskwaitDirective *S) {
  VisitOMPExecutableDirective(S);
}

void StmtProfiler::VisitOMPTaskgroupDirective(const OMPTaskgroupDirective *S) {
  VisitOMPExecutableDirective(S);
  if (const Expr *E = S->getReductionRef())
    VisitStmt(E);
}

void StmtProfiler::VisitOMPFlushDirective(const OMPFlushDirective *S) {
  VisitOMPExecutableDirective(S);
}

void StmtProfiler::VisitOMPOrderedDirective(const OMPOrderedDirective *S) {
  VisitOMPExecutableDirective(S);
}

void StmtProfiler::VisitOMPAtomicDirective(const OMPAtomicDirective *S) {
  VisitOMPExecutableDirective(S);
}

void StmtProfiler::VisitOMPTargetDirective(const OMPTargetDirective *S) {
  VisitOMPExecutableDirective(S);
}

void StmtProfiler::VisitOMPTargetDataDirective(const OMPTargetDataDirective *S) {
  VisitOMPExecutableDirective(S);
}

void StmtProfiler::VisitOMPTargetEnterDataDirective(
    const OMPTargetEnterDataDirective *S) {
  VisitOMPExecutableDirective(S);
}

void StmtProfiler::VisitOMPTargetExitDataDirective(
    const OMPTargetExitDataDirective *S) {
  VisitOMPExecutableDirective(S);
}

void StmtProfiler::VisitOMPTargetParallelDirective(
    const OMPTargetParallelDirective *S) {
  VisitOMPExecutableDirective(S);
}

void StmtProfiler::VisitOMPTargetParallelForDirective(
    const OMPTargetParallelForDirective *S) {
  VisitOMPExecutableDirective(S);
}

void StmtProfiler::VisitOMPTeamsDirective(const OMPTeamsDirective *S) {
  VisitOMPExecutableDirective(S);
}

void StmtProfiler::VisitOMPCancellationPointDirective(
    const OMPCancellationPointDirective *S) {
  VisitOMPExecutableDirective(S);
}

void StmtProfiler::VisitOMPCancelDirective(const OMPCancelDirective *S) {
  VisitOMPExecutableDirective(S);
}

void StmtProfiler::VisitOMPTaskLoopDirective(const OMPTaskLoopDirective *S) {
  VisitOMPLoopDirective(S);
}

void StmtProfiler::VisitOMPTaskLoopSimdDirective(
    const OMPTaskLoopSimdDirective *S) {
  VisitOMPLoopDirective(S);
}

void StmtProfiler::VisitOMPDistributeDirective(
    const OMPDistributeDirective *S) {
  VisitOMPLoopDirective(S);
}

void OMPClauseProfiler::VisitOMPDistScheduleClause(
    const OMPDistScheduleClause *C) {
  VistOMPClauseWithPreInit(C);
  if (auto *S = C->getChunkSize())
    Profiler->VisitStmt(S);
}

void OMPClauseProfiler::VisitOMPDefaultmapClause(const OMPDefaultmapClause *) {}

void StmtProfiler::VisitOMPTargetUpdateDirective(
    const OMPTargetUpdateDirective *S) {
  VisitOMPExecutableDirective(S);
}

void StmtProfiler::VisitOMPDistributeParallelForDirective(
    const OMPDistributeParallelForDirective *S) {
  VisitOMPLoopDirective(S);
}

void StmtProfiler::VisitOMPDistributeParallelForSimdDirective(
    const OMPDistributeParallelForSimdDirective *S) {
  VisitOMPLoopDirective(S);
}

void StmtProfiler::VisitOMPDistributeSimdDirective(
    const OMPDistributeSimdDirective *S) {
  VisitOMPLoopDirective(S);
}

void StmtProfiler::VisitOMPTargetParallelForSimdDirective(
    const OMPTargetParallelForSimdDirective *S) {
  VisitOMPLoopDirective(S);
}

void StmtProfiler::VisitOMPTargetSimdDirective(
    const OMPTargetSimdDirective *S) {
  VisitOMPLoopDirective(S);
}

void StmtProfiler::VisitOMPTeamsDistributeDirective(
    const OMPTeamsDistributeDirective *S) {
  VisitOMPLoopDirective(S);
}

void StmtProfiler::VisitOMPTeamsDistributeSimdDirective(
    const OMPTeamsDistributeSimdDirective *S) {
  VisitOMPLoopDirective(S);
}

void StmtProfiler::VisitOMPTeamsDistributeParallelForSimdDirective(
    const OMPTeamsDistributeParallelForSimdDirective *S) {
  VisitOMPLoopDirective(S);
}

void StmtProfiler::VisitOMPTeamsDistributeParallelForDirective(
    const OMPTeamsDistributeParallelForDirective *S) {
  VisitOMPLoopDirective(S);
}

void StmtProfiler::VisitOMPTargetTeamsDirective(
    const OMPTargetTeamsDirective *S) {
  VisitOMPExecutableDirective(S);
}

void StmtProfiler::VisitOMPTargetTeamsDistributeDirective(
    const OMPTargetTeamsDistributeDirective *S) {
  VisitOMPLoopDirective(S);
}

void StmtProfiler::VisitOMPTargetTeamsDistributeParallelForDirective(
    const OMPTargetTeamsDistributeParallelForDirective *S) {
  VisitOMPLoopDirective(S);
}

void StmtProfiler::VisitOMPTargetTeamsDistributeParallelForSimdDirective(
    const OMPTargetTeamsDistributeParallelForSimdDirective *S) {
  VisitOMPLoopDirective(S);
}

void StmtProfiler::VisitOMPTargetTeamsDistributeSimdDirective(
    const OMPTargetTeamsDistributeSimdDirective *S) {
  VisitOMPLoopDirective(S);
}

void StmtProfiler::VisitExpr(const Expr *S) {
  VisitStmt(S);
}

void StmtProfiler::VisitConstantExpr(const ConstantExpr *S) {
  VisitExpr(S);
}

void StmtProfiler::VisitDeclRefExpr(const DeclRefExpr *S) {
  VisitExpr(S);
  if (!Canonical)
    VisitNestedNameSpecifier(S->getQualifier());
  VisitDecl(S->getDecl());
  if (!Canonical) {
    ID.AddBoolean(S->hasExplicitTemplateArgs());
    if (S->hasExplicitTemplateArgs())
      VisitTemplateArguments(S->getTemplateArgs(), S->getNumTemplateArgs());
  }
}

void StmtProfiler::VisitPredefinedExpr(const PredefinedExpr *S) {
  VisitExpr(S);
  ID.AddInteger(S->getIdentKind());
}

void StmtProfiler::VisitIntegerLiteral(const IntegerLiteral *S) {
  VisitExpr(S);
  S->getValue().Profile(ID);
  ID.AddInteger(S->getType()->castAs<BuiltinType>()->getKind());
}

void StmtProfiler::VisitFixedPointLiteral(const FixedPointLiteral *S) {
  VisitExpr(S);
  S->getValue().Profile(ID);
  ID.AddInteger(S->getType()->castAs<BuiltinType>()->getKind());
}

void StmtProfiler::VisitCharacterLiteral(const CharacterLiteral *S) {
  VisitExpr(S);
  ID.AddInteger(S->getKind());
  ID.AddInteger(S->getValue());
}

void StmtProfiler::VisitFloatingLiteral(const FloatingLiteral *S) {
  VisitExpr(S);
  S->getValue().Profile(ID);
  ID.AddBoolean(S->isExact());
  ID.AddInteger(S->getType()->castAs<BuiltinType>()->getKind());
}

void StmtProfiler::VisitImaginaryLiteral(const ImaginaryLiteral *S) {
  VisitExpr(S);
}

void StmtProfiler::VisitStringLiteral(const StringLiteral *S) {
  VisitExpr(S);
  ID.AddString(S->getBytes());
  ID.AddInteger(S->getKind());
}

void StmtProfiler::VisitParenExpr(const ParenExpr *S) {
  VisitExpr(S);
}

void StmtProfiler::VisitParenListExpr(const ParenListExpr *S) {
  VisitExpr(S);
}

void StmtProfiler::VisitUnaryOperator(const UnaryOperator *S) {
  VisitExpr(S);
  ID.AddInteger(S->getOpcode());
}

void StmtProfiler::VisitOffsetOfExpr(const OffsetOfExpr *S) {
  VisitType(S->getTypeSourceInfo()->getType());
  unsigned n = S->getNumComponents();
  for (unsigned i = 0; i < n; ++i) {
    const OffsetOfNode &ON = S->getComponent(i);
    ID.AddInteger(ON.getKind());
    switch (ON.getKind()) {
    case OffsetOfNode::Array:
      // Expressions handled below.
      break;

    case OffsetOfNode::Field:
      VisitDecl(ON.getField());
      break;

    case OffsetOfNode::Identifier:
      VisitIdentifierInfo(ON.getFieldName());
      break;

    case OffsetOfNode::Base:
      // These nodes are implicit, and therefore don't need profiling.
      break;
    }
  }

  VisitExpr(S);
}

void
StmtProfiler::VisitUnaryExprOrTypeTraitExpr(const UnaryExprOrTypeTraitExpr *S) {
  VisitExpr(S);
  ID.AddInteger(S->getKind());
  if (S->isArgumentType())
    VisitType(S->getArgumentType());
}

void StmtProfiler::VisitArraySubscriptExpr(const ArraySubscriptExpr *S) {
  VisitExpr(S);
}

void StmtProfiler::VisitOMPArraySectionExpr(const OMPArraySectionExpr *S) {
  VisitExpr(S);
}

void StmtProfiler::VisitCallExpr(const CallExpr *S) {
  VisitExpr(S);
}

void StmtProfiler::VisitMemberExpr(const MemberExpr *S) {
  VisitExpr(S);
  VisitDecl(S->getMemberDecl());
  if (!Canonical)
    VisitNestedNameSpecifier(S->getQualifier());
  ID.AddBoolean(S->isArrow());
}

void StmtProfiler::VisitCompoundLiteralExpr(const CompoundLiteralExpr *S) {
  VisitExpr(S);
  ID.AddBoolean(S->isFileScope());
}

void StmtProfiler::VisitCastExpr(const CastExpr *S) {
  VisitExpr(S);
}

void StmtProfiler::VisitImplicitCastExpr(const ImplicitCastExpr *S) {
  VisitCastExpr(S);
  ID.AddInteger(S->getValueKind());
}

void StmtProfiler::VisitExplicitCastExpr(const ExplicitCastExpr *S) {
  VisitCastExpr(S);
  VisitType(S->getTypeAsWritten());
}

void StmtProfiler::VisitCStyleCastExpr(const CStyleCastExpr *S) {
  VisitExplicitCastExpr(S);
}

void StmtProfiler::VisitBinaryOperator(const BinaryOperator *S) {
  VisitExpr(S);
  ID.AddInteger(S->getOpcode());
}

void
StmtProfiler::VisitCompoundAssignOperator(const CompoundAssignOperator *S) {
  VisitBinaryOperator(S);
}

void StmtProfiler::VisitConditionalOperator(const ConditionalOperator *S) {
  VisitExpr(S);
}

void StmtProfiler::VisitBinaryConditionalOperator(
    const BinaryConditionalOperator *S) {
  VisitExpr(S);
}

void StmtProfiler::VisitAddrLabelExpr(const AddrLabelExpr *S) {
  VisitExpr(S);
  VisitDecl(S->getLabel());
}

void StmtProfiler::VisitStmtExpr(const StmtExpr *S) {
  VisitExpr(S);
}

void StmtProfiler::VisitShuffleVectorExpr(const ShuffleVectorExpr *S) {
  VisitExpr(S);
}

void StmtProfiler::VisitConvertVectorExpr(const ConvertVectorExpr *S) {
  VisitExpr(S);
}

void StmtProfiler::VisitChooseExpr(const ChooseExpr *S) {
  VisitExpr(S);
}

void StmtProfiler::VisitGNUNullExpr(const GNUNullExpr *S) {
  VisitExpr(S);
}

void StmtProfiler::VisitVAArgExpr(const VAArgExpr *S) {
  VisitExpr(S);
}

void StmtProfiler::VisitInitListExpr(const InitListExpr *S) {
  if (S->getSyntacticForm()) {
    VisitInitListExpr(S->getSyntacticForm());
    return;
  }

  VisitExpr(S);
}

void StmtProfiler::VisitDesignatedInitExpr(const DesignatedInitExpr *S) {
  VisitExpr(S);
  ID.AddBoolean(S->usesGNUSyntax());
  for (const DesignatedInitExpr::Designator &D : S->designators()) {
    if (D.isFieldDesignator()) {
      ID.AddInteger(0);
      VisitName(D.getFieldName());
      continue;
    }

    if (D.isArrayDesignator()) {
      ID.AddInteger(1);
    } else {
      assert(D.isArrayRangeDesignator());
      ID.AddInteger(2);
    }
    ID.AddInteger(D.getFirstExprIndex());
  }
}

// Seems that if VisitInitListExpr() only works on the syntactic form of an
// InitListExpr, then a DesignatedInitUpdateExpr is not encountered.
void StmtProfiler::VisitDesignatedInitUpdateExpr(
    const DesignatedInitUpdateExpr *S) {
  llvm_unreachable("Unexpected DesignatedInitUpdateExpr in syntactic form of "
                   "initializer");
}

void StmtProfiler::VisitArrayInitLoopExpr(const ArrayInitLoopExpr *S) {
  VisitExpr(S);
}

void StmtProfiler::VisitArrayInitIndexExpr(const ArrayInitIndexExpr *S) {
  VisitExpr(S);
}

void StmtProfiler::VisitNoInitExpr(const NoInitExpr *S) {
  llvm_unreachable("Unexpected NoInitExpr in syntactic form of initializer");
}

void StmtProfiler::VisitImplicitValueInitExpr(const ImplicitValueInitExpr *S) {
  VisitExpr(S);
}

void StmtProfiler::VisitExtVectorElementExpr(const ExtVectorElementExpr *S) {
  VisitExpr(S);
  VisitName(&S->getAccessor());
}

void StmtProfiler::VisitBlockExpr(const BlockExpr *S) {
  VisitExpr(S);
  VisitDecl(S->getBlockDecl());
}

void StmtProfiler::VisitGenericSelectionExpr(const GenericSelectionExpr *S) {
  VisitExpr(S);
  for (unsigned i = 0; i != S->getNumAssocs(); ++i) {
    QualType T = S->getAssocType(i);
    if (T.isNull())
      ID.AddPointer(nullptr);
    else
      VisitType(T);
    VisitExpr(S->getAssocExpr(i));
  }
}

void StmtProfiler::VisitPseudoObjectExpr(const PseudoObjectExpr *S) {
  VisitExpr(S);
  for (PseudoObjectExpr::const_semantics_iterator
         i = S->semantics_begin(), e = S->semantics_end(); i != e; ++i)
    // Normally, we would not profile the source expressions of OVEs.
    if (const OpaqueValueExpr *OVE = dyn_cast<OpaqueValueExpr>(*i))
      Visit(OVE->getSourceExpr());
}

void StmtProfiler::VisitAtomicExpr(const AtomicExpr *S) {
  VisitExpr(S);
  ID.AddInteger(S->getOp());
}

static Stmt::StmtClass DecodeOperatorCall(const CXXOperatorCallExpr *S,
                                          UnaryOperatorKind &UnaryOp,
                                          BinaryOperatorKind &BinaryOp) {
  switch (S->getOperator()) {
  case OO_None:
  case OO_New:
  case OO_Delete:
  case OO_Array_New:
  case OO_Array_Delete:
  case OO_Arrow:
  case OO_Call:
  case OO_Conditional:
  case NUM_OVERLOADED_OPERATORS:
    llvm_unreachable("Invalid operator call kind");

  case OO_Plus:
    if (S->getNumArgs() == 1) {
      UnaryOp = UO_Plus;
      return Stmt::UnaryOperatorClass;
    }

    BinaryOp = BO_Add;
    return Stmt::BinaryOperatorClass;

  case OO_Minus:
    if (S->getNumArgs() == 1) {
      UnaryOp = UO_Minus;
      return Stmt::UnaryOperatorClass;
    }

    BinaryOp = BO_Sub;
    return Stmt::BinaryOperatorClass;

  case OO_Star:
    if (S->getNumArgs() == 1) {
      UnaryOp = UO_Deref;
      return Stmt::UnaryOperatorClass;
    }

    BinaryOp = BO_Mul;
    return Stmt::BinaryOperatorClass;

  case OO_Slash:
    BinaryOp = BO_Div;
    return Stmt::BinaryOperatorClass;

  case OO_Percent:
    BinaryOp = BO_Rem;
    return Stmt::BinaryOperatorClass;

  case OO_Caret:
    BinaryOp = BO_Xor;
    return Stmt::BinaryOperatorClass;

  case OO_Amp:
    if (S->getNumArgs() == 1) {
      UnaryOp = UO_AddrOf;
      return Stmt::UnaryOperatorClass;
    }

    BinaryOp = BO_And;
    return Stmt::BinaryOperatorClass;

  case OO_Pipe:
    BinaryOp = BO_Or;
    return Stmt::BinaryOperatorClass;

  case OO_Tilde:
    UnaryOp = UO_Not;
    return Stmt::UnaryOperatorClass;

  case OO_Exclaim:
    UnaryOp = UO_LNot;
    return Stmt::UnaryOperatorClass;

  case OO_Equal:
    BinaryOp = BO_Assign;
    return Stmt::BinaryOperatorClass;

  case OO_Less:
    BinaryOp = BO_LT;
    return Stmt::BinaryOperatorClass;

  case OO_Greater:
    BinaryOp = BO_GT;
    return Stmt::BinaryOperatorClass;

  case OO_PlusEqual:
    BinaryOp = BO_AddAssign;
    return Stmt::CompoundAssignOperatorClass;

  case OO_MinusEqual:
    BinaryOp = BO_SubAssign;
    return Stmt::CompoundAssignOperatorClass;

  case OO_StarEqual:
    BinaryOp = BO_MulAssign;
    return Stmt::CompoundAssignOperatorClass;

  case OO_SlashEqual:
    BinaryOp = BO_DivAssign;
    return Stmt::CompoundAssignOperatorClass;

  case OO_PercentEqual:
    BinaryOp = BO_RemAssign;
    return Stmt::CompoundAssignOperatorClass;

  case OO_CaretEqual:
    BinaryOp = BO_XorAssign;
    return Stmt::CompoundAssignOperatorClass;

  case OO_AmpEqual:
    BinaryOp = BO_AndAssign;
    return Stmt::CompoundAssignOperatorClass;

  case OO_PipeEqual:
    BinaryOp = BO_OrAssign;
    return Stmt::CompoundAssignOperatorClass;

  case OO_LessLess:
    BinaryOp = BO_Shl;
    return Stmt::BinaryOperatorClass;

  case OO_GreaterGreater:
    BinaryOp = BO_Shr;
    return Stmt::BinaryOperatorClass;

  case OO_LessLessEqual:
    BinaryOp = BO_ShlAssign;
    return Stmt::CompoundAssignOperatorClass;

  case OO_GreaterGreaterEqual:
    BinaryOp = BO_ShrAssign;
    return Stmt::CompoundAssignOperatorClass;

  case OO_EqualEqual:
    BinaryOp = BO_EQ;
    return Stmt::BinaryOperatorClass;

  case OO_ExclaimEqual:
    BinaryOp = BO_NE;
    return Stmt::BinaryOperatorClass;

  case OO_LessEqual:
    BinaryOp = BO_LE;
    return Stmt::BinaryOperatorClass;

  case OO_GreaterEqual:
    BinaryOp = BO_GE;
    return Stmt::BinaryOperatorClass;

  case OO_Spaceship:
    // FIXME: Update this once we support <=> expressions.
    llvm_unreachable("<=> expressions not supported yet");

  case OO_AmpAmp:
    BinaryOp = BO_LAnd;
    return Stmt::BinaryOperatorClass;

  case OO_PipePipe:
    BinaryOp = BO_LOr;
    return Stmt::BinaryOperatorClass;

  case OO_PlusPlus:
    UnaryOp = S->getNumArgs() == 1? UO_PreInc
                                  : UO_PostInc;
    return Stmt::UnaryOperatorClass;

  case OO_MinusMinus:
    UnaryOp = S->getNumArgs() == 1? UO_PreDec
                                  : UO_PostDec;
    return Stmt::UnaryOperatorClass;

  case OO_Comma:
    BinaryOp = BO_Comma;
    return Stmt::BinaryOperatorClass;

  case OO_ArrowStar:
    BinaryOp = BO_PtrMemI;
    return Stmt::BinaryOperatorClass;

  case OO_Subscript:
    return Stmt::ArraySubscriptExprClass;

  case OO_Coawait:
    UnaryOp = UO_Coawait;
    return Stmt::UnaryOperatorClass;
  }

  llvm_unreachable("Invalid overloaded operator expression");
}

#if defined(_MSC_VER) && !defined(__clang__)
#if _MSC_VER == 1911
// Work around https://developercommunity.visualstudio.com/content/problem/84002/clang-cl-when-built-with-vc-2017-crashes-cause-vc.html
// MSVC 2017 update 3 miscompiles this function, and a clang built with it
// will crash in stage 2 of a bootstrap build.
#pragma optimize("", off)
#endif
#endif

void StmtProfiler::VisitCXXOperatorCallExpr(const CXXOperatorCallExpr *S) {
  if (S->isTypeDependent()) {
    // Type-dependent operator calls are profiled like their underlying
    // syntactic operator.
    //
    // An operator call to operator-> is always implicit, so just skip it. The
    // enclosing MemberExpr will profile the actual member access.
    if (S->getOperator() == OO_Arrow)
      return Visit(S->getArg(0));

    UnaryOperatorKind UnaryOp = UO_Extension;
    BinaryOperatorKind BinaryOp = BO_Comma;
    Stmt::StmtClass SC = DecodeOperatorCall(S, UnaryOp, BinaryOp);

    ID.AddInteger(SC);
    for (unsigned I = 0, N = S->getNumArgs(); I != N; ++I)
      Visit(S->getArg(I));
    if (SC == Stmt::UnaryOperatorClass)
      ID.AddInteger(UnaryOp);
    else if (SC == Stmt::BinaryOperatorClass ||
             SC == Stmt::CompoundAssignOperatorClass)
      ID.AddInteger(BinaryOp);
    else
      assert(SC == Stmt::ArraySubscriptExprClass);

    return;
  }

  VisitCallExpr(S);
  ID.AddInteger(S->getOperator());
}

#if defined(_MSC_VER) && !defined(__clang__)
#if _MSC_VER == 1911
#pragma optimize("", on)
#endif
#endif

void StmtProfiler::VisitCXXMemberCallExpr(const CXXMemberCallExpr *S) {
  VisitCallExpr(S);
}

void StmtProfiler::VisitCUDAKernelCallExpr(const CUDAKernelCallExpr *S) {
  VisitCallExpr(S);
}

void StmtProfiler::VisitAsTypeExpr(const AsTypeExpr *S) {
  VisitExpr(S);
}

void StmtProfiler::VisitCXXNamedCastExpr(const CXXNamedCastExpr *S) {
  VisitExplicitCastExpr(S);
}

void StmtProfiler::VisitCXXStaticCastExpr(const CXXStaticCastExpr *S) {
  VisitCXXNamedCastExpr(S);
}

void StmtProfiler::VisitCXXDynamicCastExpr(const CXXDynamicCastExpr *S) {
  VisitCXXNamedCastExpr(S);
}

void
StmtProfiler::VisitCXXReinterpretCastExpr(const CXXReinterpretCastExpr *S) {
  VisitCXXNamedCastExpr(S);
}

void StmtProfiler::VisitCXXConstCastExpr(const CXXConstCastExpr *S) {
  VisitCXXNamedCastExpr(S);
}

void StmtProfiler::VisitUserDefinedLiteral(const UserDefinedLiteral *S) {
  VisitCallExpr(S);
}

void StmtProfiler::VisitCXXBoolLiteralExpr(const CXXBoolLiteralExpr *S) {
  VisitExpr(S);
  ID.AddBoolean(S->getValue());
}

void StmtProfiler::VisitCXXNullPtrLiteralExpr(const CXXNullPtrLiteralExpr *S) {
  VisitExpr(S);
}

void StmtProfiler::VisitCXXStdInitializerListExpr(
    const CXXStdInitializerListExpr *S) {
  VisitExpr(S);
}

void StmtProfiler::VisitCXXTypeidExpr(const CXXTypeidExpr *S) {
  VisitExpr(S);
  if (S->isTypeOperand())
    VisitType(S->getTypeOperandSourceInfo()->getType());
}

void StmtProfiler::VisitCXXUuidofExpr(const CXXUuidofExpr *S) {
  VisitExpr(S);
  if (S->isTypeOperand())
    VisitType(S->getTypeOperandSourceInfo()->getType());
}

void StmtProfiler::VisitMSPropertyRefExpr(const MSPropertyRefExpr *S) {
  VisitExpr(S);
  VisitDecl(S->getPropertyDecl());
}

void StmtProfiler::VisitMSPropertySubscriptExpr(
    const MSPropertySubscriptExpr *S) {
  VisitExpr(S);
}

void StmtProfiler::VisitCXXThisExpr(const CXXThisExpr *S) {
  VisitExpr(S);
  ID.AddBoolean(S->isImplicit());
}

void StmtProfiler::VisitCXXThrowExpr(const CXXThrowExpr *S) {
  VisitExpr(S);
}

void StmtProfiler::VisitCXXDefaultArgExpr(const CXXDefaultArgExpr *S) {
  VisitExpr(S);
  VisitDecl(S->getParam());
}

void StmtProfiler::VisitCXXDefaultInitExpr(const CXXDefaultInitExpr *S) {
  VisitExpr(S);
  VisitDecl(S->getField());
}

void StmtProfiler::VisitCXXBindTemporaryExpr(const CXXBindTemporaryExpr *S) {
  VisitExpr(S);
  VisitDecl(
         const_cast<CXXDestructorDecl *>(S->getTemporary()->getDestructor()));
}

void StmtProfiler::VisitCXXConstructExpr(const CXXConstructExpr *S) {
  VisitExpr(S);
  VisitDecl(S->getConstructor());
  ID.AddBoolean(S->isElidable());
}

void StmtProfiler::VisitCXXInheritedCtorInitExpr(
    const CXXInheritedCtorInitExpr *S) {
  VisitExpr(S);
  VisitDecl(S->getConstructor());
}

void StmtProfiler::VisitCXXFunctionalCastExpr(const CXXFunctionalCastExpr *S) {
  VisitExplicitCastExpr(S);
}

void
StmtProfiler::VisitCXXTemporaryObjectExpr(const CXXTemporaryObjectExpr *S) {
  VisitCXXConstructExpr(S);
}

void
StmtProfiler::VisitLambdaExpr(const LambdaExpr *S) {
  VisitExpr(S);
  for (LambdaExpr::capture_iterator C = S->explicit_capture_begin(),
                                 CEnd = S->explicit_capture_end();
       C != CEnd; ++C) {
    if (C->capturesVLAType())
      continue;

    ID.AddInteger(C->getCaptureKind());
    switch (C->getCaptureKind()) {
    case LCK_StarThis:
    case LCK_This:
      break;
    case LCK_ByRef:
    case LCK_ByCopy:
      VisitDecl(C->getCapturedVar());
      ID.AddBoolean(C->isPackExpansion());
      break;
    case LCK_VLAType:
      llvm_unreachable("VLA type in explicit captures.");
    }
  }
  // Note: If we actually needed to be able to match lambda
  // expressions, we would have to consider parameters and return type
  // here, among other things.
  VisitStmt(S->getBody());
}

void
StmtProfiler::VisitCXXScalarValueInitExpr(const CXXScalarValueInitExpr *S) {
  VisitExpr(S);
}

void StmtProfiler::VisitCXXDeleteExpr(const CXXDeleteExpr *S) {
  VisitExpr(S);
  ID.AddBoolean(S->isGlobalDelete());
  ID.AddBoolean(S->isArrayForm());
  VisitDecl(S->getOperatorDelete());
}

void StmtProfiler::VisitCXXNewExpr(const CXXNewExpr *S) {
  VisitExpr(S);
  VisitType(S->getAllocatedType());
  VisitDecl(S->getOperatorNew());
  VisitDecl(S->getOperatorDelete());
  ID.AddBoolean(S->isArray());
  ID.AddInteger(S->getNumPlacementArgs());
  ID.AddBoolean(S->isGlobalNew());
  ID.AddBoolean(S->isParenTypeId());
  ID.AddInteger(S->getInitializationStyle());
}

void
StmtProfiler::VisitCXXPseudoDestructorExpr(const CXXPseudoDestructorExpr *S) {
  VisitExpr(S);
  ID.AddBoolean(S->isArrow());
  VisitNestedNameSpecifier(S->getQualifier());
  ID.AddBoolean(S->getScopeTypeInfo() != nullptr);
  if (S->getScopeTypeInfo())
    VisitType(S->getScopeTypeInfo()->getType());
  ID.AddBoolean(S->getDestroyedTypeInfo() != nullptr);
  if (S->getDestroyedTypeInfo())
    VisitType(S->getDestroyedType());
  else
    VisitIdentifierInfo(S->getDestroyedTypeIdentifier());
}

void StmtProfiler::VisitOverloadExpr(const OverloadExpr *S) {
  VisitExpr(S);
  VisitNestedNameSpecifier(S->getQualifier());
  VisitName(S->getName(), /*TreatAsDecl*/ true);
  ID.AddBoolean(S->hasExplicitTemplateArgs());
  if (S->hasExplicitTemplateArgs())
    VisitTemplateArguments(S->getTemplateArgs(), S->getNumTemplateArgs());
}

void
StmtProfiler::VisitUnresolvedLookupExpr(const UnresolvedLookupExpr *S) {
  VisitOverloadExpr(S);
}

void StmtProfiler::VisitTypeTraitExpr(const TypeTraitExpr *S) {
  VisitExpr(S);
  ID.AddInteger(S->getTrait());
  ID.AddInteger(S->getNumArgs());
  for (unsigned I = 0, N = S->getNumArgs(); I != N; ++I)
    VisitType(S->getArg(I)->getType());
}

void StmtProfiler::VisitArrayTypeTraitExpr(const ArrayTypeTraitExpr *S) {
  VisitExpr(S);
  ID.AddInteger(S->getTrait());
  VisitType(S->getQueriedType());
}

void StmtProfiler::VisitExpressionTraitExpr(const ExpressionTraitExpr *S) {
  VisitExpr(S);
  ID.AddInteger(S->getTrait());
  VisitExpr(S->getQueriedExpression());
}

void StmtProfiler::VisitDependentScopeDeclRefExpr(
    const DependentScopeDeclRefExpr *S) {
  VisitExpr(S);
  VisitName(S->getDeclName());
  VisitNestedNameSpecifier(S->getQualifier());
  ID.AddBoolean(S->hasExplicitTemplateArgs());
  if (S->hasExplicitTemplateArgs())
    VisitTemplateArguments(S->getTemplateArgs(), S->getNumTemplateArgs());
}

void StmtProfiler::VisitExprWithCleanups(const ExprWithCleanups *S) {
  VisitExpr(S);
}

void StmtProfiler::VisitCXXUnresolvedConstructExpr(
    const CXXUnresolvedConstructExpr *S) {
  VisitExpr(S);
  VisitType(S->getTypeAsWritten());
  ID.AddInteger(S->isListInitialization());
}

void StmtProfiler::VisitCXXDependentScopeMemberExpr(
    const CXXDependentScopeMemberExpr *S) {
  ID.AddBoolean(S->isImplicitAccess());
  if (!S->isImplicitAccess()) {
    VisitExpr(S);
    ID.AddBoolean(S->isArrow());
  }
  VisitNestedNameSpecifier(S->getQualifier());
  VisitName(S->getMember());
  ID.AddBoolean(S->hasExplicitTemplateArgs());
  if (S->hasExplicitTemplateArgs())
    VisitTemplateArguments(S->getTemplateArgs(), S->getNumTemplateArgs());
}

void StmtProfiler::VisitUnresolvedMemberExpr(const UnresolvedMemberExpr *S) {
  ID.AddBoolean(S->isImplicitAccess());
  if (!S->isImplicitAccess()) {
    VisitExpr(S);
    ID.AddBoolean(S->isArrow());
  }
  VisitNestedNameSpecifier(S->getQualifier());
  VisitName(S->getMemberName());
  ID.AddBoolean(S->hasExplicitTemplateArgs());
  if (S->hasExplicitTemplateArgs())
    VisitTemplateArguments(S->getTemplateArgs(), S->getNumTemplateArgs());
}

void StmtProfiler::VisitCXXNoexceptExpr(const CXXNoexceptExpr *S) {
  VisitExpr(S);
}

void StmtProfiler::VisitPackExpansionExpr(const PackExpansionExpr *S) {
  VisitExpr(S);
}

void StmtProfiler::VisitPackSelectionExpr(const PackSelectionExpr *S) {
  VisitExpr(S);
}

void StmtProfiler::VisitSizeOfPackExpr(const SizeOfPackExpr *S) {
  VisitExpr(S);
  VisitDecl(S->getPack());
  if (S->isPartiallySubstituted()) {
    auto Args = S->getPartialArguments();
    ID.AddInteger(Args.size());
    for (const auto &TA : Args)
      VisitTemplateArgument(TA);
  } else {
    ID.AddInteger(0);
  }
}

void StmtProfiler::VisitSubstNonTypeTemplateParmPackExpr(
    const SubstNonTypeTemplateParmPackExpr *S) {
  VisitExpr(S);
  VisitDecl(S->getParameterPack());
  VisitTemplateArgument(S->getArgumentPack());
}

void StmtProfiler::VisitSubstNonTypeTemplateParmExpr(
    const SubstNonTypeTemplateParmExpr *E) {
  // Profile exactly as the replacement expression.
  Visit(E->getReplacement());
}

void StmtProfiler::VisitFunctionParmPackExpr(const FunctionParmPackExpr *S) {
  VisitExpr(S);
  VisitDecl(S->getParameterPack());
  ID.AddInteger(S->getNumExpansions());
  for (FunctionParmPackExpr::iterator I = S->begin(), E = S->end(); I != E; ++I)
    VisitDecl(*I);
}

void StmtProfiler::VisitMaterializeTemporaryExpr(
                                           const MaterializeTemporaryExpr *S) {
  VisitExpr(S);
}

void StmtProfiler::VisitCXXFoldExpr(const CXXFoldExpr *S) {
  VisitExpr(S);
  ID.AddInteger(S->getOperator());
}

void StmtProfiler::VisitCoroutineBodyStmt(const CoroutineBodyStmt *S) {
  VisitStmt(S);
}

void StmtProfiler::VisitCoreturnStmt(const CoreturnStmt *S) {
  VisitStmt(S);
}

void StmtProfiler::VisitCoawaitExpr(const CoawaitExpr *S) {
  VisitExpr(S);
}

void StmtProfiler::VisitDependentCoawaitExpr(const DependentCoawaitExpr *S) {
  VisitExpr(S);
}

void StmtProfiler::VisitCoyieldExpr(const CoyieldExpr *S) {
  VisitExpr(S);
}

void StmtProfiler::VisitOpaqueValueExpr(const OpaqueValueExpr *E) {
  VisitExpr(E);
}

void StmtProfiler::VisitCXXConstantExpr(const CXXConstantExpr *S) {
  VisitExpr(S);
}

void StmtProfiler::VisitCXXReflectExpr(const CXXReflectExpr *S) {
  VisitExpr(S);
  const ReflectionOperand &Operand = S->getOperand();
  ID.AddInteger(Operand.getKind());
  ID.AddInteger(reinterpret_cast<std::size_t>(Operand.getOpaqueReflectionValue()));
}

void StmtProfiler::VisitCXXReflectionReadQueryExpr(
                                          const CXXReflectionReadQueryExpr *E) {
  VisitExpr(E);
}

void StmtProfiler::VisitCXXReflectionWriteQueryExpr(
                                         const CXXReflectionWriteQueryExpr *E) {
  VisitExpr(E);
}

void StmtProfiler::VisitCXXReflectPrintLiteralExpr(
                                          const CXXReflectPrintLiteralExpr *E) {
  VisitExpr(E);
}

void StmtProfiler::VisitCXXReflectPrintReflectionExpr(
                                       const CXXReflectPrintReflectionExpr *E) {
  VisitExpr(E);
}

void StmtProfiler::VisitCXXReflectDumpReflectionExpr(
                                        const CXXReflectDumpReflectionExpr *E) {
  VisitExpr(E);
}

void StmtProfiler::VisitCXXCompilerErrorExpr(const CXXCompilerErrorExpr *E) {
  VisitExpr(E);
}

void StmtProfiler::VisitCXXUnreflexprExpr(const CXXUnreflexprExpr *E) {
  VisitExpr(E);
}

void StmtProfiler::VisitCXXIdExprExpr(const CXXIdExprExpr *E) {
  VisitExpr(E);
}

void StmtProfiler::VisitCXXValueOfExpr(const CXXValueOfExpr *E) {
  VisitExpr(E);
}

<<<<<<< HEAD
void StmtProfiler::VisitCXXFragmentExpr(const CXXFragmentExpr *E) {
=======
void StmtProfiler::VisitCXXConcatenateExpr(const CXXConcatenateExpr *E) {
>>>>>>> 7e75769b
  VisitExpr(E);
}

void StmtProfiler::VisitTypoExpr(const TypoExpr *E) {
  VisitExpr(E);
}

void StmtProfiler::VisitObjCStringLiteral(const ObjCStringLiteral *S) {
  VisitExpr(S);
}

void StmtProfiler::VisitObjCBoxedExpr(const ObjCBoxedExpr *E) {
  VisitExpr(E);
}

void StmtProfiler::VisitObjCArrayLiteral(const ObjCArrayLiteral *E) {
  VisitExpr(E);
}

void StmtProfiler::VisitObjCDictionaryLiteral(const ObjCDictionaryLiteral *E) {
  VisitExpr(E);
}

void StmtProfiler::VisitObjCEncodeExpr(const ObjCEncodeExpr *S) {
  VisitExpr(S);
  VisitType(S->getEncodedType());
}

void StmtProfiler::VisitObjCSelectorExpr(const ObjCSelectorExpr *S) {
  VisitExpr(S);
  VisitName(S->getSelector());
}

void StmtProfiler::VisitObjCProtocolExpr(const ObjCProtocolExpr *S) {
  VisitExpr(S);
  VisitDecl(S->getProtocol());
}

void StmtProfiler::VisitObjCIvarRefExpr(const ObjCIvarRefExpr *S) {
  VisitExpr(S);
  VisitDecl(S->getDecl());
  ID.AddBoolean(S->isArrow());
  ID.AddBoolean(S->isFreeIvar());
}

void StmtProfiler::VisitObjCPropertyRefExpr(const ObjCPropertyRefExpr *S) {
  VisitExpr(S);
  if (S->isImplicitProperty()) {
    VisitDecl(S->getImplicitPropertyGetter());
    VisitDecl(S->getImplicitPropertySetter());
  } else {
    VisitDecl(S->getExplicitProperty());
  }
  if (S->isSuperReceiver()) {
    ID.AddBoolean(S->isSuperReceiver());
    VisitType(S->getSuperReceiverType());
  }
}

void StmtProfiler::VisitObjCSubscriptRefExpr(const ObjCSubscriptRefExpr *S) {
  VisitExpr(S);
  VisitDecl(S->getAtIndexMethodDecl());
  VisitDecl(S->setAtIndexMethodDecl());
}

void StmtProfiler::VisitObjCMessageExpr(const ObjCMessageExpr *S) {
  VisitExpr(S);
  VisitName(S->getSelector());
  VisitDecl(S->getMethodDecl());
}

void StmtProfiler::VisitObjCIsaExpr(const ObjCIsaExpr *S) {
  VisitExpr(S);
  ID.AddBoolean(S->isArrow());
}

void StmtProfiler::VisitObjCBoolLiteralExpr(const ObjCBoolLiteralExpr *S) {
  VisitExpr(S);
  ID.AddBoolean(S->getValue());
}

void StmtProfiler::VisitObjCIndirectCopyRestoreExpr(
    const ObjCIndirectCopyRestoreExpr *S) {
  VisitExpr(S);
  ID.AddBoolean(S->shouldCopy());
}

void StmtProfiler::VisitObjCBridgedCastExpr(const ObjCBridgedCastExpr *S) {
  VisitExplicitCastExpr(S);
  ID.AddBoolean(S->getBridgeKind());
}

void StmtProfiler::VisitObjCAvailabilityCheckExpr(
    const ObjCAvailabilityCheckExpr *S) {
  VisitExpr(S);
}

void StmtProfiler::VisitTemplateArguments(const TemplateArgumentLoc *Args,
                                          unsigned NumArgs) {
  ID.AddInteger(NumArgs);
  for (unsigned I = 0; I != NumArgs; ++I)
    VisitTemplateArgument(Args[I].getArgument());
}

void StmtProfiler::VisitTemplateArgument(const TemplateArgument &Arg) {
  // Mostly repetitive with TemplateArgument::Profile!
  ID.AddInteger(Arg.getKind());
  switch (Arg.getKind()) {
  case TemplateArgument::Null:
    break;

  case TemplateArgument::Type:
    VisitType(Arg.getAsType());
    break;

  case TemplateArgument::Template:
  case TemplateArgument::TemplateExpansion:
    VisitTemplateName(Arg.getAsTemplateOrTemplatePattern());
    break;

  case TemplateArgument::Declaration:
    VisitDecl(Arg.getAsDecl());
    break;

  case TemplateArgument::NullPtr:
    VisitType(Arg.getNullPtrType());
    break;

  case TemplateArgument::Integral:
    Arg.getAsIntegral().Profile(ID);
    VisitType(Arg.getIntegralType());
    break;

  case TemplateArgument::Reflected:
  case TemplateArgument::Expression:
    Visit(Arg.getAsExpr());
    break;

  case TemplateArgument::Pack:
    for (const auto &P : Arg.pack_elements())
      VisitTemplateArgument(P);
    break;
  }
}

void Stmt::Profile(llvm::FoldingSetNodeID &ID, const ASTContext &Context,
                   bool Canonical) const {
  StmtProfilerWithPointers Profiler(ID, Context, Canonical);
  Profiler.Visit(this);
}

void Stmt::ProcessODRHash(llvm::FoldingSetNodeID &ID,
                          class ODRHash &Hash) const {
  StmtProfilerWithoutPointers Profiler(ID, Hash);
  Profiler.Visit(this);
}<|MERGE_RESOLUTION|>--- conflicted
+++ resolved
@@ -1932,11 +1932,11 @@
   VisitExpr(E);
 }
 
-<<<<<<< HEAD
+void StmtProfiler::VisitCXXConcatenateExpr(const CXXConcatenateExpr *E) {
+  VisitExpr(E);
+}
+
 void StmtProfiler::VisitCXXFragmentExpr(const CXXFragmentExpr *E) {
-=======
-void StmtProfiler::VisitCXXConcatenateExpr(const CXXConcatenateExpr *E) {
->>>>>>> 7e75769b
   VisitExpr(E);
 }
 
