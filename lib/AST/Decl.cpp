//===- Decl.cpp - Declaration AST Node Implementation ---------------------===//
//
// Part of the LLVM Project, under the Apache License v2.0 with LLVM Exceptions.
// See https://llvm.org/LICENSE.txt for license information.
// SPDX-License-Identifier: Apache-2.0 WITH LLVM-exception
//
//===----------------------------------------------------------------------===//
//
// This file implements the Decl subclasses.
//
//===----------------------------------------------------------------------===//

#include "clang/AST/Decl.h"
#include "Linkage.h"
#include "clang/AST/ASTContext.h"
#include "clang/AST/ASTDiagnostic.h"
#include "clang/AST/ASTLambda.h"
#include "clang/AST/ASTMutationListener.h"
#include "clang/AST/CanonicalType.h"
#include "clang/AST/DeclBase.h"
#include "clang/AST/DeclCXX.h"
#include "clang/AST/DeclObjC.h"
#include "clang/AST/DeclOpenMP.h"
#include "clang/AST/DeclTemplate.h"
#include "clang/AST/DeclarationName.h"
#include "clang/AST/Expr.h"
#include "clang/AST/ExprCXX.h"
#include "clang/AST/ExternalASTSource.h"
#include "clang/AST/ODRHash.h"
#include "clang/AST/PrettyDeclStackTrace.h"
#include "clang/AST/PrettyPrinter.h"
#include "clang/AST/Redeclarable.h"
#include "clang/AST/Stmt.h"
#include "clang/AST/TemplateBase.h"
#include "clang/AST/Type.h"
#include "clang/AST/TypeLoc.h"
#include "clang/Basic/Builtins.h"
#include "clang/Basic/IdentifierTable.h"
#include "clang/Basic/LLVM.h"
#include "clang/Basic/LangOptions.h"
#include "clang/Basic/Linkage.h"
#include "clang/Basic/Module.h"
#include "clang/Basic/PartialDiagnostic.h"
#include "clang/Basic/SanitizerBlacklist.h"
#include "clang/Basic/Sanitizers.h"
#include "clang/Basic/SourceLocation.h"
#include "clang/Basic/SourceManager.h"
#include "clang/Basic/Specifiers.h"
#include "clang/Basic/TargetCXXABI.h"
#include "clang/Basic/TargetInfo.h"
#include "clang/Basic/Visibility.h"
#include "llvm/ADT/APSInt.h"
#include "llvm/ADT/ArrayRef.h"
#include "llvm/ADT/None.h"
#include "llvm/ADT/Optional.h"
#include "llvm/ADT/STLExtras.h"
#include "llvm/ADT/SmallVector.h"
#include "llvm/ADT/StringSwitch.h"
#include "llvm/ADT/StringRef.h"
#include "llvm/ADT/Triple.h"
#include "llvm/Support/Casting.h"
#include "llvm/Support/ErrorHandling.h"
#include "llvm/Support/raw_ostream.h"
#include <algorithm>
#include <cassert>
#include <cstddef>
#include <cstring>
#include <memory>
#include <string>
#include <tuple>
#include <type_traits>

using namespace clang;

Decl *clang::getPrimaryMergedDecl(Decl *D) {
  return D->getASTContext().getPrimaryMergedDecl(D);
}

void PrettyDeclStackTraceEntry::print(raw_ostream &OS) const {
  SourceLocation Loc = this->Loc;
  if (!Loc.isValid() && TheDecl) Loc = TheDecl->getLocation();
  if (Loc.isValid()) {
    Loc.print(OS, Context.getSourceManager());
    OS << ": ";
  }
  OS << Message;

  if (auto *ND = dyn_cast_or_null<NamedDecl>(TheDecl)) {
    OS << " '";
    ND->getNameForDiagnostic(OS, Context.getPrintingPolicy(), true);
    OS << "'";
  }

  OS << '\n';
}

// Defined here so that it can be inlined into its direct callers.
bool Decl::isOutOfLine() const {
  return !getLexicalDeclContext()->Equals(getDeclContext());
}

TranslationUnitDecl::TranslationUnitDecl(ASTContext &ctx)
    : Decl(TranslationUnit, nullptr, SourceLocation()),
      DeclContext(TranslationUnit), Ctx(ctx) {}

//===----------------------------------------------------------------------===//
// NamedDecl Implementation
//===----------------------------------------------------------------------===//

// Visibility rules aren't rigorously externally specified, but here
// are the basic principles behind what we implement:
//
// 1. An explicit visibility attribute is generally a direct expression
// of the user's intent and should be honored.  Only the innermost
// visibility attribute applies.  If no visibility attribute applies,
// global visibility settings are considered.
//
// 2. There is one caveat to the above: on or in a template pattern,
// an explicit visibility attribute is just a default rule, and
// visibility can be decreased by the visibility of template
// arguments.  But this, too, has an exception: an attribute on an
// explicit specialization or instantiation causes all the visibility
// restrictions of the template arguments to be ignored.
//
// 3. A variable that does not otherwise have explicit visibility can
// be restricted by the visibility of its type.
//
// 4. A visibility restriction is explicit if it comes from an
// attribute (or something like it), not a global visibility setting.
// When emitting a reference to an external symbol, visibility
// restrictions are ignored unless they are explicit.
//
// 5. When computing the visibility of a non-type, including a
// non-type member of a class, only non-type visibility restrictions
// are considered: the 'visibility' attribute, global value-visibility
// settings, and a few special cases like __private_extern.
//
// 6. When computing the visibility of a type, including a type member
// of a class, only type visibility restrictions are considered:
// the 'type_visibility' attribute and global type-visibility settings.
// However, a 'visibility' attribute counts as a 'type_visibility'
// attribute on any declaration that only has the former.
//
// The visibility of a "secondary" entity, like a template argument,
// is computed using the kind of that entity, not the kind of the
// primary entity for which we are computing visibility.  For example,
// the visibility of a specialization of either of these templates:
//   template <class T, bool (&compare)(T, X)> bool has_match(list<T>, X);
//   template <class T, bool (&compare)(T, X)> class matcher;
// is restricted according to the type visibility of the argument 'T',
// the type visibility of 'bool(&)(T,X)', and the value visibility of
// the argument function 'compare'.  That 'has_match' is a value
// and 'matcher' is a type only matters when looking for attributes
// and settings from the immediate context.

/// Does this computation kind permit us to consider additional
/// visibility settings from attributes and the like?
static bool hasExplicitVisibilityAlready(LVComputationKind computation) {
  return computation.IgnoreExplicitVisibility;
}

/// Given an LVComputationKind, return one of the same type/value sort
/// that records that it already has explicit visibility.
static LVComputationKind
withExplicitVisibilityAlready(LVComputationKind Kind) {
  Kind.IgnoreExplicitVisibility = true;
  return Kind;
}

static Optional<Visibility> getExplicitVisibility(const NamedDecl *D,
                                                  LVComputationKind kind) {
  assert(!kind.IgnoreExplicitVisibility &&
         "asking for explicit visibility when we shouldn't be");
  return D->getExplicitVisibility(kind.getExplicitVisibilityKind());
}

/// Is the given declaration a "type" or a "value" for the purposes of
/// visibility computation?
static bool usesTypeVisibility(const NamedDecl *D) {
  return isa<TypeDecl>(D) ||
         isa<ClassTemplateDecl>(D) ||
         isa<ObjCInterfaceDecl>(D);
}

/// Does the given declaration have member specialization information,
/// and if so, is it an explicit specialization?
template <class T> static typename
std::enable_if<!std::is_base_of<RedeclarableTemplateDecl, T>::value, bool>::type
isExplicitMemberSpecialization(const T *D) {
  if (const MemberSpecializationInfo *member =
        D->getMemberSpecializationInfo()) {
    return member->isExplicitSpecialization();
  }
  return false;
}

/// For templates, this question is easier: a member template can't be
/// explicitly instantiated, so there's a single bit indicating whether
/// or not this is an explicit member specialization.
static bool isExplicitMemberSpecialization(const RedeclarableTemplateDecl *D) {
  return D->isMemberSpecialization();
}

/// Given a visibility attribute, return the explicit visibility
/// associated with it.
template <class T>
static Visibility getVisibilityFromAttr(const T *attr) {
  switch (attr->getVisibility()) {
  case T::Default:
    return DefaultVisibility;
  case T::Hidden:
    return HiddenVisibility;
  case T::Protected:
    return ProtectedVisibility;
  }
  llvm_unreachable("bad visibility kind");
}

/// Return the explicit visibility of the given declaration.
static Optional<Visibility> getVisibilityOf(const NamedDecl *D,
                                    NamedDecl::ExplicitVisibilityKind kind) {
  // If we're ultimately computing the visibility of a type, look for
  // a 'type_visibility' attribute before looking for 'visibility'.
  if (kind == NamedDecl::VisibilityForType) {
    if (const auto *A = D->getAttr<TypeVisibilityAttr>()) {
      return getVisibilityFromAttr(A);
    }
  }

  // If this declaration has an explicit visibility attribute, use it.
  if (const auto *A = D->getAttr<VisibilityAttr>()) {
    return getVisibilityFromAttr(A);
  }

  return None;
}

LinkageInfo LinkageComputer::getLVForType(const Type &T,
                                          LVComputationKind computation) {
  if (computation.IgnoreAllVisibility)
    return LinkageInfo(T.getLinkage(), DefaultVisibility, true);
  return getTypeLinkageAndVisibility(&T);
}

/// Get the most restrictive linkage for the types in the given
/// template parameter list.  For visibility purposes, template
/// parameters are part of the signature of a template.
LinkageInfo LinkageComputer::getLVForTemplateParameterList(
    const TemplateParameterList *Params, LVComputationKind computation) {
  LinkageInfo LV;
  for (const NamedDecl *P : *Params) {
    // Template type parameters are the most common and never
    // contribute to visibility, pack or not.
    if (isa<TemplateTypeParmDecl>(P))
      continue;

    // Non-type template parameters can be restricted by the value type, e.g.
    //   template <enum X> class A { ... };
    // We have to be careful here, though, because we can be dealing with
    // dependent types.
    if (const auto *NTTP = dyn_cast<NonTypeTemplateParmDecl>(P)) {
      // Handle the non-pack case first.
      if (!NTTP->isExpandedParameterPack()) {
        if (!NTTP->getType()->isDependentType()) {
          LV.merge(getLVForType(*NTTP->getType(), computation));
        }
        continue;
      }

      // Look at all the types in an expanded pack.
      for (unsigned i = 0, n = NTTP->getNumExpansionTypes(); i != n; ++i) {
        QualType type = NTTP->getExpansionType(i);
        if (!type->isDependentType())
          LV.merge(getTypeLinkageAndVisibility(type));
      }
      continue;
    }

    // Template template parameters can be restricted by their
    // template parameters, recursively.
    const auto *TTP = cast<TemplateTemplateParmDecl>(P);

    // Handle the non-pack case first.
    if (!TTP->isExpandedParameterPack()) {
      LV.merge(getLVForTemplateParameterList(TTP->getTemplateParameters(),
                                             computation));
      continue;
    }

    // Look at all expansions in an expanded pack.
    for (unsigned i = 0, n = TTP->getNumExpansionTemplateParameters();
           i != n; ++i) {
      LV.merge(getLVForTemplateParameterList(
          TTP->getExpansionTemplateParameters(i), computation));
    }
  }

  return LV;
}

static const Decl *getOutermostFuncOrBlockContext(const Decl *D) {
  const Decl *Ret = nullptr;
  const DeclContext *DC = D->getDeclContext();
  while (DC->getDeclKind() != Decl::TranslationUnit) {
    if (isa<FunctionDecl>(DC) || isa<BlockDecl>(DC))
      Ret = cast<Decl>(DC);
    DC = DC->getParent();
  }
  return Ret;
}

/// Get the most restrictive linkage for the types and
/// declarations in the given template argument list.
///
/// Note that we don't take an LVComputationKind because we always
/// want to honor the visibility of template arguments in the same way.
LinkageInfo
LinkageComputer::getLVForTemplateArgumentList(ASTContext &Ctx,
                                              ArrayRef<TemplateArgument> Args,
                                              LVComputationKind computation) {
  LinkageInfo LV;

  for (const TemplateArgument &Arg : Args) {
    switch (Arg.getKind()) {
    case TemplateArgument::Null:
    case TemplateArgument::Integral:
    case TemplateArgument::Reflected:
      continue;

    case TemplateArgument::Expression: {
      Expr *E = Arg.getAsExpr();
      if (E->getType()->isReflectionType()) {
        Expr::EvalResult Result;
        Expr::EvalContext EvalCtx(Ctx, nullptr);
        bool EvalStatus = E->EvaluateAsRValue(Result, EvalCtx);
        assert(EvalStatus);

        Reflection Refl(Ctx, Result.Val);
        switch (Refl.getKind()) {
        case RK_type: {
          LV.merge(getLVForType(*Refl.getAsType(), computation));
          continue;
        }
        case RK_declaration: {
          const Decl *D = Refl.getAsDeclaration();
          if (const auto *ND = dyn_cast<NamedDecl>(D)) {
            LV.merge(getLVForDecl(ND, computation));
            continue;
          }
          LLVM_FALLTHROUGH;
        }
        case RK_invalid:
        case RK_expression:
        case RK_base_specifier: {
          LV.merge(LinkageInfo::internal());
          continue;
        }
        }
      }
      continue;
    }

    case TemplateArgument::Type:
      LV.merge(getLVForType(*Arg.getAsType(), computation));
      continue;

    case TemplateArgument::Declaration: {
      const NamedDecl *ND = Arg.getAsDecl();
      assert(!usesTypeVisibility(ND));
      LV.merge(getLVForDecl(ND, computation));
      continue;
    }

    case TemplateArgument::NullPtr:
      LV.merge(getTypeLinkageAndVisibility(Arg.getNullPtrType()));
      continue;

    case TemplateArgument::Template:
    case TemplateArgument::TemplateExpansion:
      if (TemplateDecl *Template =
              Arg.getAsTemplateOrTemplatePattern().getAsTemplateDecl())
        LV.merge(getLVForDecl(Template, computation));
      continue;

    case TemplateArgument::Pack:
      LV.merge(getLVForTemplateArgumentList(Ctx, Arg.getPackAsArray(),
                                            computation));
      continue;
    }
    llvm_unreachable("bad template argument kind");
  }

  return LV;
}

LinkageInfo
LinkageComputer::getLVForTemplateArgumentList(ASTContext &Ctx,
                                              const TemplateArgumentList &TArgs,
                                              LVComputationKind computation) {
  return getLVForTemplateArgumentList(Ctx, TArgs.asArray(), computation);
}

static bool shouldConsiderTemplateVisibility(const FunctionDecl *fn,
                        const FunctionTemplateSpecializationInfo *specInfo) {
  // Include visibility from the template parameters and arguments
  // only if this is not an explicit instantiation or specialization
  // with direct explicit visibility.  (Implicit instantiations won't
  // have a direct attribute.)
  if (!specInfo->isExplicitInstantiationOrSpecialization())
    return true;

  return !fn->hasAttr<VisibilityAttr>();
}

/// Merge in template-related linkage and visibility for the given
/// function template specialization.
///
/// We don't need a computation kind here because we can assume
/// LVForValue.
///
/// \param[out] LV the computation to use for the parent
void LinkageComputer::mergeTemplateLV(
    LinkageInfo &LV, const FunctionDecl *fn,
    const FunctionTemplateSpecializationInfo *specInfo,
    LVComputationKind computation) {
  bool considerVisibility =
    shouldConsiderTemplateVisibility(fn, specInfo);

  // Merge information from the template parameters.
  FunctionTemplateDecl *temp = specInfo->getTemplate();
  LinkageInfo tempLV =
    getLVForTemplateParameterList(temp->getTemplateParameters(), computation);
  LV.mergeMaybeWithVisibility(tempLV, considerVisibility);

  // Merge information from the template arguments.
  const TemplateArgumentList &templateArgs = *specInfo->TemplateArguments;
  LinkageInfo argsLV = getLVForTemplateArgumentList(fn->getASTContext(),
                                                    templateArgs, computation);
  LV.mergeMaybeWithVisibility(argsLV, considerVisibility);
}

/// Does the given declaration have a direct visibility attribute
/// that would match the given rules?
static bool hasDirectVisibilityAttribute(const NamedDecl *D,
                                         LVComputationKind computation) {
  if (computation.IgnoreAllVisibility)
    return false;

  return (computation.isTypeVisibility() && D->hasAttr<TypeVisibilityAttr>()) ||
         D->hasAttr<VisibilityAttr>();
}

/// Should we consider visibility associated with the template
/// arguments and parameters of the given class template specialization?
static bool shouldConsiderTemplateVisibility(
                                 const ClassTemplateSpecializationDecl *spec,
                                 LVComputationKind computation) {
  // Include visibility from the template parameters and arguments
  // only if this is not an explicit instantiation or specialization
  // with direct explicit visibility (and note that implicit
  // instantiations won't have a direct attribute).
  //
  // Furthermore, we want to ignore template parameters and arguments
  // for an explicit specialization when computing the visibility of a
  // member thereof with explicit visibility.
  //
  // This is a bit complex; let's unpack it.
  //
  // An explicit class specialization is an independent, top-level
  // declaration.  As such, if it or any of its members has an
  // explicit visibility attribute, that must directly express the
  // user's intent, and we should honor it.  The same logic applies to
  // an explicit instantiation of a member of such a thing.

  // Fast path: if this is not an explicit instantiation or
  // specialization, we always want to consider template-related
  // visibility restrictions.
  if (!spec->isExplicitInstantiationOrSpecialization())
    return true;

  // This is the 'member thereof' check.
  if (spec->isExplicitSpecialization() &&
      hasExplicitVisibilityAlready(computation))
    return false;

  return !hasDirectVisibilityAttribute(spec, computation);
}

/// Merge in template-related linkage and visibility for the given
/// class template specialization.
void LinkageComputer::mergeTemplateLV(
    LinkageInfo &LV, const ClassTemplateSpecializationDecl *spec,
    LVComputationKind computation) {
  bool considerVisibility = shouldConsiderTemplateVisibility(spec, computation);

  // Merge information from the template parameters, but ignore
  // visibility if we're only considering template arguments.

  ClassTemplateDecl *temp = spec->getSpecializedTemplate();
  LinkageInfo tempLV =
    getLVForTemplateParameterList(temp->getTemplateParameters(), computation);
  LV.mergeMaybeWithVisibility(tempLV,
           considerVisibility && !hasExplicitVisibilityAlready(computation));

  // Merge information from the template arguments.  We ignore
  // template-argument visibility if we've got an explicit
  // instantiation with a visibility attribute.
  const TemplateArgumentList &templateArgs = spec->getTemplateArgs();
  LinkageInfo argsLV = getLVForTemplateArgumentList(spec->getASTContext(),
                                                    templateArgs, computation);
  if (considerVisibility)
    LV.mergeVisibility(argsLV);
  LV.mergeExternalVisibility(argsLV);
}

/// Should we consider visibility associated with the template
/// arguments and parameters of the given variable template
/// specialization? As usual, follow class template specialization
/// logic up to initialization.
static bool shouldConsiderTemplateVisibility(
                                 const VarTemplateSpecializationDecl *spec,
                                 LVComputationKind computation) {
  // Include visibility from the template parameters and arguments
  // only if this is not an explicit instantiation or specialization
  // with direct explicit visibility (and note that implicit
  // instantiations won't have a direct attribute).
  if (!spec->isExplicitInstantiationOrSpecialization())
    return true;

  // An explicit variable specialization is an independent, top-level
  // declaration.  As such, if it has an explicit visibility attribute,
  // that must directly express the user's intent, and we should honor
  // it.
  if (spec->isExplicitSpecialization() &&
      hasExplicitVisibilityAlready(computation))
    return false;

  return !hasDirectVisibilityAttribute(spec, computation);
}

/// Merge in template-related linkage and visibility for the given
/// variable template specialization. As usual, follow class template
/// specialization logic up to initialization.
void LinkageComputer::mergeTemplateLV(LinkageInfo &LV,
                                      const VarTemplateSpecializationDecl *spec,
                                      LVComputationKind computation) {
  bool considerVisibility = shouldConsiderTemplateVisibility(spec, computation);

  // Merge information from the template parameters, but ignore
  // visibility if we're only considering template arguments.

  VarTemplateDecl *temp = spec->getSpecializedTemplate();
  LinkageInfo tempLV =
    getLVForTemplateParameterList(temp->getTemplateParameters(), computation);
  LV.mergeMaybeWithVisibility(tempLV,
           considerVisibility && !hasExplicitVisibilityAlready(computation));

  // Merge information from the template arguments.  We ignore
  // template-argument visibility if we've got an explicit
  // instantiation with a visibility attribute.
  const TemplateArgumentList &templateArgs = spec->getTemplateArgs();
  LinkageInfo argsLV = getLVForTemplateArgumentList(spec->getASTContext(),
                                                    templateArgs, computation);
  if (considerVisibility)
    LV.mergeVisibility(argsLV);
  LV.mergeExternalVisibility(argsLV);
}

static bool useInlineVisibilityHidden(const NamedDecl *D) {
  // FIXME: we should warn if -fvisibility-inlines-hidden is used with c.
  const LangOptions &Opts = D->getASTContext().getLangOpts();
  if (!Opts.CPlusPlus || !Opts.InlineVisibilityHidden)
    return false;

  const auto *FD = dyn_cast<FunctionDecl>(D);
  if (!FD)
    return false;

  TemplateSpecializationKind TSK = TSK_Undeclared;
  if (FunctionTemplateSpecializationInfo *spec
      = FD->getTemplateSpecializationInfo()) {
    TSK = spec->getTemplateSpecializationKind();
  } else if (MemberSpecializationInfo *MSI =
             FD->getMemberSpecializationInfo()) {
    TSK = MSI->getTemplateSpecializationKind();
  }

  const FunctionDecl *Def = nullptr;
  // InlineVisibilityHidden only applies to definitions, and
  // isInlined() only gives meaningful answers on definitions
  // anyway.
  return TSK != TSK_ExplicitInstantiationDeclaration &&
    TSK != TSK_ExplicitInstantiationDefinition &&
    FD->hasBody(Def) && Def->isInlined() && !Def->hasAttr<GNUInlineAttr>();
}

template <typename T> static bool isFirstInExternCContext(T *D) {
  const T *First = D->getFirstDecl();
  return First->isInExternCContext();
}

static bool isSingleLineLanguageLinkage(const Decl &D) {
  if (const auto *SD = dyn_cast<LinkageSpecDecl>(D.getDeclContext()))
    if (!SD->hasBraces())
      return true;
  return false;
}

/// Determine whether D is declared in the purview of a named module.
static bool isInModulePurview(const NamedDecl *D) {
  if (auto *M = D->getOwningModule())
    return M->isModulePurview();
  return false;
}

static bool isExportedFromModuleInterfaceUnit(const NamedDecl *D) {
  // FIXME: Handle isModulePrivate.
  switch (D->getModuleOwnershipKind()) {
  case Decl::ModuleOwnershipKind::Unowned:
  case Decl::ModuleOwnershipKind::ModulePrivate:
    return false;
  case Decl::ModuleOwnershipKind::Visible:
  case Decl::ModuleOwnershipKind::VisibleWhenImported:
    return isInModulePurview(D);
  }
  llvm_unreachable("unexpected module ownership kind");
}

static LinkageInfo getInternalLinkageFor(const NamedDecl *D) {
  // Internal linkage declarations within a module interface unit are modeled
  // as "module-internal linkage", which means that they have internal linkage
  // formally but can be indirectly accessed from outside the module via inline
  // functions and templates defined within the module.
  if (isInModulePurview(D))
    return LinkageInfo(ModuleInternalLinkage, DefaultVisibility, false);

  return LinkageInfo::internal();
}

static LinkageInfo getExternalLinkageFor(const NamedDecl *D) {
  // C++ Modules TS [basic.link]/6.8:
  //   - A name declared at namespace scope that does not have internal linkage
  //     by the previous rules and that is introduced by a non-exported
  //     declaration has module linkage.
  if (isInModulePurview(D) && !isExportedFromModuleInterfaceUnit(
                                  cast<NamedDecl>(D->getCanonicalDecl())))
    return LinkageInfo(ModuleLinkage, DefaultVisibility, false);

  return LinkageInfo::external();
}

static StorageClass getStorageClass(const Decl *D) {
  if (auto *TD = dyn_cast<TemplateDecl>(D))
    D = TD->getTemplatedDecl();
  if (D) {
    if (auto *VD = dyn_cast<VarDecl>(D))
      return VD->getStorageClass();
    if (auto *FD = dyn_cast<FunctionDecl>(D))
      return FD->getStorageClass();
  }
  return SC_None;
}

LinkageInfo
LinkageComputer::getLVForNamespaceScopeDecl(const NamedDecl *D,
                                            LVComputationKind computation,
                                            bool IgnoreVarTypeLinkage) {
  assert(D->getDeclContext()->getRedeclContext()->isFileContext() &&
         "Not a name having namespace scope");
  ASTContext &Context = D->getASTContext();

  // C++ [basic.link]p3:
  //   A name having namespace scope (3.3.6) has internal linkage if it
  //   is the name of

  if (getStorageClass(D->getCanonicalDecl()) == SC_Static) {
    // - a variable, variable template, function, or function template
    //   that is explicitly declared static; or
    // (This bullet corresponds to C99 6.2.2p3.)
    return getInternalLinkageFor(D);
  }

  if (const auto *Var = dyn_cast<VarDecl>(D)) {
    // - a non-template variable of non-volatile const-qualified type, unless
    //   - it is explicitly declared extern, or
    //   - it is inline or exported, or
    //   - it was previously declared and the prior declaration did not have
    //     internal linkage
    // (There is no equivalent in C99.)
    if (Context.getLangOpts().CPlusPlus &&
        Var->getType().isConstQualified() &&
        !Var->getType().isVolatileQualified() &&
        !Var->isInline() &&
        !isExportedFromModuleInterfaceUnit(Var) &&
        !isa<VarTemplateSpecializationDecl>(Var) &&
        !Var->getDescribedVarTemplate()) {
      const VarDecl *PrevVar = Var->getPreviousDecl();
      if (PrevVar)
        return getLVForDecl(PrevVar, computation);

      if (Var->getStorageClass() != SC_Extern &&
          Var->getStorageClass() != SC_PrivateExtern &&
          !isSingleLineLanguageLinkage(*Var))
        return getInternalLinkageFor(Var);
    }

    for (const VarDecl *PrevVar = Var->getPreviousDecl(); PrevVar;
         PrevVar = PrevVar->getPreviousDecl()) {
      if (PrevVar->getStorageClass() == SC_PrivateExtern &&
          Var->getStorageClass() == SC_None)
        return getDeclLinkageAndVisibility(PrevVar);
      // Explicitly declared static.
      if (PrevVar->getStorageClass() == SC_Static)
        return getInternalLinkageFor(Var);
    }
  } else if (const auto *IFD = dyn_cast<IndirectFieldDecl>(D)) {
    //   - a data member of an anonymous union.
    const VarDecl *VD = IFD->getVarDecl();
    assert(VD && "Expected a VarDecl in this IndirectFieldDecl!");
    return getLVForNamespaceScopeDecl(VD, computation, IgnoreVarTypeLinkage);
  }
  assert(!isa<FieldDecl>(D) && "Didn't expect a FieldDecl!");

  // FIXME: This gives internal linkage to names that should have no linkage
  // (those not covered by [basic.link]p6).
  if (D->isInAnonymousNamespace()) {
    const auto *Var = dyn_cast<VarDecl>(D);
    const auto *Func = dyn_cast<FunctionDecl>(D);
    // FIXME: The check for extern "C" here is not justified by the standard
    // wording, but we retain it from the pre-DR1113 model to avoid breaking
    // code.
    //
    // C++11 [basic.link]p4:
    //   An unnamed namespace or a namespace declared directly or indirectly
    //   within an unnamed namespace has internal linkage.
    if ((!Var || !isFirstInExternCContext(Var)) &&
        (!Func || !isFirstInExternCContext(Func)))
      return getInternalLinkageFor(D);
  }

  // Set up the defaults.

  // C99 6.2.2p5:
  //   If the declaration of an identifier for an object has file
  //   scope and no storage-class specifier, its linkage is
  //   external.
  LinkageInfo LV = getExternalLinkageFor(D);

  if (!hasExplicitVisibilityAlready(computation)) {
    if (Optional<Visibility> Vis = getExplicitVisibility(D, computation)) {
      LV.mergeVisibility(*Vis, true);
    } else {
      // If we're declared in a namespace with a visibility attribute,
      // use that namespace's visibility, and it still counts as explicit.
      for (const DeclContext *DC = D->getDeclContext();
           !isa<TranslationUnitDecl>(DC);
           DC = DC->getParent()) {
        const auto *ND = dyn_cast<NamespaceDecl>(DC);
        if (!ND) continue;
        if (Optional<Visibility> Vis = getExplicitVisibility(ND, computation)) {
          LV.mergeVisibility(*Vis, true);
          break;
        }
      }
    }

    // Add in global settings if the above didn't give us direct visibility.
    if (!LV.isVisibilityExplicit()) {
      // Use global type/value visibility as appropriate.
      Visibility globalVisibility =
          computation.isValueVisibility()
              ? Context.getLangOpts().getValueVisibilityMode()
              : Context.getLangOpts().getTypeVisibilityMode();
      LV.mergeVisibility(globalVisibility, /*explicit*/ false);

      // If we're paying attention to global visibility, apply
      // -finline-visibility-hidden if this is an inline method.
      if (useInlineVisibilityHidden(D))
        LV.mergeVisibility(HiddenVisibility, /*visibilityExplicit=*/false);
    }
  }

  // C++ [basic.link]p4:

  //   A name having namespace scope that has not been given internal linkage
  //   above and that is the name of
  //   [...bullets...]
  //   has its linkage determined as follows:
  //     - if the enclosing namespace has internal linkage, the name has
  //       internal linkage; [handled above]
  //     - otherwise, if the declaration of the name is attached to a named
  //       module and is not exported, the name has module linkage;
  //     - otherwise, the name has external linkage.
  // LV is currently set up to handle the last two bullets.
  //
  //   The bullets are:

  //     - a variable; or
  if (const auto *Var = dyn_cast<VarDecl>(D)) {
    // GCC applies the following optimization to variables and static
    // data members, but not to functions:
    //
    // Modify the variable's LV by the LV of its type unless this is
    // C or extern "C".  This follows from [basic.link]p9:
    //   A type without linkage shall not be used as the type of a
    //   variable or function with external linkage unless
    //    - the entity has C language linkage, or
    //    - the entity is declared within an unnamed namespace, or
    //    - the entity is not used or is defined in the same
    //      translation unit.
    // and [basic.link]p10:
    //   ...the types specified by all declarations referring to a
    //   given variable or function shall be identical...
    // C does not have an equivalent rule.
    //
    // Ignore this if we've got an explicit attribute;  the user
    // probably knows what they're doing.
    //
    // Note that we don't want to make the variable non-external
    // because of this, but unique-external linkage suits us.
    if (Context.getLangOpts().CPlusPlus && !isFirstInExternCContext(Var) &&
        !IgnoreVarTypeLinkage) {
      LinkageInfo TypeLV = getLVForType(*Var->getType(), computation);
      if (!isExternallyVisible(TypeLV.getLinkage()))
        return LinkageInfo::uniqueExternal();
      if (!LV.isVisibilityExplicit())
        LV.mergeVisibility(TypeLV);
    }

    if (Var->getStorageClass() == SC_PrivateExtern)
      LV.mergeVisibility(HiddenVisibility, true);

    // Note that Sema::MergeVarDecl already takes care of implementing
    // C99 6.2.2p4 and propagating the visibility attribute, so we don't have
    // to do it here.

    // As per function and class template specializations (below),
    // consider LV for the template and template arguments.  We're at file
    // scope, so we do not need to worry about nested specializations.
    if (const auto *spec = dyn_cast<VarTemplateSpecializationDecl>(Var)) {
      mergeTemplateLV(LV, spec, computation);
    }

  //     - a function; or
  } else if (const auto *Function = dyn_cast<FunctionDecl>(D)) {
    // In theory, we can modify the function's LV by the LV of its
    // type unless it has C linkage (see comment above about variables
    // for justification).  In practice, GCC doesn't do this, so it's
    // just too painful to make work.

    if (Function->getStorageClass() == SC_PrivateExtern)
      LV.mergeVisibility(HiddenVisibility, true);

    // Note that Sema::MergeCompatibleFunctionDecls already takes care of
    // merging storage classes and visibility attributes, so we don't have to
    // look at previous decls in here.

    // In C++, then if the type of the function uses a type with
    // unique-external linkage, it's not legally usable from outside
    // this translation unit.  However, we should use the C linkage
    // rules instead for extern "C" declarations.
    if (Context.getLangOpts().CPlusPlus && !isFirstInExternCContext(Function)) {
      // Only look at the type-as-written. Otherwise, deducing the return type
      // of a function could change its linkage.
      QualType TypeAsWritten = Function->getType();
      if (TypeSourceInfo *TSI = Function->getTypeSourceInfo())
        TypeAsWritten = TSI->getType();
      if (!isExternallyVisible(TypeAsWritten->getLinkage()))
        return LinkageInfo::uniqueExternal();
    }

    // Consider LV from the template and the template arguments.
    // We're at file scope, so we do not need to worry about nested
    // specializations.
    if (FunctionTemplateSpecializationInfo *specInfo
                               = Function->getTemplateSpecializationInfo()) {
      mergeTemplateLV(LV, Function, specInfo, computation);
    }

  //     - a named class (Clause 9), or an unnamed class defined in a
  //       typedef declaration in which the class has the typedef name
  //       for linkage purposes (7.1.3); or
  //     - a named enumeration (7.2), or an unnamed enumeration
  //       defined in a typedef declaration in which the enumeration
  //       has the typedef name for linkage purposes (7.1.3); or
  } else if (const auto *Tag = dyn_cast<TagDecl>(D)) {
    // Unnamed tags have no linkage.
    if (!Tag->hasNameForLinkage())
      return LinkageInfo::none();

    // If this is a class template specialization, consider the
    // linkage of the template and template arguments.  We're at file
    // scope, so we do not need to worry about nested specializations.
    if (const auto *spec = dyn_cast<ClassTemplateSpecializationDecl>(Tag)) {
      mergeTemplateLV(LV, spec, computation);
    }

  // FIXME: This is not part of the C++ standard any more.
  //     - an enumerator belonging to an enumeration with external linkage; or
  } else if (isa<EnumConstantDecl>(D)) {
    LinkageInfo EnumLV = getLVForDecl(cast<NamedDecl>(D->getDeclContext()),
                                      computation);
    if (!isExternalFormalLinkage(EnumLV.getLinkage()))
      return LinkageInfo::none();
    LV.merge(EnumLV);

  //     - a template
  } else if (const auto *temp = dyn_cast<TemplateDecl>(D)) {
    bool considerVisibility = !hasExplicitVisibilityAlready(computation);
    LinkageInfo tempLV =
      getLVForTemplateParameterList(temp->getTemplateParameters(), computation);
    LV.mergeMaybeWithVisibility(tempLV, considerVisibility);

  //     An unnamed namespace or a namespace declared directly or indirectly
  //     within an unnamed namespace has internal linkage. All other namespaces
  //     have external linkage.
  //
  // We handled names in anonymous namespaces above.
  } else if (isa<NamespaceDecl>(D)) {
    return LV;

  // By extension, we assign external linkage to Objective-C
  // interfaces.
  } else if (isa<ObjCInterfaceDecl>(D)) {
    // fallout

  } else if (auto *TD = dyn_cast<TypedefNameDecl>(D)) {
    // A typedef declaration has linkage if it gives a type a name for
    // linkage purposes.
    if (!TD->getAnonDeclWithTypedefName(/*AnyRedecl*/true))
      return LinkageInfo::none();

  // Everything not covered here has no linkage.
  } else {
    return LinkageInfo::none();
  }

  // If we ended up with non-externally-visible linkage, visibility should
  // always be default.
  if (!isExternallyVisible(LV.getLinkage()))
    return LinkageInfo(LV.getLinkage(), DefaultVisibility, false);

  return LV;
}

LinkageInfo
LinkageComputer::getLVForClassMember(const NamedDecl *D,
                                     LVComputationKind computation,
                                     bool IgnoreVarTypeLinkage) {
  // Only certain class members have linkage.  Note that fields don't
  // really have linkage, but it's convenient to say they do for the
  // purposes of calculating linkage of pointer-to-data-member
  // template arguments.
  //
  // Templates also don't officially have linkage, but since we ignore
  // the C++ standard and look at template arguments when determining
  // linkage and visibility of a template specialization, we might hit
  // a template template argument that way. If we do, we need to
  // consider its linkage.
  if (!(isa<CXXMethodDecl>(D) ||
        isa<VarDecl>(D) ||
        isa<FieldDecl>(D) ||
        isa<IndirectFieldDecl>(D) ||
        isa<TagDecl>(D) ||
        isa<TemplateDecl>(D)))
    return LinkageInfo::none();

  LinkageInfo LV;

  // If we have an explicit visibility attribute, merge that in.
  if (!hasExplicitVisibilityAlready(computation)) {
    if (Optional<Visibility> Vis = getExplicitVisibility(D, computation))
      LV.mergeVisibility(*Vis, true);
    // If we're paying attention to global visibility, apply
    // -finline-visibility-hidden if this is an inline method.
    //
    // Note that we do this before merging information about
    // the class visibility.
    if (!LV.isVisibilityExplicit() && useInlineVisibilityHidden(D))
      LV.mergeVisibility(HiddenVisibility, /*visibilityExplicit=*/false);
  }

  // If this class member has an explicit visibility attribute, the only
  // thing that can change its visibility is the template arguments, so
  // only look for them when processing the class.
  LVComputationKind classComputation = computation;
  if (LV.isVisibilityExplicit())
    classComputation = withExplicitVisibilityAlready(computation);

  LinkageInfo classLV =
    getLVForDecl(cast<RecordDecl>(D->getDeclContext()), classComputation);
  // The member has the same linkage as the class. If that's not externally
  // visible, we don't need to compute anything about the linkage.
  // FIXME: If we're only computing linkage, can we bail out here?
  if (!isExternallyVisible(classLV.getLinkage()))
    return classLV;


  // Otherwise, don't merge in classLV yet, because in certain cases
  // we need to completely ignore the visibility from it.

  // Specifically, if this decl exists and has an explicit attribute.
  const NamedDecl *explicitSpecSuppressor = nullptr;

  if (const auto *MD = dyn_cast<CXXMethodDecl>(D)) {
    // Only look at the type-as-written. Otherwise, deducing the return type
    // of a function could change its linkage.
    QualType TypeAsWritten = MD->getType();
    if (TypeSourceInfo *TSI = MD->getTypeSourceInfo())
      TypeAsWritten = TSI->getType();
    if (!isExternallyVisible(TypeAsWritten->getLinkage()))
      return LinkageInfo::uniqueExternal();

    // If this is a method template specialization, use the linkage for
    // the template parameters and arguments.
    if (FunctionTemplateSpecializationInfo *spec
           = MD->getTemplateSpecializationInfo()) {
      mergeTemplateLV(LV, MD, spec, computation);
      if (spec->isExplicitSpecialization()) {
        explicitSpecSuppressor = MD;
      } else if (isExplicitMemberSpecialization(spec->getTemplate())) {
        explicitSpecSuppressor = spec->getTemplate()->getTemplatedDecl();
      }
    } else if (isExplicitMemberSpecialization(MD)) {
      explicitSpecSuppressor = MD;
    }

  } else if (const auto *RD = dyn_cast<CXXRecordDecl>(D)) {
    if (const auto *spec = dyn_cast<ClassTemplateSpecializationDecl>(RD)) {
      mergeTemplateLV(LV, spec, computation);
      if (spec->isExplicitSpecialization()) {
        explicitSpecSuppressor = spec;
      } else {
        const ClassTemplateDecl *temp = spec->getSpecializedTemplate();
        if (isExplicitMemberSpecialization(temp)) {
          explicitSpecSuppressor = temp->getTemplatedDecl();
        }
      }
    } else if (isExplicitMemberSpecialization(RD)) {
      explicitSpecSuppressor = RD;
    }

  // Static data members.
  } else if (const auto *VD = dyn_cast<VarDecl>(D)) {
    if (const auto *spec = dyn_cast<VarTemplateSpecializationDecl>(VD))
      mergeTemplateLV(LV, spec, computation);

    // Modify the variable's linkage by its type, but ignore the
    // type's visibility unless it's a definition.
    if (!IgnoreVarTypeLinkage) {
      LinkageInfo typeLV = getLVForType(*VD->getType(), computation);
      // FIXME: If the type's linkage is not externally visible, we can
      // give this static data member UniqueExternalLinkage.
      if (!LV.isVisibilityExplicit() && !classLV.isVisibilityExplicit())
        LV.mergeVisibility(typeLV);
      LV.mergeExternalVisibility(typeLV);
    }

    if (isExplicitMemberSpecialization(VD)) {
      explicitSpecSuppressor = VD;
    }

  // Template members.
  } else if (const auto *temp = dyn_cast<TemplateDecl>(D)) {
    bool considerVisibility =
      (!LV.isVisibilityExplicit() &&
       !classLV.isVisibilityExplicit() &&
       !hasExplicitVisibilityAlready(computation));
    LinkageInfo tempLV =
      getLVForTemplateParameterList(temp->getTemplateParameters(), computation);
    LV.mergeMaybeWithVisibility(tempLV, considerVisibility);

    if (const auto *redeclTemp = dyn_cast<RedeclarableTemplateDecl>(temp)) {
      if (isExplicitMemberSpecialization(redeclTemp)) {
        explicitSpecSuppressor = temp->getTemplatedDecl();
      }
    }
  }

  // We should never be looking for an attribute directly on a template.
  assert(!explicitSpecSuppressor || !isa<TemplateDecl>(explicitSpecSuppressor));

  // If this member is an explicit member specialization, and it has
  // an explicit attribute, ignore visibility from the parent.
  bool considerClassVisibility = true;
  if (explicitSpecSuppressor &&
      // optimization: hasDVA() is true only with explicit visibility.
      LV.isVisibilityExplicit() &&
      classLV.getVisibility() != DefaultVisibility &&
      hasDirectVisibilityAttribute(explicitSpecSuppressor, computation)) {
    considerClassVisibility = false;
  }

  // Finally, merge in information from the class.
  LV.mergeMaybeWithVisibility(classLV, considerClassVisibility);
  return LV;
}

void NamedDecl::anchor() {}

bool NamedDecl::isLinkageValid() const {
  if (!hasCachedLinkage())
    return true;

  Linkage L = LinkageComputer{}
                  .computeLVForDecl(this, LVComputationKind::forLinkageOnly())
                  .getLinkage();
  return L == getCachedLinkage();
}

ObjCStringFormatFamily NamedDecl::getObjCFStringFormattingFamily() const {
  StringRef name = getName();
  if (name.empty()) return SFF_None;

  if (name.front() == 'C')
    if (name == "CFStringCreateWithFormat" ||
        name == "CFStringCreateWithFormatAndArguments" ||
        name == "CFStringAppendFormat" ||
        name == "CFStringAppendFormatAndArguments")
      return SFF_CFString;
  return SFF_None;
}

Linkage NamedDecl::getLinkageInternal() const {
  // We don't care about visibility here, so ask for the cheapest
  // possible visibility analysis.
  return LinkageComputer{}
      .getLVForDecl(this, LVComputationKind::forLinkageOnly())
      .getLinkage();
}

LinkageInfo NamedDecl::getLinkageAndVisibility() const {
  return LinkageComputer{}.getDeclLinkageAndVisibility(this);
}

static Optional<Visibility>
getExplicitVisibilityAux(const NamedDecl *ND,
                         NamedDecl::ExplicitVisibilityKind kind,
                         bool IsMostRecent) {
  assert(!IsMostRecent || ND == ND->getMostRecentDecl());

  // Check the declaration itself first.
  if (Optional<Visibility> V = getVisibilityOf(ND, kind))
    return V;

  // If this is a member class of a specialization of a class template
  // and the corresponding decl has explicit visibility, use that.
  if (const auto *RD = dyn_cast<CXXRecordDecl>(ND)) {
    CXXRecordDecl *InstantiatedFrom = RD->getInstantiatedFromMemberClass();
    if (InstantiatedFrom)
      return getVisibilityOf(InstantiatedFrom, kind);
  }

  // If there wasn't explicit visibility there, and this is a
  // specialization of a class template, check for visibility
  // on the pattern.
  if (const auto *spec = dyn_cast<ClassTemplateSpecializationDecl>(ND)) {
    // Walk all the template decl till this point to see if there are
    // explicit visibility attributes.
    const auto *TD = spec->getSpecializedTemplate()->getTemplatedDecl();
    while (TD != nullptr) {
      auto Vis = getVisibilityOf(TD, kind);
      if (Vis != None)
        return Vis;
      TD = TD->getPreviousDecl();
    }
    return None;
  }

  // Use the most recent declaration.
  if (!IsMostRecent && !isa<NamespaceDecl>(ND)) {
    const NamedDecl *MostRecent = ND->getMostRecentDecl();
    if (MostRecent != ND)
      return getExplicitVisibilityAux(MostRecent, kind, true);
  }

  if (const auto *Var = dyn_cast<VarDecl>(ND)) {
    if (Var->isStaticDataMember()) {
      VarDecl *InstantiatedFrom = Var->getInstantiatedFromStaticDataMember();
      if (InstantiatedFrom)
        return getVisibilityOf(InstantiatedFrom, kind);
    }

    if (const auto *VTSD = dyn_cast<VarTemplateSpecializationDecl>(Var))
      return getVisibilityOf(VTSD->getSpecializedTemplate()->getTemplatedDecl(),
                             kind);

    return None;
  }
  // Also handle function template specializations.
  if (const auto *fn = dyn_cast<FunctionDecl>(ND)) {
    // If the function is a specialization of a template with an
    // explicit visibility attribute, use that.
    if (FunctionTemplateSpecializationInfo *templateInfo
          = fn->getTemplateSpecializationInfo())
      return getVisibilityOf(templateInfo->getTemplate()->getTemplatedDecl(),
                             kind);

    // If the function is a member of a specialization of a class template
    // and the corresponding decl has explicit visibility, use that.
    FunctionDecl *InstantiatedFrom = fn->getInstantiatedFromMemberFunction();
    if (InstantiatedFrom)
      return getVisibilityOf(InstantiatedFrom, kind);

    return None;
  }

  // The visibility of a template is stored in the templated decl.
  if (const auto *TD = dyn_cast<TemplateDecl>(ND))
    return getVisibilityOf(TD->getTemplatedDecl(), kind);

  return None;
}

Optional<Visibility>
NamedDecl::getExplicitVisibility(ExplicitVisibilityKind kind) const {
  return getExplicitVisibilityAux(this, kind, false);
}

LinkageInfo LinkageComputer::getLVForClosure(const DeclContext *DC,
                                             Decl *ContextDecl,
                                             LVComputationKind computation) {
  // This lambda has its linkage/visibility determined by its owner.
  const NamedDecl *Owner;
  if (!ContextDecl)
    Owner = dyn_cast<NamedDecl>(DC);
  else if (isa<ParmVarDecl>(ContextDecl))
    Owner =
        dyn_cast<NamedDecl>(ContextDecl->getDeclContext()->getRedeclContext());
  else
    Owner = cast<NamedDecl>(ContextDecl);

  if (!Owner)
    return LinkageInfo::none();

  // If the owner has a deduced type, we need to skip querying the linkage and
  // visibility of that type, because it might involve this closure type.  The
  // only effect of this is that we might give a lambda VisibleNoLinkage rather
  // than NoLinkage when we don't strictly need to, which is benign.
  auto *VD = dyn_cast<VarDecl>(Owner);
  LinkageInfo OwnerLV =
      VD && VD->getType()->getContainedDeducedType()
          ? computeLVForDecl(Owner, computation, /*IgnoreVarTypeLinkage*/true)
          : getLVForDecl(Owner, computation);

  // A lambda never formally has linkage. But if the owner is externally
  // visible, then the lambda is too. We apply the same rules to blocks.
  if (!isExternallyVisible(OwnerLV.getLinkage()))
    return LinkageInfo::none();
  return LinkageInfo(VisibleNoLinkage, OwnerLV.getVisibility(),
                     OwnerLV.isVisibilityExplicit());
}

LinkageInfo LinkageComputer::getLVForLocalDecl(const NamedDecl *D,
                                               LVComputationKind computation) {
  if (const auto *Function = dyn_cast<FunctionDecl>(D)) {
    if (Function->isInAnonymousNamespace() &&
        !isFirstInExternCContext(Function))
      return getInternalLinkageFor(Function);

    // This is a "void f();" which got merged with a file static.
    if (Function->getCanonicalDecl()->getStorageClass() == SC_Static)
      return getInternalLinkageFor(Function);

    LinkageInfo LV;
    if (!hasExplicitVisibilityAlready(computation)) {
      if (Optional<Visibility> Vis =
              getExplicitVisibility(Function, computation))
        LV.mergeVisibility(*Vis, true);
    }

    // Note that Sema::MergeCompatibleFunctionDecls already takes care of
    // merging storage classes and visibility attributes, so we don't have to
    // look at previous decls in here.

    return LV;
  }

  if (const auto *Var = dyn_cast<VarDecl>(D)) {
    if (Var->hasExternalStorage()) {
      if (Var->isInAnonymousNamespace() && !isFirstInExternCContext(Var))
        return getInternalLinkageFor(Var);

      LinkageInfo LV;
      if (Var->getStorageClass() == SC_PrivateExtern)
        LV.mergeVisibility(HiddenVisibility, true);
      else if (!hasExplicitVisibilityAlready(computation)) {
        if (Optional<Visibility> Vis = getExplicitVisibility(Var, computation))
          LV.mergeVisibility(*Vis, true);
      }

      if (const VarDecl *Prev = Var->getPreviousDecl()) {
        LinkageInfo PrevLV = getLVForDecl(Prev, computation);
        if (PrevLV.getLinkage())
          LV.setLinkage(PrevLV.getLinkage());
        LV.mergeVisibility(PrevLV);
      }

      return LV;
    }

    if (!Var->isStaticLocal())
      return LinkageInfo::none();
  }

  ASTContext &Context = D->getASTContext();
  if (!Context.getLangOpts().CPlusPlus)
    return LinkageInfo::none();

  const Decl *OuterD = getOutermostFuncOrBlockContext(D);
  if (!OuterD || OuterD->isInvalidDecl())
    return LinkageInfo::none();

  LinkageInfo LV;
  if (const auto *BD = dyn_cast<BlockDecl>(OuterD)) {
    if (!BD->getBlockManglingNumber())
      return LinkageInfo::none();

    LV = getLVForClosure(BD->getDeclContext()->getRedeclContext(),
                         BD->getBlockManglingContextDecl(), computation);
  } else {
    const auto *FD = cast<FunctionDecl>(OuterD);
    if (!FD->isInlined() &&
        !isTemplateInstantiation(FD->getTemplateSpecializationKind()))
      return LinkageInfo::none();

    // If a function is hidden by -fvisibility-inlines-hidden option and
    // is not explicitly attributed as a hidden function,
    // we should not make static local variables in the function hidden.
    LV = getLVForDecl(FD, computation);
    if (isa<VarDecl>(D) && useInlineVisibilityHidden(FD) &&
        !LV.isVisibilityExplicit()) {
      assert(cast<VarDecl>(D)->isStaticLocal());
      // If this was an implicitly hidden inline method, check again for
      // explicit visibility on the parent class, and use that for static locals
      // if present.
      if (const auto *MD = dyn_cast<CXXMethodDecl>(FD))
        LV = getLVForDecl(MD->getParent(), computation);
      if (!LV.isVisibilityExplicit()) {
        Visibility globalVisibility =
            computation.isValueVisibility()
                ? Context.getLangOpts().getValueVisibilityMode()
                : Context.getLangOpts().getTypeVisibilityMode();
        return LinkageInfo(VisibleNoLinkage, globalVisibility,
                           /*visibilityExplicit=*/false);
      }
    }
  }
  if (!isExternallyVisible(LV.getLinkage()))
    return LinkageInfo::none();
  return LinkageInfo(VisibleNoLinkage, LV.getVisibility(),
                     LV.isVisibilityExplicit());
}

static inline const CXXRecordDecl*
getOutermostEnclosingLambda(const CXXRecordDecl *Record) {
  const CXXRecordDecl *Ret = Record;
  while (Record && Record->isLambda()) {
    Ret = Record;
    if (!Record->getParent()) break;
    // Get the Containing Class of this Lambda Class
    Record = dyn_cast_or_null<CXXRecordDecl>(
      Record->getParent()->getParent());
  }
  return Ret;
}

LinkageInfo LinkageComputer::computeLVForDecl(const NamedDecl *D,
                                              LVComputationKind computation,
                                              bool IgnoreVarTypeLinkage) {
  // Internal_linkage attribute overrides other considerations.
  if (D->hasAttr<InternalLinkageAttr>())
    return getInternalLinkageFor(D);

  // Objective-C: treat all Objective-C declarations as having external
  // linkage.
  switch (D->getKind()) {
    default:
      break;

    // Per C++ [basic.link]p2, only the names of objects, references,
    // functions, types, templates, namespaces, and values ever have linkage.
    //
    // Note that the name of a typedef, namespace alias, using declaration,
    // and so on are not the name of the corresponding type, namespace, or
    // declaration, so they do *not* have linkage.
    case Decl::ImplicitParam:
    case Decl::Label:
    case Decl::NamespaceAlias:
    case Decl::ParmVar:
    case Decl::Using:
    case Decl::UsingShadow:
    case Decl::UsingDirective:
      return LinkageInfo::none();

    case Decl::EnumConstant:
      // C++ [basic.link]p4: an enumerator has the linkage of its enumeration.
      if (D->getASTContext().getLangOpts().CPlusPlus)
        return getLVForDecl(cast<EnumDecl>(D->getDeclContext()), computation);
      return LinkageInfo::visible_none();

    case Decl::Typedef:
    case Decl::TypeAlias:
      // A typedef declaration has linkage if it gives a type a name for
      // linkage purposes.
      if (!cast<TypedefNameDecl>(D)
               ->getAnonDeclWithTypedefName(/*AnyRedecl*/true))
        return LinkageInfo::none();
      break;

    case Decl::TemplateTemplateParm: // count these as external
    case Decl::NonTypeTemplateParm:
    case Decl::ObjCAtDefsField:
    case Decl::ObjCCategory:
    case Decl::ObjCCategoryImpl:
    case Decl::ObjCCompatibleAlias:
    case Decl::ObjCImplementation:
    case Decl::ObjCMethod:
    case Decl::ObjCProperty:
    case Decl::ObjCPropertyImpl:
    case Decl::ObjCProtocol:
      return getExternalLinkageFor(D);

    case Decl::CXXRecord: {
      const auto *Record = cast<CXXRecordDecl>(D);
      if (Record->isLambda()) {
        if (!Record->getLambdaManglingNumber()) {
          // This lambda has no mangling number, so it's internal.
          return getInternalLinkageFor(D);
        }

        // This lambda has its linkage/visibility determined:
        //  - either by the outermost lambda if that lambda has no mangling
        //    number.
        //  - or by the parent of the outer most lambda
        // This prevents infinite recursion in settings such as nested lambdas
        // used in NSDMI's, for e.g.
        //  struct L {
        //    int t{};
        //    int t2 = ([](int a) { return [](int b) { return b; };})(t)(t);
        //  };
        const CXXRecordDecl *OuterMostLambda =
            getOutermostEnclosingLambda(Record);
        if (!OuterMostLambda->getLambdaManglingNumber())
          return getInternalLinkageFor(D);

        return getLVForClosure(
                  OuterMostLambda->getDeclContext()->getRedeclContext(),
                  OuterMostLambda->getLambdaContextDecl(), computation);
      }

      break;
    }
  }

  // Handle linkage for namespace-scope names.
  if (D->getDeclContext()->getRedeclContext()->isFileContext())
    return getLVForNamespaceScopeDecl(D, computation, IgnoreVarTypeLinkage);

  // C++ [basic.link]p5:
  //   In addition, a member function, static data member, a named
  //   class or enumeration of class scope, or an unnamed class or
  //   enumeration defined in a class-scope typedef declaration such
  //   that the class or enumeration has the typedef name for linkage
  //   purposes (7.1.3), has external linkage if the name of the class
  //   has external linkage.
  if (D->getDeclContext()->isRecord())
    return getLVForClassMember(D, computation, IgnoreVarTypeLinkage);

  // C++ [basic.link]p6:
  //   The name of a function declared in block scope and the name of
  //   an object declared by a block scope extern declaration have
  //   linkage. If there is a visible declaration of an entity with
  //   linkage having the same name and type, ignoring entities
  //   declared outside the innermost enclosing namespace scope, the
  //   block scope declaration declares that same entity and receives
  //   the linkage of the previous declaration. If there is more than
  //   one such matching entity, the program is ill-formed. Otherwise,
  //   if no matching entity is found, the block scope entity receives
  //   external linkage.
  if (D->getDeclContext()->isFunctionOrMethod())
    return getLVForLocalDecl(D, computation);

  // C++ [basic.link]p6:
  //   Names not covered by these rules have no linkage.
  return LinkageInfo::none();
}

/// getLVForDecl - Get the linkage and visibility for the given declaration.
LinkageInfo LinkageComputer::getLVForDecl(const NamedDecl *D,
                                          LVComputationKind computation) {
  // Internal_linkage attribute overrides other considerations.
  if (D->hasAttr<InternalLinkageAttr>())
    return getInternalLinkageFor(D);

  if (computation.IgnoreAllVisibility && D->hasCachedLinkage())
    return LinkageInfo(D->getCachedLinkage(), DefaultVisibility, false);

  if (llvm::Optional<LinkageInfo> LI = lookup(D, computation))
    return *LI;

  LinkageInfo LV = computeLVForDecl(D, computation);
  if (D->hasCachedLinkage())
    assert(D->getCachedLinkage() == LV.getLinkage());

  D->setCachedLinkage(LV.getLinkage());
  cache(D, computation, LV);

#ifndef NDEBUG
  // In C (because of gnu inline) and in c++ with microsoft extensions an
  // static can follow an extern, so we can have two decls with different
  // linkages.
  const LangOptions &Opts = D->getASTContext().getLangOpts();
  if (!Opts.CPlusPlus || Opts.MicrosoftExt)
    return LV;

  // We have just computed the linkage for this decl. By induction we know
  // that all other computed linkages match, check that the one we just
  // computed also does.
  NamedDecl *Old = nullptr;
  for (auto I : D->redecls()) {
    auto *T = cast<NamedDecl>(I);
    if (T == D)
      continue;
    if (!T->isInvalidDecl() && T->hasCachedLinkage()) {
      Old = T;
      break;
    }
  }
  assert(!Old || Old->getCachedLinkage() == D->getCachedLinkage());
#endif

  return LV;
}

LinkageInfo LinkageComputer::getDeclLinkageAndVisibility(const NamedDecl *D) {
  return getLVForDecl(D,
                      LVComputationKind(usesTypeVisibility(D)
                                            ? NamedDecl::VisibilityForType
                                            : NamedDecl::VisibilityForValue));
}

Module *Decl::getOwningModuleForLinkage(bool IgnoreLinkage) const {
  Module *M = getOwningModule();
  if (!M)
    return nullptr;

  switch (M->Kind) {
  case Module::ModuleMapModule:
    // Module map modules have no special linkage semantics.
    return nullptr;

  case Module::ModuleInterfaceUnit:
    return M;

  case Module::GlobalModuleFragment: {
    // External linkage declarations in the global module have no owning module
    // for linkage purposes. But internal linkage declarations in the global
    // module fragment of a particular module are owned by that module for
    // linkage purposes.
    if (IgnoreLinkage)
      return nullptr;
    bool InternalLinkage;
    if (auto *ND = dyn_cast<NamedDecl>(this))
      InternalLinkage = !ND->hasExternalFormalLinkage();
    else {
      auto *NSD = dyn_cast<NamespaceDecl>(this);
      InternalLinkage = (NSD && NSD->isAnonymousNamespace()) ||
                        isInAnonymousNamespace();
    }
    return InternalLinkage ? M->Parent : nullptr;
  }

  case Module::PrivateModuleFragment:
    // The private module fragment is part of its containing module for linkage
    // purposes.
    return M->Parent;
  }

  llvm_unreachable("unknown module kind");
}

void NamedDecl::printName(raw_ostream &os) const {
  os << Name;
}

std::string NamedDecl::getQualifiedNameAsString() const {
  std::string QualName;
  llvm::raw_string_ostream OS(QualName);
  printQualifiedName(OS, getASTContext().getPrintingPolicy());
  return OS.str();
}

void NamedDecl::printQualifiedName(raw_ostream &OS) const {
  printQualifiedName(OS, getASTContext().getPrintingPolicy());
}

void NamedDecl::printQualifiedName(raw_ostream &OS,
                                   const PrintingPolicy &P) const {
  if (getDeclContext()->isFunctionOrMethod()) {
    // We do not print '(anonymous)' for function parameters without name.
    printName(OS);
    return;
  }
  printNestedNameSpecifier(OS, P);
  if (getDeclName() || isa<DecompositionDecl>(this))
    OS << *this;
  else
    OS << "(anonymous)";
}

void NamedDecl::printNestedNameSpecifier(raw_ostream &OS) const {
  printNestedNameSpecifier(OS, getASTContext().getPrintingPolicy());
}

void NamedDecl::printNestedNameSpecifier(raw_ostream &OS,
                                         const PrintingPolicy &P) const {
  const DeclContext *Ctx = getDeclContext();

  // For ObjC methods and properties, look through categories and use the
  // interface as context.
  if (auto *MD = dyn_cast<ObjCMethodDecl>(this))
    if (auto *ID = MD->getClassInterface())
      Ctx = ID;
  if (auto *PD = dyn_cast<ObjCPropertyDecl>(this)) {
    if (auto *MD = PD->getGetterMethodDecl())
      if (auto *ID = MD->getClassInterface())
        Ctx = ID;
  }

  if (Ctx->isFunctionOrMethod())
    return;

  using ContextsTy = SmallVector<const DeclContext *, 8>;
  ContextsTy Contexts;

  // Collect named contexts.
  while (Ctx) {
    if (isa<NamedDecl>(Ctx))
      Contexts.push_back(Ctx);
    Ctx = Ctx->getParent();
  }

  for (const DeclContext *DC : llvm::reverse(Contexts)) {
    if (const auto *Spec = dyn_cast<ClassTemplateSpecializationDecl>(DC)) {
      OS << Spec->getName();
      const TemplateArgumentList &TemplateArgs = Spec->getTemplateArgs();
      printTemplateArgumentList(OS, TemplateArgs.asArray(), P);
    } else if (const auto *ND = dyn_cast<NamespaceDecl>(DC)) {
      if (P.SuppressUnwrittenScope &&
          (ND->isAnonymousNamespace() || ND->isInline()))
        continue;
      if (ND->isAnonymousNamespace()) {
        OS << (P.MSVCFormatting ? "`anonymous namespace\'"
                                : "(anonymous namespace)");
      }
      else
        OS << *ND;
    } else if (const auto *RD = dyn_cast<RecordDecl>(DC)) {
      if (!RD->getIdentifier())
        OS << "(anonymous " << RD->getKindName() << ')';
      else
        OS << *RD;
    } else if (const auto *FD = dyn_cast<FunctionDecl>(DC)) {
      const FunctionProtoType *FT = nullptr;
      if (FD->hasWrittenPrototype())
        FT = dyn_cast<FunctionProtoType>(FD->getType()->castAs<FunctionType>());

      OS << *FD << '(';
      if (FT) {
        unsigned NumParams = FD->getNumParams();
        for (unsigned i = 0; i < NumParams; ++i) {
          if (i)
            OS << ", ";
          OS << FD->getParamDecl(i)->getType().stream(P);
        }

        if (FT->isVariadic()) {
          if (NumParams > 0)
            OS << ", ";
          OS << "...";
        }
      }
      OS << ')';
    } else if (const auto *ED = dyn_cast<EnumDecl>(DC)) {
      // C++ [dcl.enum]p10: Each enum-name and each unscoped
      // enumerator is declared in the scope that immediately contains
      // the enum-specifier. Each scoped enumerator is declared in the
      // scope of the enumeration.
      // For the case of unscoped enumerator, do not include in the qualified
      // name any information about its enum enclosing scope, as its visibility
      // is global.
      if (ED->isScoped())
        OS << *ED;
      else
        continue;
    } else {
      OS << *cast<NamedDecl>(DC);
    }
    OS << "::";
  }
}

void NamedDecl::getNameForDiagnostic(raw_ostream &OS,
                                     const PrintingPolicy &Policy,
                                     bool Qualified) const {
  if (Qualified)
    printQualifiedName(OS, Policy);
  else
    printName(OS);
}

template<typename T> static bool isRedeclarableImpl(Redeclarable<T> *) {
  return true;
}
static bool isRedeclarableImpl(...) { return false; }
static bool isRedeclarable(Decl::Kind K) {
  switch (K) {
#define DECL(Type, Base) \
  case Decl::Type: \
    return isRedeclarableImpl((Type##Decl *)nullptr);
#define ABSTRACT_DECL(DECL)
#include "clang/AST/DeclNodes.inc"
  }
  llvm_unreachable("unknown decl kind");
}

bool NamedDecl::declarationReplaces(NamedDecl *OldD, bool IsKnownNewer) const {
  assert(getDeclName() == OldD->getDeclName() && "Declaration name mismatch");

  // Never replace one imported declaration with another; we need both results
  // when re-exporting.
  if (OldD->isFromASTFile() && isFromASTFile())
    return false;

  // A kind mismatch implies that the declaration is not replaced.
  if (OldD->getKind() != getKind())
    return false;

  // For method declarations, we never replace. (Why?)
  if (isa<ObjCMethodDecl>(this))
    return false;

  // For parameters, pick the newer one. This is either an error or (in
  // Objective-C) permitted as an extension.
  if (isa<ParmVarDecl>(this))
    return true;

  // Inline namespaces can give us two declarations with the same
  // name and kind in the same scope but different contexts; we should
  // keep both declarations in this case.
  if (!this->getDeclContext()->getRedeclContext()->Equals(
          OldD->getDeclContext()->getRedeclContext()))
    return false;

  // Using declarations can be replaced if they import the same name from the
  // same context.
  if (auto *UD = dyn_cast<UsingDecl>(this)) {
    ASTContext &Context = getASTContext();
    return Context.getCanonicalNestedNameSpecifier(UD->getQualifier()) ==
           Context.getCanonicalNestedNameSpecifier(
               cast<UsingDecl>(OldD)->getQualifier());
  }
  if (auto *UUVD = dyn_cast<UnresolvedUsingValueDecl>(this)) {
    ASTContext &Context = getASTContext();
    return Context.getCanonicalNestedNameSpecifier(UUVD->getQualifier()) ==
           Context.getCanonicalNestedNameSpecifier(
                        cast<UnresolvedUsingValueDecl>(OldD)->getQualifier());
  }

  if (isRedeclarable(getKind())) {
    if (getCanonicalDecl() != OldD->getCanonicalDecl())
      return false;

    if (IsKnownNewer)
      return true;

    // Check whether this is actually newer than OldD. We want to keep the
    // newer declaration. This loop will usually only iterate once, because
    // OldD is usually the previous declaration.
    for (auto D : redecls()) {
      if (D == OldD)
        break;

      // If we reach the canonical declaration, then OldD is not actually older
      // than this one.
      //
      // FIXME: In this case, we should not add this decl to the lookup table.
      if (D->isCanonicalDecl())
        return false;
    }

    // It's a newer declaration of the same kind of declaration in the same
    // scope: we want this decl instead of the existing one.
    return true;
  }

  // In all other cases, we need to keep both declarations in case they have
  // different visibility. Any attempt to use the name will result in an
  // ambiguity if more than one is visible.
  return false;
}

bool NamedDecl::hasLinkage() const {
  return getFormalLinkage() != NoLinkage;
}

NamedDecl *NamedDecl::getUnderlyingDeclImpl() {
  NamedDecl *ND = this;
  while (auto *UD = dyn_cast<UsingShadowDecl>(ND))
    ND = UD->getTargetDecl();

  if (auto *AD = dyn_cast<ObjCCompatibleAliasDecl>(ND))
    return AD->getClassInterface();

  if (auto *AD = dyn_cast<NamespaceAliasDecl>(ND))
    return AD->getNamespace();

  return ND;
}

bool NamedDecl::isCXXInstanceMember() const {
  if (!isCXXClassMember())
    return false;

  const NamedDecl *D = this;
  if (isa<UsingShadowDecl>(D))
    D = cast<UsingShadowDecl>(D)->getTargetDecl();

  if (isa<FieldDecl>(D) || isa<IndirectFieldDecl>(D) || isa<MSPropertyDecl>(D))
    return true;
  if (const auto *MD = dyn_cast_or_null<CXXMethodDecl>(D->getAsFunction()))
    return MD->isInstance();
  return false;
}

//===----------------------------------------------------------------------===//
// DeclaratorDecl Implementation
//===----------------------------------------------------------------------===//

template <typename DeclT>
static SourceLocation getTemplateOrInnerLocStart(const DeclT *decl) {
  if (decl->getNumTemplateParameterLists() > 0)
    return decl->getTemplateParameterList(0)->getTemplateLoc();
  else
    return decl->getInnerLocStart();
}

SourceLocation DeclaratorDecl::getTypeSpecStartLoc() const {
  TypeSourceInfo *TSI = getTypeSourceInfo();
  if (TSI) return TSI->getTypeLoc().getBeginLoc();
  return SourceLocation();
}

void DeclaratorDecl::setQualifierInfo(NestedNameSpecifierLoc QualifierLoc) {
  if (QualifierLoc) {
    // Make sure the extended decl info is allocated.
    if (!hasExtInfo()) {
      // Save (non-extended) type source info pointer.
      auto *savedTInfo = DeclInfo.get<TypeSourceInfo*>();
      // Allocate external info struct.
      DeclInfo = new (getASTContext()) ExtInfo;
      // Restore savedTInfo into (extended) decl info.
      getExtInfo()->TInfo = savedTInfo;
    }
    // Set qualifier info.
    getExtInfo()->QualifierLoc = QualifierLoc;
  } else {
    // Here Qualifier == 0, i.e., we are removing the qualifier (if any).
    if (hasExtInfo()) {
      if (getExtInfo()->NumTemplParamLists == 0) {
        // Save type source info pointer.
        TypeSourceInfo *savedTInfo = getExtInfo()->TInfo;
        // Deallocate the extended decl info.
        getASTContext().Deallocate(getExtInfo());
        // Restore savedTInfo into (non-extended) decl info.
        DeclInfo = savedTInfo;
      }
      else
        getExtInfo()->QualifierLoc = QualifierLoc;
    }
  }
}

void DeclaratorDecl::setTemplateParameterListsInfo(
    ASTContext &Context, ArrayRef<TemplateParameterList *> TPLists) {
  assert(!TPLists.empty());
  // Make sure the extended decl info is allocated.
  if (!hasExtInfo()) {
    // Save (non-extended) type source info pointer.
    auto *savedTInfo = DeclInfo.get<TypeSourceInfo*>();
    // Allocate external info struct.
    DeclInfo = new (getASTContext()) ExtInfo;
    // Restore savedTInfo into (extended) decl info.
    getExtInfo()->TInfo = savedTInfo;
  }
  // Set the template parameter lists info.
  getExtInfo()->setTemplateParameterListsInfo(Context, TPLists);
}

SourceLocation DeclaratorDecl::getOuterLocStart() const {
  return getTemplateOrInnerLocStart(this);
}

// Helper function: returns true if QT is or contains a type
// having a postfix component.
static bool typeIsPostfix(QualType QT) {
  while (true) {
    const Type* T = QT.getTypePtr();
    switch (T->getTypeClass()) {
    default:
      return false;
    case Type::Pointer:
      QT = cast<PointerType>(T)->getPointeeType();
      break;
    case Type::BlockPointer:
      QT = cast<BlockPointerType>(T)->getPointeeType();
      break;
    case Type::MemberPointer:
      QT = cast<MemberPointerType>(T)->getPointeeType();
      break;
    case Type::LValueReference:
    case Type::RValueReference:
      QT = cast<ReferenceType>(T)->getPointeeType();
      break;
    case Type::PackExpansion:
      QT = cast<PackExpansionType>(T)->getPattern();
      break;
    case Type::Paren:
    case Type::ConstantArray:
    case Type::DependentSizedArray:
    case Type::IncompleteArray:
    case Type::VariableArray:
    case Type::FunctionProto:
    case Type::FunctionNoProto:
      return true;
    }
  }
}

SourceRange DeclaratorDecl::getSourceRange() const {
  SourceLocation RangeEnd = getLocation();
  if (TypeSourceInfo *TInfo = getTypeSourceInfo()) {
    // If the declaration has no name or the type extends past the name take the
    // end location of the type.
    if (!getDeclName() || typeIsPostfix(TInfo->getType()))
      RangeEnd = TInfo->getTypeLoc().getSourceRange().getEnd();
  }
  return SourceRange(getOuterLocStart(), RangeEnd);
}

void QualifierInfo::setTemplateParameterListsInfo(
    ASTContext &Context, ArrayRef<TemplateParameterList *> TPLists) {
  // Free previous template parameters (if any).
  if (NumTemplParamLists > 0) {
    Context.Deallocate(TemplParamLists);
    TemplParamLists = nullptr;
    NumTemplParamLists = 0;
  }
  // Set info on matched template parameter lists (if any).
  if (!TPLists.empty()) {
    TemplParamLists = new (Context) TemplateParameterList *[TPLists.size()];
    NumTemplParamLists = TPLists.size();
    std::copy(TPLists.begin(), TPLists.end(), TemplParamLists);
  }
}

//===----------------------------------------------------------------------===//
// VarDecl Implementation
//===----------------------------------------------------------------------===//

const char *VarDecl::getStorageClassSpecifierString(StorageClass SC) {
  switch (SC) {
  case SC_None:                 break;
  case SC_Auto:                 return "auto";
  case SC_Extern:               return "extern";
  case SC_PrivateExtern:        return "__private_extern__";
  case SC_Register:             return "register";
  case SC_Static:               return "static";
  }

  llvm_unreachable("Invalid storage class");
}

VarDecl::VarDecl(Kind DK, ASTContext &C, DeclContext *DC,
                 SourceLocation StartLoc, SourceLocation NameLoc,
                 const DeclarationName &Name, QualType T, TypeSourceInfo *TInfo,
                 StorageClass SC)
    : DeclaratorDecl(DK, DC, NameLoc, Name, T, TInfo, StartLoc),
      redeclarable_base(C) {
  static_assert(sizeof(VarDeclBitfields) <= sizeof(unsigned),
                "VarDeclBitfields too large!");
  static_assert(sizeof(ParmVarDeclBitfields) <= sizeof(unsigned),
                "ParmVarDeclBitfields too large!");
  static_assert(sizeof(NonParmVarDeclBitfields) <= sizeof(unsigned),
                "NonParmVarDeclBitfields too large!");
  AllBits = 0;
  VarDeclBits.SClass = SC;
  // Everything else is implicitly initialized to false.
}

VarDecl *VarDecl::Create(ASTContext &C, DeclContext *DC,
                         SourceLocation StartL,
                         SourceLocation NameLoc, const DeclarationName &Name,
                         QualType T, TypeSourceInfo *TInfo, StorageClass S) {
  return new (C, DC) VarDecl(Var, C, DC, StartL, NameLoc, Name, T, TInfo, S);
}

VarDecl *VarDecl::CreateDeserialized(ASTContext &C, unsigned ID) {
  return new (C, ID)
      VarDecl(Var, C, nullptr, SourceLocation(), SourceLocation(), DeclarationName(),
              QualType(), nullptr, SC_None);
}

void VarDecl::setStorageClass(StorageClass SC) {
  assert(isLegalForVariable(SC));
  VarDeclBits.SClass = SC;
}

VarDecl::TLSKind VarDecl::getTLSKind() const {
  switch (VarDeclBits.TSCSpec) {
  case TSCS_unspecified:
    if (!hasAttr<ThreadAttr>() &&
        !(getASTContext().getLangOpts().OpenMPUseTLS &&
          getASTContext().getTargetInfo().isTLSSupported() &&
          hasAttr<OMPThreadPrivateDeclAttr>()))
      return TLS_None;
    return ((getASTContext().getLangOpts().isCompatibleWithMSVC(
                LangOptions::MSVC2015)) ||
            hasAttr<OMPThreadPrivateDeclAttr>())
               ? TLS_Dynamic
               : TLS_Static;
  case TSCS___thread: // Fall through.
  case TSCS__Thread_local:
    return TLS_Static;
  case TSCS_thread_local:
    return TLS_Dynamic;
  }
  llvm_unreachable("Unknown thread storage class specifier!");
}

SourceRange VarDecl::getSourceRange() const {
  if (const Expr *Init = getInit()) {
    SourceLocation InitEnd = Init->getEndLoc();
    // If Init is implicit, ignore its source range and fallback on
    // DeclaratorDecl::getSourceRange() to handle postfix elements.
    if (InitEnd.isValid() && InitEnd != getLocation())
      return SourceRange(getOuterLocStart(), InitEnd);
  }
  return DeclaratorDecl::getSourceRange();
}

template<typename T>
static LanguageLinkage getDeclLanguageLinkage(const T &D) {
  // C++ [dcl.link]p1: All function types, function names with external linkage,
  // and variable names with external linkage have a language linkage.
  if (!D.hasExternalFormalLinkage())
    return NoLanguageLinkage;

  // Language linkage is a C++ concept, but saying that everything else in C has
  // C language linkage fits the implementation nicely.
  ASTContext &Context = D.getASTContext();
  if (!Context.getLangOpts().CPlusPlus)
    return CLanguageLinkage;

  // C++ [dcl.link]p4: A C language linkage is ignored in determining the
  // language linkage of the names of class members and the function type of
  // class member functions.
  const DeclContext *DC = D.getDeclContext();
  if (DC->isRecord())
    return CXXLanguageLinkage;

  // If the first decl is in an extern "C" context, any other redeclaration
  // will have C language linkage. If the first one is not in an extern "C"
  // context, we would have reported an error for any other decl being in one.
  if (isFirstInExternCContext(&D))
    return CLanguageLinkage;
  return CXXLanguageLinkage;
}

template<typename T>
static bool isDeclExternC(const T &D) {
  // Since the context is ignored for class members, they can only have C++
  // language linkage or no language linkage.
  const DeclContext *DC = D.getDeclContext();
  if (DC->isRecord()) {
    assert(D.getASTContext().getLangOpts().CPlusPlus);
    return false;
  }

  return D.getLanguageLinkage() == CLanguageLinkage;
}

LanguageLinkage VarDecl::getLanguageLinkage() const {
  return getDeclLanguageLinkage(*this);
}

bool VarDecl::isExternC() const {
  return isDeclExternC(*this);
}

bool VarDecl::isInExternCContext() const {
  return getLexicalDeclContext()->isExternCContext();
}

bool VarDecl::isInExternCXXContext() const {
  return getLexicalDeclContext()->isExternCXXContext();
}

VarDecl *VarDecl::getCanonicalDecl() { return getFirstDecl(); }

VarDecl::DefinitionKind
VarDecl::isThisDeclarationADefinition(ASTContext &C) const {
  if (isThisDeclarationADemotedDefinition())
    return DeclarationOnly;

  // C++ [basic.def]p2:
  //   A declaration is a definition unless [...] it contains the 'extern'
  //   specifier or a linkage-specification and neither an initializer [...],
  //   it declares a non-inline static data member in a class declaration [...],
  //   it declares a static data member outside a class definition and the variable
  //   was defined within the class with the constexpr specifier [...],
  // C++1y [temp.expl.spec]p15:
  //   An explicit specialization of a static data member or an explicit
  //   specialization of a static data member template is a definition if the
  //   declaration includes an initializer; otherwise, it is a declaration.
  //
  // FIXME: How do you declare (but not define) a partial specialization of
  // a static data member template outside the containing class?
  if (isStaticDataMember()) {
    if (isOutOfLine() &&
        !(getCanonicalDecl()->isInline() &&
          getCanonicalDecl()->isConstexpr()) &&
        (hasInit() ||
         // If the first declaration is out-of-line, this may be an
         // instantiation of an out-of-line partial specialization of a variable
         // template for which we have not yet instantiated the initializer.
         (getFirstDecl()->isOutOfLine()
              ? getTemplateSpecializationKind() == TSK_Undeclared
              : getTemplateSpecializationKind() !=
                    TSK_ExplicitSpecialization) ||
         isa<VarTemplatePartialSpecializationDecl>(this)))
      return Definition;
    else if (!isOutOfLine() && isInline())
      return Definition;
    else
      return DeclarationOnly;
  }
  // C99 6.7p5:
  //   A definition of an identifier is a declaration for that identifier that
  //   [...] causes storage to be reserved for that object.
  // Note: that applies for all non-file-scope objects.
  // C99 6.9.2p1:
  //   If the declaration of an identifier for an object has file scope and an
  //   initializer, the declaration is an external definition for the identifier
  if (hasInit())
    return Definition;

  if (hasDefiningAttr())
    return Definition;

  if (const auto *SAA = getAttr<SelectAnyAttr>())
    if (!SAA->isInherited())
      return Definition;

  // A variable template specialization (other than a static data member
  // template or an explicit specialization) is a declaration until we
  // instantiate its initializer.
  if (auto *VTSD = dyn_cast<VarTemplateSpecializationDecl>(this)) {
    if (VTSD->getTemplateSpecializationKind() != TSK_ExplicitSpecialization &&
        !isa<VarTemplatePartialSpecializationDecl>(VTSD) &&
        !VTSD->IsCompleteDefinition)
      return DeclarationOnly;
  }

  if (hasExternalStorage())
    return DeclarationOnly;

  // [dcl.link] p7:
  //   A declaration directly contained in a linkage-specification is treated
  //   as if it contains the extern specifier for the purpose of determining
  //   the linkage of the declared name and whether it is a definition.
  if (isSingleLineLanguageLinkage(*this))
    return DeclarationOnly;

  // C99 6.9.2p2:
  //   A declaration of an object that has file scope without an initializer,
  //   and without a storage class specifier or the scs 'static', constitutes
  //   a tentative definition.
  // No such thing in C++.
  if (!C.getLangOpts().CPlusPlus && isFileVarDecl())
    return TentativeDefinition;

  // What's left is (in C, block-scope) declarations without initializers or
  // external storage. These are definitions.
  return Definition;
}

VarDecl *VarDecl::getActingDefinition() {
  DefinitionKind Kind = isThisDeclarationADefinition();
  if (Kind != TentativeDefinition)
    return nullptr;

  VarDecl *LastTentative = nullptr;
  VarDecl *First = getFirstDecl();
  for (auto I : First->redecls()) {
    Kind = I->isThisDeclarationADefinition();
    if (Kind == Definition)
      return nullptr;
    else if (Kind == TentativeDefinition)
      LastTentative = I;
  }
  return LastTentative;
}

VarDecl *VarDecl::getDefinition(ASTContext &C) {
  VarDecl *First = getFirstDecl();
  for (auto I : First->redecls()) {
    if (I->isThisDeclarationADefinition(C) == Definition)
      return I;
  }
  return nullptr;
}

VarDecl::DefinitionKind VarDecl::hasDefinition(ASTContext &C) const {
  DefinitionKind Kind = DeclarationOnly;

  const VarDecl *First = getFirstDecl();
  for (auto I : First->redecls()) {
    Kind = std::max(Kind, I->isThisDeclarationADefinition(C));
    if (Kind == Definition)
      break;
  }

  return Kind;
}

const Expr *VarDecl::getAnyInitializer(const VarDecl *&D) const {
  for (auto I : redecls()) {
    if (auto Expr = I->getInit()) {
      D = I;
      return Expr;
    }
  }
  return nullptr;
}

bool VarDecl::hasInit() const {
  if (auto *P = dyn_cast<ParmVarDecl>(this))
    if (P->hasUnparsedDefaultArg() || P->hasUninstantiatedDefaultArg())
      return false;

  return !Init.isNull();
}

Expr *VarDecl::getInit() {
  if (!hasInit())
    return nullptr;

  if (auto *S = Init.dyn_cast<Stmt *>())
    return cast<Expr>(S);

  return cast_or_null<Expr>(Init.get<EvaluatedStmt *>()->Value);
}

Stmt **VarDecl::getInitAddress() {
  if (auto *ES = Init.dyn_cast<EvaluatedStmt *>())
    return &ES->Value;

  return Init.getAddrOfPtr1();
}

VarDecl *VarDecl::getInitializingDeclaration() {
  VarDecl *Def = nullptr;
  for (auto I : redecls()) {
    if (I->hasInit())
      return I;

    if (I->isThisDeclarationADefinition()) {
      if (isStaticDataMember())
        return I;
      else
        Def = I;
    }
  }
  return Def;
}

bool VarDecl::isOutOfLine() const {
  if (Decl::isOutOfLine())
    return true;

  if (!isStaticDataMember())
    return false;

  // If this static data member was instantiated from a static data member of
  // a class template, check whether that static data member was defined
  // out-of-line.
  if (VarDecl *VD = getInstantiatedFromStaticDataMember())
    return VD->isOutOfLine();

  return false;
}

void VarDecl::setInit(Expr *I) {
  if (auto *Eval = Init.dyn_cast<EvaluatedStmt *>()) {
    Eval->~EvaluatedStmt();
    getASTContext().Deallocate(Eval);
  }

  Init = I;
}

bool VarDecl::mightBeUsableInConstantExpressions(ASTContext &C) const {
  const LangOptions &Lang = C.getLangOpts();

  if (!Lang.CPlusPlus)
    return false;

  // Function parameters are never usable in constant expressions.
  if (isa<ParmVarDecl>(this))
    return false;

  // In C++11, any variable of reference type can be used in a constant
  // expression if it is initialized by a constant expression.
  if (Lang.CPlusPlus11 && getType()->isReferenceType())
    return true;

  // Only const objects can be used in constant expressions in C++. C++98 does
  // not require the variable to be non-volatile, but we consider this to be a
  // defect.
  if (!getType().isConstQualified() || getType().isVolatileQualified())
    return false;

  // In C++, const, non-volatile variables of integral or enumeration types
  // can be used in constant expressions.
  if (getType()->isIntegralOrEnumerationType())
    return true;

  // Additionally, in C++11, non-volatile constexpr variables can be used in
  // constant expressions.
  return Lang.CPlusPlus11 && isConstexpr();
}

bool VarDecl::isUsableInConstantExpressions(ASTContext &Context) const {
  // C++2a [expr.const]p3:
  //   A variable is usable in constant expressions after its initializing
  //   declaration is encountered...
  const VarDecl *DefVD = nullptr;
  const Expr *Init = getAnyInitializer(DefVD);
  if (!Init || Init->isValueDependent() || getType()->isDependentType())
    return false;
  //   ... if it is a constexpr variable, or it is of reference type or of
  //   const-qualified integral or enumeration type, ...
  if (!DefVD->mightBeUsableInConstantExpressions(Context))
    return false;
  //   ... and its initializer is a constant initializer.
  return DefVD->checkInitIsICE();
}

/// Convert the initializer for this declaration to the elaborated EvaluatedStmt
/// form, which contains extra information on the evaluated value of the
/// initializer.
EvaluatedStmt *VarDecl::ensureEvaluatedStmt() const {
  auto *Eval = Init.dyn_cast<EvaluatedStmt *>();
  if (!Eval) {
    // Note: EvaluatedStmt contains an APValue, which usually holds
    // resources not allocated from the ASTContext.  We need to do some
    // work to avoid leaking those, but we do so in VarDecl::evaluateValue
    // where we can detect whether there's anything to clean up or not.
    Eval = new (getASTContext()) EvaluatedStmt;
    Eval->Value = Init.get<Stmt *>();
    Init = Eval;
  }
  return Eval;
}

APValue *VarDecl::evaluateValue() const {
  SmallVector<PartialDiagnosticAt, 8> Notes;
  return evaluateValue(Notes);
}

APValue *VarDecl::evaluateValue(
    SmallVectorImpl<PartialDiagnosticAt> &Notes) const {
  EvaluatedStmt *Eval = ensureEvaluatedStmt();

  // We only produce notes indicating why an initializer is non-constant the
  // first time it is evaluated. FIXME: The notes won't always be emitted the
  // first time we try evaluation, so might not be produced at all.
  if (Eval->WasEvaluated)
    return Eval->Evaluated.isAbsent() ? nullptr : &Eval->Evaluated;

  const auto *Init = cast<Expr>(Eval->Value);
  assert(!Init->isValueDependent());

  if (Eval->IsEvaluating) {
    // FIXME: Produce a diagnostic for self-initialization.
    Eval->CheckedICE = true;
    Eval->IsICE = false;
    return nullptr;
  }

  Eval->IsEvaluating = true;
  Expr::EvalContext EvalCtx(getASTContext(), nullptr);
  bool Result = Init->EvaluateAsInitializer(Eval->Evaluated, EvalCtx,
                                            this, Notes);

  // Ensure the computed APValue is cleaned up later if evaluation succeeded,
  // or that it's empty (so that there's nothing to clean up) if evaluation
  // failed.
  if (!Result)
    Eval->Evaluated = APValue();
  else if (Eval->Evaluated.needsCleanup())
    getASTContext().addDestruction(&Eval->Evaluated);

  Eval->IsEvaluating = false;
  Eval->WasEvaluated = true;

  // In C++11, we have determined whether the initializer was a constant
  // expression as a side-effect.
  if (getASTContext().getLangOpts().CPlusPlus11 && !Eval->CheckedICE) {
    Eval->CheckedICE = true;
    Eval->IsICE = Result && Notes.empty();
  }

  return Result ? &Eval->Evaluated : nullptr;
}

APValue *VarDecl::getEvaluatedValue() const {
  if (EvaluatedStmt *Eval = Init.dyn_cast<EvaluatedStmt *>())
    if (Eval->WasEvaluated)
      return &Eval->Evaluated;

  return nullptr;
}

bool VarDecl::isInitKnownICE() const {
  if (EvaluatedStmt *Eval = Init.dyn_cast<EvaluatedStmt *>())
    return Eval->CheckedICE;

  return false;
}

bool VarDecl::isInitICE() const {
  assert(isInitKnownICE() &&
         "Check whether we already know that the initializer is an ICE");
  return Init.get<EvaluatedStmt *>()->IsICE;
}

bool VarDecl::checkInitIsICE() const {
  // Initializers of weak variables are never ICEs.
  if (isWeak())
    return false;

  EvaluatedStmt *Eval = ensureEvaluatedStmt();
  if (Eval->CheckedICE)
    // We have already checked whether this subexpression is an
    // integral constant expression.
    return Eval->IsICE;

  const auto *Init = cast<Expr>(Eval->Value);
  assert(!Init->isValueDependent());

  // In C++11, evaluate the initializer to check whether it's a constant
  // expression.
  if (getASTContext().getLangOpts().CPlusPlus11) {
    SmallVector<PartialDiagnosticAt, 8> Notes;
    evaluateValue(Notes);
    return Eval->IsICE;
  }

  // It's an ICE whether or not the definition we found is
  // out-of-line.  See DR 721 and the discussion in Clang PR
  // 6206 for details.

  if (Eval->CheckingICE)
    return false;
  Eval->CheckingICE = true;

  Expr::EvalContext EvalCtx(getASTContext(), nullptr);
  Eval->IsICE = Init->isIntegerConstantExpr(EvalCtx);
  Eval->CheckingICE = false;
  Eval->CheckedICE = true;
  return Eval->IsICE;
}

bool VarDecl::isParameterPack() const {
  return isa<PackExpansionType>(getType());
}

template<typename DeclT>
static DeclT *getDefinitionOrSelf(DeclT *D) {
  assert(D);
  if (auto *Def = D->getDefinition())
    return Def;
  return D;
}

bool VarDecl::isEscapingByref() const {
  return hasAttr<BlocksAttr>() && NonParmVarDeclBits.EscapingByref;
}

bool VarDecl::isNonEscapingByref() const {
  return hasAttr<BlocksAttr>() && !NonParmVarDeclBits.EscapingByref;
}

VarDecl *VarDecl::getTemplateInstantiationPattern() const {
  const VarDecl *VD = this;

  // If this is an instantiated member, walk back to the template from which
  // it was instantiated.
  if (MemberSpecializationInfo *MSInfo = VD->getMemberSpecializationInfo()) {
    if (isTemplateInstantiation(MSInfo->getTemplateSpecializationKind())) {
      VD = VD->getInstantiatedFromStaticDataMember();
      while (auto *NewVD = VD->getInstantiatedFromStaticDataMember())
        VD = NewVD;
    }
  }

  // If it's an instantiated variable template specialization, find the
  // template or partial specialization from which it was instantiated.
  if (auto *VDTemplSpec = dyn_cast<VarTemplateSpecializationDecl>(VD)) {
    if (isTemplateInstantiation(VDTemplSpec->getTemplateSpecializationKind())) {
      auto From = VDTemplSpec->getInstantiatedFrom();
      if (auto *VTD = From.dyn_cast<VarTemplateDecl *>()) {
        while (!VTD->isMemberSpecialization()) {
          auto *NewVTD = VTD->getInstantiatedFromMemberTemplate();
          if (!NewVTD)
            break;
          VTD = NewVTD;
        }
        return getDefinitionOrSelf(VTD->getTemplatedDecl());
      }
      if (auto *VTPSD =
              From.dyn_cast<VarTemplatePartialSpecializationDecl *>()) {
        while (!VTPSD->isMemberSpecialization()) {
          auto *NewVTPSD = VTPSD->getInstantiatedFromMember();
          if (!NewVTPSD)
            break;
          VTPSD = NewVTPSD;
        }
        return getDefinitionOrSelf<VarDecl>(VTPSD);
      }
    }
  }

  // If this is the pattern of a variable template, find where it was
  // instantiated from. FIXME: Is this necessary?
  if (VarTemplateDecl *VarTemplate = VD->getDescribedVarTemplate()) {
    while (!VarTemplate->isMemberSpecialization()) {
      auto *NewVT = VarTemplate->getInstantiatedFromMemberTemplate();
      if (!NewVT)
        break;
      VarTemplate = NewVT;
    }

    return getDefinitionOrSelf(VarTemplate->getTemplatedDecl());
  }

  if (VD == this)
    return nullptr;
  return getDefinitionOrSelf(const_cast<VarDecl*>(VD));
}

VarDecl *VarDecl::getInstantiatedFromStaticDataMember() const {
  if (MemberSpecializationInfo *MSI = getMemberSpecializationInfo())
    return cast<VarDecl>(MSI->getInstantiatedFrom());

  return nullptr;
}

TemplateSpecializationKind VarDecl::getTemplateSpecializationKind() const {
  if (const auto *Spec = dyn_cast<VarTemplateSpecializationDecl>(this))
    return Spec->getSpecializationKind();

  if (MemberSpecializationInfo *MSI = getMemberSpecializationInfo())
    return MSI->getTemplateSpecializationKind();

  return TSK_Undeclared;
}

TemplateSpecializationKind
VarDecl::getTemplateSpecializationKindForInstantiation() const {
  if (MemberSpecializationInfo *MSI = getMemberSpecializationInfo())
    return MSI->getTemplateSpecializationKind();

  if (const auto *Spec = dyn_cast<VarTemplateSpecializationDecl>(this))
    return Spec->getSpecializationKind();

  return TSK_Undeclared;
}

SourceLocation VarDecl::getPointOfInstantiation() const {
  if (const auto *Spec = dyn_cast<VarTemplateSpecializationDecl>(this))
    return Spec->getPointOfInstantiation();

  if (MemberSpecializationInfo *MSI = getMemberSpecializationInfo())
    return MSI->getPointOfInstantiation();

  return SourceLocation();
}

VarTemplateDecl *VarDecl::getDescribedVarTemplate() const {
  return getASTContext().getTemplateOrSpecializationInfo(this)
      .dyn_cast<VarTemplateDecl *>();
}

void VarDecl::setDescribedVarTemplate(VarTemplateDecl *Template) {
  getASTContext().setTemplateOrSpecializationInfo(this, Template);
}

bool VarDecl::isKnownToBeDefined() const {
  const auto &LangOpts = getASTContext().getLangOpts();
  // In CUDA mode without relocatable device code, variables of form 'extern
  // __shared__ Foo foo[]' are pointers to the base of the GPU core's shared
  // memory pool.  These are never undefined variables, even if they appear
  // inside of an anon namespace or static function.
  //
  // With CUDA relocatable device code enabled, these variables don't get
  // special handling; they're treated like regular extern variables.
  if (LangOpts.CUDA && !LangOpts.GPURelocatableDeviceCode &&
      hasExternalStorage() && hasAttr<CUDASharedAttr>() &&
      isa<IncompleteArrayType>(getType()))
    return true;

  return hasDefinition();
}

bool VarDecl::isNoDestroy(const ASTContext &Ctx) const {
  return hasGlobalStorage() && (hasAttr<NoDestroyAttr>() ||
                                (!Ctx.getLangOpts().RegisterStaticDestructors &&
                                 !hasAttr<AlwaysDestroyAttr>()));
}

QualType::DestructionKind
VarDecl::needsDestruction(const ASTContext &Ctx) const {
  if (EvaluatedStmt *Eval = Init.dyn_cast<EvaluatedStmt *>())
    if (Eval->HasConstantDestruction)
      return QualType::DK_none;

  if (isNoDestroy(Ctx))
    return QualType::DK_none;

  return getType().isDestructedType();
}

MemberSpecializationInfo *VarDecl::getMemberSpecializationInfo() const {
  if (isStaticDataMember())
    // FIXME: Remove ?
    // return getASTContext().getInstantiatedFromStaticDataMember(this);
    return getASTContext().getTemplateOrSpecializationInfo(this)
        .dyn_cast<MemberSpecializationInfo *>();
  return nullptr;
}

void VarDecl::setTemplateSpecializationKind(TemplateSpecializationKind TSK,
                                         SourceLocation PointOfInstantiation) {
  assert((isa<VarTemplateSpecializationDecl>(this) ||
          getMemberSpecializationInfo()) &&
         "not a variable or static data member template specialization");

  if (VarTemplateSpecializationDecl *Spec =
          dyn_cast<VarTemplateSpecializationDecl>(this)) {
    Spec->setSpecializationKind(TSK);
    if (TSK != TSK_ExplicitSpecialization &&
        PointOfInstantiation.isValid() &&
        Spec->getPointOfInstantiation().isInvalid()) {
      Spec->setPointOfInstantiation(PointOfInstantiation);
      if (ASTMutationListener *L = getASTContext().getASTMutationListener())
        L->InstantiationRequested(this);
    }
  } else if (MemberSpecializationInfo *MSI = getMemberSpecializationInfo()) {
    MSI->setTemplateSpecializationKind(TSK);
    if (TSK != TSK_ExplicitSpecialization && PointOfInstantiation.isValid() &&
        MSI->getPointOfInstantiation().isInvalid()) {
      MSI->setPointOfInstantiation(PointOfInstantiation);
      if (ASTMutationListener *L = getASTContext().getASTMutationListener())
        L->InstantiationRequested(this);
    }
  }
}

void
VarDecl::setInstantiationOfStaticDataMember(VarDecl *VD,
                                            TemplateSpecializationKind TSK) {
  assert(getASTContext().getTemplateOrSpecializationInfo(this).isNull() &&
         "Previous template or instantiation?");
  getASTContext().setInstantiatedFromStaticDataMember(this, VD, TSK);
}

//===----------------------------------------------------------------------===//
// ParmVarDecl Implementation
//===----------------------------------------------------------------------===//

ParmVarDecl::ParmVarDecl(ASTContext &C, DeclContext *DC,
                         SourceLocation StartLoc, SourceLocation NameLoc,
                         const DeclarationName &Name, QualType T,
                         TypeSourceInfo *TInfo, StorageClass S, Expr *DefArg)
    : VarDecl(ParmVar, C, DC, StartLoc, NameLoc, Name, T, TInfo, S),
      InjectedParmsInfo(nullptr) {
  assert(ParmVarDeclBits.HasInheritedDefaultArg == false);
  assert(ParmVarDeclBits.DefaultArgKind == DAK_None);
  assert(ParmVarDeclBits.IsKNRPromoted == false);
  assert(ParmVarDeclBits.IsObjCMethodParam == false);
  setDefaultArg(DefArg);
}

ParmVarDecl::ParmVarDecl(ASTContext &C, DeclContext *DC, const CXXInjectedParmsInfo &IPI)
    : VarDecl(ParmVar, C, DC, SourceLocation(), SourceLocation(),
              DeclarationName(), C.DependentTy, nullptr, SC_None),
      InjectedParmsInfo(new (C) CXXInjectedParmsInfo(IPI)) {
  setDefaultArg(nullptr);
}

ParmVarDecl *ParmVarDecl::Create(ASTContext &C, DeclContext *DC,
                                 SourceLocation StartLoc,
                                 SourceLocation NameLoc,
                                 const DeclarationName &Name,
                                 QualType T, TypeSourceInfo *TInfo,
                                 StorageClass S, Expr *DefArg) {
  return new (C, DC) ParmVarDecl(C, DC, StartLoc, NameLoc, Name, T, TInfo,
                                 S, DefArg);
}

ParmVarDecl *ParmVarDecl::Create(ASTContext &C,
                                const CXXInjectedParmsInfo &InjectedParmsInfo) {
  DeclContext *DC = C.getTranslationUnitDecl();
  return new (C, DC) ParmVarDecl(C, DC, InjectedParmsInfo);
}

QualType ParmVarDecl::getOriginalType() const {
  TypeSourceInfo *TSI = getTypeSourceInfo();
  QualType T = TSI ? TSI->getType() : getType();
  if (const auto *DT = dyn_cast<DecayedType>(T))
    return DT->getOriginalType();
  return T;
}

ParmVarDecl *ParmVarDecl::CreateDeserialized(ASTContext &C, unsigned ID) {
  return new (C, ID)
      ParmVarDecl(C, nullptr, SourceLocation(), SourceLocation(),
                  static_cast<IdentifierInfo *>(nullptr), QualType(), nullptr,
                  SC_None, nullptr);
}

SourceRange ParmVarDecl::getSourceRange() const {
  if (!hasInheritedDefaultArg()) {
    SourceRange ArgRange = getDefaultArgRange();
    if (ArgRange.isValid())
      return SourceRange(getOuterLocStart(), ArgRange.getEnd());
  }

  // DeclaratorDecl considers the range of postfix types as overlapping with the
  // declaration name, but this is not the case with parameters in ObjC methods.
  if (isa<ObjCMethodDecl>(getDeclContext()))
    return SourceRange(DeclaratorDecl::getBeginLoc(), getLocation());

  return DeclaratorDecl::getSourceRange();
}

Expr *ParmVarDecl::getDefaultArg() {
  assert(!hasUnparsedDefaultArg() && "Default argument is not yet parsed!");
  assert(!hasUninstantiatedDefaultArg() &&
         "Default argument is not yet instantiated!");

  Expr *Arg = getInit();
  if (auto *E = dyn_cast_or_null<FullExpr>(Arg))
    return E->getSubExpr();

  return Arg;
}

void ParmVarDecl::setDefaultArg(Expr *defarg) {
  ParmVarDeclBits.DefaultArgKind = DAK_Normal;
  Init = defarg;
}

SourceRange ParmVarDecl::getDefaultArgRange() const {
  switch (ParmVarDeclBits.DefaultArgKind) {
  case DAK_None:
  case DAK_Unparsed:
    // Nothing we can do here.
    return SourceRange();

  case DAK_Uninstantiated:
    return getUninstantiatedDefaultArg()->getSourceRange();

  case DAK_Normal:
    if (const Expr *E = getInit())
      return E->getSourceRange();

    // Missing an actual expression, may be invalid.
    return SourceRange();
  }
  llvm_unreachable("Invalid default argument kind.");
}

void ParmVarDecl::setUninstantiatedDefaultArg(Expr *arg) {
  ParmVarDeclBits.DefaultArgKind = DAK_Uninstantiated;
  Init = arg;
}

Expr *ParmVarDecl::getUninstantiatedDefaultArg() {
  assert(hasUninstantiatedDefaultArg() &&
         "Wrong kind of initialization expression!");
  return cast_or_null<Expr>(Init.get<Stmt *>());
}

bool ParmVarDecl::hasDefaultArg() const {
  // FIXME: We should just return false for DAK_None here once callers are
  // prepared for the case that we encountered an invalid default argument and
  // were unable to even build an invalid expression.
  return hasUnparsedDefaultArg() || hasUninstantiatedDefaultArg() ||
         !Init.isNull();
}

void ParmVarDecl::setParameterIndexLarge(unsigned parameterIndex) {
  getASTContext().setParameterIndex(this, parameterIndex);
  ParmVarDeclBits.ParameterIndex = ParameterIndexSentinel;
}

unsigned ParmVarDecl::getParameterIndexLarge() const {
  return getASTContext().getParameterIndex(this);
}

//===----------------------------------------------------------------------===//
// FunctionDecl Implementation
//===----------------------------------------------------------------------===//

FunctionDecl::FunctionDecl(Kind DK, ASTContext &C, DeclContext *DC,
                           SourceLocation StartLoc,
                           const DeclarationNameInfo &NameInfo, QualType T,
                           TypeSourceInfo *TInfo, StorageClass S,
                           bool isInlineSpecified,
                           ConstexprSpecKind ConstexprKind)
    : DeclaratorDecl(DK, DC, NameInfo.getLoc(), NameInfo.getName(), T, TInfo,
                     StartLoc),
      DeclContext(DK), redeclarable_base(C), ODRHash(0),
      EndRangeLoc(NameInfo.getEndLoc()), DNLoc(NameInfo.getInfo()) {
  assert(T.isNull() || T->isFunctionType());

  FunctionDeclBits.SClass = S;
  FunctionDeclBits.IsInline = isInlineSpecified;
  FunctionDeclBits.IsInlineSpecified = isInlineSpecified;
  FunctionDeclBits.IsVirtualAsWritten = false;
  FunctionDeclBits.IsPure = false;
  FunctionDeclBits.HasInheritedPrototype = false;
  FunctionDeclBits.HasWrittenPrototype = true;
  FunctionDeclBits.IsDeleted = false;
  FunctionDeclBits.IsTrivial = false;
  FunctionDeclBits.IsTrivialForCall = false;
  FunctionDeclBits.IsDefaulted = false;
  FunctionDeclBits.IsExplicitlyDefaulted = false;
  FunctionDeclBits.HasImplicitReturnZero = false;
  FunctionDeclBits.IsLateTemplateParsed = false;
  FunctionDeclBits.ConstexprKind = ConstexprKind;
  FunctionDeclBits.InstantiationIsPending = false;
  FunctionDeclBits.UsesSEHTry = false;
  FunctionDeclBits.HasSkippedBody = false;
  FunctionDeclBits.WillHaveBody = false;
  FunctionDeclBits.IsMultiVersion = false;
  FunctionDeclBits.IsCopyDeductionCandidate = false;
  FunctionDeclBits.HasODRHash = false;
<<<<<<< HEAD

  setConstexprSpecified(false);
  setConsteval(false);
  setMetaprogram(false);
=======
>>>>>>> 4b48b58c
}

void FunctionDecl::getNameForDiagnostic(
    raw_ostream &OS, const PrintingPolicy &Policy, bool Qualified) const {
  NamedDecl::getNameForDiagnostic(OS, Policy, Qualified);
  const TemplateArgumentList *TemplateArgs = getTemplateSpecializationArgs();
  if (TemplateArgs)
    printTemplateArgumentList(OS, TemplateArgs->asArray(), Policy);
}

bool FunctionDecl::isVariadic() const {
  if (const auto *FT = getType()->getAs<FunctionProtoType>())
    return FT->isVariadic();
  return false;
}

bool FunctionDecl::hasBody(const FunctionDecl *&Definition) const {
  for (auto I : redecls()) {
    if (I->doesThisDeclarationHaveABody()) {
      Definition = I;
      return true;
    }
  }

  return false;
}

bool FunctionDecl::hasTrivialBody() const
{
  Stmt *S = getBody();
  if (!S) {
    // Since we don't have a body for this function, we don't know if it's
    // trivial or not.
    return false;
  }

  if (isa<CompoundStmt>(S) && cast<CompoundStmt>(S)->body_empty())
    return true;
  return false;
}

bool FunctionDecl::isDefined(const FunctionDecl *&Definition) const {
  for (auto I : redecls()) {
    if (I->isThisDeclarationADefinition()) {
      Definition = I;
      return true;
    }
  }

  return false;
}

Stmt *FunctionDecl::getBody(const FunctionDecl *&Definition) const {
  if (!hasBody(Definition))
    return nullptr;

  if (Definition->Body)
    return Definition->Body.get(getASTContext().getExternalSource());

  return nullptr;
}

bool FunctionDecl::doesThisDeclarationHaveAPrintableBody() const {
  // This function may have a body, however, that body is generated
  // and should not be printed.
  if (isExplicitlyDefaulted())
    return false;

  if (doesThisDeclarationHaveABody())
    return true;

  if (FunctionDecl *Pattern = getInstantiatedFromMemberFunction())
    return Pattern->doesThisDeclarationHaveABody();

  return false;
}

void FunctionDecl::setBody(Stmt *B) {
  Body = B;
  if (B)
    EndRangeLoc = B->getEndLoc();
}

void FunctionDecl::setPure(bool P) {
  FunctionDeclBits.IsPure = P;
  if (P)
    if (auto *Parent = dyn_cast<CXXRecordDecl>(getDeclContext()))
      Parent->markedVirtualFunctionPure();
}

template<std::size_t Len>
static bool isNamed(const NamedDecl *ND, const char (&Str)[Len]) {
  IdentifierInfo *II = ND->getIdentifier();
  return II && II->isStr(Str);
}

bool FunctionDecl::isMain() const {
  const TranslationUnitDecl *tunit =
    dyn_cast<TranslationUnitDecl>(getDeclContext()->getRedeclContext());
  return tunit &&
         !tunit->getASTContext().getLangOpts().Freestanding &&
         isNamed(this, "main");
}

bool FunctionDecl::isMSVCRTEntryPoint() const {
  const TranslationUnitDecl *TUnit =
      dyn_cast<TranslationUnitDecl>(getDeclContext()->getRedeclContext());
  if (!TUnit)
    return false;

  // Even though we aren't really targeting MSVCRT if we are freestanding,
  // semantic analysis for these functions remains the same.

  // MSVCRT entry points only exist on MSVCRT targets.
  if (!TUnit->getASTContext().getTargetInfo().getTriple().isOSMSVCRT())
    return false;

  // Nameless functions like constructors cannot be entry points.
  if (!getIdentifier())
    return false;

  return llvm::StringSwitch<bool>(getName())
      .Cases("main",     // an ANSI console app
             "wmain",    // a Unicode console App
             "WinMain",  // an ANSI GUI app
             "wWinMain", // a Unicode GUI app
             "DllMain",  // a DLL
             true)
      .Default(false);
}

bool FunctionDecl::isReservedGlobalPlacementOperator() const {
  assert(getDeclName().getNameKind() == DeclarationName::CXXOperatorName);
  assert(getDeclName().getCXXOverloadedOperator() == OO_New ||
         getDeclName().getCXXOverloadedOperator() == OO_Delete ||
         getDeclName().getCXXOverloadedOperator() == OO_Array_New ||
         getDeclName().getCXXOverloadedOperator() == OO_Array_Delete);

  if (!getDeclContext()->getRedeclContext()->isTranslationUnit())
    return false;

  const auto *proto = getType()->castAs<FunctionProtoType>();
  if (proto->getNumParams() != 2 || proto->isVariadic())
    return false;

  ASTContext &Context =
    cast<TranslationUnitDecl>(getDeclContext()->getRedeclContext())
      ->getASTContext();

  // The result type and first argument type are constant across all
  // these operators.  The second argument must be exactly void*.
  return (proto->getParamType(1).getCanonicalType() == Context.VoidPtrTy);
}

bool FunctionDecl::isReplaceableGlobalAllocationFunction(bool *IsAligned) const {
  if (getDeclName().getNameKind() != DeclarationName::CXXOperatorName)
    return false;
  if (getDeclName().getCXXOverloadedOperator() != OO_New &&
      getDeclName().getCXXOverloadedOperator() != OO_Delete &&
      getDeclName().getCXXOverloadedOperator() != OO_Array_New &&
      getDeclName().getCXXOverloadedOperator() != OO_Array_Delete)
    return false;

  if (isa<CXXRecordDecl>(getDeclContext()))
    return false;

  // This can only fail for an invalid 'operator new' declaration.
  if (!getDeclContext()->getRedeclContext()->isTranslationUnit())
    return false;

  const auto *FPT = getType()->castAs<FunctionProtoType>();
  if (FPT->getNumParams() == 0 || FPT->getNumParams() > 3 || FPT->isVariadic())
    return false;

  // If this is a single-parameter function, it must be a replaceable global
  // allocation or deallocation function.
  if (FPT->getNumParams() == 1)
    return true;

  unsigned Params = 1;
  QualType Ty = FPT->getParamType(Params);
  ASTContext &Ctx = getASTContext();

  auto Consume = [&] {
    ++Params;
    Ty = Params < FPT->getNumParams() ? FPT->getParamType(Params) : QualType();
  };

  // In C++14, the next parameter can be a 'std::size_t' for sized delete.
  bool IsSizedDelete = false;
  if (Ctx.getLangOpts().SizedDeallocation &&
      (getDeclName().getCXXOverloadedOperator() == OO_Delete ||
       getDeclName().getCXXOverloadedOperator() == OO_Array_Delete) &&
      Ctx.hasSameType(Ty, Ctx.getSizeType())) {
    IsSizedDelete = true;
    Consume();
  }

  // In C++17, the next parameter can be a 'std::align_val_t' for aligned
  // new/delete.
  if (Ctx.getLangOpts().AlignedAllocation && !Ty.isNull() && Ty->isAlignValT()) {
    if (IsAligned)
      *IsAligned = true;
    Consume();
  }

  // Finally, if this is not a sized delete, the final parameter can
  // be a 'const std::nothrow_t&'.
  if (!IsSizedDelete && !Ty.isNull() && Ty->isReferenceType()) {
    Ty = Ty->getPointeeType();
    if (Ty.getCVRQualifiers() != Qualifiers::Const)
      return false;
    if (Ty->isNothrowT())
      Consume();
  }

  return Params == FPT->getNumParams();
}

bool FunctionDecl::isDestroyingOperatorDelete() const {
  // C++ P0722:
  //   Within a class C, a single object deallocation function with signature
  //     (T, std::destroying_delete_t, <more params>)
  //   is a destroying operator delete.
  if (!isa<CXXMethodDecl>(this) || getOverloadedOperator() != OO_Delete ||
      getNumParams() < 2)
    return false;

  auto *RD = getParamDecl(1)->getType()->getAsCXXRecordDecl();
  return RD && RD->isInStdNamespace() && RD->getIdentifier() &&
         RD->getIdentifier()->isStr("destroying_delete_t");
}

LanguageLinkage FunctionDecl::getLanguageLinkage() const {
  return getDeclLanguageLinkage(*this);
}

bool FunctionDecl::isExternC() const {
  return isDeclExternC(*this);
}

bool FunctionDecl::isInExternCContext() const {
  if (hasAttr<OpenCLKernelAttr>())
    return true;
  return getLexicalDeclContext()->isExternCContext();
}

bool FunctionDecl::isInExternCXXContext() const {
  return getLexicalDeclContext()->isExternCXXContext();
}

bool FunctionDecl::isGlobal() const {
  if (const auto *Method = dyn_cast<CXXMethodDecl>(this))
    return Method->isStatic();

  if (getCanonicalDecl()->getStorageClass() == SC_Static)
    return false;

  for (const DeclContext *DC = getDeclContext();
       DC->isNamespace();
       DC = DC->getParent()) {
    if (const auto *Namespace = cast<NamespaceDecl>(DC)) {
      if (!Namespace->getDeclName())
        return false;
      break;
    }
  }

  return true;
}

bool FunctionDecl::isNoReturn() const {
  if (hasAttr<NoReturnAttr>() || hasAttr<CXX11NoReturnAttr>() ||
      hasAttr<C11NoReturnAttr>())
    return true;

  if (auto *FnTy = getType()->getAs<FunctionType>())
    return FnTy->getNoReturnAttr();

  return false;
}


MultiVersionKind FunctionDecl::getMultiVersionKind() const {
  if (hasAttr<TargetAttr>())
    return MultiVersionKind::Target;
  if (hasAttr<CPUDispatchAttr>())
    return MultiVersionKind::CPUDispatch;
  if (hasAttr<CPUSpecificAttr>())
    return MultiVersionKind::CPUSpecific;
  return MultiVersionKind::None;
}

bool FunctionDecl::isCPUDispatchMultiVersion() const {
  return isMultiVersion() && hasAttr<CPUDispatchAttr>();
}

bool FunctionDecl::isCPUSpecificMultiVersion() const {
  return isMultiVersion() && hasAttr<CPUSpecificAttr>();
}

bool FunctionDecl::isTargetMultiVersion() const {
  return isMultiVersion() && hasAttr<TargetAttr>();
}

void
FunctionDecl::setPreviousDeclaration(FunctionDecl *PrevDecl) {
  redeclarable_base::setPreviousDecl(PrevDecl);

  if (FunctionTemplateDecl *FunTmpl = getDescribedFunctionTemplate()) {
    FunctionTemplateDecl *PrevFunTmpl
      = PrevDecl? PrevDecl->getDescribedFunctionTemplate() : nullptr;
    assert((!PrevDecl || PrevFunTmpl) && "Function/function template mismatch");
    FunTmpl->setPreviousDecl(PrevFunTmpl);
  }

  if (PrevDecl && PrevDecl->isInlined())
    setImplicitlyInline(true);
}

FunctionDecl *FunctionDecl::getCanonicalDecl() { return getFirstDecl(); }

/// Returns a value indicating whether this function corresponds to a builtin
/// function.
///
/// The function corresponds to a built-in function if it is declared at
/// translation scope or within an extern "C" block and its name matches with
/// the name of a builtin. The returned value will be 0 for functions that do
/// not correspond to a builtin, a value of type \c Builtin::ID if in the
/// target-independent range \c [1,Builtin::First), or a target-specific builtin
/// value.
///
/// \param ConsiderWrapperFunctions If true, we should consider wrapper
/// functions as their wrapped builtins. This shouldn't be done in general, but
/// it's useful in Sema to diagnose calls to wrappers based on their semantics.
unsigned FunctionDecl::getBuiltinID(bool ConsiderWrapperFunctions) const {
  if (!getIdentifier())
    return 0;

  unsigned BuiltinID = getIdentifier()->getBuiltinID();
  if (!BuiltinID)
    return 0;

  ASTContext &Context = getASTContext();
  if (Context.getLangOpts().CPlusPlus) {
    const auto *LinkageDecl =
        dyn_cast<LinkageSpecDecl>(getFirstDecl()->getDeclContext());
    // In C++, the first declaration of a builtin is always inside an implicit
    // extern "C".
    // FIXME: A recognised library function may not be directly in an extern "C"
    // declaration, for instance "extern "C" { namespace std { decl } }".
    if (!LinkageDecl) {
      if (BuiltinID == Builtin::BI__GetExceptionInfo &&
          Context.getTargetInfo().getCXXABI().isMicrosoft())
        return Builtin::BI__GetExceptionInfo;
      return 0;
    }
    if (LinkageDecl->getLanguage() != LinkageSpecDecl::lang_c)
      return 0;
  }

  // If the function is marked "overloadable", it has a different mangled name
  // and is not the C library function.
  if (!ConsiderWrapperFunctions && hasAttr<OverloadableAttr>())
    return 0;

  if (!Context.BuiltinInfo.isPredefinedLibFunction(BuiltinID))
    return BuiltinID;

  // This function has the name of a known C library
  // function. Determine whether it actually refers to the C library
  // function or whether it just has the same name.

  // If this is a static function, it's not a builtin.
  if (!ConsiderWrapperFunctions && getStorageClass() == SC_Static)
    return 0;

  // OpenCL v1.2 s6.9.f - The library functions defined in
  // the C99 standard headers are not available.
  if (Context.getLangOpts().OpenCL &&
      Context.BuiltinInfo.isPredefinedLibFunction(BuiltinID))
    return 0;

  // CUDA does not have device-side standard library. printf and malloc are the
  // only special cases that are supported by device-side runtime.
  if (Context.getLangOpts().CUDA && hasAttr<CUDADeviceAttr>() &&
      !hasAttr<CUDAHostAttr>() &&
      !(BuiltinID == Builtin::BIprintf || BuiltinID == Builtin::BImalloc))
    return 0;

  return BuiltinID;
}

/// getNumParams - Return the number of parameters this function must have
/// based on its FunctionType.  This is the length of the ParamInfo array
/// after it has been created.
unsigned FunctionDecl::getNumParams() const {
  const auto *FPT = getType()->getAs<FunctionProtoType>();
  return FPT ? FPT->getNumParams() : 0;
}

void FunctionDecl::setParams(ASTContext &C,
                             ArrayRef<ParmVarDecl *> NewParamInfo) {
  assert(!ParamInfo && "Already has param info!");
  assert(NewParamInfo.size() == getNumParams() && "Parameter count mismatch!");

  // Zero params -> null pointer.
  if (!NewParamInfo.empty()) {
    ParamInfo = new (C) ParmVarDecl*[NewParamInfo.size()];
    std::copy(NewParamInfo.begin(), NewParamInfo.end(), ParamInfo);
  }
}

/// getMinRequiredArguments - Returns the minimum number of arguments
/// needed to call this function. This may be fewer than the number of
/// function parameters, if some of the parameters have default
/// arguments (in C++) or are parameter packs (C++11).
unsigned FunctionDecl::getMinRequiredArguments() const {
  if (!getASTContext().getLangOpts().CPlusPlus)
    return getNumParams();

  unsigned NumRequiredArgs = 0;
  for (auto *Param : parameters())
    if (!Param->isParameterPack() && !Param->hasDefaultArg())
      ++NumRequiredArgs;
  return NumRequiredArgs;
}

/// The combination of the extern and inline keywords under MSVC forces
/// the function to be required.
///
/// Note: This function assumes that we will only get called when isInlined()
/// would return true for this FunctionDecl.
bool FunctionDecl::isMSExternInline() const {
  assert(isInlined() && "expected to get called on an inlined function!");

  const ASTContext &Context = getASTContext();
  if (!Context.getTargetInfo().getCXXABI().isMicrosoft() &&
      !hasAttr<DLLExportAttr>())
    return false;

  for (const FunctionDecl *FD = getMostRecentDecl(); FD;
       FD = FD->getPreviousDecl())
    if (!FD->isImplicit() && FD->getStorageClass() == SC_Extern)
      return true;

  return false;
}

static bool redeclForcesDefMSVC(const FunctionDecl *Redecl) {
  if (Redecl->getStorageClass() != SC_Extern)
    return false;

  for (const FunctionDecl *FD = Redecl->getPreviousDecl(); FD;
       FD = FD->getPreviousDecl())
    if (!FD->isImplicit() && FD->getStorageClass() == SC_Extern)
      return false;

  return true;
}

static bool RedeclForcesDefC99(const FunctionDecl *Redecl) {
  // Only consider file-scope declarations in this test.
  if (!Redecl->getLexicalDeclContext()->isTranslationUnit())
    return false;

  // Only consider explicit declarations; the presence of a builtin for a
  // libcall shouldn't affect whether a definition is externally visible.
  if (Redecl->isImplicit())
    return false;

  if (!Redecl->isInlineSpecified() || Redecl->getStorageClass() == SC_Extern)
    return true; // Not an inline definition

  return false;
}

/// For a function declaration in C or C++, determine whether this
/// declaration causes the definition to be externally visible.
///
/// For instance, this determines if adding the current declaration to the set
/// of redeclarations of the given functions causes
/// isInlineDefinitionExternallyVisible to change from false to true.
bool FunctionDecl::doesDeclarationForceExternallyVisibleDefinition() const {
  assert(!doesThisDeclarationHaveABody() &&
         "Must have a declaration without a body.");

  ASTContext &Context = getASTContext();

  if (Context.getLangOpts().MSVCCompat) {
    const FunctionDecl *Definition;
    if (hasBody(Definition) && Definition->isInlined() &&
        redeclForcesDefMSVC(this))
      return true;
  }

  if (Context.getLangOpts().CPlusPlus)
    return false;

  if (Context.getLangOpts().GNUInline || hasAttr<GNUInlineAttr>()) {
    // With GNU inlining, a declaration with 'inline' but not 'extern', forces
    // an externally visible definition.
    //
    // FIXME: What happens if gnu_inline gets added on after the first
    // declaration?
    if (!isInlineSpecified() || getStorageClass() == SC_Extern)
      return false;

    const FunctionDecl *Prev = this;
    bool FoundBody = false;
    while ((Prev = Prev->getPreviousDecl())) {
      FoundBody |= Prev->Body.isValid();

      if (Prev->Body) {
        // If it's not the case that both 'inline' and 'extern' are
        // specified on the definition, then it is always externally visible.
        if (!Prev->isInlineSpecified() ||
            Prev->getStorageClass() != SC_Extern)
          return false;
      } else if (Prev->isInlineSpecified() &&
                 Prev->getStorageClass() != SC_Extern) {
        return false;
      }
    }
    return FoundBody;
  }

  // C99 6.7.4p6:
  //   [...] If all of the file scope declarations for a function in a
  //   translation unit include the inline function specifier without extern,
  //   then the definition in that translation unit is an inline definition.
  if (isInlineSpecified() && getStorageClass() != SC_Extern)
    return false;
  const FunctionDecl *Prev = this;
  bool FoundBody = false;
  while ((Prev = Prev->getPreviousDecl())) {
    FoundBody |= Prev->Body.isValid();
    if (RedeclForcesDefC99(Prev))
      return false;
  }
  return FoundBody;
}

SourceRange FunctionDecl::getReturnTypeSourceRange() const {
  const TypeSourceInfo *TSI = getTypeSourceInfo();
  if (!TSI)
    return SourceRange();
  FunctionTypeLoc FTL =
      TSI->getTypeLoc().IgnoreParens().getAs<FunctionTypeLoc>();
  if (!FTL)
    return SourceRange();

  // Skip self-referential return types.
  const SourceManager &SM = getASTContext().getSourceManager();
  SourceRange RTRange = FTL.getReturnLoc().getSourceRange();
  SourceLocation Boundary = getNameInfo().getBeginLoc();
  if (RTRange.isInvalid() || Boundary.isInvalid() ||
      !SM.isBeforeInTranslationUnit(RTRange.getEnd(), Boundary))
    return SourceRange();

  return RTRange;
}

SourceRange FunctionDecl::getExceptionSpecSourceRange() const {
  const TypeSourceInfo *TSI = getTypeSourceInfo();
  if (!TSI)
    return SourceRange();
  FunctionTypeLoc FTL =
    TSI->getTypeLoc().IgnoreParens().getAs<FunctionTypeLoc>();
  if (!FTL)
    return SourceRange();

  return FTL.getExceptionSpecRange();
}

/// For an inline function definition in C, or for a gnu_inline function
/// in C++, determine whether the definition will be externally visible.
///
/// Inline function definitions are always available for inlining optimizations.
/// However, depending on the language dialect, declaration specifiers, and
/// attributes, the definition of an inline function may or may not be
/// "externally" visible to other translation units in the program.
///
/// In C99, inline definitions are not externally visible by default. However,
/// if even one of the global-scope declarations is marked "extern inline", the
/// inline definition becomes externally visible (C99 6.7.4p6).
///
/// In GNU89 mode, or if the gnu_inline attribute is attached to the function
/// definition, we use the GNU semantics for inline, which are nearly the
/// opposite of C99 semantics. In particular, "inline" by itself will create
/// an externally visible symbol, but "extern inline" will not create an
/// externally visible symbol.
bool FunctionDecl::isInlineDefinitionExternallyVisible() const {
  assert((doesThisDeclarationHaveABody() || willHaveBody() ||
          hasAttr<AliasAttr>()) &&
         "Must be a function definition");
  assert(isInlined() && "Function must be inline");
  ASTContext &Context = getASTContext();

  if (Context.getLangOpts().GNUInline || hasAttr<GNUInlineAttr>()) {
    // Note: If you change the logic here, please change
    // doesDeclarationForceExternallyVisibleDefinition as well.
    //
    // If it's not the case that both 'inline' and 'extern' are
    // specified on the definition, then this inline definition is
    // externally visible.
    if (Context.getLangOpts().CPlusPlus)
      return false;
    if (!(isInlineSpecified() && getStorageClass() == SC_Extern))
      return true;

    // If any declaration is 'inline' but not 'extern', then this definition
    // is externally visible.
    for (auto Redecl : redecls()) {
      if (Redecl->isInlineSpecified() &&
          Redecl->getStorageClass() != SC_Extern)
        return true;
    }

    return false;
  }

  // The rest of this function is C-only.
  assert(!Context.getLangOpts().CPlusPlus &&
         "should not use C inline rules in C++");

  // C99 6.7.4p6:
  //   [...] If all of the file scope declarations for a function in a
  //   translation unit include the inline function specifier without extern,
  //   then the definition in that translation unit is an inline definition.
  for (auto Redecl : redecls()) {
    if (RedeclForcesDefC99(Redecl))
      return true;
  }

  // C99 6.7.4p6:
  //   An inline definition does not provide an external definition for the
  //   function, and does not forbid an external definition in another
  //   translation unit.
  return false;
}

/// getOverloadedOperator - Which C++ overloaded operator this
/// function represents, if any.
OverloadedOperatorKind FunctionDecl::getOverloadedOperator() const {
  if (getDeclName().getNameKind() == DeclarationName::CXXOperatorName)
    return getDeclName().getCXXOverloadedOperator();
  else
    return OO_None;
}

/// getLiteralIdentifier - The literal suffix identifier this function
/// represents, if any.
const IdentifierInfo *FunctionDecl::getLiteralIdentifier() const {
  if (getDeclName().getNameKind() == DeclarationName::CXXLiteralOperatorName)
    return getDeclName().getCXXLiteralIdentifier();
  else
    return nullptr;
}

FunctionDecl::TemplatedKind FunctionDecl::getTemplatedKind() const {
  if (TemplateOrSpecialization.isNull())
    return TK_NonTemplate;
  if (TemplateOrSpecialization.is<FunctionTemplateDecl *>())
    return TK_FunctionTemplate;
  if (TemplateOrSpecialization.is<MemberSpecializationInfo *>())
    return TK_MemberSpecialization;
  if (TemplateOrSpecialization.is<FunctionTemplateSpecializationInfo *>())
    return TK_FunctionTemplateSpecialization;
  if (TemplateOrSpecialization.is
                               <DependentFunctionTemplateSpecializationInfo*>())
    return TK_DependentFunctionTemplateSpecialization;

  llvm_unreachable("Did we miss a TemplateOrSpecialization type?");
}

FunctionDecl *FunctionDecl::getInstantiatedFromMemberFunction() const {
  if (MemberSpecializationInfo *Info = getMemberSpecializationInfo())
    return cast<FunctionDecl>(Info->getInstantiatedFrom());

  return nullptr;
}

MemberSpecializationInfo *FunctionDecl::getMemberSpecializationInfo() const {
  if (auto *MSI =
          TemplateOrSpecialization.dyn_cast<MemberSpecializationInfo *>())
    return MSI;
  if (auto *FTSI = TemplateOrSpecialization
                       .dyn_cast<FunctionTemplateSpecializationInfo *>())
    return FTSI->getMemberSpecializationInfo();
  return nullptr;
}

void
FunctionDecl::setInstantiationOfMemberFunction(ASTContext &C,
                                               FunctionDecl *FD,
                                               TemplateSpecializationKind TSK) {
  assert(TemplateOrSpecialization.isNull() &&
         "Member function is already a specialization");
  MemberSpecializationInfo *Info
    = new (C) MemberSpecializationInfo(FD, TSK);
  TemplateOrSpecialization = Info;
}

FunctionTemplateDecl *FunctionDecl::getDescribedFunctionTemplate() const {
  return TemplateOrSpecialization.dyn_cast<FunctionTemplateDecl *>();
}

void FunctionDecl::setDescribedFunctionTemplate(FunctionTemplateDecl *Template) {
  assert(TemplateOrSpecialization.isNull() &&
         "Member function is already a specialization");
  TemplateOrSpecialization = Template;
}

bool FunctionDecl::isImplicitlyInstantiable() const {
  // If the function is invalid, it can't be implicitly instantiated.
  if (isInvalidDecl())
    return false;

  switch (getTemplateSpecializationKindForInstantiation()) {
  case TSK_Undeclared:
  case TSK_ExplicitInstantiationDefinition:
  case TSK_ExplicitSpecialization:
    return false;

  case TSK_ImplicitInstantiation:
    return true;

  case TSK_ExplicitInstantiationDeclaration:
    // Handled below.
    break;
  }

  // Find the actual template from which we will instantiate.
  const FunctionDecl *PatternDecl = getTemplateInstantiationPattern();
  bool HasPattern = false;
  if (PatternDecl)
    HasPattern = PatternDecl->hasBody(PatternDecl);

  // C++0x [temp.explicit]p9:
  //   Except for inline functions, other explicit instantiation declarations
  //   have the effect of suppressing the implicit instantiation of the entity
  //   to which they refer.
  if (!HasPattern || !PatternDecl)
    return true;

  return PatternDecl->isInlined();
}

bool FunctionDecl::isTemplateInstantiation() const {
  // FIXME: Remove this, it's not clear what it means. (Which template
  // specialization kind?)
  return clang::isTemplateInstantiation(getTemplateSpecializationKind());
}

FunctionDecl *FunctionDecl::getTemplateInstantiationPattern() const {
  // If this is a generic lambda call operator specialization, its
  // instantiation pattern is always its primary template's pattern
  // even if its primary template was instantiated from another
  // member template (which happens with nested generic lambdas).
  // Since a lambda's call operator's body is transformed eagerly,
  // we don't have to go hunting for a prototype definition template
  // (i.e. instantiated-from-member-template) to use as an instantiation
  // pattern.

  if (isGenericLambdaCallOperatorSpecialization(
          dyn_cast<CXXMethodDecl>(this))) {
    assert(getPrimaryTemplate() && "not a generic lambda call operator?");
    return getDefinitionOrSelf(getPrimaryTemplate()->getTemplatedDecl());
  }

  if (MemberSpecializationInfo *Info = getMemberSpecializationInfo()) {
    if (!clang::isTemplateInstantiation(Info->getTemplateSpecializationKind()))
      return nullptr;
    return getDefinitionOrSelf(cast<FunctionDecl>(Info->getInstantiatedFrom()));
  }

  if (!clang::isTemplateInstantiation(getTemplateSpecializationKind()))
    return nullptr;

  if (FunctionTemplateDecl *Primary = getPrimaryTemplate()) {
    // If we hit a point where the user provided a specialization of this
    // template, we're done looking.
    while (!Primary->isMemberSpecialization()) {
      auto *NewPrimary = Primary->getInstantiatedFromMemberTemplate();
      if (!NewPrimary)
        break;
      Primary = NewPrimary;
    }

    return getDefinitionOrSelf(Primary->getTemplatedDecl());
  }

  return nullptr;
}

FunctionTemplateDecl *FunctionDecl::getPrimaryTemplate() const {
  if (FunctionTemplateSpecializationInfo *Info
        = TemplateOrSpecialization
            .dyn_cast<FunctionTemplateSpecializationInfo*>()) {
    return Info->getTemplate();
  }
  return nullptr;
}

FunctionTemplateSpecializationInfo *
FunctionDecl::getTemplateSpecializationInfo() const {
  return TemplateOrSpecialization
      .dyn_cast<FunctionTemplateSpecializationInfo *>();
}

const TemplateArgumentList *
FunctionDecl::getTemplateSpecializationArgs() const {
  if (FunctionTemplateSpecializationInfo *Info
        = TemplateOrSpecialization
            .dyn_cast<FunctionTemplateSpecializationInfo*>()) {
    return Info->TemplateArguments;
  }
  return nullptr;
}

const ASTTemplateArgumentListInfo *
FunctionDecl::getTemplateSpecializationArgsAsWritten() const {
  if (FunctionTemplateSpecializationInfo *Info
        = TemplateOrSpecialization
            .dyn_cast<FunctionTemplateSpecializationInfo*>()) {
    return Info->TemplateArgumentsAsWritten;
  }
  return nullptr;
}

void
FunctionDecl::setFunctionTemplateSpecialization(ASTContext &C,
                                                FunctionTemplateDecl *Template,
                                     const TemplateArgumentList *TemplateArgs,
                                                void *InsertPos,
                                                TemplateSpecializationKind TSK,
                        const TemplateArgumentListInfo *TemplateArgsAsWritten,
                                          SourceLocation PointOfInstantiation) {
  assert((TemplateOrSpecialization.isNull() ||
          TemplateOrSpecialization.is<MemberSpecializationInfo *>()) &&
         "Member function is already a specialization");
  assert(TSK != TSK_Undeclared &&
         "Must specify the type of function template specialization");
  assert((TemplateOrSpecialization.isNull() ||
          TSK == TSK_ExplicitSpecialization) &&
         "Member specialization must be an explicit specialization");
  FunctionTemplateSpecializationInfo *Info =
      FunctionTemplateSpecializationInfo::Create(
          C, this, Template, TSK, TemplateArgs, TemplateArgsAsWritten,
          PointOfInstantiation,
          TemplateOrSpecialization.dyn_cast<MemberSpecializationInfo *>());
  TemplateOrSpecialization = Info;
  Template->addSpecialization(Info, InsertPos);
}

void
FunctionDecl::setDependentTemplateSpecialization(ASTContext &Context,
                                    const UnresolvedSetImpl &Templates,
                             const TemplateArgumentListInfo &TemplateArgs) {
  assert(TemplateOrSpecialization.isNull());
  DependentFunctionTemplateSpecializationInfo *Info =
      DependentFunctionTemplateSpecializationInfo::Create(Context, Templates,
                                                          TemplateArgs);
  TemplateOrSpecialization = Info;
}

DependentFunctionTemplateSpecializationInfo *
FunctionDecl::getDependentSpecializationInfo() const {
  return TemplateOrSpecialization
      .dyn_cast<DependentFunctionTemplateSpecializationInfo *>();
}

DependentFunctionTemplateSpecializationInfo *
DependentFunctionTemplateSpecializationInfo::Create(
    ASTContext &Context, const UnresolvedSetImpl &Ts,
    const TemplateArgumentListInfo &TArgs) {
  void *Buffer = Context.Allocate(
      totalSizeToAlloc<TemplateArgumentLoc, FunctionTemplateDecl *>(
          TArgs.size(), Ts.size()));
  return new (Buffer) DependentFunctionTemplateSpecializationInfo(Ts, TArgs);
}

DependentFunctionTemplateSpecializationInfo::
DependentFunctionTemplateSpecializationInfo(const UnresolvedSetImpl &Ts,
                                      const TemplateArgumentListInfo &TArgs)
  : AngleLocs(TArgs.getLAngleLoc(), TArgs.getRAngleLoc()) {
  NumTemplates = Ts.size();
  NumArgs = TArgs.size();

  FunctionTemplateDecl **TsArray = getTrailingObjects<FunctionTemplateDecl *>();
  for (unsigned I = 0, E = Ts.size(); I != E; ++I)
    TsArray[I] = cast<FunctionTemplateDecl>(Ts[I]->getUnderlyingDecl());

  TemplateArgumentLoc *ArgsArray = getTrailingObjects<TemplateArgumentLoc>();
  for (unsigned I = 0, E = TArgs.size(); I != E; ++I)
    new (&ArgsArray[I]) TemplateArgumentLoc(TArgs[I]);
}

TemplateSpecializationKind FunctionDecl::getTemplateSpecializationKind() const {
  // For a function template specialization, query the specialization
  // information object.
  if (FunctionTemplateSpecializationInfo *FTSInfo =
          TemplateOrSpecialization
              .dyn_cast<FunctionTemplateSpecializationInfo *>())
    return FTSInfo->getTemplateSpecializationKind();

  if (MemberSpecializationInfo *MSInfo =
          TemplateOrSpecialization.dyn_cast<MemberSpecializationInfo *>())
    return MSInfo->getTemplateSpecializationKind();

  return TSK_Undeclared;
}

TemplateSpecializationKind
FunctionDecl::getTemplateSpecializationKindForInstantiation() const {
  // This is the same as getTemplateSpecializationKind(), except that for a
  // function that is both a function template specialization and a member
  // specialization, we prefer the member specialization information. Eg:
  //
  // template<typename T> struct A {
  //   template<typename U> void f() {}
  //   template<> void f<int>() {}
  // };
  //
  // For A<int>::f<int>():
  // * getTemplateSpecializationKind() will return TSK_ExplicitSpecialization
  // * getTemplateSpecializationKindForInstantiation() will return
  //       TSK_ImplicitInstantiation
  //
  // This reflects the facts that A<int>::f<int> is an explicit specialization
  // of A<int>::f, and that A<int>::f<int> should be implicitly instantiated
  // from A::f<int> if a definition is needed.
  if (FunctionTemplateSpecializationInfo *FTSInfo =
          TemplateOrSpecialization
              .dyn_cast<FunctionTemplateSpecializationInfo *>()) {
    if (auto *MSInfo = FTSInfo->getMemberSpecializationInfo())
      return MSInfo->getTemplateSpecializationKind();
    return FTSInfo->getTemplateSpecializationKind();
  }

  if (MemberSpecializationInfo *MSInfo =
          TemplateOrSpecialization.dyn_cast<MemberSpecializationInfo *>())
    return MSInfo->getTemplateSpecializationKind();

  return TSK_Undeclared;
}

void
FunctionDecl::setTemplateSpecializationKind(TemplateSpecializationKind TSK,
                                          SourceLocation PointOfInstantiation) {
  if (FunctionTemplateSpecializationInfo *FTSInfo
        = TemplateOrSpecialization.dyn_cast<
                                    FunctionTemplateSpecializationInfo*>()) {
    FTSInfo->setTemplateSpecializationKind(TSK);
    if (TSK != TSK_ExplicitSpecialization &&
        PointOfInstantiation.isValid() &&
        FTSInfo->getPointOfInstantiation().isInvalid()) {
      FTSInfo->setPointOfInstantiation(PointOfInstantiation);
      if (ASTMutationListener *L = getASTContext().getASTMutationListener())
        L->InstantiationRequested(this);
    }
  } else if (MemberSpecializationInfo *MSInfo
             = TemplateOrSpecialization.dyn_cast<MemberSpecializationInfo*>()) {
    MSInfo->setTemplateSpecializationKind(TSK);
    if (TSK != TSK_ExplicitSpecialization &&
        PointOfInstantiation.isValid() &&
        MSInfo->getPointOfInstantiation().isInvalid()) {
      MSInfo->setPointOfInstantiation(PointOfInstantiation);
      if (ASTMutationListener *L = getASTContext().getASTMutationListener())
        L->InstantiationRequested(this);
    }
  } else
    llvm_unreachable("Function cannot have a template specialization kind");
}

SourceLocation FunctionDecl::getPointOfInstantiation() const {
  if (FunctionTemplateSpecializationInfo *FTSInfo
        = TemplateOrSpecialization.dyn_cast<
                                        FunctionTemplateSpecializationInfo*>())
    return FTSInfo->getPointOfInstantiation();
  else if (MemberSpecializationInfo *MSInfo
             = TemplateOrSpecialization.dyn_cast<MemberSpecializationInfo*>())
    return MSInfo->getPointOfInstantiation();

  return SourceLocation();
}

bool FunctionDecl::isOutOfLine() const {
  if (Decl::isOutOfLine())
    return true;

  // If this function was instantiated from a member function of a
  // class template, check whether that member function was defined out-of-line.
  if (FunctionDecl *FD = getInstantiatedFromMemberFunction()) {
    const FunctionDecl *Definition;
    if (FD->hasBody(Definition))
      return Definition->isOutOfLine();
  }

  // If this function was instantiated from a function template,
  // check whether that function template was defined out-of-line.
  if (FunctionTemplateDecl *FunTmpl = getPrimaryTemplate()) {
    const FunctionDecl *Definition;
    if (FunTmpl->getTemplatedDecl()->hasBody(Definition))
      return Definition->isOutOfLine();
  }

  return false;
}

SourceRange FunctionDecl::getSourceRange() const {
  return SourceRange(getOuterLocStart(), EndRangeLoc);
}

unsigned FunctionDecl::getMemoryFunctionKind() const {
  IdentifierInfo *FnInfo = getIdentifier();

  if (!FnInfo)
    return 0;

  // Builtin handling.
  switch (getBuiltinID()) {
  case Builtin::BI__builtin_memset:
  case Builtin::BI__builtin___memset_chk:
  case Builtin::BImemset:
    return Builtin::BImemset;

  case Builtin::BI__builtin_memcpy:
  case Builtin::BI__builtin___memcpy_chk:
  case Builtin::BImemcpy:
    return Builtin::BImemcpy;

  case Builtin::BI__builtin_memmove:
  case Builtin::BI__builtin___memmove_chk:
  case Builtin::BImemmove:
    return Builtin::BImemmove;

  case Builtin::BIstrlcpy:
  case Builtin::BI__builtin___strlcpy_chk:
    return Builtin::BIstrlcpy;

  case Builtin::BIstrlcat:
  case Builtin::BI__builtin___strlcat_chk:
    return Builtin::BIstrlcat;

  case Builtin::BI__builtin_memcmp:
  case Builtin::BImemcmp:
    return Builtin::BImemcmp;

  case Builtin::BI__builtin_bcmp:
  case Builtin::BIbcmp:
    return Builtin::BIbcmp;

  case Builtin::BI__builtin_strncpy:
  case Builtin::BI__builtin___strncpy_chk:
  case Builtin::BIstrncpy:
    return Builtin::BIstrncpy;

  case Builtin::BI__builtin_strncmp:
  case Builtin::BIstrncmp:
    return Builtin::BIstrncmp;

  case Builtin::BI__builtin_strncasecmp:
  case Builtin::BIstrncasecmp:
    return Builtin::BIstrncasecmp;

  case Builtin::BI__builtin_strncat:
  case Builtin::BI__builtin___strncat_chk:
  case Builtin::BIstrncat:
    return Builtin::BIstrncat;

  case Builtin::BI__builtin_strndup:
  case Builtin::BIstrndup:
    return Builtin::BIstrndup;

  case Builtin::BI__builtin_strlen:
  case Builtin::BIstrlen:
    return Builtin::BIstrlen;

  case Builtin::BI__builtin_bzero:
  case Builtin::BIbzero:
    return Builtin::BIbzero;

  default:
    if (isExternC()) {
      if (FnInfo->isStr("memset"))
        return Builtin::BImemset;
      else if (FnInfo->isStr("memcpy"))
        return Builtin::BImemcpy;
      else if (FnInfo->isStr("memmove"))
        return Builtin::BImemmove;
      else if (FnInfo->isStr("memcmp"))
        return Builtin::BImemcmp;
      else if (FnInfo->isStr("bcmp"))
        return Builtin::BIbcmp;
      else if (FnInfo->isStr("strncpy"))
        return Builtin::BIstrncpy;
      else if (FnInfo->isStr("strncmp"))
        return Builtin::BIstrncmp;
      else if (FnInfo->isStr("strncasecmp"))
        return Builtin::BIstrncasecmp;
      else if (FnInfo->isStr("strncat"))
        return Builtin::BIstrncat;
      else if (FnInfo->isStr("strndup"))
        return Builtin::BIstrndup;
      else if (FnInfo->isStr("strlen"))
        return Builtin::BIstrlen;
      else if (FnInfo->isStr("bzero"))
        return Builtin::BIbzero;
    }
    break;
  }
  return 0;
}

unsigned FunctionDecl::getODRHash() const {
  assert(hasODRHash());
  return ODRHash;
}

unsigned FunctionDecl::getODRHash() {
  if (hasODRHash())
    return ODRHash;

  if (auto *FT = getInstantiatedFromMemberFunction()) {
    setHasODRHash(true);
    ODRHash = FT->getODRHash();
    return ODRHash;
  }

  class ODRHash Hash;
  Hash.AddFunctionDecl(this);
  setHasODRHash(true);
  ODRHash = Hash.CalculateHash();
  return ODRHash;
}

//===----------------------------------------------------------------------===//
// FieldDecl Implementation
//===----------------------------------------------------------------------===//

FieldDecl *FieldDecl::Create(const ASTContext &C, DeclContext *DC,
                             SourceLocation StartLoc, SourceLocation IdLoc,
                             IdentifierInfo *Id, QualType T,
                             TypeSourceInfo *TInfo, Expr *BW, bool Mutable,
                             InClassInitStyle InitStyle) {
  return new (C, DC) FieldDecl(Decl::Field, DC, StartLoc, IdLoc, Id, T, TInfo,
                               BW, Mutable, InitStyle);
}

FieldDecl *FieldDecl::CreateDeserialized(ASTContext &C, unsigned ID) {
  return new (C, ID) FieldDecl(Field, nullptr, SourceLocation(),
                               SourceLocation(), nullptr, QualType(), nullptr,
                               nullptr, false, ICIS_NoInit);
}

bool FieldDecl::isAnonymousStructOrUnion() const {
  if (!isImplicit() || getDeclName())
    return false;

  if (const auto *Record = getType()->getAs<RecordType>())
    return Record->getDecl()->isAnonymousStructOrUnion();

  return false;
}

unsigned FieldDecl::getBitWidthValue(const ASTContext &Ctx) const {
  assert(isBitField() && "not a bitfield");

  Expr::EvalContext EvalCtx(Ctx, nullptr);
  return getBitWidth()->EvaluateKnownConstInt(EvalCtx).getZExtValue();
}

bool FieldDecl::isZeroLengthBitField(const ASTContext &Ctx) const {
  return isUnnamedBitfield() && !getBitWidth()->isValueDependent() &&
         getBitWidthValue(Ctx) == 0;
}

bool FieldDecl::isZeroSize(const ASTContext &Ctx) const {
  if (isZeroLengthBitField(Ctx))
    return true;

  // C++2a [intro.object]p7:
  //   An object has nonzero size if it
  //     -- is not a potentially-overlapping subobject, or
  if (!hasAttr<NoUniqueAddressAttr>())
    return false;

  //     -- is not of class type, or
  const auto *RT = getType()->getAs<RecordType>();
  if (!RT)
    return false;
  const RecordDecl *RD = RT->getDecl()->getDefinition();
  if (!RD) {
    assert(isInvalidDecl() && "valid field has incomplete type");
    return false;
  }

  //     -- [has] virtual member functions or virtual base classes, or
  //     -- has subobjects of nonzero size or bit-fields of nonzero length
  const auto *CXXRD = cast<CXXRecordDecl>(RD);
  if (!CXXRD->isEmpty())
    return false;

  // Otherwise, [...] the circumstances under which the object has zero size
  // are implementation-defined.
  // FIXME: This might be Itanium ABI specific; we don't yet know what the MS
  // ABI will do.
  return true;
}

unsigned FieldDecl::getFieldIndex() const {
  const FieldDecl *Canonical = getCanonicalDecl();
  if (Canonical != this)
    return Canonical->getFieldIndex();

  if (CachedFieldIndex) return CachedFieldIndex - 1;

  unsigned Index = 0;
  const RecordDecl *RD = getParent()->getDefinition();
  assert(RD && "requested index for field of struct with no definition");

  for (auto *Field : RD->fields()) {
    Field->getCanonicalDecl()->CachedFieldIndex = Index + 1;
    ++Index;
  }

  assert(CachedFieldIndex && "failed to find field in parent");
  return CachedFieldIndex - 1;
}

SourceRange FieldDecl::getSourceRange() const {
  const Expr *FinalExpr = getInClassInitializer();
  if (!FinalExpr)
    FinalExpr = getBitWidth();
  if (FinalExpr)
    return SourceRange(getInnerLocStart(), FinalExpr->getEndLoc());
  return DeclaratorDecl::getSourceRange();
}

void FieldDecl::setCapturedVLAType(const VariableArrayType *VLAType) {
  assert((getParent()->isLambda() || getParent()->isCapturedRecord()) &&
         "capturing type in non-lambda or captured record.");
  assert(InitStorage.getInt() == ISK_NoInit &&
         InitStorage.getPointer() == nullptr &&
         "bit width, initializer or captured type already set");
  InitStorage.setPointerAndInt(const_cast<VariableArrayType *>(VLAType),
                               ISK_CapturedVLAType);
}

//===----------------------------------------------------------------------===//
// TagDecl Implementation
//===----------------------------------------------------------------------===//

TagDecl::TagDecl(Kind DK, TagKind TK, const ASTContext &C, DeclContext *DC,
                 SourceLocation L, IdentifierInfo *Id, TagDecl *PrevDecl,
                 SourceLocation StartL)
    : TypeDecl(DK, DC, L, Id, StartL), DeclContext(DK), redeclarable_base(C),
      TypedefNameDeclOrQualifier((TypedefNameDecl *)nullptr) {
  assert((DK != Enum || TK == TTK_Enum) &&
         "EnumDecl not matched with TTK_Enum");
  setPreviousDecl(PrevDecl);
  setTagKind(TK);
  setCompleteDefinition(false);
  setBeingDefined(false);
  setEmbeddedInDeclarator(false);
  setFreeStanding(false);
  setCompleteDefinitionRequired(false);
}

SourceLocation TagDecl::getOuterLocStart() const {
  return getTemplateOrInnerLocStart(this);
}

SourceRange TagDecl::getSourceRange() const {
  SourceLocation RBraceLoc = BraceRange.getEnd();
  SourceLocation E = RBraceLoc.isValid() ? RBraceLoc : getLocation();
  return SourceRange(getOuterLocStart(), E);
}

TagDecl *TagDecl::getCanonicalDecl() { return getFirstDecl(); }

AccessSpecifier TagDecl::getDefaultAccessSpecifier() const {
  switch (getTagKind()) {
  case TTK_Struct:
  case TTK_Union:
  case TTK_Enum:
    return AS_public;
  case TTK_Class:
    return AS_private;
  case TTK_Interface:
    break;
  }
  llvm_unreachable("Invalid tag kind");
}

void TagDecl::setTypedefNameForAnonDecl(TypedefNameDecl *TDD) {
  TypedefNameDeclOrQualifier = TDD;
  if (const Type *T = getTypeForDecl()) {
    (void)T;
    assert(T->isLinkageValid());
  }
  assert(isLinkageValid());
}

void TagDecl::startDefinition() {
  setBeingDefined(true);

  if (auto *D = dyn_cast<CXXRecordDecl>(this)) {
    struct CXXRecordDecl::DefinitionData *Data =
      new (getASTContext()) struct CXXRecordDecl::DefinitionData(D);
    for (auto I : redecls())
      cast<CXXRecordDecl>(I)->DefinitionData = Data;
  }
}

void TagDecl::completeDefinition() {
  assert((!isa<CXXRecordDecl>(this) ||
          cast<CXXRecordDecl>(this)->hasDefinition()) &&
         "definition completed but not started");

  setCompleteDefinition(true);
  setBeingDefined(false);

  if (ASTMutationListener *L = getASTMutationListener())
    L->CompletedTagDefinition(this);
}

TagDecl *TagDecl::getDefinition() const {
  if (isCompleteDefinition())
    return const_cast<TagDecl *>(this);

  // If it's possible for us to have an out-of-date definition, check now.
  if (mayHaveOutOfDateDef()) {
    if (IdentifierInfo *II = getIdentifier()) {
      if (II->isOutOfDate()) {
        updateOutOfDate(*II);
      }
    }
  }

  if (const auto *CXXRD = dyn_cast<CXXRecordDecl>(this))
    return CXXRD->getDefinition();

  for (auto R : redecls())
    if (R->isCompleteDefinition())
      return R;

  return nullptr;
}

void TagDecl::setQualifierInfo(NestedNameSpecifierLoc QualifierLoc) {
  if (QualifierLoc) {
    // Make sure the extended qualifier info is allocated.
    if (!hasExtInfo())
      TypedefNameDeclOrQualifier = new (getASTContext()) ExtInfo;
    // Set qualifier info.
    getExtInfo()->QualifierLoc = QualifierLoc;
  } else {
    // Here Qualifier == 0, i.e., we are removing the qualifier (if any).
    if (hasExtInfo()) {
      if (getExtInfo()->NumTemplParamLists == 0) {
        getASTContext().Deallocate(getExtInfo());
        TypedefNameDeclOrQualifier = (TypedefNameDecl *)nullptr;
      }
      else
        getExtInfo()->QualifierLoc = QualifierLoc;
    }
  }
}

void TagDecl::setTemplateParameterListsInfo(
    ASTContext &Context, ArrayRef<TemplateParameterList *> TPLists) {
  assert(!TPLists.empty());
  // Make sure the extended decl info is allocated.
  if (!hasExtInfo())
    // Allocate external info struct.
    TypedefNameDeclOrQualifier = new (getASTContext()) ExtInfo;
  // Set the template parameter lists info.
  getExtInfo()->setTemplateParameterListsInfo(Context, TPLists);
}

//===----------------------------------------------------------------------===//
// EnumDecl Implementation
//===----------------------------------------------------------------------===//

EnumDecl::EnumDecl(ASTContext &C, DeclContext *DC, SourceLocation StartLoc,
                   SourceLocation IdLoc, IdentifierInfo *Id, EnumDecl *PrevDecl,
                   bool Scoped, bool ScopedUsingClassTag, bool Fixed)
    : TagDecl(Enum, TTK_Enum, C, DC, IdLoc, Id, PrevDecl, StartLoc) {
  assert(Scoped || !ScopedUsingClassTag);
  IntegerType = nullptr;
  setNumPositiveBits(0);
  setNumNegativeBits(0);
  setScoped(Scoped);
  setScopedUsingClassTag(ScopedUsingClassTag);
  setFixed(Fixed);
  setHasODRHash(false);
  ODRHash = 0;
}

void EnumDecl::anchor() {}

EnumDecl *EnumDecl::Create(ASTContext &C, DeclContext *DC,
                           SourceLocation StartLoc, SourceLocation IdLoc,
                           IdentifierInfo *Id,
                           EnumDecl *PrevDecl, bool IsScoped,
                           bool IsScopedUsingClassTag, bool IsFixed) {
  auto *Enum = new (C, DC) EnumDecl(C, DC, StartLoc, IdLoc, Id, PrevDecl,
                                    IsScoped, IsScopedUsingClassTag, IsFixed);
  Enum->setMayHaveOutOfDateDef(C.getLangOpts().Modules);
  C.getTypeDeclType(Enum, PrevDecl);
  return Enum;
}

EnumDecl *EnumDecl::CreateDeserialized(ASTContext &C, unsigned ID) {
  EnumDecl *Enum =
      new (C, ID) EnumDecl(C, nullptr, SourceLocation(), SourceLocation(),
                           nullptr, nullptr, false, false, false);
  Enum->setMayHaveOutOfDateDef(C.getLangOpts().Modules);
  return Enum;
}

SourceRange EnumDecl::getIntegerTypeRange() const {
  if (const TypeSourceInfo *TI = getIntegerTypeSourceInfo())
    return TI->getTypeLoc().getSourceRange();
  return SourceRange();
}

void EnumDecl::completeDefinition(QualType NewType,
                                  QualType NewPromotionType,
                                  unsigned NumPositiveBits,
                                  unsigned NumNegativeBits) {
  assert(!isCompleteDefinition() && "Cannot redefine enums!");
  if (!IntegerType)
    IntegerType = NewType.getTypePtr();
  PromotionType = NewPromotionType;
  setNumPositiveBits(NumPositiveBits);
  setNumNegativeBits(NumNegativeBits);
  TagDecl::completeDefinition();
}

bool EnumDecl::isClosed() const {
  if (const auto *A = getAttr<EnumExtensibilityAttr>())
    return A->getExtensibility() == EnumExtensibilityAttr::Closed;
  return true;
}

bool EnumDecl::isClosedFlag() const {
  return isClosed() && hasAttr<FlagEnumAttr>();
}

bool EnumDecl::isClosedNonFlag() const {
  return isClosed() && !hasAttr<FlagEnumAttr>();
}

TemplateSpecializationKind EnumDecl::getTemplateSpecializationKind() const {
  if (MemberSpecializationInfo *MSI = getMemberSpecializationInfo())
    return MSI->getTemplateSpecializationKind();

  return TSK_Undeclared;
}

void EnumDecl::setTemplateSpecializationKind(TemplateSpecializationKind TSK,
                                         SourceLocation PointOfInstantiation) {
  MemberSpecializationInfo *MSI = getMemberSpecializationInfo();
  assert(MSI && "Not an instantiated member enumeration?");
  MSI->setTemplateSpecializationKind(TSK);
  if (TSK != TSK_ExplicitSpecialization &&
      PointOfInstantiation.isValid() &&
      MSI->getPointOfInstantiation().isInvalid())
    MSI->setPointOfInstantiation(PointOfInstantiation);
}

EnumDecl *EnumDecl::getTemplateInstantiationPattern() const {
  if (MemberSpecializationInfo *MSInfo = getMemberSpecializationInfo()) {
    if (isTemplateInstantiation(MSInfo->getTemplateSpecializationKind())) {
      EnumDecl *ED = getInstantiatedFromMemberEnum();
      while (auto *NewED = ED->getInstantiatedFromMemberEnum())
        ED = NewED;
      return getDefinitionOrSelf(ED);
    }
  }

  assert(!isTemplateInstantiation(getTemplateSpecializationKind()) &&
         "couldn't find pattern for enum instantiation");
  return nullptr;
}

EnumDecl *EnumDecl::getInstantiatedFromMemberEnum() const {
  if (SpecializationInfo)
    return cast<EnumDecl>(SpecializationInfo->getInstantiatedFrom());

  return nullptr;
}

void EnumDecl::setInstantiationOfMemberEnum(ASTContext &C, EnumDecl *ED,
                                            TemplateSpecializationKind TSK) {
  assert(!SpecializationInfo && "Member enum is already a specialization");
  SpecializationInfo = new (C) MemberSpecializationInfo(ED, TSK);
}

unsigned EnumDecl::getODRHash() {
  if (hasODRHash())
    return ODRHash;

  class ODRHash Hash;
  Hash.AddEnumDecl(this);
  setHasODRHash(true);
  ODRHash = Hash.CalculateHash();
  return ODRHash;
}

//===----------------------------------------------------------------------===//
// RecordDecl Implementation
//===----------------------------------------------------------------------===//

RecordDecl::RecordDecl(Kind DK, TagKind TK, const ASTContext &C,
                       DeclContext *DC, SourceLocation StartLoc,
                       SourceLocation IdLoc, IdentifierInfo *Id,
                       RecordDecl *PrevDecl)
    : TagDecl(DK, TK, C, DC, IdLoc, Id, PrevDecl, StartLoc) {
  assert(classof(static_cast<Decl *>(this)) && "Invalid Kind!");
  setHasFlexibleArrayMember(false);
  setAnonymousStructOrUnion(false);
  setHasObjectMember(false);
  setHasVolatileMember(false);
  setHasLoadedFieldsFromExternalStorage(false);
  setNonTrivialToPrimitiveDefaultInitialize(false);
  setNonTrivialToPrimitiveCopy(false);
  setNonTrivialToPrimitiveDestroy(false);
  setHasNonTrivialToPrimitiveDefaultInitializeCUnion(false);
  setHasNonTrivialToPrimitiveDestructCUnion(false);
  setHasNonTrivialToPrimitiveCopyCUnion(false);
  setParamDestroyedInCallee(false);
  setArgPassingRestrictions(APK_CanPassInRegs);
}

RecordDecl *RecordDecl::Create(const ASTContext &C, TagKind TK, DeclContext *DC,
                               SourceLocation StartLoc, SourceLocation IdLoc,
                               IdentifierInfo *Id, RecordDecl* PrevDecl) {
  RecordDecl *R = new (C, DC) RecordDecl(Record, TK, C, DC,
                                         StartLoc, IdLoc, Id, PrevDecl);
  R->setMayHaveOutOfDateDef(C.getLangOpts().Modules);

  C.getTypeDeclType(R, PrevDecl);
  return R;
}

RecordDecl *RecordDecl::CreateDeserialized(const ASTContext &C, unsigned ID) {
  RecordDecl *R =
      new (C, ID) RecordDecl(Record, TTK_Struct, C, nullptr, SourceLocation(),
                             SourceLocation(), nullptr, nullptr);
  R->setMayHaveOutOfDateDef(C.getLangOpts().Modules);
  return R;
}

bool RecordDecl::isInjectedClassName() const {
  return isImplicit() && getDeclName() && getDeclContext()->isRecord() &&
    cast<RecordDecl>(getDeclContext())->getDeclName() == getDeclName();
}

bool RecordDecl::isLambda() const {
  if (auto RD = dyn_cast<CXXRecordDecl>(this))
    return RD->isLambda();
  return false;
}

bool RecordDecl::isCapturedRecord() const {
  return hasAttr<CapturedRecordAttr>();
}

void RecordDecl::setCapturedRecord() {
  addAttr(CapturedRecordAttr::CreateImplicit(getASTContext()));
}

RecordDecl::field_iterator RecordDecl::field_begin() const {
  if (hasExternalLexicalStorage() && !hasLoadedFieldsFromExternalStorage())
    LoadFieldsFromExternalStorage();

  return field_iterator(decl_iterator(FirstDecl));
}

/// completeDefinition - Notes that the definition of this type is now
/// complete.
void RecordDecl::completeDefinition() {
  assert(!isCompleteDefinition() && "Cannot redefine record!");
  TagDecl::completeDefinition();
}

/// isMsStruct - Get whether or not this record uses ms_struct layout.
/// This which can be turned on with an attribute, pragma, or the
/// -mms-bitfields command-line option.
bool RecordDecl::isMsStruct(const ASTContext &C) const {
  return hasAttr<MSStructAttr>() || C.getLangOpts().MSBitfields == 1;
}

void RecordDecl::LoadFieldsFromExternalStorage() const {
  ExternalASTSource *Source = getASTContext().getExternalSource();
  assert(hasExternalLexicalStorage() && Source && "No external storage?");

  // Notify that we have a RecordDecl doing some initialization.
  ExternalASTSource::Deserializing TheFields(Source);

  SmallVector<Decl*, 64> Decls;
  setHasLoadedFieldsFromExternalStorage(true);
  Source->FindExternalLexicalDecls(this, [](Decl::Kind K) {
    return FieldDecl::classofKind(K) || IndirectFieldDecl::classofKind(K);
  }, Decls);

#ifndef NDEBUG
  // Check that all decls we got were FieldDecls.
  for (unsigned i=0, e=Decls.size(); i != e; ++i)
    assert(isa<FieldDecl>(Decls[i]) || isa<IndirectFieldDecl>(Decls[i]));
#endif

  if (Decls.empty())
    return;

  std::tie(FirstDecl, LastDecl) = BuildDeclChain(Decls,
                                                 /*FieldsAlreadyLoaded=*/false);
}

bool RecordDecl::mayInsertExtraPadding(bool EmitRemark) const {
  ASTContext &Context = getASTContext();
  const SanitizerMask EnabledAsanMask = Context.getLangOpts().Sanitize.Mask &
      (SanitizerKind::Address | SanitizerKind::KernelAddress);
  if (!EnabledAsanMask || !Context.getLangOpts().SanitizeAddressFieldPadding)
    return false;
  const auto &Blacklist = Context.getSanitizerBlacklist();
  const auto *CXXRD = dyn_cast<CXXRecordDecl>(this);
  // We may be able to relax some of these requirements.
  int ReasonToReject = -1;
  if (!CXXRD || CXXRD->isExternCContext())
    ReasonToReject = 0;  // is not C++.
  else if (CXXRD->hasAttr<PackedAttr>())
    ReasonToReject = 1;  // is packed.
  else if (CXXRD->isUnion())
    ReasonToReject = 2;  // is a union.
  else if (CXXRD->isTriviallyCopyable())
    ReasonToReject = 3;  // is trivially copyable.
  else if (CXXRD->hasTrivialDestructor())
    ReasonToReject = 4;  // has trivial destructor.
  else if (CXXRD->isStandardLayout())
    ReasonToReject = 5;  // is standard layout.
  else if (Blacklist.isBlacklistedLocation(EnabledAsanMask, getLocation(),
                                           "field-padding"))
    ReasonToReject = 6;  // is in a blacklisted file.
  else if (Blacklist.isBlacklistedType(EnabledAsanMask,
                                       getQualifiedNameAsString(),
                                       "field-padding"))
    ReasonToReject = 7;  // is blacklisted.

  if (EmitRemark) {
    if (ReasonToReject >= 0)
      Context.getDiagnostics().Report(
          getLocation(),
          diag::remark_sanitize_address_insert_extra_padding_rejected)
          << getQualifiedNameAsString() << ReasonToReject;
    else
      Context.getDiagnostics().Report(
          getLocation(),
          diag::remark_sanitize_address_insert_extra_padding_accepted)
          << getQualifiedNameAsString();
  }
  return ReasonToReject < 0;
}

const FieldDecl *RecordDecl::findFirstNamedDataMember() const {
  for (const auto *I : fields()) {
    if (I->getIdentifier())
      return I;

    if (const auto *RT = I->getType()->getAs<RecordType>())
      if (const FieldDecl *NamedDataMember =
              RT->getDecl()->findFirstNamedDataMember())
        return NamedDataMember;
  }

  // We didn't find a named data member.
  return nullptr;
}

//===----------------------------------------------------------------------===//
// BlockDecl Implementation
//===----------------------------------------------------------------------===//

BlockDecl::BlockDecl(DeclContext *DC, SourceLocation CaretLoc)
    : Decl(Block, DC, CaretLoc), DeclContext(Block) {
  setIsVariadic(false);
  setCapturesCXXThis(false);
  setBlockMissingReturnType(true);
  setIsConversionFromLambda(false);
  setDoesNotEscape(false);
  setCanAvoidCopyToHeap(false);
}

void BlockDecl::setParams(ArrayRef<ParmVarDecl *> NewParamInfo) {
  assert(!ParamInfo && "Already has param info!");

  // Zero params -> null pointer.
  if (!NewParamInfo.empty()) {
    NumParams = NewParamInfo.size();
    ParamInfo = new (getASTContext()) ParmVarDecl*[NewParamInfo.size()];
    std::copy(NewParamInfo.begin(), NewParamInfo.end(), ParamInfo);
  }
}

void BlockDecl::setCaptures(ASTContext &Context, ArrayRef<Capture> Captures,
                            bool CapturesCXXThis) {
  this->setCapturesCXXThis(CapturesCXXThis);
  this->NumCaptures = Captures.size();

  if (Captures.empty()) {
    this->Captures = nullptr;
    return;
  }

  this->Captures = Captures.copy(Context).data();
}

bool BlockDecl::capturesVariable(const VarDecl *variable) const {
  for (const auto &I : captures())
    // Only auto vars can be captured, so no redeclaration worries.
    if (I.getVariable() == variable)
      return true;

  return false;
}

SourceRange BlockDecl::getSourceRange() const {
  return SourceRange(getLocation(), Body ? Body->getEndLoc() : getLocation());
}

//===----------------------------------------------------------------------===//
// Other Decl Allocation/Deallocation Method Implementations
//===----------------------------------------------------------------------===//

void TranslationUnitDecl::anchor() {}

TranslationUnitDecl *TranslationUnitDecl::Create(ASTContext &C) {
  return new (C, (DeclContext *)nullptr) TranslationUnitDecl(C);
}

void PragmaCommentDecl::anchor() {}

PragmaCommentDecl *PragmaCommentDecl::Create(const ASTContext &C,
                                             TranslationUnitDecl *DC,
                                             SourceLocation CommentLoc,
                                             PragmaMSCommentKind CommentKind,
                                             StringRef Arg) {
  PragmaCommentDecl *PCD =
      new (C, DC, additionalSizeToAlloc<char>(Arg.size() + 1))
          PragmaCommentDecl(DC, CommentLoc, CommentKind);
  memcpy(PCD->getTrailingObjects<char>(), Arg.data(), Arg.size());
  PCD->getTrailingObjects<char>()[Arg.size()] = '\0';
  return PCD;
}

PragmaCommentDecl *PragmaCommentDecl::CreateDeserialized(ASTContext &C,
                                                         unsigned ID,
                                                         unsigned ArgSize) {
  return new (C, ID, additionalSizeToAlloc<char>(ArgSize + 1))
      PragmaCommentDecl(nullptr, SourceLocation(), PCK_Unknown);
}

void PragmaDetectMismatchDecl::anchor() {}

PragmaDetectMismatchDecl *
PragmaDetectMismatchDecl::Create(const ASTContext &C, TranslationUnitDecl *DC,
                                 SourceLocation Loc, StringRef Name,
                                 StringRef Value) {
  size_t ValueStart = Name.size() + 1;
  PragmaDetectMismatchDecl *PDMD =
      new (C, DC, additionalSizeToAlloc<char>(ValueStart + Value.size() + 1))
          PragmaDetectMismatchDecl(DC, Loc, ValueStart);
  memcpy(PDMD->getTrailingObjects<char>(), Name.data(), Name.size());
  PDMD->getTrailingObjects<char>()[Name.size()] = '\0';
  memcpy(PDMD->getTrailingObjects<char>() + ValueStart, Value.data(),
         Value.size());
  PDMD->getTrailingObjects<char>()[ValueStart + Value.size()] = '\0';
  return PDMD;
}

PragmaDetectMismatchDecl *
PragmaDetectMismatchDecl::CreateDeserialized(ASTContext &C, unsigned ID,
                                             unsigned NameValueSize) {
  return new (C, ID, additionalSizeToAlloc<char>(NameValueSize + 1))
      PragmaDetectMismatchDecl(nullptr, SourceLocation(), 0);
}

void ExternCContextDecl::anchor() {}

ExternCContextDecl *ExternCContextDecl::Create(const ASTContext &C,
                                               TranslationUnitDecl *DC) {
  return new (C, DC) ExternCContextDecl(DC);
}

void LabelDecl::anchor() {}

LabelDecl *LabelDecl::Create(ASTContext &C, DeclContext *DC,
                             SourceLocation IdentL, IdentifierInfo *II) {
  return new (C, DC) LabelDecl(DC, IdentL, II, nullptr, IdentL);
}

LabelDecl *LabelDecl::Create(ASTContext &C, DeclContext *DC,
                             SourceLocation IdentL, IdentifierInfo *II,
                             SourceLocation GnuLabelL) {
  assert(GnuLabelL != IdentL && "Use this only for GNU local labels");
  return new (C, DC) LabelDecl(DC, IdentL, II, nullptr, GnuLabelL);
}

LabelDecl *LabelDecl::CreateDeserialized(ASTContext &C, unsigned ID) {
  return new (C, ID) LabelDecl(nullptr, SourceLocation(), nullptr, nullptr,
                               SourceLocation());
}

void LabelDecl::setMSAsmLabel(StringRef Name) {
  char *Buffer = new (getASTContext(), 1) char[Name.size() + 1];
  memcpy(Buffer, Name.data(), Name.size());
  Buffer[Name.size()] = '\0';
  MSAsmName = Buffer;
}

NamespaceDecl::NamespaceDecl(ASTContext &C, DeclContext *DC, bool Inline,
                             SourceLocation StartLoc, SourceLocation IdLoc,
                             IdentifierInfo *Id, NamespaceDecl *PrevDecl)
    : NamedDecl(Namespace, DC, IdLoc, Id), DeclContext(Namespace),
      redeclarable_base(C), LocStart(StartLoc),
      AnonOrFirstNamespaceAndInline(nullptr, Inline) {
  setPreviousDecl(PrevDecl);

  if (PrevDecl)
    AnonOrFirstNamespaceAndInline.setPointer(PrevDecl->getOriginalNamespace());
}

NamespaceDecl *NamespaceDecl::Create(ASTContext &C, DeclContext *DC,
                                     bool Inline, SourceLocation StartLoc,
                                     SourceLocation IdLoc, IdentifierInfo *Id,
                                     NamespaceDecl *PrevDecl) {
  return new (C, DC) NamespaceDecl(C, DC, Inline, StartLoc, IdLoc, Id,
                                   PrevDecl);
}

NamespaceDecl *NamespaceDecl::CreateDeserialized(ASTContext &C, unsigned ID) {
  return new (C, ID) NamespaceDecl(C, nullptr, false, SourceLocation(),
                                   SourceLocation(), nullptr, nullptr);
}

NamespaceDecl *NamespaceDecl::getOriginalNamespace() {
  if (isFirstDecl())
    return this;

  return AnonOrFirstNamespaceAndInline.getPointer();
}

const NamespaceDecl *NamespaceDecl::getOriginalNamespace() const {
  if (isFirstDecl())
    return this;

  return AnonOrFirstNamespaceAndInline.getPointer();
}

bool NamespaceDecl::isOriginalNamespace() const { return isFirstDecl(); }

NamespaceDecl *NamespaceDecl::getNextRedeclarationImpl() {
  return getNextRedeclaration();
}

NamespaceDecl *NamespaceDecl::getPreviousDeclImpl() {
  return getPreviousDecl();
}

NamespaceDecl *NamespaceDecl::getMostRecentDeclImpl() {
  return getMostRecentDecl();
}

void ValueDecl::anchor() {}

bool ValueDecl::isWeak() const {
  for (const auto *I : attrs())
    if (isa<WeakAttr>(I) || isa<WeakRefAttr>(I))
      return true;

  return isWeakImported();
}

void ImplicitParamDecl::anchor() {}

ImplicitParamDecl *ImplicitParamDecl::Create(ASTContext &C, DeclContext *DC,
                                             SourceLocation IdLoc,
                                             IdentifierInfo *Id, QualType Type,
                                             ImplicitParamKind ParamKind) {
  return new (C, DC) ImplicitParamDecl(C, DC, IdLoc, Id, Type, ParamKind);
}

ImplicitParamDecl *ImplicitParamDecl::Create(ASTContext &C, QualType Type,
                                             ImplicitParamKind ParamKind) {
  return new (C, nullptr) ImplicitParamDecl(C, Type, ParamKind);
}

ImplicitParamDecl *ImplicitParamDecl::CreateDeserialized(ASTContext &C,
                                                         unsigned ID) {
  return new (C, ID) ImplicitParamDecl(C, QualType(), ImplicitParamKind::Other);
}

FunctionDecl *FunctionDecl::Create(ASTContext &C, DeclContext *DC,
                                   SourceLocation StartLoc,
                                   const DeclarationNameInfo &NameInfo,
                                   QualType T, TypeSourceInfo *TInfo,
                                   StorageClass SC, bool isInlineSpecified,
                                   bool hasWrittenPrototype,
                                   ConstexprSpecKind ConstexprKind) {
  FunctionDecl *New =
      new (C, DC) FunctionDecl(Function, C, DC, StartLoc, NameInfo, T, TInfo,
                               SC, isInlineSpecified, ConstexprKind);
  New->setHasWrittenPrototype(hasWrittenPrototype);
  return New;
}

FunctionDecl *FunctionDecl::CreateDeserialized(ASTContext &C, unsigned ID) {
  return new (C, ID) FunctionDecl(Function, C, nullptr, SourceLocation(),
                                  DeclarationNameInfo(), QualType(), nullptr,
                                  SC_None, false, CSK_unspecified);
}

BlockDecl *BlockDecl::Create(ASTContext &C, DeclContext *DC, SourceLocation L) {
  return new (C, DC) BlockDecl(DC, L);
}

BlockDecl *BlockDecl::CreateDeserialized(ASTContext &C, unsigned ID) {
  return new (C, ID) BlockDecl(nullptr, SourceLocation());
}

CapturedDecl::CapturedDecl(DeclContext *DC, unsigned NumParams)
    : Decl(Captured, DC, SourceLocation()), DeclContext(Captured),
      NumParams(NumParams), ContextParam(0), BodyAndNothrow(nullptr, false) {}

CapturedDecl *CapturedDecl::Create(ASTContext &C, DeclContext *DC,
                                   unsigned NumParams) {
  return new (C, DC, additionalSizeToAlloc<ImplicitParamDecl *>(NumParams))
      CapturedDecl(DC, NumParams);
}

CapturedDecl *CapturedDecl::CreateDeserialized(ASTContext &C, unsigned ID,
                                               unsigned NumParams) {
  return new (C, ID, additionalSizeToAlloc<ImplicitParamDecl *>(NumParams))
      CapturedDecl(nullptr, NumParams);
}

Stmt *CapturedDecl::getBody() const { return BodyAndNothrow.getPointer(); }
void CapturedDecl::setBody(Stmt *B) { BodyAndNothrow.setPointer(B); }

bool CapturedDecl::isNothrow() const { return BodyAndNothrow.getInt(); }
void CapturedDecl::setNothrow(bool Nothrow) { BodyAndNothrow.setInt(Nothrow); }

EnumConstantDecl *EnumConstantDecl::Create(ASTContext &C, EnumDecl *CD,
                                           SourceLocation NameLoc,
                                           const DeclarationName &Name,
                                           QualType T, Expr *E,
                                           const llvm::APSInt &V) {
  return new (C, CD) EnumConstantDecl(CD, NameLoc, Name, T, E, V);
}

EnumConstantDecl *
EnumConstantDecl::CreateDeserialized(ASTContext &C, unsigned ID) {
  return new (C, ID) EnumConstantDecl(nullptr, SourceLocation(),
                                      DeclarationName(), QualType(),
                                      nullptr, llvm::APSInt());
}

void IndirectFieldDecl::anchor() {}

IndirectFieldDecl::IndirectFieldDecl(ASTContext &C, DeclContext *DC,
                                     SourceLocation L, DeclarationName N,
                                     QualType T,
                                     MutableArrayRef<NamedDecl *> CH)
    : ValueDecl(IndirectField, DC, L, N, T), Chaining(CH.data()),
      ChainingSize(CH.size()) {
  // In C++, indirect field declarations conflict with tag declarations in the
  // same scope, so add them to IDNS_Tag so that tag redeclaration finds them.
  if (C.getLangOpts().CPlusPlus)
    IdentifierNamespace |= IDNS_Tag;
}

IndirectFieldDecl *
IndirectFieldDecl::Create(ASTContext &C, DeclContext *DC, SourceLocation L,
                          IdentifierInfo *Id, QualType T,
                          llvm::MutableArrayRef<NamedDecl *> CH) {
  return new (C, DC) IndirectFieldDecl(C, DC, L, Id, T, CH);
}

IndirectFieldDecl *IndirectFieldDecl::CreateDeserialized(ASTContext &C,
                                                         unsigned ID) {
  return new (C, ID) IndirectFieldDecl(C, nullptr, SourceLocation(),
                                       DeclarationName(), QualType(), None);
}

SourceRange EnumConstantDecl::getSourceRange() const {
  SourceLocation End = getLocation();
  if (Init)
    End = Init->getEndLoc();
  return SourceRange(getLocation(), End);
}

void TypeDecl::anchor() {}

TypedefDecl *TypedefDecl::Create(ASTContext &C, DeclContext *DC,
                                 SourceLocation StartLoc, SourceLocation IdLoc,
                                 IdentifierInfo *Id, TypeSourceInfo *TInfo) {
  return new (C, DC) TypedefDecl(C, DC, StartLoc, IdLoc, Id, TInfo);
}

void TypedefNameDecl::anchor() {}

TagDecl *TypedefNameDecl::getAnonDeclWithTypedefName(bool AnyRedecl) const {
  if (auto *TT = getTypeSourceInfo()->getType()->getAs<TagType>()) {
    auto *OwningTypedef = TT->getDecl()->getTypedefNameForAnonDecl();
    auto *ThisTypedef = this;
    if (AnyRedecl && OwningTypedef) {
      OwningTypedef = OwningTypedef->getCanonicalDecl();
      ThisTypedef = ThisTypedef->getCanonicalDecl();
    }
    if (OwningTypedef == ThisTypedef)
      return TT->getDecl();
  }

  return nullptr;
}

bool TypedefNameDecl::isTransparentTagSlow() const {
  auto determineIsTransparent = [&]() {
    if (auto *TT = getUnderlyingType()->getAs<TagType>()) {
      if (auto *TD = TT->getDecl()) {
        if (TD->getName() != getName())
          return false;
        SourceLocation TTLoc = getLocation();
        SourceLocation TDLoc = TD->getLocation();
        if (!TTLoc.isMacroID() || !TDLoc.isMacroID())
          return false;
        SourceManager &SM = getASTContext().getSourceManager();
        return SM.getSpellingLoc(TTLoc) == SM.getSpellingLoc(TDLoc);
      }
    }
    return false;
  };

  bool isTransparent = determineIsTransparent();
  MaybeModedTInfo.setInt((isTransparent << 1) | 1);
  return isTransparent;
}

TypedefDecl *TypedefDecl::CreateDeserialized(ASTContext &C, unsigned ID) {
  return new (C, ID) TypedefDecl(C, nullptr, SourceLocation(), SourceLocation(),
                                 nullptr, nullptr);
}

TypeAliasDecl *TypeAliasDecl::Create(ASTContext &C, DeclContext *DC,
                                     SourceLocation StartLoc,
                                     SourceLocation IdLoc, IdentifierInfo *Id,
                                     TypeSourceInfo *TInfo) {
  return new (C, DC) TypeAliasDecl(C, DC, StartLoc, IdLoc, Id, TInfo);
}

TypeAliasDecl *TypeAliasDecl::CreateDeserialized(ASTContext &C, unsigned ID) {
  return new (C, ID) TypeAliasDecl(C, nullptr, SourceLocation(),
                                   SourceLocation(), nullptr, nullptr);
}

SourceRange TypedefDecl::getSourceRange() const {
  SourceLocation RangeEnd = getLocation();
  if (TypeSourceInfo *TInfo = getTypeSourceInfo()) {
    if (typeIsPostfix(TInfo->getType()))
      RangeEnd = TInfo->getTypeLoc().getSourceRange().getEnd();
  }
  return SourceRange(getBeginLoc(), RangeEnd);
}

SourceRange TypeAliasDecl::getSourceRange() const {
  SourceLocation RangeEnd = getBeginLoc();
  if (TypeSourceInfo *TInfo = getTypeSourceInfo())
    RangeEnd = TInfo->getTypeLoc().getSourceRange().getEnd();
  return SourceRange(getBeginLoc(), RangeEnd);
}

void FileScopeAsmDecl::anchor() {}

FileScopeAsmDecl *FileScopeAsmDecl::Create(ASTContext &C, DeclContext *DC,
                                           StringLiteral *Str,
                                           SourceLocation AsmLoc,
                                           SourceLocation RParenLoc) {
  return new (C, DC) FileScopeAsmDecl(DC, Str, AsmLoc, RParenLoc);
}

FileScopeAsmDecl *FileScopeAsmDecl::CreateDeserialized(ASTContext &C,
                                                       unsigned ID) {
  return new (C, ID) FileScopeAsmDecl(nullptr, nullptr, SourceLocation(),
                                      SourceLocation());
}

void EmptyDecl::anchor() {}

EmptyDecl *EmptyDecl::Create(ASTContext &C, DeclContext *DC, SourceLocation L) {
  return new (C, DC) EmptyDecl(DC, L);
}

EmptyDecl *EmptyDecl::CreateDeserialized(ASTContext &C, unsigned ID) {
  return new (C, ID) EmptyDecl(nullptr, SourceLocation());
}

//===----------------------------------------------------------------------===//
// ImportDecl Implementation
//===----------------------------------------------------------------------===//

/// Retrieve the number of module identifiers needed to name the given
/// module.
static unsigned getNumModuleIdentifiers(Module *Mod) {
  unsigned Result = 1;
  while (Mod->Parent) {
    Mod = Mod->Parent;
    ++Result;
  }
  return Result;
}

ImportDecl::ImportDecl(DeclContext *DC, SourceLocation StartLoc,
                       Module *Imported,
                       ArrayRef<SourceLocation> IdentifierLocs)
  : Decl(Import, DC, StartLoc), ImportedAndComplete(Imported, true) {
  assert(getNumModuleIdentifiers(Imported) == IdentifierLocs.size());
  auto *StoredLocs = getTrailingObjects<SourceLocation>();
  std::uninitialized_copy(IdentifierLocs.begin(), IdentifierLocs.end(),
                          StoredLocs);
}

ImportDecl::ImportDecl(DeclContext *DC, SourceLocation StartLoc,
                       Module *Imported, SourceLocation EndLoc)
  : Decl(Import, DC, StartLoc), ImportedAndComplete(Imported, false) {
  *getTrailingObjects<SourceLocation>() = EndLoc;
}

ImportDecl *ImportDecl::Create(ASTContext &C, DeclContext *DC,
                               SourceLocation StartLoc, Module *Imported,
                               ArrayRef<SourceLocation> IdentifierLocs) {
  return new (C, DC,
              additionalSizeToAlloc<SourceLocation>(IdentifierLocs.size()))
      ImportDecl(DC, StartLoc, Imported, IdentifierLocs);
}

ImportDecl *ImportDecl::CreateImplicit(ASTContext &C, DeclContext *DC,
                                       SourceLocation StartLoc,
                                       Module *Imported,
                                       SourceLocation EndLoc) {
  ImportDecl *Import = new (C, DC, additionalSizeToAlloc<SourceLocation>(1))
      ImportDecl(DC, StartLoc, Imported, EndLoc);
  Import->setImplicit();
  return Import;
}

ImportDecl *ImportDecl::CreateDeserialized(ASTContext &C, unsigned ID,
                                           unsigned NumLocations) {
  return new (C, ID, additionalSizeToAlloc<SourceLocation>(NumLocations))
      ImportDecl(EmptyShell());
}

ArrayRef<SourceLocation> ImportDecl::getIdentifierLocs() const {
  if (!ImportedAndComplete.getInt())
    return None;

  const auto *StoredLocs = getTrailingObjects<SourceLocation>();
  return llvm::makeArrayRef(StoredLocs,
                            getNumModuleIdentifiers(getImportedModule()));
}

SourceRange ImportDecl::getSourceRange() const {
  if (!ImportedAndComplete.getInt())
    return SourceRange(getLocation(), *getTrailingObjects<SourceLocation>());

  return SourceRange(getLocation(), getIdentifierLocs().back());
}

//===----------------------------------------------------------------------===//
// ExportDecl Implementation
//===----------------------------------------------------------------------===//

void ExportDecl::anchor() {}

ExportDecl *ExportDecl::Create(ASTContext &C, DeclContext *DC,
                               SourceLocation ExportLoc) {
  return new (C, DC) ExportDecl(DC, ExportLoc);
}

ExportDecl *ExportDecl::CreateDeserialized(ASTContext &C, unsigned ID) {
  return new (C, ID) ExportDecl(nullptr, SourceLocation());
}<|MERGE_RESOLUTION|>--- conflicted
+++ resolved
@@ -2861,13 +2861,8 @@
   FunctionDeclBits.IsMultiVersion = false;
   FunctionDeclBits.IsCopyDeductionCandidate = false;
   FunctionDeclBits.HasODRHash = false;
-<<<<<<< HEAD
-
-  setConstexprSpecified(false);
-  setConsteval(false);
+
   setMetaprogram(false);
-=======
->>>>>>> 4b48b58c
 }
 
 void FunctionDecl::getNameForDiagnostic(
