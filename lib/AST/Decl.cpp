//===- Decl.cpp - Declaration AST Node Implementation ---------------------===//
//
// Part of the LLVM Project, under the Apache License v2.0 with LLVM Exceptions.
// See https://llvm.org/LICENSE.txt for license information.
// SPDX-License-Identifier: Apache-2.0 WITH LLVM-exception
//
//===----------------------------------------------------------------------===//
//
// This file implements the Decl subclasses.
//
//===----------------------------------------------------------------------===//

#include "clang/AST/Decl.h"
#include "Linkage.h"
#include "clang/AST/ASTContext.h"
#include "clang/AST/ASTDiagnostic.h"
#include "clang/AST/ASTLambda.h"
#include "clang/AST/ASTMutationListener.h"
#include "clang/AST/CanonicalType.h"
#include "clang/AST/DeclBase.h"
#include "clang/AST/DeclCXX.h"
#include "clang/AST/DeclObjC.h"
#include "clang/AST/DeclOpenMP.h"
#include "clang/AST/DeclTemplate.h"
#include "clang/AST/DeclarationName.h"
#include "clang/AST/Expr.h"
#include "clang/AST/ExprCXX.h"
#include "clang/AST/ExternalASTSource.h"
#include "clang/AST/ODRHash.h"
#include "clang/AST/PrettyDeclStackTrace.h"
#include "clang/AST/PrettyPrinter.h"
#include "clang/AST/Redeclarable.h"
#include "clang/AST/Stmt.h"
#include "clang/AST/TemplateBase.h"
#include "clang/AST/Type.h"
#include "clang/AST/TypeLoc.h"
#include "clang/Basic/Builtins.h"
#include "clang/Basic/IdentifierTable.h"
#include "clang/Basic/LLVM.h"
#include "clang/Basic/LangOptions.h"
#include "clang/Basic/Linkage.h"
#include "clang/Basic/Module.h"
#include "clang/Basic/PartialDiagnostic.h"
#include "clang/Basic/SanitizerBlacklist.h"
#include "clang/Basic/Sanitizers.h"
#include "clang/Basic/SourceLocation.h"
#include "clang/Basic/SourceManager.h"
#include "clang/Basic/Specifiers.h"
#include "clang/Basic/TargetCXXABI.h"
#include "clang/Basic/TargetInfo.h"
#include "clang/Basic/Visibility.h"
#include "llvm/ADT/APSInt.h"
#include "llvm/ADT/ArrayRef.h"
#include "llvm/ADT/None.h"
#include "llvm/ADT/Optional.h"
#include "llvm/ADT/STLExtras.h"
#include "llvm/ADT/SmallVector.h"
#include "llvm/ADT/StringSwitch.h"
#include "llvm/ADT/StringRef.h"
#include "llvm/ADT/Triple.h"
#include "llvm/Support/Casting.h"
#include "llvm/Support/ErrorHandling.h"
#include "llvm/Support/raw_ostream.h"
#include <algorithm>
#include <cassert>
#include <cstddef>
#include <cstring>
#include <memory>
#include <string>
#include <tuple>
#include <type_traits>

using namespace clang;

Decl *clang::getPrimaryMergedDecl(Decl *D) {
  return D->getASTContext().getPrimaryMergedDecl(D);
}

void PrettyDeclStackTraceEntry::print(raw_ostream &OS) const {
  SourceLocation Loc = this->Loc;
  if (!Loc.isValid() && TheDecl) Loc = TheDecl->getLocation();
  if (Loc.isValid()) {
    Loc.print(OS, Context.getSourceManager());
    OS << ": ";
  }
  OS << Message;

  if (auto *ND = dyn_cast_or_null<NamedDecl>(TheDecl)) {
    OS << " '";
    ND->getNameForDiagnostic(OS, Context.getPrintingPolicy(), true);
    OS << "'";
  }

  OS << '\n';
}

// Defined here so that it can be inlined into its direct callers.
bool Decl::isOutOfLine() const {
  return !getLexicalDeclContext()->Equals(getDeclContext());
}

TranslationUnitDecl::TranslationUnitDecl(ASTContext &ctx)
    : Decl(TranslationUnit, nullptr, SourceLocation()),
      DeclContext(TranslationUnit), Ctx(ctx) {}

//===----------------------------------------------------------------------===//
// NamedDecl Implementation
//===----------------------------------------------------------------------===//

// Visibility rules aren't rigorously externally specified, but here
// are the basic principles behind what we implement:
//
// 1. An explicit visibility attribute is generally a direct expression
// of the user's intent and should be honored.  Only the innermost
// visibility attribute applies.  If no visibility attribute applies,
// global visibility settings are considered.
//
// 2. There is one caveat to the above: on or in a template pattern,
// an explicit visibility attribute is just a default rule, and
// visibility can be decreased by the visibility of template
// arguments.  But this, too, has an exception: an attribute on an
// explicit specialization or instantiation causes all the visibility
// restrictions of the template arguments to be ignored.
//
// 3. A variable that does not otherwise have explicit visibility can
// be restricted by the visibility of its type.
//
// 4. A visibility restriction is explicit if it comes from an
// attribute (or something like it), not a global visibility setting.
// When emitting a reference to an external symbol, visibility
// restrictions are ignored unless they are explicit.
//
// 5. When computing the visibility of a non-type, including a
// non-type member of a class, only non-type visibility restrictions
// are considered: the 'visibility' attribute, global value-visibility
// settings, and a few special cases like __private_extern.
//
// 6. When computing the visibility of a type, including a type member
// of a class, only type visibility restrictions are considered:
// the 'type_visibility' attribute and global type-visibility settings.
// However, a 'visibility' attribute counts as a 'type_visibility'
// attribute on any declaration that only has the former.
//
// The visibility of a "secondary" entity, like a template argument,
// is computed using the kind of that entity, not the kind of the
// primary entity for which we are computing visibility.  For example,
// the visibility of a specialization of either of these templates:
//   template <class T, bool (&compare)(T, X)> bool has_match(list<T>, X);
//   template <class T, bool (&compare)(T, X)> class matcher;
// is restricted according to the type visibility of the argument 'T',
// the type visibility of 'bool(&)(T,X)', and the value visibility of
// the argument function 'compare'.  That 'has_match' is a value
// and 'matcher' is a type only matters when looking for attributes
// and settings from the immediate context.

/// Does this computation kind permit us to consider additional
/// visibility settings from attributes and the like?
static bool hasExplicitVisibilityAlready(LVComputationKind computation) {
  return computation.IgnoreExplicitVisibility;
}

/// Given an LVComputationKind, return one of the same type/value sort
/// that records that it already has explicit visibility.
static LVComputationKind
withExplicitVisibilityAlready(LVComputationKind Kind) {
  Kind.IgnoreExplicitVisibility = true;
  return Kind;
}

static Optional<Visibility> getExplicitVisibility(const NamedDecl *D,
                                                  LVComputationKind kind) {
  assert(!kind.IgnoreExplicitVisibility &&
         "asking for explicit visibility when we shouldn't be");
  return D->getExplicitVisibility(kind.getExplicitVisibilityKind());
}

/// Is the given declaration a "type" or a "value" for the purposes of
/// visibility computation?
static bool usesTypeVisibility(const NamedDecl *D) {
  return isa<TypeDecl>(D) ||
         isa<ClassTemplateDecl>(D) ||
         isa<ObjCInterfaceDecl>(D);
}

/// Does the given declaration have member specialization information,
/// and if so, is it an explicit specialization?
template <class T> static typename
std::enable_if<!std::is_base_of<RedeclarableTemplateDecl, T>::value, bool>::type
isExplicitMemberSpecialization(const T *D) {
  if (const MemberSpecializationInfo *member =
        D->getMemberSpecializationInfo()) {
    return member->isExplicitSpecialization();
  }
  return false;
}

/// For templates, this question is easier: a member template can't be
/// explicitly instantiated, so there's a single bit indicating whether
/// or not this is an explicit member specialization.
static bool isExplicitMemberSpecialization(const RedeclarableTemplateDecl *D) {
  return D->isMemberSpecialization();
}

/// Given a visibility attribute, return the explicit visibility
/// associated with it.
template <class T>
static Visibility getVisibilityFromAttr(const T *attr) {
  switch (attr->getVisibility()) {
  case T::Default:
    return DefaultVisibility;
  case T::Hidden:
    return HiddenVisibility;
  case T::Protected:
    return ProtectedVisibility;
  }
  llvm_unreachable("bad visibility kind");
}

/// Return the explicit visibility of the given declaration.
static Optional<Visibility> getVisibilityOf(const NamedDecl *D,
                                    NamedDecl::ExplicitVisibilityKind kind) {
  // If we're ultimately computing the visibility of a type, look for
  // a 'type_visibility' attribute before looking for 'visibility'.
  if (kind == NamedDecl::VisibilityForType) {
    if (const auto *A = D->getAttr<TypeVisibilityAttr>()) {
      return getVisibilityFromAttr(A);
    }
  }

  // If this declaration has an explicit visibility attribute, use it.
  if (const auto *A = D->getAttr<VisibilityAttr>()) {
    return getVisibilityFromAttr(A);
  }

  return None;
}

LinkageInfo LinkageComputer::getLVForType(const Type &T,
                                          LVComputationKind computation) {
  if (computation.IgnoreAllVisibility)
    return LinkageInfo(T.getLinkage(), DefaultVisibility, true);
  return getTypeLinkageAndVisibility(&T);
}

/// Get the most restrictive linkage for the types in the given
/// template parameter list.  For visibility purposes, template
/// parameters are part of the signature of a template.
LinkageInfo LinkageComputer::getLVForTemplateParameterList(
    const TemplateParameterList *Params, LVComputationKind computation) {
  LinkageInfo LV;
  for (const NamedDecl *P : *Params) {
    // Template type parameters are the most common and never
    // contribute to visibility, pack or not.
    if (isa<TemplateTypeParmDecl>(P))
      continue;

    // Non-type template parameters can be restricted by the value type, e.g.
    //   template <enum X> class A { ... };
    // We have to be careful here, though, because we can be dealing with
    // dependent types.
    if (const auto *NTTP = dyn_cast<NonTypeTemplateParmDecl>(P)) {
      // Handle the non-pack case first.
      if (!NTTP->isExpandedParameterPack()) {
        if (!NTTP->getType()->isDependentType()) {
          LV.merge(getLVForType(*NTTP->getType(), computation));
        }
        continue;
      }

      // Look at all the types in an expanded pack.
      for (unsigned i = 0, n = NTTP->getNumExpansionTypes(); i != n; ++i) {
        QualType type = NTTP->getExpansionType(i);
        if (!type->isDependentType())
          LV.merge(getTypeLinkageAndVisibility(type));
      }
      continue;
    }

    // Template template parameters can be restricted by their
    // template parameters, recursively.
    const auto *TTP = cast<TemplateTemplateParmDecl>(P);

    // Handle the non-pack case first.
    if (!TTP->isExpandedParameterPack()) {
      LV.merge(getLVForTemplateParameterList(TTP->getTemplateParameters(),
                                             computation));
      continue;
    }

    // Look at all expansions in an expanded pack.
    for (unsigned i = 0, n = TTP->getNumExpansionTemplateParameters();
           i != n; ++i) {
      LV.merge(getLVForTemplateParameterList(
          TTP->getExpansionTemplateParameters(i), computation));
    }
  }

  return LV;
}

static const Decl *getOutermostFuncOrBlockContext(const Decl *D) {
  const Decl *Ret = nullptr;
  const DeclContext *DC = D->getDeclContext();
  while (DC->getDeclKind() != Decl::TranslationUnit) {
    if (isa<FunctionDecl>(DC) || isa<BlockDecl>(DC))
      Ret = cast<Decl>(DC);
    DC = DC->getParent();
  }
  return Ret;
}

/// Get the most restrictive linkage for the types and
/// declarations in the given template argument list.
///
/// Note that we don't take an LVComputationKind because we always
/// want to honor the visibility of template arguments in the same way.
LinkageInfo
LinkageComputer::getLVForTemplateArgumentList(ArrayRef<TemplateArgument> Args,
                                              LVComputationKind computation) {
  LinkageInfo LV;

  for (const TemplateArgument &Arg : Args) {
    switch (Arg.getKind()) {
    case TemplateArgument::Null:
    case TemplateArgument::Integral:
    case TemplateArgument::Reflected:
    case TemplateArgument::Expression:
      continue;

    case TemplateArgument::Type:
      LV.merge(getLVForType(*Arg.getAsType(), computation));
      continue;

    case TemplateArgument::Declaration: {
      const NamedDecl *ND = Arg.getAsDecl();
      assert(!usesTypeVisibility(ND));
      LV.merge(getLVForDecl(ND, computation));
      continue;
    }

    case TemplateArgument::NullPtr:
      LV.merge(getTypeLinkageAndVisibility(Arg.getNullPtrType()));
      continue;

    case TemplateArgument::Template:
    case TemplateArgument::TemplateExpansion:
      if (TemplateDecl *Template =
              Arg.getAsTemplateOrTemplatePattern().getAsTemplateDecl())
        LV.merge(getLVForDecl(Template, computation));
      continue;

    case TemplateArgument::Pack:
      LV.merge(getLVForTemplateArgumentList(Arg.getPackAsArray(), computation));
      continue;
    }
    llvm_unreachable("bad template argument kind");
  }

  return LV;
}

LinkageInfo
LinkageComputer::getLVForTemplateArgumentList(const TemplateArgumentList &TArgs,
                                              LVComputationKind computation) {
  return getLVForTemplateArgumentList(TArgs.asArray(), computation);
}

static bool shouldConsiderTemplateVisibility(const FunctionDecl *fn,
                        const FunctionTemplateSpecializationInfo *specInfo) {
  // Include visibility from the template parameters and arguments
  // only if this is not an explicit instantiation or specialization
  // with direct explicit visibility.  (Implicit instantiations won't
  // have a direct attribute.)
  if (!specInfo->isExplicitInstantiationOrSpecialization())
    return true;

  return !fn->hasAttr<VisibilityAttr>();
}

/// Merge in template-related linkage and visibility for the given
/// function template specialization.
///
/// We don't need a computation kind here because we can assume
/// LVForValue.
///
/// \param[out] LV the computation to use for the parent
void LinkageComputer::mergeTemplateLV(
    LinkageInfo &LV, const FunctionDecl *fn,
    const FunctionTemplateSpecializationInfo *specInfo,
    LVComputationKind computation) {
  bool considerVisibility =
    shouldConsiderTemplateVisibility(fn, specInfo);

  // Merge information from the template parameters.
  FunctionTemplateDecl *temp = specInfo->getTemplate();
  LinkageInfo tempLV =
    getLVForTemplateParameterList(temp->getTemplateParameters(), computation);
  LV.mergeMaybeWithVisibility(tempLV, considerVisibility);

  // Merge information from the template arguments.
  const TemplateArgumentList &templateArgs = *specInfo->TemplateArguments;
  LinkageInfo argsLV = getLVForTemplateArgumentList(templateArgs, computation);
  LV.mergeMaybeWithVisibility(argsLV, considerVisibility);
}

/// Does the given declaration have a direct visibility attribute
/// that would match the given rules?
static bool hasDirectVisibilityAttribute(const NamedDecl *D,
                                         LVComputationKind computation) {
  if (computation.IgnoreAllVisibility)
    return false;

  return (computation.isTypeVisibility() && D->hasAttr<TypeVisibilityAttr>()) ||
         D->hasAttr<VisibilityAttr>();
}

/// Should we consider visibility associated with the template
/// arguments and parameters of the given class template specialization?
static bool shouldConsiderTemplateVisibility(
                                 const ClassTemplateSpecializationDecl *spec,
                                 LVComputationKind computation) {
  // Include visibility from the template parameters and arguments
  // only if this is not an explicit instantiation or specialization
  // with direct explicit visibility (and note that implicit
  // instantiations won't have a direct attribute).
  //
  // Furthermore, we want to ignore template parameters and arguments
  // for an explicit specialization when computing the visibility of a
  // member thereof with explicit visibility.
  //
  // This is a bit complex; let's unpack it.
  //
  // An explicit class specialization is an independent, top-level
  // declaration.  As such, if it or any of its members has an
  // explicit visibility attribute, that must directly express the
  // user's intent, and we should honor it.  The same logic applies to
  // an explicit instantiation of a member of such a thing.

  // Fast path: if this is not an explicit instantiation or
  // specialization, we always want to consider template-related
  // visibility restrictions.
  if (!spec->isExplicitInstantiationOrSpecialization())
    return true;

  // This is the 'member thereof' check.
  if (spec->isExplicitSpecialization() &&
      hasExplicitVisibilityAlready(computation))
    return false;

  return !hasDirectVisibilityAttribute(spec, computation);
}

/// Merge in template-related linkage and visibility for the given
/// class template specialization.
void LinkageComputer::mergeTemplateLV(
    LinkageInfo &LV, const ClassTemplateSpecializationDecl *spec,
    LVComputationKind computation) {
  bool considerVisibility = shouldConsiderTemplateVisibility(spec, computation);

  // Merge information from the template parameters, but ignore
  // visibility if we're only considering template arguments.

  ClassTemplateDecl *temp = spec->getSpecializedTemplate();
  LinkageInfo tempLV =
    getLVForTemplateParameterList(temp->getTemplateParameters(), computation);
  LV.mergeMaybeWithVisibility(tempLV,
           considerVisibility && !hasExplicitVisibilityAlready(computation));

  // Merge information from the template arguments.  We ignore
  // template-argument visibility if we've got an explicit
  // instantiation with a visibility attribute.
  const TemplateArgumentList &templateArgs = spec->getTemplateArgs();
  LinkageInfo argsLV = getLVForTemplateArgumentList(templateArgs, computation);
  if (considerVisibility)
    LV.mergeVisibility(argsLV);
  LV.mergeExternalVisibility(argsLV);
}

/// Should we consider visibility associated with the template
/// arguments and parameters of the given variable template
/// specialization? As usual, follow class template specialization
/// logic up to initialization.
static bool shouldConsiderTemplateVisibility(
                                 const VarTemplateSpecializationDecl *spec,
                                 LVComputationKind computation) {
  // Include visibility from the template parameters and arguments
  // only if this is not an explicit instantiation or specialization
  // with direct explicit visibility (and note that implicit
  // instantiations won't have a direct attribute).
  if (!spec->isExplicitInstantiationOrSpecialization())
    return true;

  // An explicit variable specialization is an independent, top-level
  // declaration.  As such, if it has an explicit visibility attribute,
  // that must directly express the user's intent, and we should honor
  // it.
  if (spec->isExplicitSpecialization() &&
      hasExplicitVisibilityAlready(computation))
    return false;

  return !hasDirectVisibilityAttribute(spec, computation);
}

/// Merge in template-related linkage and visibility for the given
/// variable template specialization. As usual, follow class template
/// specialization logic up to initialization.
void LinkageComputer::mergeTemplateLV(LinkageInfo &LV,
                                      const VarTemplateSpecializationDecl *spec,
                                      LVComputationKind computation) {
  bool considerVisibility = shouldConsiderTemplateVisibility(spec, computation);

  // Merge information from the template parameters, but ignore
  // visibility if we're only considering template arguments.

  VarTemplateDecl *temp = spec->getSpecializedTemplate();
  LinkageInfo tempLV =
    getLVForTemplateParameterList(temp->getTemplateParameters(), computation);
  LV.mergeMaybeWithVisibility(tempLV,
           considerVisibility && !hasExplicitVisibilityAlready(computation));

  // Merge information from the template arguments.  We ignore
  // template-argument visibility if we've got an explicit
  // instantiation with a visibility attribute.
  const TemplateArgumentList &templateArgs = spec->getTemplateArgs();
  LinkageInfo argsLV = getLVForTemplateArgumentList(templateArgs, computation);
  if (considerVisibility)
    LV.mergeVisibility(argsLV);
  LV.mergeExternalVisibility(argsLV);
}

static bool useInlineVisibilityHidden(const NamedDecl *D) {
  // FIXME: we should warn if -fvisibility-inlines-hidden is used with c.
  const LangOptions &Opts = D->getASTContext().getLangOpts();
  if (!Opts.CPlusPlus || !Opts.InlineVisibilityHidden)
    return false;

  const auto *FD = dyn_cast<FunctionDecl>(D);
  if (!FD)
    return false;

  TemplateSpecializationKind TSK = TSK_Undeclared;
  if (FunctionTemplateSpecializationInfo *spec
      = FD->getTemplateSpecializationInfo()) {
    TSK = spec->getTemplateSpecializationKind();
  } else if (MemberSpecializationInfo *MSI =
             FD->getMemberSpecializationInfo()) {
    TSK = MSI->getTemplateSpecializationKind();
  }

  const FunctionDecl *Def = nullptr;
  // InlineVisibilityHidden only applies to definitions, and
  // isInlined() only gives meaningful answers on definitions
  // anyway.
  return TSK != TSK_ExplicitInstantiationDeclaration &&
    TSK != TSK_ExplicitInstantiationDefinition &&
    FD->hasBody(Def) && Def->isInlined() && !Def->hasAttr<GNUInlineAttr>();
}

template <typename T> static bool isFirstInExternCContext(T *D) {
  const T *First = D->getFirstDecl();
  return First->isInExternCContext();
}

static bool isSingleLineLanguageLinkage(const Decl &D) {
  if (const auto *SD = dyn_cast<LinkageSpecDecl>(D.getDeclContext()))
    if (!SD->hasBraces())
      return true;
  return false;
}

static bool isExportedFromModuleIntefaceUnit(const NamedDecl *D) {
  // FIXME: Handle isModulePrivate.
  switch (D->getModuleOwnershipKind()) {
  case Decl::ModuleOwnershipKind::Unowned:
  case Decl::ModuleOwnershipKind::ModulePrivate:
    return false;
  case Decl::ModuleOwnershipKind::Visible:
  case Decl::ModuleOwnershipKind::VisibleWhenImported:
    if (auto *M = D->getOwningModule())
      return M->Kind == Module::ModuleInterfaceUnit;
  }
  llvm_unreachable("unexpected module ownership kind");
}

static LinkageInfo getInternalLinkageFor(const NamedDecl *D) {
  // Internal linkage declarations within a module interface unit are modeled
  // as "module-internal linkage", which means that they have internal linkage
  // formally but can be indirectly accessed from outside the module via inline
  // functions and templates defined within the module.
  if (auto *M = D->getOwningModule())
    if (M->Kind == Module::ModuleInterfaceUnit)
      return LinkageInfo(ModuleInternalLinkage, DefaultVisibility, false);

  return LinkageInfo::internal();
}

static LinkageInfo getExternalLinkageFor(const NamedDecl *D) {
  // C++ Modules TS [basic.link]/6.8:
  //   - A name declared at namespace scope that does not have internal linkage
  //     by the previous rules and that is introduced by a non-exported
  //     declaration has module linkage.
  if (auto *M = D->getOwningModule())
    if (M->Kind == Module::ModuleInterfaceUnit)
      if (!isExportedFromModuleIntefaceUnit(
              cast<NamedDecl>(D->getCanonicalDecl())))
        return LinkageInfo(ModuleLinkage, DefaultVisibility, false);

  return LinkageInfo::external();
}

LinkageInfo
LinkageComputer::getLVForNamespaceScopeDecl(const NamedDecl *D,
                                            LVComputationKind computation,
                                            bool IgnoreVarTypeLinkage) {
  assert(D->getDeclContext()->getRedeclContext()->isFileContext() &&
         "Not a name having namespace scope");
  ASTContext &Context = D->getASTContext();

  // C++ [basic.link]p3:
  //   A name having namespace scope (3.3.6) has internal linkage if it
  //   is the name of
  //     - an object, reference, function or function template that is
  //       explicitly declared static; or,
  // (This bullet corresponds to C99 6.2.2p3.)
  if (const auto *Var = dyn_cast<VarDecl>(D)) {
    // Explicitly declared static.
    if (Var->getStorageClass() == SC_Static)
      return getInternalLinkageFor(Var);

    // - a non-inline, non-volatile object or reference that is explicitly
    //   declared const or constexpr and neither explicitly declared extern
    //   nor previously declared to have external linkage; or (there is no
    //   equivalent in C99)
    // The C++ modules TS adds "non-exported" to this list.
    if (Context.getLangOpts().CPlusPlus &&
        Var->getType().isConstQualified() &&
        !Var->getType().isVolatileQualified() &&
        !Var->isInline() &&
        !isExportedFromModuleIntefaceUnit(Var)) {
      const VarDecl *PrevVar = Var->getPreviousDecl();
      if (PrevVar)
        return getLVForDecl(PrevVar, computation);

      if (Var->getStorageClass() != SC_Extern &&
          Var->getStorageClass() != SC_PrivateExtern &&
          !isSingleLineLanguageLinkage(*Var))
        return getInternalLinkageFor(Var);
    }

    for (const VarDecl *PrevVar = Var->getPreviousDecl(); PrevVar;
         PrevVar = PrevVar->getPreviousDecl()) {
      if (PrevVar->getStorageClass() == SC_PrivateExtern &&
          Var->getStorageClass() == SC_None)
        return getDeclLinkageAndVisibility(PrevVar);
      // Explicitly declared static.
      if (PrevVar->getStorageClass() == SC_Static)
        return getInternalLinkageFor(Var);
    }
  } else if (const FunctionDecl *Function = D->getAsFunction()) {
    // C++ [temp]p4:
    //   A non-member function template can have internal linkage; any
    //   other template name shall have external linkage.

    // Explicitly declared static.
    if (Function->getCanonicalDecl()->getStorageClass() == SC_Static)
      return getInternalLinkageFor(Function);
  } else if (const auto *IFD = dyn_cast<IndirectFieldDecl>(D)) {
    //   - a data member of an anonymous union.
    const VarDecl *VD = IFD->getVarDecl();
    assert(VD && "Expected a VarDecl in this IndirectFieldDecl!");
    return getLVForNamespaceScopeDecl(VD, computation, IgnoreVarTypeLinkage);
  }
  assert(!isa<FieldDecl>(D) && "Didn't expect a FieldDecl!");

  if (D->isInAnonymousNamespace()) {
    const auto *Var = dyn_cast<VarDecl>(D);
    const auto *Func = dyn_cast<FunctionDecl>(D);
    // FIXME: The check for extern "C" here is not justified by the standard
    // wording, but we retain it from the pre-DR1113 model to avoid breaking
    // code.
    //
    // C++11 [basic.link]p4:
    //   An unnamed namespace or a namespace declared directly or indirectly
    //   within an unnamed namespace has internal linkage.
    if ((!Var || !isFirstInExternCContext(Var)) &&
        (!Func || !isFirstInExternCContext(Func)))
      return getInternalLinkageFor(D);
  }

  // Set up the defaults.

  // C99 6.2.2p5:
  //   If the declaration of an identifier for an object has file
  //   scope and no storage-class specifier, its linkage is
  //   external.
  LinkageInfo LV = getExternalLinkageFor(D);

  if (!hasExplicitVisibilityAlready(computation)) {
    if (Optional<Visibility> Vis = getExplicitVisibility(D, computation)) {
      LV.mergeVisibility(*Vis, true);
    } else {
      // If we're declared in a namespace with a visibility attribute,
      // use that namespace's visibility, and it still counts as explicit.
      for (const DeclContext *DC = D->getDeclContext();
           !isa<TranslationUnitDecl>(DC);
           DC = DC->getParent()) {
        const auto *ND = dyn_cast<NamespaceDecl>(DC);
        if (!ND) continue;
        if (Optional<Visibility> Vis = getExplicitVisibility(ND, computation)) {
          LV.mergeVisibility(*Vis, true);
          break;
        }
      }
    }

    // Add in global settings if the above didn't give us direct visibility.
    if (!LV.isVisibilityExplicit()) {
      // Use global type/value visibility as appropriate.
      Visibility globalVisibility =
          computation.isValueVisibility()
              ? Context.getLangOpts().getValueVisibilityMode()
              : Context.getLangOpts().getTypeVisibilityMode();
      LV.mergeVisibility(globalVisibility, /*explicit*/ false);

      // If we're paying attention to global visibility, apply
      // -finline-visibility-hidden if this is an inline method.
      if (useInlineVisibilityHidden(D))
        LV.mergeVisibility(HiddenVisibility, /*visibilityExplicit=*/false);
    }
  }

  // C++ [basic.link]p4:

  //   A name having namespace scope has external linkage if it is the
  //   name of
  //
  //     - an object or reference, unless it has internal linkage; or
  if (const auto *Var = dyn_cast<VarDecl>(D)) {
    // GCC applies the following optimization to variables and static
    // data members, but not to functions:
    //
    // Modify the variable's LV by the LV of its type unless this is
    // C or extern "C".  This follows from [basic.link]p9:
    //   A type without linkage shall not be used as the type of a
    //   variable or function with external linkage unless
    //    - the entity has C language linkage, or
    //    - the entity is declared within an unnamed namespace, or
    //    - the entity is not used or is defined in the same
    //      translation unit.
    // and [basic.link]p10:
    //   ...the types specified by all declarations referring to a
    //   given variable or function shall be identical...
    // C does not have an equivalent rule.
    //
    // Ignore this if we've got an explicit attribute;  the user
    // probably knows what they're doing.
    //
    // Note that we don't want to make the variable non-external
    // because of this, but unique-external linkage suits us.
    if (Context.getLangOpts().CPlusPlus && !isFirstInExternCContext(Var) &&
        !IgnoreVarTypeLinkage) {
      LinkageInfo TypeLV = getLVForType(*Var->getType(), computation);
      if (!isExternallyVisible(TypeLV.getLinkage()))
        return LinkageInfo::uniqueExternal();
      if (!LV.isVisibilityExplicit())
        LV.mergeVisibility(TypeLV);
    }

    if (Var->getStorageClass() == SC_PrivateExtern)
      LV.mergeVisibility(HiddenVisibility, true);

    // Note that Sema::MergeVarDecl already takes care of implementing
    // C99 6.2.2p4 and propagating the visibility attribute, so we don't have
    // to do it here.

    // As per function and class template specializations (below),
    // consider LV for the template and template arguments.  We're at file
    // scope, so we do not need to worry about nested specializations.
    if (const auto *spec = dyn_cast<VarTemplateSpecializationDecl>(Var)) {
      mergeTemplateLV(LV, spec, computation);
    }

  //     - a function, unless it has internal linkage; or
  } else if (const auto *Function = dyn_cast<FunctionDecl>(D)) {
    // In theory, we can modify the function's LV by the LV of its
    // type unless it has C linkage (see comment above about variables
    // for justification).  In practice, GCC doesn't do this, so it's
    // just too painful to make work.

    if (Function->getStorageClass() == SC_PrivateExtern)
      LV.mergeVisibility(HiddenVisibility, true);

    // Note that Sema::MergeCompatibleFunctionDecls already takes care of
    // merging storage classes and visibility attributes, so we don't have to
    // look at previous decls in here.

    // In C++, then if the type of the function uses a type with
    // unique-external linkage, it's not legally usable from outside
    // this translation unit.  However, we should use the C linkage
    // rules instead for extern "C" declarations.
    if (Context.getLangOpts().CPlusPlus && !isFirstInExternCContext(Function)) {
      // Only look at the type-as-written. Otherwise, deducing the return type
      // of a function could change its linkage.
      QualType TypeAsWritten = Function->getType();
      if (TypeSourceInfo *TSI = Function->getTypeSourceInfo())
        TypeAsWritten = TSI->getType();
      if (!isExternallyVisible(TypeAsWritten->getLinkage()))
        return LinkageInfo::uniqueExternal();
    }

    // Consider LV from the template and the template arguments.
    // We're at file scope, so we do not need to worry about nested
    // specializations.
    if (FunctionTemplateSpecializationInfo *specInfo
                               = Function->getTemplateSpecializationInfo()) {
      mergeTemplateLV(LV, Function, specInfo, computation);
    }

  //     - a named class (Clause 9), or an unnamed class defined in a
  //       typedef declaration in which the class has the typedef name
  //       for linkage purposes (7.1.3); or
  //     - a named enumeration (7.2), or an unnamed enumeration
  //       defined in a typedef declaration in which the enumeration
  //       has the typedef name for linkage purposes (7.1.3); or
  } else if (const auto *Tag = dyn_cast<TagDecl>(D)) {
    // Unnamed tags have no linkage.
    if (!Tag->hasNameForLinkage())
      return LinkageInfo::none();

    // If this is a class template specialization, consider the
    // linkage of the template and template arguments.  We're at file
    // scope, so we do not need to worry about nested specializations.
    if (const auto *spec = dyn_cast<ClassTemplateSpecializationDecl>(Tag)) {
      mergeTemplateLV(LV, spec, computation);
    }

  //     - an enumerator belonging to an enumeration with external linkage;
  } else if (isa<EnumConstantDecl>(D)) {
    LinkageInfo EnumLV = getLVForDecl(cast<NamedDecl>(D->getDeclContext()),
                                      computation);
    if (!isExternalFormalLinkage(EnumLV.getLinkage()))
      return LinkageInfo::none();
    LV.merge(EnumLV);

  //     - a template, unless it is a function template that has
  //       internal linkage (Clause 14);
  } else if (const auto *temp = dyn_cast<TemplateDecl>(D)) {
    bool considerVisibility = !hasExplicitVisibilityAlready(computation);
    LinkageInfo tempLV =
      getLVForTemplateParameterList(temp->getTemplateParameters(), computation);
    LV.mergeMaybeWithVisibility(tempLV, considerVisibility);

  //     - a namespace (7.3), unless it is declared within an unnamed
  //       namespace.
  //
  // We handled names in anonymous namespaces above.
  } else if (isa<NamespaceDecl>(D)) {
    return LV;

  // By extension, we assign external linkage to Objective-C
  // interfaces.
  } else if (isa<ObjCInterfaceDecl>(D)) {
    // fallout

  } else if (auto *TD = dyn_cast<TypedefNameDecl>(D)) {
    // A typedef declaration has linkage if it gives a type a name for
    // linkage purposes.
    if (!TD->getAnonDeclWithTypedefName(/*AnyRedecl*/true))
      return LinkageInfo::none();

  // Everything not covered here has no linkage.
  } else {
    return LinkageInfo::none();
  }

  // If we ended up with non-externally-visible linkage, visibility should
  // always be default.
  if (!isExternallyVisible(LV.getLinkage()))
    return LinkageInfo(LV.getLinkage(), DefaultVisibility, false);

  return LV;
}

LinkageInfo
LinkageComputer::getLVForClassMember(const NamedDecl *D,
                                     LVComputationKind computation,
                                     bool IgnoreVarTypeLinkage) {
  // Only certain class members have linkage.  Note that fields don't
  // really have linkage, but it's convenient to say they do for the
  // purposes of calculating linkage of pointer-to-data-member
  // template arguments.
  //
  // Templates also don't officially have linkage, but since we ignore
  // the C++ standard and look at template arguments when determining
  // linkage and visibility of a template specialization, we might hit
  // a template template argument that way. If we do, we need to
  // consider its linkage.
  if (!(isa<CXXMethodDecl>(D) ||
        isa<VarDecl>(D) ||
        isa<FieldDecl>(D) ||
        isa<IndirectFieldDecl>(D) ||
        isa<TagDecl>(D) ||
        isa<TemplateDecl>(D)))
    return LinkageInfo::none();

  LinkageInfo LV;

  // If we have an explicit visibility attribute, merge that in.
  if (!hasExplicitVisibilityAlready(computation)) {
    if (Optional<Visibility> Vis = getExplicitVisibility(D, computation))
      LV.mergeVisibility(*Vis, true);
    // If we're paying attention to global visibility, apply
    // -finline-visibility-hidden if this is an inline method.
    //
    // Note that we do this before merging information about
    // the class visibility.
    if (!LV.isVisibilityExplicit() && useInlineVisibilityHidden(D))
      LV.mergeVisibility(HiddenVisibility, /*visibilityExplicit=*/false);
  }

  // If this class member has an explicit visibility attribute, the only
  // thing that can change its visibility is the template arguments, so
  // only look for them when processing the class.
  LVComputationKind classComputation = computation;
  if (LV.isVisibilityExplicit())
    classComputation = withExplicitVisibilityAlready(computation);

  LinkageInfo classLV =
    getLVForDecl(cast<RecordDecl>(D->getDeclContext()), classComputation);
  // The member has the same linkage as the class. If that's not externally
  // visible, we don't need to compute anything about the linkage.
  // FIXME: If we're only computing linkage, can we bail out here?
  if (!isExternallyVisible(classLV.getLinkage()))
    return classLV;


  // Otherwise, don't merge in classLV yet, because in certain cases
  // we need to completely ignore the visibility from it.

  // Specifically, if this decl exists and has an explicit attribute.
  const NamedDecl *explicitSpecSuppressor = nullptr;

  if (const auto *MD = dyn_cast<CXXMethodDecl>(D)) {
    // Only look at the type-as-written. Otherwise, deducing the return type
    // of a function could change its linkage.
    QualType TypeAsWritten = MD->getType();
    if (TypeSourceInfo *TSI = MD->getTypeSourceInfo())
      TypeAsWritten = TSI->getType();
    if (!isExternallyVisible(TypeAsWritten->getLinkage()))
      return LinkageInfo::uniqueExternal();

    // If this is a method template specialization, use the linkage for
    // the template parameters and arguments.
    if (FunctionTemplateSpecializationInfo *spec
           = MD->getTemplateSpecializationInfo()) {
      mergeTemplateLV(LV, MD, spec, computation);
      if (spec->isExplicitSpecialization()) {
        explicitSpecSuppressor = MD;
      } else if (isExplicitMemberSpecialization(spec->getTemplate())) {
        explicitSpecSuppressor = spec->getTemplate()->getTemplatedDecl();
      }
    } else if (isExplicitMemberSpecialization(MD)) {
      explicitSpecSuppressor = MD;
    }

  } else if (const auto *RD = dyn_cast<CXXRecordDecl>(D)) {
    if (const auto *spec = dyn_cast<ClassTemplateSpecializationDecl>(RD)) {
      mergeTemplateLV(LV, spec, computation);
      if (spec->isExplicitSpecialization()) {
        explicitSpecSuppressor = spec;
      } else {
        const ClassTemplateDecl *temp = spec->getSpecializedTemplate();
        if (isExplicitMemberSpecialization(temp)) {
          explicitSpecSuppressor = temp->getTemplatedDecl();
        }
      }
    } else if (isExplicitMemberSpecialization(RD)) {
      explicitSpecSuppressor = RD;
    }

  // Static data members.
  } else if (const auto *VD = dyn_cast<VarDecl>(D)) {
    if (const auto *spec = dyn_cast<VarTemplateSpecializationDecl>(VD))
      mergeTemplateLV(LV, spec, computation);

    // Modify the variable's linkage by its type, but ignore the
    // type's visibility unless it's a definition.
    if (!IgnoreVarTypeLinkage) {
      LinkageInfo typeLV = getLVForType(*VD->getType(), computation);
      // FIXME: If the type's linkage is not externally visible, we can
      // give this static data member UniqueExternalLinkage.
      if (!LV.isVisibilityExplicit() && !classLV.isVisibilityExplicit())
        LV.mergeVisibility(typeLV);
      LV.mergeExternalVisibility(typeLV);
    }

    if (isExplicitMemberSpecialization(VD)) {
      explicitSpecSuppressor = VD;
    }

  // Template members.
  } else if (const auto *temp = dyn_cast<TemplateDecl>(D)) {
    bool considerVisibility =
      (!LV.isVisibilityExplicit() &&
       !classLV.isVisibilityExplicit() &&
       !hasExplicitVisibilityAlready(computation));
    LinkageInfo tempLV =
      getLVForTemplateParameterList(temp->getTemplateParameters(), computation);
    LV.mergeMaybeWithVisibility(tempLV, considerVisibility);

    if (const auto *redeclTemp = dyn_cast<RedeclarableTemplateDecl>(temp)) {
      if (isExplicitMemberSpecialization(redeclTemp)) {
        explicitSpecSuppressor = temp->getTemplatedDecl();
      }
    }
  }

  // We should never be looking for an attribute directly on a template.
  assert(!explicitSpecSuppressor || !isa<TemplateDecl>(explicitSpecSuppressor));

  // If this member is an explicit member specialization, and it has
  // an explicit attribute, ignore visibility from the parent.
  bool considerClassVisibility = true;
  if (explicitSpecSuppressor &&
      // optimization: hasDVA() is true only with explicit visibility.
      LV.isVisibilityExplicit() &&
      classLV.getVisibility() != DefaultVisibility &&
      hasDirectVisibilityAttribute(explicitSpecSuppressor, computation)) {
    considerClassVisibility = false;
  }

  // Finally, merge in information from the class.
  LV.mergeMaybeWithVisibility(classLV, considerClassVisibility);
  return LV;
}

void NamedDecl::anchor() {}

bool NamedDecl::isLinkageValid() const {
  if (!hasCachedLinkage())
    return true;

  Linkage L = LinkageComputer{}
                  .computeLVForDecl(this, LVComputationKind::forLinkageOnly())
                  .getLinkage();
  return L == getCachedLinkage();
}

ObjCStringFormatFamily NamedDecl::getObjCFStringFormattingFamily() const {
  StringRef name = getName();
  if (name.empty()) return SFF_None;

  if (name.front() == 'C')
    if (name == "CFStringCreateWithFormat" ||
        name == "CFStringCreateWithFormatAndArguments" ||
        name == "CFStringAppendFormat" ||
        name == "CFStringAppendFormatAndArguments")
      return SFF_CFString;
  return SFF_None;
}

Linkage NamedDecl::getLinkageInternal() const {
  // We don't care about visibility here, so ask for the cheapest
  // possible visibility analysis.
  return LinkageComputer{}
      .getLVForDecl(this, LVComputationKind::forLinkageOnly())
      .getLinkage();
}

LinkageInfo NamedDecl::getLinkageAndVisibility() const {
  return LinkageComputer{}.getDeclLinkageAndVisibility(this);
}

static Optional<Visibility>
getExplicitVisibilityAux(const NamedDecl *ND,
                         NamedDecl::ExplicitVisibilityKind kind,
                         bool IsMostRecent) {
  assert(!IsMostRecent || ND == ND->getMostRecentDecl());

  // Check the declaration itself first.
  if (Optional<Visibility> V = getVisibilityOf(ND, kind))
    return V;

  // If this is a member class of a specialization of a class template
  // and the corresponding decl has explicit visibility, use that.
  if (const auto *RD = dyn_cast<CXXRecordDecl>(ND)) {
    CXXRecordDecl *InstantiatedFrom = RD->getInstantiatedFromMemberClass();
    if (InstantiatedFrom)
      return getVisibilityOf(InstantiatedFrom, kind);
  }

  // If there wasn't explicit visibility there, and this is a
  // specialization of a class template, check for visibility
  // on the pattern.
  if (const auto *spec = dyn_cast<ClassTemplateSpecializationDecl>(ND)) {
    // Walk all the template decl till this point to see if there are
    // explicit visibility attributes.
    const auto *TD = spec->getSpecializedTemplate()->getTemplatedDecl();
    while (TD != nullptr) {
      auto Vis = getVisibilityOf(TD, kind);
      if (Vis != None)
        return Vis;
      TD = TD->getPreviousDecl();
    }
    return None;
  }

  // Use the most recent declaration.
  if (!IsMostRecent && !isa<NamespaceDecl>(ND)) {
    const NamedDecl *MostRecent = ND->getMostRecentDecl();
    if (MostRecent != ND)
      return getExplicitVisibilityAux(MostRecent, kind, true);
  }

  if (const auto *Var = dyn_cast<VarDecl>(ND)) {
    if (Var->isStaticDataMember()) {
      VarDecl *InstantiatedFrom = Var->getInstantiatedFromStaticDataMember();
      if (InstantiatedFrom)
        return getVisibilityOf(InstantiatedFrom, kind);
    }

    if (const auto *VTSD = dyn_cast<VarTemplateSpecializationDecl>(Var))
      return getVisibilityOf(VTSD->getSpecializedTemplate()->getTemplatedDecl(),
                             kind);

    return None;
  }
  // Also handle function template specializations.
  if (const auto *fn = dyn_cast<FunctionDecl>(ND)) {
    // If the function is a specialization of a template with an
    // explicit visibility attribute, use that.
    if (FunctionTemplateSpecializationInfo *templateInfo
          = fn->getTemplateSpecializationInfo())
      return getVisibilityOf(templateInfo->getTemplate()->getTemplatedDecl(),
                             kind);

    // If the function is a member of a specialization of a class template
    // and the corresponding decl has explicit visibility, use that.
    FunctionDecl *InstantiatedFrom = fn->getInstantiatedFromMemberFunction();
    if (InstantiatedFrom)
      return getVisibilityOf(InstantiatedFrom, kind);

    return None;
  }

  // The visibility of a template is stored in the templated decl.
  if (const auto *TD = dyn_cast<TemplateDecl>(ND))
    return getVisibilityOf(TD->getTemplatedDecl(), kind);

  return None;
}

Optional<Visibility>
NamedDecl::getExplicitVisibility(ExplicitVisibilityKind kind) const {
  return getExplicitVisibilityAux(this, kind, false);
}

LinkageInfo LinkageComputer::getLVForClosure(const DeclContext *DC,
                                             Decl *ContextDecl,
                                             LVComputationKind computation) {
  // This lambda has its linkage/visibility determined by its owner.
  const NamedDecl *Owner;
  if (!ContextDecl)
    Owner = dyn_cast<NamedDecl>(DC);
  else if (isa<ParmVarDecl>(ContextDecl))
    Owner =
        dyn_cast<NamedDecl>(ContextDecl->getDeclContext()->getRedeclContext());
  else
    Owner = cast<NamedDecl>(ContextDecl);

  if (!Owner)
    return LinkageInfo::none();

  // If the owner has a deduced type, we need to skip querying the linkage and
  // visibility of that type, because it might involve this closure type.  The
  // only effect of this is that we might give a lambda VisibleNoLinkage rather
  // than NoLinkage when we don't strictly need to, which is benign.
  auto *VD = dyn_cast<VarDecl>(Owner);
  LinkageInfo OwnerLV =
      VD && VD->getType()->getContainedDeducedType()
          ? computeLVForDecl(Owner, computation, /*IgnoreVarTypeLinkage*/true)
          : getLVForDecl(Owner, computation);

  // A lambda never formally has linkage. But if the owner is externally
  // visible, then the lambda is too. We apply the same rules to blocks.
  if (!isExternallyVisible(OwnerLV.getLinkage()))
    return LinkageInfo::none();
  return LinkageInfo(VisibleNoLinkage, OwnerLV.getVisibility(),
                     OwnerLV.isVisibilityExplicit());
}

LinkageInfo LinkageComputer::getLVForLocalDecl(const NamedDecl *D,
                                               LVComputationKind computation) {
  if (const auto *Function = dyn_cast<FunctionDecl>(D)) {
    if (Function->isInAnonymousNamespace() &&
        !isFirstInExternCContext(Function))
      return getInternalLinkageFor(Function);

    // This is a "void f();" which got merged with a file static.
    if (Function->getCanonicalDecl()->getStorageClass() == SC_Static)
      return getInternalLinkageFor(Function);

    LinkageInfo LV;
    if (!hasExplicitVisibilityAlready(computation)) {
      if (Optional<Visibility> Vis =
              getExplicitVisibility(Function, computation))
        LV.mergeVisibility(*Vis, true);
    }

    // Note that Sema::MergeCompatibleFunctionDecls already takes care of
    // merging storage classes and visibility attributes, so we don't have to
    // look at previous decls in here.

    return LV;
  }

  if (const auto *Var = dyn_cast<VarDecl>(D)) {
    if (Var->hasExternalStorage()) {
      if (Var->isInAnonymousNamespace() && !isFirstInExternCContext(Var))
        return getInternalLinkageFor(Var);

      LinkageInfo LV;
      if (Var->getStorageClass() == SC_PrivateExtern)
        LV.mergeVisibility(HiddenVisibility, true);
      else if (!hasExplicitVisibilityAlready(computation)) {
        if (Optional<Visibility> Vis = getExplicitVisibility(Var, computation))
          LV.mergeVisibility(*Vis, true);
      }

      if (const VarDecl *Prev = Var->getPreviousDecl()) {
        LinkageInfo PrevLV = getLVForDecl(Prev, computation);
        if (PrevLV.getLinkage())
          LV.setLinkage(PrevLV.getLinkage());
        LV.mergeVisibility(PrevLV);
      }

      return LV;
    }

    if (!Var->isStaticLocal())
      return LinkageInfo::none();
  }

  ASTContext &Context = D->getASTContext();
  if (!Context.getLangOpts().CPlusPlus)
    return LinkageInfo::none();

  const Decl *OuterD = getOutermostFuncOrBlockContext(D);
  if (!OuterD || OuterD->isInvalidDecl())
    return LinkageInfo::none();

  LinkageInfo LV;
  if (const auto *BD = dyn_cast<BlockDecl>(OuterD)) {
    if (!BD->getBlockManglingNumber())
      return LinkageInfo::none();

    LV = getLVForClosure(BD->getDeclContext()->getRedeclContext(),
                         BD->getBlockManglingContextDecl(), computation);
  } else {
    const auto *FD = cast<FunctionDecl>(OuterD);
    if (!FD->isInlined() &&
        !isTemplateInstantiation(FD->getTemplateSpecializationKind()))
      return LinkageInfo::none();

    // If a function is hidden by -fvisibility-inlines-hidden option and
    // is not explicitly attributed as a hidden function,
    // we should not make static local variables in the function hidden.
    LV = getLVForDecl(FD, computation);
    if (isa<VarDecl>(D) && useInlineVisibilityHidden(FD) &&
        !LV.isVisibilityExplicit()) {
      assert(cast<VarDecl>(D)->isStaticLocal());
      // If this was an implicitly hidden inline method, check again for
      // explicit visibility on the parent class, and use that for static locals
      // if present.
      if (const auto *MD = dyn_cast<CXXMethodDecl>(FD))
        LV = getLVForDecl(MD->getParent(), computation);
      if (!LV.isVisibilityExplicit()) {
        Visibility globalVisibility =
            computation.isValueVisibility()
                ? Context.getLangOpts().getValueVisibilityMode()
                : Context.getLangOpts().getTypeVisibilityMode();
        return LinkageInfo(VisibleNoLinkage, globalVisibility,
                           /*visibilityExplicit=*/false);
      }
    }
  }
  if (!isExternallyVisible(LV.getLinkage()))
    return LinkageInfo::none();
  return LinkageInfo(VisibleNoLinkage, LV.getVisibility(),
                     LV.isVisibilityExplicit());
}

static inline const CXXRecordDecl*
getOutermostEnclosingLambda(const CXXRecordDecl *Record) {
  const CXXRecordDecl *Ret = Record;
  while (Record && Record->isLambda()) {
    Ret = Record;
    if (!Record->getParent()) break;
    // Get the Containing Class of this Lambda Class
    Record = dyn_cast_or_null<CXXRecordDecl>(
      Record->getParent()->getParent());
  }
  return Ret;
}

LinkageInfo LinkageComputer::computeLVForDecl(const NamedDecl *D,
                                              LVComputationKind computation,
                                              bool IgnoreVarTypeLinkage) {
  // Internal_linkage attribute overrides other considerations.
  if (D->hasAttr<InternalLinkageAttr>())
    return getInternalLinkageFor(D);

  // Objective-C: treat all Objective-C declarations as having external
  // linkage.
  switch (D->getKind()) {
    default:
      break;

    // Per C++ [basic.link]p2, only the names of objects, references,
    // functions, types, templates, namespaces, and values ever have linkage.
    //
    // Note that the name of a typedef, namespace alias, using declaration,
    // and so on are not the name of the corresponding type, namespace, or
    // declaration, so they do *not* have linkage.
    case Decl::ImplicitParam:
    case Decl::Label:
    case Decl::NamespaceAlias:
    case Decl::ParmVar:
    case Decl::Using:
    case Decl::UsingShadow:
    case Decl::UsingDirective:
      return LinkageInfo::none();

    case Decl::EnumConstant:
      // C++ [basic.link]p4: an enumerator has the linkage of its enumeration.
      if (D->getASTContext().getLangOpts().CPlusPlus)
        return getLVForDecl(cast<EnumDecl>(D->getDeclContext()), computation);
      return LinkageInfo::visible_none();

    case Decl::Typedef:
    case Decl::TypeAlias:
      // A typedef declaration has linkage if it gives a type a name for
      // linkage purposes.
      if (!cast<TypedefNameDecl>(D)
               ->getAnonDeclWithTypedefName(/*AnyRedecl*/true))
        return LinkageInfo::none();
      break;

    case Decl::TemplateTemplateParm: // count these as external
    case Decl::NonTypeTemplateParm:
    case Decl::ObjCAtDefsField:
    case Decl::ObjCCategory:
    case Decl::ObjCCategoryImpl:
    case Decl::ObjCCompatibleAlias:
    case Decl::ObjCImplementation:
    case Decl::ObjCMethod:
    case Decl::ObjCProperty:
    case Decl::ObjCPropertyImpl:
    case Decl::ObjCProtocol:
      return getExternalLinkageFor(D);

    case Decl::CXXRecord: {
      const auto *Record = cast<CXXRecordDecl>(D);
      if (Record->isLambda()) {
        if (!Record->getLambdaManglingNumber()) {
          // This lambda has no mangling number, so it's internal.
          return getInternalLinkageFor(D);
        }

        // This lambda has its linkage/visibility determined:
        //  - either by the outermost lambda if that lambda has no mangling
        //    number.
        //  - or by the parent of the outer most lambda
        // This prevents infinite recursion in settings such as nested lambdas
        // used in NSDMI's, for e.g.
        //  struct L {
        //    int t{};
        //    int t2 = ([](int a) { return [](int b) { return b; };})(t)(t);
        //  };
        const CXXRecordDecl *OuterMostLambda =
            getOutermostEnclosingLambda(Record);
        if (!OuterMostLambda->getLambdaManglingNumber())
          return getInternalLinkageFor(D);

        return getLVForClosure(
                  OuterMostLambda->getDeclContext()->getRedeclContext(),
                  OuterMostLambda->getLambdaContextDecl(), computation);
      }

      break;
    }
  }

  // Handle linkage for namespace-scope names.
  if (D->getDeclContext()->getRedeclContext()->isFileContext())
    return getLVForNamespaceScopeDecl(D, computation, IgnoreVarTypeLinkage);

  // C++ [basic.link]p5:
  //   In addition, a member function, static data member, a named
  //   class or enumeration of class scope, or an unnamed class or
  //   enumeration defined in a class-scope typedef declaration such
  //   that the class or enumeration has the typedef name for linkage
  //   purposes (7.1.3), has external linkage if the name of the class
  //   has external linkage.
  if (D->getDeclContext()->isRecord())
    return getLVForClassMember(D, computation, IgnoreVarTypeLinkage);

  // C++ [basic.link]p6:
  //   The name of a function declared in block scope and the name of
  //   an object declared by a block scope extern declaration have
  //   linkage. If there is a visible declaration of an entity with
  //   linkage having the same name and type, ignoring entities
  //   declared outside the innermost enclosing namespace scope, the
  //   block scope declaration declares that same entity and receives
  //   the linkage of the previous declaration. If there is more than
  //   one such matching entity, the program is ill-formed. Otherwise,
  //   if no matching entity is found, the block scope entity receives
  //   external linkage.
  if (D->getDeclContext()->isFunctionOrMethod())
    return getLVForLocalDecl(D, computation);

  // C++ [basic.link]p6:
  //   Names not covered by these rules have no linkage.
  return LinkageInfo::none();
}

/// getLVForDecl - Get the linkage and visibility for the given declaration.
LinkageInfo LinkageComputer::getLVForDecl(const NamedDecl *D,
                                          LVComputationKind computation) {
  // Internal_linkage attribute overrides other considerations.
  if (D->hasAttr<InternalLinkageAttr>())
    return getInternalLinkageFor(D);

  if (computation.IgnoreAllVisibility && D->hasCachedLinkage())
    return LinkageInfo(D->getCachedLinkage(), DefaultVisibility, false);

  if (llvm::Optional<LinkageInfo> LI = lookup(D, computation))
    return *LI;

  LinkageInfo LV = computeLVForDecl(D, computation);
  if (D->hasCachedLinkage())
    assert(D->getCachedLinkage() == LV.getLinkage());

  D->setCachedLinkage(LV.getLinkage());
  cache(D, computation, LV);

#ifndef NDEBUG
  // In C (because of gnu inline) and in c++ with microsoft extensions an
  // static can follow an extern, so we can have two decls with different
  // linkages.
  const LangOptions &Opts = D->getASTContext().getLangOpts();
  if (!Opts.CPlusPlus || Opts.MicrosoftExt)
    return LV;

  // We have just computed the linkage for this decl. By induction we know
  // that all other computed linkages match, check that the one we just
  // computed also does.
  NamedDecl *Old = nullptr;
  for (auto I : D->redecls()) {
    auto *T = cast<NamedDecl>(I);
    if (T == D)
      continue;
    if (!T->isInvalidDecl() && T->hasCachedLinkage()) {
      Old = T;
      break;
    }
  }
  assert(!Old || Old->getCachedLinkage() == D->getCachedLinkage());
#endif

  return LV;
}

LinkageInfo LinkageComputer::getDeclLinkageAndVisibility(const NamedDecl *D) {
  return getLVForDecl(D,
                      LVComputationKind(usesTypeVisibility(D)
                                            ? NamedDecl::VisibilityForType
                                            : NamedDecl::VisibilityForValue));
}

Module *Decl::getOwningModuleForLinkage(bool IgnoreLinkage) const {
  Module *M = getOwningModule();
  if (!M)
    return nullptr;

  switch (M->Kind) {
  case Module::ModuleMapModule:
    // Module map modules have no special linkage semantics.
    return nullptr;

  case Module::ModuleInterfaceUnit:
    return M;

  case Module::GlobalModuleFragment: {
    // External linkage declarations in the global module have no owning module
    // for linkage purposes. But internal linkage declarations in the global
    // module fragment of a particular module are owned by that module for
    // linkage purposes.
    if (IgnoreLinkage)
      return nullptr;
    bool InternalLinkage;
    if (auto *ND = dyn_cast<NamedDecl>(this))
      InternalLinkage = !ND->hasExternalFormalLinkage();
    else {
      auto *NSD = dyn_cast<NamespaceDecl>(this);
      InternalLinkage = (NSD && NSD->isAnonymousNamespace()) ||
                        isInAnonymousNamespace();
    }
    return InternalLinkage ? M->Parent : nullptr;
  }
  }

  llvm_unreachable("unknown module kind");
}

void NamedDecl::printName(raw_ostream &os) const {
  os << Name;
}

std::string NamedDecl::getQualifiedNameAsString() const {
  std::string QualName;
  llvm::raw_string_ostream OS(QualName);
  printQualifiedName(OS, getASTContext().getPrintingPolicy());
  return OS.str();
}

void NamedDecl::printQualifiedName(raw_ostream &OS) const {
  printQualifiedName(OS, getASTContext().getPrintingPolicy());
}

void NamedDecl::printQualifiedName(raw_ostream &OS,
                                   const PrintingPolicy &P) const {
  const DeclContext *Ctx = getDeclContext();

  // For ObjC methods, look through categories and use the interface as context.
  if (auto *MD = dyn_cast<ObjCMethodDecl>(this))
    if (auto *ID = MD->getClassInterface())
      Ctx = ID;

  if (Ctx->isFunctionOrMethod()) {
    printName(OS);
    return;
  }

  using ContextsTy = SmallVector<const DeclContext *, 8>;
  ContextsTy Contexts;

  // Collect named contexts.
  while (Ctx) {
    if (isa<NamedDecl>(Ctx))
      Contexts.push_back(Ctx);
    Ctx = Ctx->getParent();
  }

  for (const DeclContext *DC : llvm::reverse(Contexts)) {
    if (const auto *Spec = dyn_cast<ClassTemplateSpecializationDecl>(DC)) {
      OS << Spec->getName();
      const TemplateArgumentList &TemplateArgs = Spec->getTemplateArgs();
      printTemplateArgumentList(OS, TemplateArgs.asArray(), P);
    } else if (const auto *ND = dyn_cast<NamespaceDecl>(DC)) {
      if (P.SuppressUnwrittenScope &&
          (ND->isAnonymousNamespace() || ND->isInline()))
        continue;
      if (ND->isAnonymousNamespace()) {
        OS << (P.MSVCFormatting ? "`anonymous namespace\'"
                                : "(anonymous namespace)");
      }
      else
        OS << *ND;
    } else if (const auto *RD = dyn_cast<RecordDecl>(DC)) {
      if (!RD->getIdentifier())
        OS << "(anonymous " << RD->getKindName() << ')';
      else
        OS << *RD;
    } else if (const auto *FD = dyn_cast<FunctionDecl>(DC)) {
      const FunctionProtoType *FT = nullptr;
      if (FD->hasWrittenPrototype())
        FT = dyn_cast<FunctionProtoType>(FD->getType()->castAs<FunctionType>());

      OS << *FD << '(';
      if (FT) {
        unsigned NumParams = FD->getNumParams();
        for (unsigned i = 0; i < NumParams; ++i) {
          if (i)
            OS << ", ";
          OS << FD->getParamDecl(i)->getType().stream(P);
        }

        if (FT->isVariadic()) {
          if (NumParams > 0)
            OS << ", ";
          OS << "...";
        }
      }
      OS << ')';
    } else if (const auto *ED = dyn_cast<EnumDecl>(DC)) {
      // C++ [dcl.enum]p10: Each enum-name and each unscoped
      // enumerator is declared in the scope that immediately contains
      // the enum-specifier. Each scoped enumerator is declared in the
      // scope of the enumeration.
      // For the case of unscoped enumerator, do not include in the qualified
      // name any information about its enum enclosing scope, as its visibility
      // is global.
      if (ED->isScoped())
        OS << *ED;
      else
        continue;
    } else {
      OS << *cast<NamedDecl>(DC);
    }
    OS << "::";
  }

  if (getDeclName() || isa<DecompositionDecl>(this))
    OS << *this;
  else
    OS << "(anonymous)";
}

void NamedDecl::getNameForDiagnostic(raw_ostream &OS,
                                     const PrintingPolicy &Policy,
                                     bool Qualified) const {
  if (Qualified)
    printQualifiedName(OS, Policy);
  else
    printName(OS);
}

template<typename T> static bool isRedeclarableImpl(Redeclarable<T> *) {
  return true;
}
static bool isRedeclarableImpl(...) { return false; }
static bool isRedeclarable(Decl::Kind K) {
  switch (K) {
#define DECL(Type, Base) \
  case Decl::Type: \
    return isRedeclarableImpl((Type##Decl *)nullptr);
#define ABSTRACT_DECL(DECL)
#include "clang/AST/DeclNodes.inc"
  }
  llvm_unreachable("unknown decl kind");
}

bool NamedDecl::declarationReplaces(NamedDecl *OldD, bool IsKnownNewer) const {
  assert(getDeclName() == OldD->getDeclName() && "Declaration name mismatch");

  // Never replace one imported declaration with another; we need both results
  // when re-exporting.
  if (OldD->isFromASTFile() && isFromASTFile())
    return false;

  // A kind mismatch implies that the declaration is not replaced.
  if (OldD->getKind() != getKind())
    return false;

  // For method declarations, we never replace. (Why?)
  if (isa<ObjCMethodDecl>(this))
    return false;

  // For parameters, pick the newer one. This is either an error or (in
  // Objective-C) permitted as an extension.
  if (isa<ParmVarDecl>(this))
    return true;

  // Inline namespaces can give us two declarations with the same
  // name and kind in the same scope but different contexts; we should
  // keep both declarations in this case.
  if (!this->getDeclContext()->getRedeclContext()->Equals(
          OldD->getDeclContext()->getRedeclContext()))
    return false;

  // Using declarations can be replaced if they import the same name from the
  // same context.
  if (auto *UD = dyn_cast<UsingDecl>(this)) {
    ASTContext &Context = getASTContext();
    return Context.getCanonicalNestedNameSpecifier(UD->getQualifier()) ==
           Context.getCanonicalNestedNameSpecifier(
               cast<UsingDecl>(OldD)->getQualifier());
  }
  if (auto *UUVD = dyn_cast<UnresolvedUsingValueDecl>(this)) {
    ASTContext &Context = getASTContext();
    return Context.getCanonicalNestedNameSpecifier(UUVD->getQualifier()) ==
           Context.getCanonicalNestedNameSpecifier(
                        cast<UnresolvedUsingValueDecl>(OldD)->getQualifier());
  }

  if (isRedeclarable(getKind())) {
    if (getCanonicalDecl() != OldD->getCanonicalDecl())
      return false;

    if (IsKnownNewer)
      return true;

    // Check whether this is actually newer than OldD. We want to keep the
    // newer declaration. This loop will usually only iterate once, because
    // OldD is usually the previous declaration.
    for (auto D : redecls()) {
      if (D == OldD)
        break;

      // If we reach the canonical declaration, then OldD is not actually older
      // than this one.
      //
      // FIXME: In this case, we should not add this decl to the lookup table.
      if (D->isCanonicalDecl())
        return false;
    }

    // It's a newer declaration of the same kind of declaration in the same
    // scope: we want this decl instead of the existing one.
    return true;
  }

  // In all other cases, we need to keep both declarations in case they have
  // different visibility. Any attempt to use the name will result in an
  // ambiguity if more than one is visible.
  return false;
}

bool NamedDecl::hasLinkage() const {
  return getFormalLinkage() != NoLinkage;
}

NamedDecl *NamedDecl::getUnderlyingDeclImpl() {
  NamedDecl *ND = this;
  while (auto *UD = dyn_cast<UsingShadowDecl>(ND))
    ND = UD->getTargetDecl();

  if (auto *AD = dyn_cast<ObjCCompatibleAliasDecl>(ND))
    return AD->getClassInterface();

  if (auto *AD = dyn_cast<NamespaceAliasDecl>(ND))
    return AD->getNamespace();

  return ND;
}

bool NamedDecl::isCXXInstanceMember() const {
  if (!isCXXClassMember())
    return false;

  const NamedDecl *D = this;
  if (isa<UsingShadowDecl>(D))
    D = cast<UsingShadowDecl>(D)->getTargetDecl();

  if (isa<FieldDecl>(D) || isa<IndirectFieldDecl>(D) || isa<MSPropertyDecl>(D))
    return true;
  if (const auto *MD = dyn_cast_or_null<CXXMethodDecl>(D->getAsFunction()))
    return MD->isInstance();
  return false;
}

//===----------------------------------------------------------------------===//
// DeclaratorDecl Implementation
//===----------------------------------------------------------------------===//

template <typename DeclT>
static SourceLocation getTemplateOrInnerLocStart(const DeclT *decl) {
  if (decl->getNumTemplateParameterLists() > 0)
    return decl->getTemplateParameterList(0)->getTemplateLoc();
  else
    return decl->getInnerLocStart();
}

SourceLocation DeclaratorDecl::getTypeSpecStartLoc() const {
  TypeSourceInfo *TSI = getTypeSourceInfo();
  if (TSI) return TSI->getTypeLoc().getBeginLoc();
  return SourceLocation();
}

void DeclaratorDecl::setQualifierInfo(NestedNameSpecifierLoc QualifierLoc) {
  if (QualifierLoc) {
    // Make sure the extended decl info is allocated.
    if (!hasExtInfo()) {
      // Save (non-extended) type source info pointer.
      auto *savedTInfo = DeclInfo.get<TypeSourceInfo*>();
      // Allocate external info struct.
      DeclInfo = new (getASTContext()) ExtInfo;
      // Restore savedTInfo into (extended) decl info.
      getExtInfo()->TInfo = savedTInfo;
    }
    // Set qualifier info.
    getExtInfo()->QualifierLoc = QualifierLoc;
  } else {
    // Here Qualifier == 0, i.e., we are removing the qualifier (if any).
    if (hasExtInfo()) {
      if (getExtInfo()->NumTemplParamLists == 0) {
        // Save type source info pointer.
        TypeSourceInfo *savedTInfo = getExtInfo()->TInfo;
        // Deallocate the extended decl info.
        getASTContext().Deallocate(getExtInfo());
        // Restore savedTInfo into (non-extended) decl info.
        DeclInfo = savedTInfo;
      }
      else
        getExtInfo()->QualifierLoc = QualifierLoc;
    }
  }
}

void DeclaratorDecl::setTemplateParameterListsInfo(
    ASTContext &Context, ArrayRef<TemplateParameterList *> TPLists) {
  assert(!TPLists.empty());
  // Make sure the extended decl info is allocated.
  if (!hasExtInfo()) {
    // Save (non-extended) type source info pointer.
    auto *savedTInfo = DeclInfo.get<TypeSourceInfo*>();
    // Allocate external info struct.
    DeclInfo = new (getASTContext()) ExtInfo;
    // Restore savedTInfo into (extended) decl info.
    getExtInfo()->TInfo = savedTInfo;
  }
  // Set the template parameter lists info.
  getExtInfo()->setTemplateParameterListsInfo(Context, TPLists);
}

SourceLocation DeclaratorDecl::getOuterLocStart() const {
  return getTemplateOrInnerLocStart(this);
}

// Helper function: returns true if QT is or contains a type
// having a postfix component.
static bool typeIsPostfix(QualType QT) {
  while (true) {
    const Type* T = QT.getTypePtr();
    switch (T->getTypeClass()) {
    default:
      return false;
    case Type::Pointer:
      QT = cast<PointerType>(T)->getPointeeType();
      break;
    case Type::BlockPointer:
      QT = cast<BlockPointerType>(T)->getPointeeType();
      break;
    case Type::MemberPointer:
      QT = cast<MemberPointerType>(T)->getPointeeType();
      break;
    case Type::LValueReference:
    case Type::RValueReference:
      QT = cast<ReferenceType>(T)->getPointeeType();
      break;
    case Type::PackExpansion:
      QT = cast<PackExpansionType>(T)->getPattern();
      break;
    case Type::Paren:
    case Type::ConstantArray:
    case Type::DependentSizedArray:
    case Type::IncompleteArray:
    case Type::VariableArray:
    case Type::FunctionProto:
    case Type::FunctionNoProto:
      return true;
    }
  }
}

SourceRange DeclaratorDecl::getSourceRange() const {
  SourceLocation RangeEnd = getLocation();
  if (TypeSourceInfo *TInfo = getTypeSourceInfo()) {
    // If the declaration has no name or the type extends past the name take the
    // end location of the type.
    if (!getDeclName() || typeIsPostfix(TInfo->getType()))
      RangeEnd = TInfo->getTypeLoc().getSourceRange().getEnd();
  }
  return SourceRange(getOuterLocStart(), RangeEnd);
}

void QualifierInfo::setTemplateParameterListsInfo(
    ASTContext &Context, ArrayRef<TemplateParameterList *> TPLists) {
  // Free previous template parameters (if any).
  if (NumTemplParamLists > 0) {
    Context.Deallocate(TemplParamLists);
    TemplParamLists = nullptr;
    NumTemplParamLists = 0;
  }
  // Set info on matched template parameter lists (if any).
  if (!TPLists.empty()) {
    TemplParamLists = new (Context) TemplateParameterList *[TPLists.size()];
    NumTemplParamLists = TPLists.size();
    std::copy(TPLists.begin(), TPLists.end(), TemplParamLists);
  }
}

//===----------------------------------------------------------------------===//
// VarDecl Implementation
//===----------------------------------------------------------------------===//

const char *VarDecl::getStorageClassSpecifierString(StorageClass SC) {
  switch (SC) {
  case SC_None:                 break;
  case SC_Auto:                 return "auto";
  case SC_Extern:               return "extern";
  case SC_PrivateExtern:        return "__private_extern__";
  case SC_Register:             return "register";
  case SC_Static:               return "static";
  }

  llvm_unreachable("Invalid storage class");
}

VarDecl::VarDecl(Kind DK, ASTContext &C, DeclContext *DC,
                 SourceLocation StartLoc, SourceLocation NameLoc,
                 const DeclarationName &Name, QualType T, TypeSourceInfo *TInfo,
                 StorageClass SC)
    : DeclaratorDecl(DK, DC, NameLoc, Name, T, TInfo, StartLoc),
      redeclarable_base(C) {
  static_assert(sizeof(VarDeclBitfields) <= sizeof(unsigned),
                "VarDeclBitfields too large!");
  static_assert(sizeof(ParmVarDeclBitfields) <= sizeof(unsigned),
                "ParmVarDeclBitfields too large!");
  static_assert(sizeof(NonParmVarDeclBitfields) <= sizeof(unsigned),
                "NonParmVarDeclBitfields too large!");
  AllBits = 0;
  VarDeclBits.SClass = SC;
  // Everything else is implicitly initialized to false.
}

VarDecl *VarDecl::Create(ASTContext &C, DeclContext *DC,
                         SourceLocation StartL,
                         SourceLocation NameLoc, const DeclarationName &Name,
                         QualType T, TypeSourceInfo *TInfo, StorageClass S) {
  return new (C, DC) VarDecl(Var, C, DC, StartL, NameLoc, Name, T, TInfo, S);
}

VarDecl *VarDecl::CreateDeserialized(ASTContext &C, unsigned ID) {
  return new (C, ID)
      VarDecl(Var, C, nullptr, SourceLocation(), SourceLocation(), DeclarationName(),
              QualType(), nullptr, SC_None);
}

void VarDecl::setStorageClass(StorageClass SC) {
  assert(isLegalForVariable(SC));
  VarDeclBits.SClass = SC;
}

VarDecl::TLSKind VarDecl::getTLSKind() const {
  switch (VarDeclBits.TSCSpec) {
  case TSCS_unspecified:
    if (!hasAttr<ThreadAttr>() &&
        !(getASTContext().getLangOpts().OpenMPUseTLS &&
          getASTContext().getTargetInfo().isTLSSupported() &&
          hasAttr<OMPThreadPrivateDeclAttr>()))
      return TLS_None;
    return ((getASTContext().getLangOpts().isCompatibleWithMSVC(
                LangOptions::MSVC2015)) ||
            hasAttr<OMPThreadPrivateDeclAttr>())
               ? TLS_Dynamic
               : TLS_Static;
  case TSCS___thread: // Fall through.
  case TSCS__Thread_local:
    return TLS_Static;
  case TSCS_thread_local:
    return TLS_Dynamic;
  }
  llvm_unreachable("Unknown thread storage class specifier!");
}

SourceRange VarDecl::getSourceRange() const {
  if (const Expr *Init = getInit()) {
    SourceLocation InitEnd = Init->getEndLoc();
    // If Init is implicit, ignore its source range and fallback on
    // DeclaratorDecl::getSourceRange() to handle postfix elements.
    if (InitEnd.isValid() && InitEnd != getLocation())
      return SourceRange(getOuterLocStart(), InitEnd);
  }
  return DeclaratorDecl::getSourceRange();
}

template<typename T>
static LanguageLinkage getDeclLanguageLinkage(const T &D) {
  // C++ [dcl.link]p1: All function types, function names with external linkage,
  // and variable names with external linkage have a language linkage.
  if (!D.hasExternalFormalLinkage())
    return NoLanguageLinkage;

  // Language linkage is a C++ concept, but saying that everything else in C has
  // C language linkage fits the implementation nicely.
  ASTContext &Context = D.getASTContext();
  if (!Context.getLangOpts().CPlusPlus)
    return CLanguageLinkage;

  // C++ [dcl.link]p4: A C language linkage is ignored in determining the
  // language linkage of the names of class members and the function type of
  // class member functions.
  const DeclContext *DC = D.getDeclContext();
  if (DC->isRecord())
    return CXXLanguageLinkage;

  // If the first decl is in an extern "C" context, any other redeclaration
  // will have C language linkage. If the first one is not in an extern "C"
  // context, we would have reported an error for any other decl being in one.
  if (isFirstInExternCContext(&D))
    return CLanguageLinkage;
  return CXXLanguageLinkage;
}

template<typename T>
static bool isDeclExternC(const T &D) {
  // Since the context is ignored for class members, they can only have C++
  // language linkage or no language linkage.
  const DeclContext *DC = D.getDeclContext();
  if (DC->isRecord()) {
    assert(D.getASTContext().getLangOpts().CPlusPlus);
    return false;
  }

  return D.getLanguageLinkage() == CLanguageLinkage;
}

LanguageLinkage VarDecl::getLanguageLinkage() const {
  return getDeclLanguageLinkage(*this);
}

bool VarDecl::isExternC() const {
  return isDeclExternC(*this);
}

bool VarDecl::isInExternCContext() const {
  return getLexicalDeclContext()->isExternCContext();
}

bool VarDecl::isInExternCXXContext() const {
  return getLexicalDeclContext()->isExternCXXContext();
}

VarDecl *VarDecl::getCanonicalDecl() { return getFirstDecl(); }

VarDecl::DefinitionKind
VarDecl::isThisDeclarationADefinition(ASTContext &C) const {
  if (isThisDeclarationADemotedDefinition())
    return DeclarationOnly;

  // C++ [basic.def]p2:
  //   A declaration is a definition unless [...] it contains the 'extern'
  //   specifier or a linkage-specification and neither an initializer [...],
  //   it declares a non-inline static data member in a class declaration [...],
  //   it declares a static data member outside a class definition and the variable
  //   was defined within the class with the constexpr specifier [...],
  // C++1y [temp.expl.spec]p15:
  //   An explicit specialization of a static data member or an explicit
  //   specialization of a static data member template is a definition if the
  //   declaration includes an initializer; otherwise, it is a declaration.
  //
  // FIXME: How do you declare (but not define) a partial specialization of
  // a static data member template outside the containing class?
  if (isStaticDataMember()) {
    if (isOutOfLine() &&
        !(getCanonicalDecl()->isInline() &&
          getCanonicalDecl()->isConstexpr()) &&
        (hasInit() ||
         // If the first declaration is out-of-line, this may be an
         // instantiation of an out-of-line partial specialization of a variable
         // template for which we have not yet instantiated the initializer.
         (getFirstDecl()->isOutOfLine()
              ? getTemplateSpecializationKind() == TSK_Undeclared
              : getTemplateSpecializationKind() !=
                    TSK_ExplicitSpecialization) ||
         isa<VarTemplatePartialSpecializationDecl>(this)))
      return Definition;
    else if (!isOutOfLine() && isInline())
      return Definition;
    else
      return DeclarationOnly;
  }
  // C99 6.7p5:
  //   A definition of an identifier is a declaration for that identifier that
  //   [...] causes storage to be reserved for that object.
  // Note: that applies for all non-file-scope objects.
  // C99 6.9.2p1:
  //   If the declaration of an identifier for an object has file scope and an
  //   initializer, the declaration is an external definition for the identifier
  if (hasInit())
    return Definition;

  if (hasDefiningAttr())
    return Definition;

  if (const auto *SAA = getAttr<SelectAnyAttr>())
    if (!SAA->isInherited())
      return Definition;

  // A variable template specialization (other than a static data member
  // template or an explicit specialization) is a declaration until we
  // instantiate its initializer.
  if (auto *VTSD = dyn_cast<VarTemplateSpecializationDecl>(this)) {
    if (VTSD->getTemplateSpecializationKind() != TSK_ExplicitSpecialization &&
        !isa<VarTemplatePartialSpecializationDecl>(VTSD) &&
        !VTSD->IsCompleteDefinition)
      return DeclarationOnly;
  }

  if (hasExternalStorage())
    return DeclarationOnly;

  // [dcl.link] p7:
  //   A declaration directly contained in a linkage-specification is treated
  //   as if it contains the extern specifier for the purpose of determining
  //   the linkage of the declared name and whether it is a definition.
  if (isSingleLineLanguageLinkage(*this))
    return DeclarationOnly;

  // C99 6.9.2p2:
  //   A declaration of an object that has file scope without an initializer,
  //   and without a storage class specifier or the scs 'static', constitutes
  //   a tentative definition.
  // No such thing in C++.
  if (!C.getLangOpts().CPlusPlus && isFileVarDecl())
    return TentativeDefinition;

  // What's left is (in C, block-scope) declarations without initializers or
  // external storage. These are definitions.
  return Definition;
}

VarDecl *VarDecl::getActingDefinition() {
  DefinitionKind Kind = isThisDeclarationADefinition();
  if (Kind != TentativeDefinition)
    return nullptr;

  VarDecl *LastTentative = nullptr;
  VarDecl *First = getFirstDecl();
  for (auto I : First->redecls()) {
    Kind = I->isThisDeclarationADefinition();
    if (Kind == Definition)
      return nullptr;
    else if (Kind == TentativeDefinition)
      LastTentative = I;
  }
  return LastTentative;
}

VarDecl *VarDecl::getDefinition(ASTContext &C) {
  VarDecl *First = getFirstDecl();
  for (auto I : First->redecls()) {
    if (I->isThisDeclarationADefinition(C) == Definition)
      return I;
  }
  return nullptr;
}

VarDecl::DefinitionKind VarDecl::hasDefinition(ASTContext &C) const {
  DefinitionKind Kind = DeclarationOnly;

  const VarDecl *First = getFirstDecl();
  for (auto I : First->redecls()) {
    Kind = std::max(Kind, I->isThisDeclarationADefinition(C));
    if (Kind == Definition)
      break;
  }

  return Kind;
}

const Expr *VarDecl::getAnyInitializer(const VarDecl *&D) const {
  for (auto I : redecls()) {
    if (auto Expr = I->getInit()) {
      D = I;
      return Expr;
    }
  }
  return nullptr;
}

bool VarDecl::hasInit() const {
  if (auto *P = dyn_cast<ParmVarDecl>(this))
    if (P->hasUnparsedDefaultArg() || P->hasUninstantiatedDefaultArg())
      return false;

  return !Init.isNull();
}

Expr *VarDecl::getInit() {
  if (!hasInit())
    return nullptr;

  if (auto *S = Init.dyn_cast<Stmt *>())
    return cast<Expr>(S);

  return cast_or_null<Expr>(Init.get<EvaluatedStmt *>()->Value);
}

Stmt **VarDecl::getInitAddress() {
  if (auto *ES = Init.dyn_cast<EvaluatedStmt *>())
    return &ES->Value;

  return Init.getAddrOfPtr1();
}

bool VarDecl::isOutOfLine() const {
  if (Decl::isOutOfLine())
    return true;

  if (!isStaticDataMember())
    return false;

  // If this static data member was instantiated from a static data member of
  // a class template, check whether that static data member was defined
  // out-of-line.
  if (VarDecl *VD = getInstantiatedFromStaticDataMember())
    return VD->isOutOfLine();

  return false;
}

void VarDecl::setInit(Expr *I) {
  if (auto *Eval = Init.dyn_cast<EvaluatedStmt *>()) {
    Eval->~EvaluatedStmt();
    getASTContext().Deallocate(Eval);
  }

  Init = I;
}

bool VarDecl::isUsableInConstantExpressions(ASTContext &C) const {
  const LangOptions &Lang = C.getLangOpts();

  if (!Lang.CPlusPlus)
    return false;

  // In C++11, any variable of reference type can be used in a constant
  // expression if it is initialized by a constant expression.
  if (Lang.CPlusPlus11 && getType()->isReferenceType())
    return true;

  // Only const objects can be used in constant expressions in C++. C++98 does
  // not require the variable to be non-volatile, but we consider this to be a
  // defect.
  if (!getType().isConstQualified() || getType().isVolatileQualified())
    return false;

  // In C++, const, non-volatile variables of integral or enumeration types
  // can be used in constant expressions.
  if (getType()->isIntegralOrEnumerationType())
    return true;

  // Additionally, in C++11, non-volatile constexpr variables can be used in
  // constant expressions.
  return Lang.CPlusPlus11 && isConstexpr();
}

/// Convert the initializer for this declaration to the elaborated EvaluatedStmt
/// form, which contains extra information on the evaluated value of the
/// initializer.
EvaluatedStmt *VarDecl::ensureEvaluatedStmt() const {
  auto *Eval = Init.dyn_cast<EvaluatedStmt *>();
  if (!Eval) {
    // Note: EvaluatedStmt contains an APValue, which usually holds
    // resources not allocated from the ASTContext.  We need to do some
    // work to avoid leaking those, but we do so in VarDecl::evaluateValue
    // where we can detect whether there's anything to clean up or not.
    Eval = new (getASTContext()) EvaluatedStmt;
    Eval->Value = Init.get<Stmt *>();
    Init = Eval;
  }
  return Eval;
}

APValue *VarDecl::evaluateValue() const {
  SmallVector<PartialDiagnosticAt, 8> Notes;
  return evaluateValue(Notes);
}

APValue *VarDecl::evaluateValue(
    SmallVectorImpl<PartialDiagnosticAt> &Notes) const {
  EvaluatedStmt *Eval = ensureEvaluatedStmt();

  // We only produce notes indicating why an initializer is non-constant the
  // first time it is evaluated. FIXME: The notes won't always be emitted the
  // first time we try evaluation, so might not be produced at all.
  if (Eval->WasEvaluated)
    return Eval->Evaluated.isUninit() ? nullptr : &Eval->Evaluated;

  const auto *Init = cast<Expr>(Eval->Value);
  assert(!Init->isValueDependent());

  if (Eval->IsEvaluating) {
    // FIXME: Produce a diagnostic for self-initialization.
    Eval->CheckedICE = true;
    Eval->IsICE = false;
    return nullptr;
  }

  Eval->IsEvaluating = true;

  bool Result = Init->EvaluateAsInitializer(Eval->Evaluated, getASTContext(),
                                            this, Notes);

  // Ensure the computed APValue is cleaned up later if evaluation succeeded,
  // or that it's empty (so that there's nothing to clean up) if evaluation
  // failed.
  if (!Result)
    Eval->Evaluated = APValue();
  else if (Eval->Evaluated.needsCleanup())
    getASTContext().addDestruction(&Eval->Evaluated);

  Eval->IsEvaluating = false;
  Eval->WasEvaluated = true;

  // In C++11, we have determined whether the initializer was a constant
  // expression as a side-effect.
  if (getASTContext().getLangOpts().CPlusPlus11 && !Eval->CheckedICE) {
    Eval->CheckedICE = true;
    Eval->IsICE = Result && Notes.empty();
  }

  return Result ? &Eval->Evaluated : nullptr;
}

APValue *VarDecl::getEvaluatedValue() const {
  if (EvaluatedStmt *Eval = Init.dyn_cast<EvaluatedStmt *>())
    if (Eval->WasEvaluated)
      return &Eval->Evaluated;

  return nullptr;
}

bool VarDecl::isInitKnownICE() const {
  if (EvaluatedStmt *Eval = Init.dyn_cast<EvaluatedStmt *>())
    return Eval->CheckedICE;

  return false;
}

bool VarDecl::isInitICE() const {
  assert(isInitKnownICE() &&
         "Check whether we already know that the initializer is an ICE");
  return Init.get<EvaluatedStmt *>()->IsICE;
}

bool VarDecl::checkInitIsICE() const {
  // Initializers of weak variables are never ICEs.
  if (isWeak())
    return false;

  EvaluatedStmt *Eval = ensureEvaluatedStmt();
  if (Eval->CheckedICE)
    // We have already checked whether this subexpression is an
    // integral constant expression.
    return Eval->IsICE;

  const auto *Init = cast<Expr>(Eval->Value);
  assert(!Init->isValueDependent());

  // In C++11, evaluate the initializer to check whether it's a constant
  // expression.
  if (getASTContext().getLangOpts().CPlusPlus11) {
    SmallVector<PartialDiagnosticAt, 8> Notes;
    evaluateValue(Notes);
    return Eval->IsICE;
  }

  // It's an ICE whether or not the definition we found is
  // out-of-line.  See DR 721 and the discussion in Clang PR
  // 6206 for details.

  if (Eval->CheckingICE)
    return false;
  Eval->CheckingICE = true;

  Eval->IsICE = Init->isIntegerConstantExpr(getASTContext());
  Eval->CheckingICE = false;
  Eval->CheckedICE = true;
  return Eval->IsICE;
}

template<typename DeclT>
static DeclT *getDefinitionOrSelf(DeclT *D) {
  assert(D);
  if (auto *Def = D->getDefinition())
    return Def;
  return D;
}

bool VarDecl::isEscapingByref() const {
  return hasAttr<BlocksAttr>() && NonParmVarDeclBits.EscapingByref;
}

bool VarDecl::isNonEscapingByref() const {
  return hasAttr<BlocksAttr>() && !NonParmVarDeclBits.EscapingByref;
}

VarDecl *VarDecl::getTemplateInstantiationPattern() const {
  // If it's a variable template specialization, find the template or partial
  // specialization from which it was instantiated.
  if (auto *VDTemplSpec = dyn_cast<VarTemplateSpecializationDecl>(this)) {
    auto From = VDTemplSpec->getInstantiatedFrom();
    if (auto *VTD = From.dyn_cast<VarTemplateDecl *>()) {
      while (auto *NewVTD = VTD->getInstantiatedFromMemberTemplate()) {
        if (NewVTD->isMemberSpecialization())
          break;
        VTD = NewVTD;
      }
      return getDefinitionOrSelf(VTD->getTemplatedDecl());
    }
    if (auto *VTPSD =
            From.dyn_cast<VarTemplatePartialSpecializationDecl *>()) {
      while (auto *NewVTPSD = VTPSD->getInstantiatedFromMember()) {
        if (NewVTPSD->isMemberSpecialization())
          break;
        VTPSD = NewVTPSD;
      }
      return getDefinitionOrSelf<VarDecl>(VTPSD);
    }
  }

  if (MemberSpecializationInfo *MSInfo = getMemberSpecializationInfo()) {
    if (isTemplateInstantiation(MSInfo->getTemplateSpecializationKind())) {
      VarDecl *VD = getInstantiatedFromStaticDataMember();
      while (auto *NewVD = VD->getInstantiatedFromStaticDataMember())
        VD = NewVD;
      return getDefinitionOrSelf(VD);
    }
  }

  if (VarTemplateDecl *VarTemplate = getDescribedVarTemplate()) {
    while (VarTemplate->getInstantiatedFromMemberTemplate()) {
      if (VarTemplate->isMemberSpecialization())
        break;
      VarTemplate = VarTemplate->getInstantiatedFromMemberTemplate();
    }

    return getDefinitionOrSelf(VarTemplate->getTemplatedDecl());
  }
  return nullptr;
}

VarDecl *VarDecl::getInstantiatedFromStaticDataMember() const {
  if (MemberSpecializationInfo *MSI = getMemberSpecializationInfo())
    return cast<VarDecl>(MSI->getInstantiatedFrom());

  return nullptr;
}

TemplateSpecializationKind VarDecl::getTemplateSpecializationKind() const {
  if (const auto *Spec = dyn_cast<VarTemplateSpecializationDecl>(this))
    return Spec->getSpecializationKind();

  if (MemberSpecializationInfo *MSI = getMemberSpecializationInfo())
    return MSI->getTemplateSpecializationKind();

  return TSK_Undeclared;
}

SourceLocation VarDecl::getPointOfInstantiation() const {
  if (const auto *Spec = dyn_cast<VarTemplateSpecializationDecl>(this))
    return Spec->getPointOfInstantiation();

  if (MemberSpecializationInfo *MSI = getMemberSpecializationInfo())
    return MSI->getPointOfInstantiation();

  return SourceLocation();
}

VarTemplateDecl *VarDecl::getDescribedVarTemplate() const {
  return getASTContext().getTemplateOrSpecializationInfo(this)
      .dyn_cast<VarTemplateDecl *>();
}

void VarDecl::setDescribedVarTemplate(VarTemplateDecl *Template) {
  getASTContext().setTemplateOrSpecializationInfo(this, Template);
}

bool VarDecl::isKnownToBeDefined() const {
  const auto &LangOpts = getASTContext().getLangOpts();
  // In CUDA mode without relocatable device code, variables of form 'extern
  // __shared__ Foo foo[]' are pointers to the base of the GPU core's shared
  // memory pool.  These are never undefined variables, even if they appear
  // inside of an anon namespace or static function.
  //
  // With CUDA relocatable device code enabled, these variables don't get
  // special handling; they're treated like regular extern variables.
  if (LangOpts.CUDA && !LangOpts.GPURelocatableDeviceCode &&
      hasExternalStorage() && hasAttr<CUDASharedAttr>() &&
      isa<IncompleteArrayType>(getType()))
    return true;

  return hasDefinition();
}

bool VarDecl::isNoDestroy(const ASTContext &Ctx) const {
  return hasGlobalStorage() && (hasAttr<NoDestroyAttr>() ||
                                (!Ctx.getLangOpts().RegisterStaticDestructors &&
                                 !hasAttr<AlwaysDestroyAttr>()));
}

MemberSpecializationInfo *VarDecl::getMemberSpecializationInfo() const {
  if (isStaticDataMember())
    // FIXME: Remove ?
    // return getASTContext().getInstantiatedFromStaticDataMember(this);
    return getASTContext().getTemplateOrSpecializationInfo(this)
        .dyn_cast<MemberSpecializationInfo *>();
  return nullptr;
}

void VarDecl::setTemplateSpecializationKind(TemplateSpecializationKind TSK,
                                         SourceLocation PointOfInstantiation) {
  assert((isa<VarTemplateSpecializationDecl>(this) ||
          getMemberSpecializationInfo()) &&
         "not a variable or static data member template specialization");

  if (VarTemplateSpecializationDecl *Spec =
          dyn_cast<VarTemplateSpecializationDecl>(this)) {
    Spec->setSpecializationKind(TSK);
    if (TSK != TSK_ExplicitSpecialization && PointOfInstantiation.isValid() &&
        Spec->getPointOfInstantiation().isInvalid()) {
      Spec->setPointOfInstantiation(PointOfInstantiation);
      if (ASTMutationListener *L = getASTContext().getASTMutationListener())
        L->InstantiationRequested(this);
    }
  }

  if (MemberSpecializationInfo *MSI = getMemberSpecializationInfo()) {
    MSI->setTemplateSpecializationKind(TSK);
    if (TSK != TSK_ExplicitSpecialization && PointOfInstantiation.isValid() &&
        MSI->getPointOfInstantiation().isInvalid()) {
      MSI->setPointOfInstantiation(PointOfInstantiation);
      if (ASTMutationListener *L = getASTContext().getASTMutationListener())
        L->InstantiationRequested(this);
    }
  }
}

void
VarDecl::setInstantiationOfStaticDataMember(VarDecl *VD,
                                            TemplateSpecializationKind TSK) {
  assert(getASTContext().getTemplateOrSpecializationInfo(this).isNull() &&
         "Previous template or instantiation?");
  getASTContext().setInstantiatedFromStaticDataMember(this, VD, TSK);
}

//===----------------------------------------------------------------------===//
// ParmVarDecl Implementation
//===----------------------------------------------------------------------===//

<<<<<<< HEAD
ParmVarDecl::ParmVarDecl(ASTContext &C, DeclContext *DC, const CXXInjectedParmsInfo &IPI)
    : VarDecl(ParmVar, C, DC, SourceLocation(), SourceLocation(),
              DeclarationName(), C.DependentTy, nullptr, SC_None),
      InjectedParmsInfo(new (C) CXXInjectedParmsInfo(IPI)) {
  setDefaultArg(nullptr);
=======
ParmVarDecl::ParmVarDecl(ASTContext &C, DeclContext *DC,
                         SourceLocation StartLoc, SourceLocation NameLoc,
                         const DeclarationName &Name, QualType T,
                         TypeSourceInfo *TInfo, StorageClass S, Expr *DefArg)
    : VarDecl(ParmVar, C, DC, StartLoc, NameLoc, Name, T, TInfo, S) {
  assert(ParmVarDeclBits.HasInheritedDefaultArg == false);
  assert(ParmVarDeclBits.DefaultArgKind == DAK_None);
  assert(ParmVarDeclBits.IsKNRPromoted == false);
  assert(ParmVarDeclBits.IsObjCMethodParam == false);
  setDefaultArg(DefArg);
>>>>>>> a473613f
}

ParmVarDecl *ParmVarDecl::Create(ASTContext &C, DeclContext *DC,
                                 SourceLocation StartLoc,
                                 SourceLocation NameLoc,
                                 const DeclarationName &Name,
                                 QualType T, TypeSourceInfo *TInfo,
                                 StorageClass S, Expr *DefArg) {
<<<<<<< HEAD
  return new (C, DC) ParmVarDecl(C, DC, StartLoc, IdLoc, Id, T, TInfo,
=======
  return new (C, DC) ParmVarDecl(C, DC, StartLoc, NameLoc, Name, T, TInfo,
>>>>>>> a473613f
                                 S, DefArg);
}

ParmVarDecl *ParmVarDecl::Create(ASTContext &C,
                                const CXXInjectedParmsInfo &InjectedParmsInfo) {
  DeclContext *DC = C.getTranslationUnitDecl();
  return new (C, DC) ParmVarDecl(C, DC, InjectedParmsInfo);
}

QualType ParmVarDecl::getOriginalType() const {
  TypeSourceInfo *TSI = getTypeSourceInfo();
  QualType T = TSI ? TSI->getType() : getType();
  if (const auto *DT = dyn_cast<DecayedType>(T))
    return DT->getOriginalType();
  return T;
}

ParmVarDecl *ParmVarDecl::CreateDeserialized(ASTContext &C, unsigned ID) {
  return new (C, ID)
      ParmVarDecl(C, nullptr, SourceLocation(), SourceLocation(),
<<<<<<< HEAD
                  nullptr, QualType(), nullptr, SC_None, nullptr);
=======
                  static_cast<IdentifierInfo *>(nullptr), QualType(), nullptr,
                  SC_None, nullptr);
>>>>>>> a473613f
}

SourceRange ParmVarDecl::getSourceRange() const {
  if (!hasInheritedDefaultArg()) {
    SourceRange ArgRange = getDefaultArgRange();
    if (ArgRange.isValid())
      return SourceRange(getOuterLocStart(), ArgRange.getEnd());
  }

  // DeclaratorDecl considers the range of postfix types as overlapping with the
  // declaration name, but this is not the case with parameters in ObjC methods.
  if (isa<ObjCMethodDecl>(getDeclContext()))
    return SourceRange(DeclaratorDecl::getBeginLoc(), getLocation());

  return DeclaratorDecl::getSourceRange();
}

Expr *ParmVarDecl::getDefaultArg() {
  assert(!hasUnparsedDefaultArg() && "Default argument is not yet parsed!");
  assert(!hasUninstantiatedDefaultArg() &&
         "Default argument is not yet instantiated!");

  Expr *Arg = getInit();
  if (auto *E = dyn_cast_or_null<FullExpr>(Arg))
    return E->getSubExpr();

  return Arg;
}

void ParmVarDecl::setDefaultArg(Expr *defarg) {
  ParmVarDeclBits.DefaultArgKind = DAK_Normal;
  Init = defarg;
}

SourceRange ParmVarDecl::getDefaultArgRange() const {
  switch (ParmVarDeclBits.DefaultArgKind) {
  case DAK_None:
  case DAK_Unparsed:
    // Nothing we can do here.
    return SourceRange();

  case DAK_Uninstantiated:
    return getUninstantiatedDefaultArg()->getSourceRange();

  case DAK_Normal:
    if (const Expr *E = getInit())
      return E->getSourceRange();

    // Missing an actual expression, may be invalid.
    return SourceRange();
  }
  llvm_unreachable("Invalid default argument kind.");
}

void ParmVarDecl::setUninstantiatedDefaultArg(Expr *arg) {
  ParmVarDeclBits.DefaultArgKind = DAK_Uninstantiated;
  Init = arg;
}

Expr *ParmVarDecl::getUninstantiatedDefaultArg() {
  assert(hasUninstantiatedDefaultArg() &&
         "Wrong kind of initialization expression!");
  return cast_or_null<Expr>(Init.get<Stmt *>());
}

bool ParmVarDecl::hasDefaultArg() const {
  // FIXME: We should just return false for DAK_None here once callers are
  // prepared for the case that we encountered an invalid default argument and
  // were unable to even build an invalid expression.
  return hasUnparsedDefaultArg() || hasUninstantiatedDefaultArg() ||
         !Init.isNull();
}

bool ParmVarDecl::isParameterPack() const {
  return isa<PackExpansionType>(getType());
}

void ParmVarDecl::setParameterIndexLarge(unsigned parameterIndex) {
  getASTContext().setParameterIndex(this, parameterIndex);
  ParmVarDeclBits.ParameterIndex = ParameterIndexSentinel;
}

unsigned ParmVarDecl::getParameterIndexLarge() const {
  return getASTContext().getParameterIndex(this);
}

//===----------------------------------------------------------------------===//
// FunctionDecl Implementation
//===----------------------------------------------------------------------===//

FunctionDecl::FunctionDecl(Kind DK, ASTContext &C, DeclContext *DC,
                           SourceLocation StartLoc,
                           const DeclarationNameInfo &NameInfo, QualType T,
                           TypeSourceInfo *TInfo, StorageClass S,
                           bool isInlineSpecified, bool isConstexprSpecified)
    : DeclaratorDecl(DK, DC, NameInfo.getLoc(), NameInfo.getName(), T, TInfo,
                     StartLoc),
      DeclContext(DK), redeclarable_base(C), ODRHash(0),
      EndRangeLoc(NameInfo.getEndLoc()), DNLoc(NameInfo.getInfo()) {
  assert(T.isNull() || T->isFunctionType());

  FunctionDeclBits.SClass = S;
  FunctionDeclBits.IsInline = isInlineSpecified;
  FunctionDeclBits.IsInlineSpecified = isInlineSpecified;
  FunctionDeclBits.IsExplicitSpecified = false;
  FunctionDeclBits.IsVirtualAsWritten = false;
  FunctionDeclBits.IsPure = false;
  FunctionDeclBits.HasInheritedPrototype = false;
  FunctionDeclBits.HasWrittenPrototype = true;
  FunctionDeclBits.IsDeleted = false;
  FunctionDeclBits.IsTrivial = false;
  FunctionDeclBits.IsTrivialForCall = false;
  FunctionDeclBits.IsDefaulted = false;
  FunctionDeclBits.IsExplicitlyDefaulted = false;
  FunctionDeclBits.HasImplicitReturnZero = false;
  FunctionDeclBits.IsLateTemplateParsed = false;
  FunctionDeclBits.IsConstexpr = isConstexprSpecified;
  FunctionDeclBits.InstantiationIsPending = false;
  FunctionDeclBits.UsesSEHTry = false;
  FunctionDeclBits.HasSkippedBody = false;
  FunctionDeclBits.WillHaveBody = false;
  FunctionDeclBits.IsMultiVersion = false;
  FunctionDeclBits.IsCopyDeductionCandidate = false;
  FunctionDeclBits.HasODRHash = false;

  setConstexprSpecified(false);
  setImmediate(false);
  setMetaprogram(false);
}

void FunctionDecl::getNameForDiagnostic(
    raw_ostream &OS, const PrintingPolicy &Policy, bool Qualified) const {
  NamedDecl::getNameForDiagnostic(OS, Policy, Qualified);
  const TemplateArgumentList *TemplateArgs = getTemplateSpecializationArgs();
  if (TemplateArgs)
    printTemplateArgumentList(OS, TemplateArgs->asArray(), Policy);
}

bool FunctionDecl::isVariadic() const {
  if (const auto *FT = getType()->getAs<FunctionProtoType>())
    return FT->isVariadic();
  return false;
}

bool FunctionDecl::hasBody(const FunctionDecl *&Definition) const {
  for (auto I : redecls()) {
    if (I->doesThisDeclarationHaveABody()) {
      Definition = I;
      return true;
    }
  }

  return false;
}

bool FunctionDecl::hasTrivialBody() const
{
  Stmt *S = getBody();
  if (!S) {
    // Since we don't have a body for this function, we don't know if it's
    // trivial or not.
    return false;
  }

  if (isa<CompoundStmt>(S) && cast<CompoundStmt>(S)->body_empty())
    return true;
  return false;
}

bool FunctionDecl::isDefined(const FunctionDecl *&Definition) const {
  for (auto I : redecls()) {
    if (I->isThisDeclarationADefinition()) {
      Definition = I;
      return true;
    }
  }

  return false;
}

Stmt *FunctionDecl::getBody(const FunctionDecl *&Definition) const {
  if (!hasBody(Definition))
    return nullptr;

  if (Definition->Body)
    return Definition->Body.get(getASTContext().getExternalSource());

  return nullptr;
}

void FunctionDecl::setBody(Stmt *B) {
  Body = B;
  if (B)
    EndRangeLoc = B->getEndLoc();
}

void FunctionDecl::setPure(bool P) {
  FunctionDeclBits.IsPure = P;
  if (P)
    if (auto *Parent = dyn_cast<CXXRecordDecl>(getDeclContext()))
      Parent->markedVirtualFunctionPure();
}

template<std::size_t Len>
static bool isNamed(const NamedDecl *ND, const char (&Str)[Len]) {
  IdentifierInfo *II = ND->getIdentifier();
  return II && II->isStr(Str);
}

bool FunctionDecl::isMain() const {
  const TranslationUnitDecl *tunit =
    dyn_cast<TranslationUnitDecl>(getDeclContext()->getRedeclContext());
  return tunit &&
         !tunit->getASTContext().getLangOpts().Freestanding &&
         isNamed(this, "main");
}

bool FunctionDecl::isMSVCRTEntryPoint() const {
  const TranslationUnitDecl *TUnit =
      dyn_cast<TranslationUnitDecl>(getDeclContext()->getRedeclContext());
  if (!TUnit)
    return false;

  // Even though we aren't really targeting MSVCRT if we are freestanding,
  // semantic analysis for these functions remains the same.

  // MSVCRT entry points only exist on MSVCRT targets.
  if (!TUnit->getASTContext().getTargetInfo().getTriple().isOSMSVCRT())
    return false;

  // Nameless functions like constructors cannot be entry points.
  if (!getIdentifier())
    return false;

  return llvm::StringSwitch<bool>(getName())
      .Cases("main",     // an ANSI console app
             "wmain",    // a Unicode console App
             "WinMain",  // an ANSI GUI app
             "wWinMain", // a Unicode GUI app
             "DllMain",  // a DLL
             true)
      .Default(false);
}

bool FunctionDecl::isReservedGlobalPlacementOperator() const {
  assert(getDeclName().getNameKind() == DeclarationName::CXXOperatorName);
  assert(getDeclName().getCXXOverloadedOperator() == OO_New ||
         getDeclName().getCXXOverloadedOperator() == OO_Delete ||
         getDeclName().getCXXOverloadedOperator() == OO_Array_New ||
         getDeclName().getCXXOverloadedOperator() == OO_Array_Delete);

  if (!getDeclContext()->getRedeclContext()->isTranslationUnit())
    return false;

  const auto *proto = getType()->castAs<FunctionProtoType>();
  if (proto->getNumParams() != 2 || proto->isVariadic())
    return false;

  ASTContext &Context =
    cast<TranslationUnitDecl>(getDeclContext()->getRedeclContext())
      ->getASTContext();

  // The result type and first argument type are constant across all
  // these operators.  The second argument must be exactly void*.
  return (proto->getParamType(1).getCanonicalType() == Context.VoidPtrTy);
}

bool FunctionDecl::isReplaceableGlobalAllocationFunction(bool *IsAligned) const {
  if (getDeclName().getNameKind() != DeclarationName::CXXOperatorName)
    return false;
  if (getDeclName().getCXXOverloadedOperator() != OO_New &&
      getDeclName().getCXXOverloadedOperator() != OO_Delete &&
      getDeclName().getCXXOverloadedOperator() != OO_Array_New &&
      getDeclName().getCXXOverloadedOperator() != OO_Array_Delete)
    return false;

  if (isa<CXXRecordDecl>(getDeclContext()))
    return false;

  // This can only fail for an invalid 'operator new' declaration.
  if (!getDeclContext()->getRedeclContext()->isTranslationUnit())
    return false;

  const auto *FPT = getType()->castAs<FunctionProtoType>();
  if (FPT->getNumParams() == 0 || FPT->getNumParams() > 3 || FPT->isVariadic())
    return false;

  // If this is a single-parameter function, it must be a replaceable global
  // allocation or deallocation function.
  if (FPT->getNumParams() == 1)
    return true;

  unsigned Params = 1;
  QualType Ty = FPT->getParamType(Params);
  ASTContext &Ctx = getASTContext();

  auto Consume = [&] {
    ++Params;
    Ty = Params < FPT->getNumParams() ? FPT->getParamType(Params) : QualType();
  };

  // In C++14, the next parameter can be a 'std::size_t' for sized delete.
  bool IsSizedDelete = false;
  if (Ctx.getLangOpts().SizedDeallocation &&
      (getDeclName().getCXXOverloadedOperator() == OO_Delete ||
       getDeclName().getCXXOverloadedOperator() == OO_Array_Delete) &&
      Ctx.hasSameType(Ty, Ctx.getSizeType())) {
    IsSizedDelete = true;
    Consume();
  }

  // In C++17, the next parameter can be a 'std::align_val_t' for aligned
  // new/delete.
  if (Ctx.getLangOpts().AlignedAllocation && !Ty.isNull() && Ty->isAlignValT()) {
    if (IsAligned)
      *IsAligned = true;
    Consume();
  }

  // Finally, if this is not a sized delete, the final parameter can
  // be a 'const std::nothrow_t&'.
  if (!IsSizedDelete && !Ty.isNull() && Ty->isReferenceType()) {
    Ty = Ty->getPointeeType();
    if (Ty.getCVRQualifiers() != Qualifiers::Const)
      return false;
    const CXXRecordDecl *RD = Ty->getAsCXXRecordDecl();
    if (RD && isNamed(RD, "nothrow_t") && RD->isInStdNamespace())
      Consume();
  }

  return Params == FPT->getNumParams();
}

bool FunctionDecl::isDestroyingOperatorDelete() const {
  // C++ P0722:
  //   Within a class C, a single object deallocation function with signature
  //     (T, std::destroying_delete_t, <more params>)
  //   is a destroying operator delete.
  if (!isa<CXXMethodDecl>(this) || getOverloadedOperator() != OO_Delete ||
      getNumParams() < 2)
    return false;

  auto *RD = getParamDecl(1)->getType()->getAsCXXRecordDecl();
  return RD && RD->isInStdNamespace() && RD->getIdentifier() &&
         RD->getIdentifier()->isStr("destroying_delete_t");
}

LanguageLinkage FunctionDecl::getLanguageLinkage() const {
  return getDeclLanguageLinkage(*this);
}

bool FunctionDecl::isExternC() const {
  return isDeclExternC(*this);
}

bool FunctionDecl::isInExternCContext() const {
  return getLexicalDeclContext()->isExternCContext();
}

bool FunctionDecl::isInExternCXXContext() const {
  return getLexicalDeclContext()->isExternCXXContext();
}

bool FunctionDecl::isGlobal() const {
  if (const auto *Method = dyn_cast<CXXMethodDecl>(this))
    return Method->isStatic();

  if (getCanonicalDecl()->getStorageClass() == SC_Static)
    return false;

  for (const DeclContext *DC = getDeclContext();
       DC->isNamespace();
       DC = DC->getParent()) {
    if (const auto *Namespace = cast<NamespaceDecl>(DC)) {
      if (!Namespace->getDeclName())
        return false;
      break;
    }
  }

  return true;
}

bool FunctionDecl::isNoReturn() const {
  if (hasAttr<NoReturnAttr>() || hasAttr<CXX11NoReturnAttr>() ||
      hasAttr<C11NoReturnAttr>())
    return true;

  if (auto *FnTy = getType()->getAs<FunctionType>())
    return FnTy->getNoReturnAttr();

  return false;
}


MultiVersionKind FunctionDecl::getMultiVersionKind() const {
  if (hasAttr<TargetAttr>())
    return MultiVersionKind::Target;
  if (hasAttr<CPUDispatchAttr>())
    return MultiVersionKind::CPUDispatch;
  if (hasAttr<CPUSpecificAttr>())
    return MultiVersionKind::CPUSpecific;
  return MultiVersionKind::None;
}

bool FunctionDecl::isCPUDispatchMultiVersion() const {
  return isMultiVersion() && hasAttr<CPUDispatchAttr>();
}

bool FunctionDecl::isCPUSpecificMultiVersion() const {
  return isMultiVersion() && hasAttr<CPUSpecificAttr>();
}

bool FunctionDecl::isTargetMultiVersion() const {
  return isMultiVersion() && hasAttr<TargetAttr>();
}

void
FunctionDecl::setPreviousDeclaration(FunctionDecl *PrevDecl) {
  redeclarable_base::setPreviousDecl(PrevDecl);

  if (FunctionTemplateDecl *FunTmpl = getDescribedFunctionTemplate()) {
    FunctionTemplateDecl *PrevFunTmpl
      = PrevDecl? PrevDecl->getDescribedFunctionTemplate() : nullptr;
    assert((!PrevDecl || PrevFunTmpl) && "Function/function template mismatch");
    FunTmpl->setPreviousDecl(PrevFunTmpl);
  }

  if (PrevDecl && PrevDecl->isInlined())
    setImplicitlyInline(true);
}

FunctionDecl *FunctionDecl::getCanonicalDecl() { return getFirstDecl(); }

/// Returns a value indicating whether this function
/// corresponds to a builtin function.
///
/// The function corresponds to a built-in function if it is
/// declared at translation scope or within an extern "C" block and
/// its name matches with the name of a builtin. The returned value
/// will be 0 for functions that do not correspond to a builtin, a
/// value of type \c Builtin::ID if in the target-independent range
/// \c [1,Builtin::First), or a target-specific builtin value.
unsigned FunctionDecl::getBuiltinID() const {
  if (!getIdentifier())
    return 0;

  unsigned BuiltinID = getIdentifier()->getBuiltinID();
  if (!BuiltinID)
    return 0;

  ASTContext &Context = getASTContext();
  if (Context.getLangOpts().CPlusPlus) {
    const auto *LinkageDecl =
        dyn_cast<LinkageSpecDecl>(getFirstDecl()->getDeclContext());
    // In C++, the first declaration of a builtin is always inside an implicit
    // extern "C".
    // FIXME: A recognised library function may not be directly in an extern "C"
    // declaration, for instance "extern "C" { namespace std { decl } }".
    if (!LinkageDecl) {
      if (BuiltinID == Builtin::BI__GetExceptionInfo &&
          Context.getTargetInfo().getCXXABI().isMicrosoft())
        return Builtin::BI__GetExceptionInfo;
      return 0;
    }
    if (LinkageDecl->getLanguage() != LinkageSpecDecl::lang_c)
      return 0;
  }

  // If the function is marked "overloadable", it has a different mangled name
  // and is not the C library function.
  if (hasAttr<OverloadableAttr>())
    return 0;

  if (!Context.BuiltinInfo.isPredefinedLibFunction(BuiltinID))
    return BuiltinID;

  // This function has the name of a known C library
  // function. Determine whether it actually refers to the C library
  // function or whether it just has the same name.

  // If this is a static function, it's not a builtin.
  if (getStorageClass() == SC_Static)
    return 0;

  // OpenCL v1.2 s6.9.f - The library functions defined in
  // the C99 standard headers are not available.
  if (Context.getLangOpts().OpenCL &&
      Context.BuiltinInfo.isPredefinedLibFunction(BuiltinID))
    return 0;

  // CUDA does not have device-side standard library. printf and malloc are the
  // only special cases that are supported by device-side runtime.
  if (Context.getLangOpts().CUDA && hasAttr<CUDADeviceAttr>() &&
      !hasAttr<CUDAHostAttr>() &&
      !(BuiltinID == Builtin::BIprintf || BuiltinID == Builtin::BImalloc))
    return 0;

  return BuiltinID;
}

/// getNumParams - Return the number of parameters this function must have
/// based on its FunctionType.  This is the length of the ParamInfo array
/// after it has been created.
unsigned FunctionDecl::getNumParams() const {
  const auto *FPT = getType()->getAs<FunctionProtoType>();
  return FPT ? FPT->getNumParams() : 0;
}

void FunctionDecl::setParams(ASTContext &C,
                             ArrayRef<ParmVarDecl *> NewParamInfo) {
  assert(!ParamInfo && "Already has param info!");
  assert(NewParamInfo.size() == getNumParams() && "Parameter count mismatch!");

  // Zero params -> null pointer.
  if (!NewParamInfo.empty()) {
    ParamInfo = new (C) ParmVarDecl*[NewParamInfo.size()];
    std::copy(NewParamInfo.begin(), NewParamInfo.end(), ParamInfo);
  }
}

/// getMinRequiredArguments - Returns the minimum number of arguments
/// needed to call this function. This may be fewer than the number of
/// function parameters, if some of the parameters have default
/// arguments (in C++) or are parameter packs (C++11).
unsigned FunctionDecl::getMinRequiredArguments() const {
  if (!getASTContext().getLangOpts().CPlusPlus)
    return getNumParams();

  unsigned NumRequiredArgs = 0;
  for (auto *Param : parameters())
    if (!Param->isParameterPack() && !Param->hasDefaultArg())
      ++NumRequiredArgs;
  return NumRequiredArgs;
}

/// The combination of the extern and inline keywords under MSVC forces
/// the function to be required.
///
/// Note: This function assumes that we will only get called when isInlined()
/// would return true for this FunctionDecl.
bool FunctionDecl::isMSExternInline() const {
  assert(isInlined() && "expected to get called on an inlined function!");

  const ASTContext &Context = getASTContext();
  if (!Context.getTargetInfo().getCXXABI().isMicrosoft() &&
      !hasAttr<DLLExportAttr>())
    return false;

  for (const FunctionDecl *FD = getMostRecentDecl(); FD;
       FD = FD->getPreviousDecl())
    if (!FD->isImplicit() && FD->getStorageClass() == SC_Extern)
      return true;

  return false;
}

static bool redeclForcesDefMSVC(const FunctionDecl *Redecl) {
  if (Redecl->getStorageClass() != SC_Extern)
    return false;

  for (const FunctionDecl *FD = Redecl->getPreviousDecl(); FD;
       FD = FD->getPreviousDecl())
    if (!FD->isImplicit() && FD->getStorageClass() == SC_Extern)
      return false;

  return true;
}

static bool RedeclForcesDefC99(const FunctionDecl *Redecl) {
  // Only consider file-scope declarations in this test.
  if (!Redecl->getLexicalDeclContext()->isTranslationUnit())
    return false;

  // Only consider explicit declarations; the presence of a builtin for a
  // libcall shouldn't affect whether a definition is externally visible.
  if (Redecl->isImplicit())
    return false;

  if (!Redecl->isInlineSpecified() || Redecl->getStorageClass() == SC_Extern)
    return true; // Not an inline definition

  return false;
}

/// For a function declaration in C or C++, determine whether this
/// declaration causes the definition to be externally visible.
///
/// For instance, this determines if adding the current declaration to the set
/// of redeclarations of the given functions causes
/// isInlineDefinitionExternallyVisible to change from false to true.
bool FunctionDecl::doesDeclarationForceExternallyVisibleDefinition() const {
  assert(!doesThisDeclarationHaveABody() &&
         "Must have a declaration without a body.");

  ASTContext &Context = getASTContext();

  if (Context.getLangOpts().MSVCCompat) {
    const FunctionDecl *Definition;
    if (hasBody(Definition) && Definition->isInlined() &&
        redeclForcesDefMSVC(this))
      return true;
  }

  if (Context.getLangOpts().GNUInline || hasAttr<GNUInlineAttr>()) {
    // With GNU inlining, a declaration with 'inline' but not 'extern', forces
    // an externally visible definition.
    //
    // FIXME: What happens if gnu_inline gets added on after the first
    // declaration?
    if (!isInlineSpecified() || getStorageClass() == SC_Extern)
      return false;

    const FunctionDecl *Prev = this;
    bool FoundBody = false;
    while ((Prev = Prev->getPreviousDecl())) {
      FoundBody |= Prev->Body.isValid();

      if (Prev->Body) {
        // If it's not the case that both 'inline' and 'extern' are
        // specified on the definition, then it is always externally visible.
        if (!Prev->isInlineSpecified() ||
            Prev->getStorageClass() != SC_Extern)
          return false;
      } else if (Prev->isInlineSpecified() &&
                 Prev->getStorageClass() != SC_Extern) {
        return false;
      }
    }
    return FoundBody;
  }

  if (Context.getLangOpts().CPlusPlus)
    return false;

  // C99 6.7.4p6:
  //   [...] If all of the file scope declarations for a function in a
  //   translation unit include the inline function specifier without extern,
  //   then the definition in that translation unit is an inline definition.
  if (isInlineSpecified() && getStorageClass() != SC_Extern)
    return false;
  const FunctionDecl *Prev = this;
  bool FoundBody = false;
  while ((Prev = Prev->getPreviousDecl())) {
    FoundBody |= Prev->Body.isValid();
    if (RedeclForcesDefC99(Prev))
      return false;
  }
  return FoundBody;
}

SourceRange FunctionDecl::getReturnTypeSourceRange() const {
  const TypeSourceInfo *TSI = getTypeSourceInfo();
  if (!TSI)
    return SourceRange();
  FunctionTypeLoc FTL =
      TSI->getTypeLoc().IgnoreParens().getAs<FunctionTypeLoc>();
  if (!FTL)
    return SourceRange();

  // Skip self-referential return types.
  const SourceManager &SM = getASTContext().getSourceManager();
  SourceRange RTRange = FTL.getReturnLoc().getSourceRange();
  SourceLocation Boundary = getNameInfo().getBeginLoc();
  if (RTRange.isInvalid() || Boundary.isInvalid() ||
      !SM.isBeforeInTranslationUnit(RTRange.getEnd(), Boundary))
    return SourceRange();

  return RTRange;
}

SourceRange FunctionDecl::getExceptionSpecSourceRange() const {
  const TypeSourceInfo *TSI = getTypeSourceInfo();
  if (!TSI)
    return SourceRange();
  FunctionTypeLoc FTL =
    TSI->getTypeLoc().IgnoreParens().getAs<FunctionTypeLoc>();
  if (!FTL)
    return SourceRange();

  return FTL.getExceptionSpecRange();
}

/// For an inline function definition in C, or for a gnu_inline function
/// in C++, determine whether the definition will be externally visible.
///
/// Inline function definitions are always available for inlining optimizations.
/// However, depending on the language dialect, declaration specifiers, and
/// attributes, the definition of an inline function may or may not be
/// "externally" visible to other translation units in the program.
///
/// In C99, inline definitions are not externally visible by default. However,
/// if even one of the global-scope declarations is marked "extern inline", the
/// inline definition becomes externally visible (C99 6.7.4p6).
///
/// In GNU89 mode, or if the gnu_inline attribute is attached to the function
/// definition, we use the GNU semantics for inline, which are nearly the
/// opposite of C99 semantics. In particular, "inline" by itself will create
/// an externally visible symbol, but "extern inline" will not create an
/// externally visible symbol.
bool FunctionDecl::isInlineDefinitionExternallyVisible() const {
  assert((doesThisDeclarationHaveABody() || willHaveBody()) &&
         "Must be a function definition");
  assert(isInlined() && "Function must be inline");
  ASTContext &Context = getASTContext();

  if (Context.getLangOpts().GNUInline || hasAttr<GNUInlineAttr>()) {
    // Note: If you change the logic here, please change
    // doesDeclarationForceExternallyVisibleDefinition as well.
    //
    // If it's not the case that both 'inline' and 'extern' are
    // specified on the definition, then this inline definition is
    // externally visible.
    if (!(isInlineSpecified() && getStorageClass() == SC_Extern))
      return true;

    // If any declaration is 'inline' but not 'extern', then this definition
    // is externally visible.
    for (auto Redecl : redecls()) {
      if (Redecl->isInlineSpecified() &&
          Redecl->getStorageClass() != SC_Extern)
        return true;
    }

    return false;
  }

  // The rest of this function is C-only.
  assert(!Context.getLangOpts().CPlusPlus &&
         "should not use C inline rules in C++");

  // C99 6.7.4p6:
  //   [...] If all of the file scope declarations for a function in a
  //   translation unit include the inline function specifier without extern,
  //   then the definition in that translation unit is an inline definition.
  for (auto Redecl : redecls()) {
    if (RedeclForcesDefC99(Redecl))
      return true;
  }

  // C99 6.7.4p6:
  //   An inline definition does not provide an external definition for the
  //   function, and does not forbid an external definition in another
  //   translation unit.
  return false;
}

/// getOverloadedOperator - Which C++ overloaded operator this
/// function represents, if any.
OverloadedOperatorKind FunctionDecl::getOverloadedOperator() const {
  if (getDeclName().getNameKind() == DeclarationName::CXXOperatorName)
    return getDeclName().getCXXOverloadedOperator();
  else
    return OO_None;
}

/// getLiteralIdentifier - The literal suffix identifier this function
/// represents, if any.
const IdentifierInfo *FunctionDecl::getLiteralIdentifier() const {
  if (getDeclName().getNameKind() == DeclarationName::CXXLiteralOperatorName)
    return getDeclName().getCXXLiteralIdentifier();
  else
    return nullptr;
}

FunctionDecl::TemplatedKind FunctionDecl::getTemplatedKind() const {
  if (TemplateOrSpecialization.isNull())
    return TK_NonTemplate;
  if (TemplateOrSpecialization.is<FunctionTemplateDecl *>())
    return TK_FunctionTemplate;
  if (TemplateOrSpecialization.is<MemberSpecializationInfo *>())
    return TK_MemberSpecialization;
  if (TemplateOrSpecialization.is<FunctionTemplateSpecializationInfo *>())
    return TK_FunctionTemplateSpecialization;
  if (TemplateOrSpecialization.is
                               <DependentFunctionTemplateSpecializationInfo*>())
    return TK_DependentFunctionTemplateSpecialization;

  llvm_unreachable("Did we miss a TemplateOrSpecialization type?");
}

FunctionDecl *FunctionDecl::getInstantiatedFromMemberFunction() const {
  if (MemberSpecializationInfo *Info = getMemberSpecializationInfo())
    return cast<FunctionDecl>(Info->getInstantiatedFrom());

  return nullptr;
}

MemberSpecializationInfo *FunctionDecl::getMemberSpecializationInfo() const {
  return TemplateOrSpecialization.dyn_cast<MemberSpecializationInfo *>();
}

void
FunctionDecl::setInstantiationOfMemberFunction(ASTContext &C,
                                               FunctionDecl *FD,
                                               TemplateSpecializationKind TSK) {
  assert(TemplateOrSpecialization.isNull() &&
         "Member function is already a specialization");
  MemberSpecializationInfo *Info
    = new (C) MemberSpecializationInfo(FD, TSK);
  TemplateOrSpecialization = Info;
}

FunctionTemplateDecl *FunctionDecl::getDescribedFunctionTemplate() const {
  return TemplateOrSpecialization.dyn_cast<FunctionTemplateDecl *>();
}

void FunctionDecl::setDescribedFunctionTemplate(FunctionTemplateDecl *Template) {
  TemplateOrSpecialization = Template;
}

bool FunctionDecl::isImplicitlyInstantiable() const {
  // If the function is invalid, it can't be implicitly instantiated.
  if (isInvalidDecl())
    return false;

  switch (getTemplateSpecializationKind()) {
  case TSK_Undeclared:
  case TSK_ExplicitInstantiationDefinition:
    return false;

  case TSK_ImplicitInstantiation:
    return true;

  // It is possible to instantiate TSK_ExplicitSpecialization kind
  // if the FunctionDecl has a class scope specialization pattern.
  case TSK_ExplicitSpecialization:
    return getClassScopeSpecializationPattern() != nullptr;

  case TSK_ExplicitInstantiationDeclaration:
    // Handled below.
    break;
  }

  // Find the actual template from which we will instantiate.
  const FunctionDecl *PatternDecl = getTemplateInstantiationPattern();
  bool HasPattern = false;
  if (PatternDecl)
    HasPattern = PatternDecl->hasBody(PatternDecl);

  // C++0x [temp.explicit]p9:
  //   Except for inline functions, other explicit instantiation declarations
  //   have the effect of suppressing the implicit instantiation of the entity
  //   to which they refer.
  if (!HasPattern || !PatternDecl)
    return true;

  return PatternDecl->isInlined();
}

bool FunctionDecl::isTemplateInstantiation() const {
  switch (getTemplateSpecializationKind()) {
    case TSK_Undeclared:
    case TSK_ExplicitSpecialization:
      return false;
    case TSK_ImplicitInstantiation:
    case TSK_ExplicitInstantiationDeclaration:
    case TSK_ExplicitInstantiationDefinition:
      return true;
  }
  llvm_unreachable("All TSK values handled.");
}

FunctionDecl *FunctionDecl::getTemplateInstantiationPattern() const {
  // Handle class scope explicit specialization special case.
  if (getTemplateSpecializationKind() == TSK_ExplicitSpecialization) {
    if (auto *Spec = getClassScopeSpecializationPattern())
      return getDefinitionOrSelf(Spec);
    return nullptr;
  }

  // If this is a generic lambda call operator specialization, its
  // instantiation pattern is always its primary template's pattern
  // even if its primary template was instantiated from another
  // member template (which happens with nested generic lambdas).
  // Since a lambda's call operator's body is transformed eagerly,
  // we don't have to go hunting for a prototype definition template
  // (i.e. instantiated-from-member-template) to use as an instantiation
  // pattern.

  if (isGenericLambdaCallOperatorSpecialization(
          dyn_cast<CXXMethodDecl>(this))) {
    assert(getPrimaryTemplate() && "not a generic lambda call operator?");
    return getDefinitionOrSelf(getPrimaryTemplate()->getTemplatedDecl());
  }

  if (FunctionTemplateDecl *Primary = getPrimaryTemplate()) {
    while (Primary->getInstantiatedFromMemberTemplate()) {
      // If we have hit a point where the user provided a specialization of
      // this template, we're done looking.
      if (Primary->isMemberSpecialization())
        break;
      Primary = Primary->getInstantiatedFromMemberTemplate();
    }

    return getDefinitionOrSelf(Primary->getTemplatedDecl());
  }

  if (auto *MFD = getInstantiatedFromMemberFunction())
    return getDefinitionOrSelf(MFD);

  return nullptr;
}

FunctionTemplateDecl *FunctionDecl::getPrimaryTemplate() const {
  if (FunctionTemplateSpecializationInfo *Info
        = TemplateOrSpecialization
            .dyn_cast<FunctionTemplateSpecializationInfo*>()) {
    return Info->Template.getPointer();
  }
  return nullptr;
}

FunctionDecl *FunctionDecl::getClassScopeSpecializationPattern() const {
    return getASTContext().getClassScopeSpecializationPattern(this);
}

FunctionTemplateSpecializationInfo *
FunctionDecl::getTemplateSpecializationInfo() const {
  return TemplateOrSpecialization
      .dyn_cast<FunctionTemplateSpecializationInfo *>();
}

const TemplateArgumentList *
FunctionDecl::getTemplateSpecializationArgs() const {
  if (FunctionTemplateSpecializationInfo *Info
        = TemplateOrSpecialization
            .dyn_cast<FunctionTemplateSpecializationInfo*>()) {
    return Info->TemplateArguments;
  }
  return nullptr;
}

const ASTTemplateArgumentListInfo *
FunctionDecl::getTemplateSpecializationArgsAsWritten() const {
  if (FunctionTemplateSpecializationInfo *Info
        = TemplateOrSpecialization
            .dyn_cast<FunctionTemplateSpecializationInfo*>()) {
    return Info->TemplateArgumentsAsWritten;
  }
  return nullptr;
}

void
FunctionDecl::setFunctionTemplateSpecialization(ASTContext &C,
                                                FunctionTemplateDecl *Template,
                                     const TemplateArgumentList *TemplateArgs,
                                                void *InsertPos,
                                                TemplateSpecializationKind TSK,
                        const TemplateArgumentListInfo *TemplateArgsAsWritten,
                                          SourceLocation PointOfInstantiation) {
  assert(TSK != TSK_Undeclared &&
         "Must specify the type of function template specialization");
  FunctionTemplateSpecializationInfo *Info
    = TemplateOrSpecialization.dyn_cast<FunctionTemplateSpecializationInfo*>();
  if (!Info)
    Info = FunctionTemplateSpecializationInfo::Create(C, this, Template, TSK,
                                                      TemplateArgs,
                                                      TemplateArgsAsWritten,
                                                      PointOfInstantiation);
  TemplateOrSpecialization = Info;
  Template->addSpecialization(Info, InsertPos);
}

void
FunctionDecl::setDependentTemplateSpecialization(ASTContext &Context,
                                    const UnresolvedSetImpl &Templates,
                             const TemplateArgumentListInfo &TemplateArgs) {
  assert(TemplateOrSpecialization.isNull());
  DependentFunctionTemplateSpecializationInfo *Info =
      DependentFunctionTemplateSpecializationInfo::Create(Context, Templates,
                                                          TemplateArgs);
  TemplateOrSpecialization = Info;
}

DependentFunctionTemplateSpecializationInfo *
FunctionDecl::getDependentSpecializationInfo() const {
  return TemplateOrSpecialization
      .dyn_cast<DependentFunctionTemplateSpecializationInfo *>();
}

DependentFunctionTemplateSpecializationInfo *
DependentFunctionTemplateSpecializationInfo::Create(
    ASTContext &Context, const UnresolvedSetImpl &Ts,
    const TemplateArgumentListInfo &TArgs) {
  void *Buffer = Context.Allocate(
      totalSizeToAlloc<TemplateArgumentLoc, FunctionTemplateDecl *>(
          TArgs.size(), Ts.size()));
  return new (Buffer) DependentFunctionTemplateSpecializationInfo(Ts, TArgs);
}

DependentFunctionTemplateSpecializationInfo::
DependentFunctionTemplateSpecializationInfo(const UnresolvedSetImpl &Ts,
                                      const TemplateArgumentListInfo &TArgs)
  : AngleLocs(TArgs.getLAngleLoc(), TArgs.getRAngleLoc()) {
  NumTemplates = Ts.size();
  NumArgs = TArgs.size();

  FunctionTemplateDecl **TsArray = getTrailingObjects<FunctionTemplateDecl *>();
  for (unsigned I = 0, E = Ts.size(); I != E; ++I)
    TsArray[I] = cast<FunctionTemplateDecl>(Ts[I]->getUnderlyingDecl());

  TemplateArgumentLoc *ArgsArray = getTrailingObjects<TemplateArgumentLoc>();
  for (unsigned I = 0, E = TArgs.size(); I != E; ++I)
    new (&ArgsArray[I]) TemplateArgumentLoc(TArgs[I]);
}

TemplateSpecializationKind FunctionDecl::getTemplateSpecializationKind() const {
  // For a function template specialization, query the specialization
  // information object.
  FunctionTemplateSpecializationInfo *FTSInfo
    = TemplateOrSpecialization.dyn_cast<FunctionTemplateSpecializationInfo*>();
  if (FTSInfo)
    return FTSInfo->getTemplateSpecializationKind();

  MemberSpecializationInfo *MSInfo
    = TemplateOrSpecialization.dyn_cast<MemberSpecializationInfo*>();
  if (MSInfo)
    return MSInfo->getTemplateSpecializationKind();

  return TSK_Undeclared;
}

void
FunctionDecl::setTemplateSpecializationKind(TemplateSpecializationKind TSK,
                                          SourceLocation PointOfInstantiation) {
  if (FunctionTemplateSpecializationInfo *FTSInfo
        = TemplateOrSpecialization.dyn_cast<
                                    FunctionTemplateSpecializationInfo*>()) {
    FTSInfo->setTemplateSpecializationKind(TSK);
    if (TSK != TSK_ExplicitSpecialization &&
        PointOfInstantiation.isValid() &&
        FTSInfo->getPointOfInstantiation().isInvalid()) {
      FTSInfo->setPointOfInstantiation(PointOfInstantiation);
      if (ASTMutationListener *L = getASTContext().getASTMutationListener())
        L->InstantiationRequested(this);
    }
  } else if (MemberSpecializationInfo *MSInfo
             = TemplateOrSpecialization.dyn_cast<MemberSpecializationInfo*>()) {
    MSInfo->setTemplateSpecializationKind(TSK);
    if (TSK != TSK_ExplicitSpecialization &&
        PointOfInstantiation.isValid() &&
        MSInfo->getPointOfInstantiation().isInvalid()) {
      MSInfo->setPointOfInstantiation(PointOfInstantiation);
      if (ASTMutationListener *L = getASTContext().getASTMutationListener())
        L->InstantiationRequested(this);
    }
  } else
    llvm_unreachable("Function cannot have a template specialization kind");
}

SourceLocation FunctionDecl::getPointOfInstantiation() const {
  if (FunctionTemplateSpecializationInfo *FTSInfo
        = TemplateOrSpecialization.dyn_cast<
                                        FunctionTemplateSpecializationInfo*>())
    return FTSInfo->getPointOfInstantiation();
  else if (MemberSpecializationInfo *MSInfo
             = TemplateOrSpecialization.dyn_cast<MemberSpecializationInfo*>())
    return MSInfo->getPointOfInstantiation();

  return SourceLocation();
}

bool FunctionDecl::isOutOfLine() const {
  if (Decl::isOutOfLine())
    return true;

  // If this function was instantiated from a member function of a
  // class template, check whether that member function was defined out-of-line.
  if (FunctionDecl *FD = getInstantiatedFromMemberFunction()) {
    const FunctionDecl *Definition;
    if (FD->hasBody(Definition))
      return Definition->isOutOfLine();
  }

  // If this function was instantiated from a function template,
  // check whether that function template was defined out-of-line.
  if (FunctionTemplateDecl *FunTmpl = getPrimaryTemplate()) {
    const FunctionDecl *Definition;
    if (FunTmpl->getTemplatedDecl()->hasBody(Definition))
      return Definition->isOutOfLine();
  }

  return false;
}

SourceRange FunctionDecl::getSourceRange() const {
  return SourceRange(getOuterLocStart(), EndRangeLoc);
}

unsigned FunctionDecl::getMemoryFunctionKind() const {
  IdentifierInfo *FnInfo = getIdentifier();

  if (!FnInfo)
    return 0;

  // Builtin handling.
  switch (getBuiltinID()) {
  case Builtin::BI__builtin_memset:
  case Builtin::BI__builtin___memset_chk:
  case Builtin::BImemset:
    return Builtin::BImemset;

  case Builtin::BI__builtin_memcpy:
  case Builtin::BI__builtin___memcpy_chk:
  case Builtin::BImemcpy:
    return Builtin::BImemcpy;

  case Builtin::BI__builtin_memmove:
  case Builtin::BI__builtin___memmove_chk:
  case Builtin::BImemmove:
    return Builtin::BImemmove;

  case Builtin::BIstrlcpy:
  case Builtin::BI__builtin___strlcpy_chk:
    return Builtin::BIstrlcpy;

  case Builtin::BIstrlcat:
  case Builtin::BI__builtin___strlcat_chk:
    return Builtin::BIstrlcat;

  case Builtin::BI__builtin_memcmp:
  case Builtin::BImemcmp:
    return Builtin::BImemcmp;

  case Builtin::BI__builtin_strncpy:
  case Builtin::BI__builtin___strncpy_chk:
  case Builtin::BIstrncpy:
    return Builtin::BIstrncpy;

  case Builtin::BI__builtin_strncmp:
  case Builtin::BIstrncmp:
    return Builtin::BIstrncmp;

  case Builtin::BI__builtin_strncasecmp:
  case Builtin::BIstrncasecmp:
    return Builtin::BIstrncasecmp;

  case Builtin::BI__builtin_strncat:
  case Builtin::BI__builtin___strncat_chk:
  case Builtin::BIstrncat:
    return Builtin::BIstrncat;

  case Builtin::BI__builtin_strndup:
  case Builtin::BIstrndup:
    return Builtin::BIstrndup;

  case Builtin::BI__builtin_strlen:
  case Builtin::BIstrlen:
    return Builtin::BIstrlen;

  case Builtin::BI__builtin_bzero:
  case Builtin::BIbzero:
    return Builtin::BIbzero;

  default:
    if (isExternC()) {
      if (FnInfo->isStr("memset"))
        return Builtin::BImemset;
      else if (FnInfo->isStr("memcpy"))
        return Builtin::BImemcpy;
      else if (FnInfo->isStr("memmove"))
        return Builtin::BImemmove;
      else if (FnInfo->isStr("memcmp"))
        return Builtin::BImemcmp;
      else if (FnInfo->isStr("strncpy"))
        return Builtin::BIstrncpy;
      else if (FnInfo->isStr("strncmp"))
        return Builtin::BIstrncmp;
      else if (FnInfo->isStr("strncasecmp"))
        return Builtin::BIstrncasecmp;
      else if (FnInfo->isStr("strncat"))
        return Builtin::BIstrncat;
      else if (FnInfo->isStr("strndup"))
        return Builtin::BIstrndup;
      else if (FnInfo->isStr("strlen"))
        return Builtin::BIstrlen;
      else if (FnInfo->isStr("bzero"))
        return Builtin::BIbzero;
    }
    break;
  }
  return 0;
}

unsigned FunctionDecl::getODRHash() const {
  assert(hasODRHash());
  return ODRHash;
}

unsigned FunctionDecl::getODRHash() {
  if (hasODRHash())
    return ODRHash;

  if (auto *FT = getInstantiatedFromMemberFunction()) {
    setHasODRHash(true);
    ODRHash = FT->getODRHash();
    return ODRHash;
  }

  class ODRHash Hash;
  Hash.AddFunctionDecl(this);
  setHasODRHash(true);
  ODRHash = Hash.CalculateHash();
  return ODRHash;
}

//===----------------------------------------------------------------------===//
// FieldDecl Implementation
//===----------------------------------------------------------------------===//

FieldDecl *FieldDecl::Create(const ASTContext &C, DeclContext *DC,
                             SourceLocation StartLoc, SourceLocation IdLoc,
                             IdentifierInfo *Id, QualType T,
                             TypeSourceInfo *TInfo, Expr *BW, bool Mutable,
                             InClassInitStyle InitStyle) {
  return new (C, DC) FieldDecl(Decl::Field, DC, StartLoc, IdLoc, Id, T, TInfo,
                               BW, Mutable, InitStyle);
}

FieldDecl *FieldDecl::CreateDeserialized(ASTContext &C, unsigned ID) {
  return new (C, ID) FieldDecl(Field, nullptr, SourceLocation(),
                               SourceLocation(), nullptr, QualType(), nullptr,
                               nullptr, false, ICIS_NoInit);
}

bool FieldDecl::isAnonymousStructOrUnion() const {
  if (!isImplicit() || getDeclName())
    return false;

  if (const auto *Record = getType()->getAs<RecordType>())
    return Record->getDecl()->isAnonymousStructOrUnion();

  return false;
}

unsigned FieldDecl::getBitWidthValue(const ASTContext &Ctx) const {
  assert(isBitField() && "not a bitfield");
  return getBitWidth()->EvaluateKnownConstInt(Ctx).getZExtValue();
}

bool FieldDecl::isZeroLengthBitField(const ASTContext &Ctx) const {
  return isUnnamedBitfield() && !getBitWidth()->isValueDependent() &&
         getBitWidthValue(Ctx) == 0;
}

unsigned FieldDecl::getFieldIndex() const {
  const FieldDecl *Canonical = getCanonicalDecl();
  if (Canonical != this)
    return Canonical->getFieldIndex();

  if (CachedFieldIndex) return CachedFieldIndex - 1;

  unsigned Index = 0;
  const RecordDecl *RD = getParent()->getDefinition();
  assert(RD && "requested index for field of struct with no definition");

  for (auto *Field : RD->fields()) {
    Field->getCanonicalDecl()->CachedFieldIndex = Index + 1;
    ++Index;
  }

  assert(CachedFieldIndex && "failed to find field in parent");
  return CachedFieldIndex - 1;
}

SourceRange FieldDecl::getSourceRange() const {
  const Expr *FinalExpr = getInClassInitializer();
  if (!FinalExpr)
    FinalExpr = getBitWidth();
  if (FinalExpr)
    return SourceRange(getInnerLocStart(), FinalExpr->getEndLoc());
  return DeclaratorDecl::getSourceRange();
}

void FieldDecl::setCapturedVLAType(const VariableArrayType *VLAType) {
  assert((getParent()->isLambda() || getParent()->isCapturedRecord()) &&
         "capturing type in non-lambda or captured record.");
  assert(InitStorage.getInt() == ISK_NoInit &&
         InitStorage.getPointer() == nullptr &&
         "bit width, initializer or captured type already set");
  InitStorage.setPointerAndInt(const_cast<VariableArrayType *>(VLAType),
                               ISK_CapturedVLAType);
}

//===----------------------------------------------------------------------===//
// TagDecl Implementation
//===----------------------------------------------------------------------===//

TagDecl::TagDecl(Kind DK, TagKind TK, const ASTContext &C, DeclContext *DC,
                 SourceLocation L, IdentifierInfo *Id, TagDecl *PrevDecl,
                 SourceLocation StartL)
    : TypeDecl(DK, DC, L, Id, StartL), DeclContext(DK), redeclarable_base(C),
      TypedefNameDeclOrQualifier((TypedefNameDecl *)nullptr) {
  assert((DK != Enum || TK == TTK_Enum) &&
         "EnumDecl not matched with TTK_Enum");
  setPreviousDecl(PrevDecl);
  setTagKind(TK);
  setCompleteDefinition(false);
  setBeingDefined(false);
  setEmbeddedInDeclarator(false);
  setFreeStanding(false);
  setCompleteDefinitionRequired(false);
}

SourceLocation TagDecl::getOuterLocStart() const {
  return getTemplateOrInnerLocStart(this);
}

SourceRange TagDecl::getSourceRange() const {
  SourceLocation RBraceLoc = BraceRange.getEnd();
  SourceLocation E = RBraceLoc.isValid() ? RBraceLoc : getLocation();
  return SourceRange(getOuterLocStart(), E);
}

TagDecl *TagDecl::getCanonicalDecl() { return getFirstDecl(); }

AccessSpecifier TagDecl::getDefaultAccessSpecifier() const {
  switch (getTagKind()) {
  case TTK_Struct:
  case TTK_Union:
  case TTK_Enum:
    return AS_public;
  case TTK_Class:
    return AS_private;
  case TTK_Interface:
    break;
  }
  llvm_unreachable("Invalid tag kind");
}

void TagDecl::setTypedefNameForAnonDecl(TypedefNameDecl *TDD) {
  TypedefNameDeclOrQualifier = TDD;
  if (const Type *T = getTypeForDecl()) {
    (void)T;
    assert(T->isLinkageValid());
  }
  assert(isLinkageValid());
}

void TagDecl::startDefinition() {
  setBeingDefined(true);

  if (auto *D = dyn_cast<CXXRecordDecl>(this)) {
    struct CXXRecordDecl::DefinitionData *Data =
      new (getASTContext()) struct CXXRecordDecl::DefinitionData(D);
    for (auto I : redecls())
      cast<CXXRecordDecl>(I)->DefinitionData = Data;
  }
}

void TagDecl::completeDefinition() {
  assert((!isa<CXXRecordDecl>(this) ||
          cast<CXXRecordDecl>(this)->hasDefinition()) &&
         "definition completed but not started");

  setCompleteDefinition(true);
  setBeingDefined(false);

  if (ASTMutationListener *L = getASTMutationListener())
    L->CompletedTagDefinition(this);
}

TagDecl *TagDecl::getDefinition() const {
  if (isCompleteDefinition())
    return const_cast<TagDecl *>(this);

  // If it's possible for us to have an out-of-date definition, check now.
  if (mayHaveOutOfDateDef()) {
    if (IdentifierInfo *II = getIdentifier()) {
      if (II->isOutOfDate()) {
        updateOutOfDate(*II);
      }
    }
  }

  if (const auto *CXXRD = dyn_cast<CXXRecordDecl>(this))
    return CXXRD->getDefinition();

  for (auto R : redecls())
    if (R->isCompleteDefinition())
      return R;

  return nullptr;
}

void TagDecl::setQualifierInfo(NestedNameSpecifierLoc QualifierLoc) {
  if (QualifierLoc) {
    // Make sure the extended qualifier info is allocated.
    if (!hasExtInfo())
      TypedefNameDeclOrQualifier = new (getASTContext()) ExtInfo;
    // Set qualifier info.
    getExtInfo()->QualifierLoc = QualifierLoc;
  } else {
    // Here Qualifier == 0, i.e., we are removing the qualifier (if any).
    if (hasExtInfo()) {
      if (getExtInfo()->NumTemplParamLists == 0) {
        getASTContext().Deallocate(getExtInfo());
        TypedefNameDeclOrQualifier = (TypedefNameDecl *)nullptr;
      }
      else
        getExtInfo()->QualifierLoc = QualifierLoc;
    }
  }
}

void TagDecl::setTemplateParameterListsInfo(
    ASTContext &Context, ArrayRef<TemplateParameterList *> TPLists) {
  assert(!TPLists.empty());
  // Make sure the extended decl info is allocated.
  if (!hasExtInfo())
    // Allocate external info struct.
    TypedefNameDeclOrQualifier = new (getASTContext()) ExtInfo;
  // Set the template parameter lists info.
  getExtInfo()->setTemplateParameterListsInfo(Context, TPLists);
}

//===----------------------------------------------------------------------===//
// EnumDecl Implementation
//===----------------------------------------------------------------------===//

EnumDecl::EnumDecl(ASTContext &C, DeclContext *DC, SourceLocation StartLoc,
                   SourceLocation IdLoc, IdentifierInfo *Id, EnumDecl *PrevDecl,
                   bool Scoped, bool ScopedUsingClassTag, bool Fixed)
    : TagDecl(Enum, TTK_Enum, C, DC, IdLoc, Id, PrevDecl, StartLoc) {
  assert(Scoped || !ScopedUsingClassTag);
  IntegerType = nullptr;
  setNumPositiveBits(0);
  setNumNegativeBits(0);
  setScoped(Scoped);
  setScopedUsingClassTag(ScopedUsingClassTag);
  setFixed(Fixed);
  setHasODRHash(false);
  ODRHash = 0;
}

void EnumDecl::anchor() {}

EnumDecl *EnumDecl::Create(ASTContext &C, DeclContext *DC,
                           SourceLocation StartLoc, SourceLocation IdLoc,
                           IdentifierInfo *Id,
                           EnumDecl *PrevDecl, bool IsScoped,
                           bool IsScopedUsingClassTag, bool IsFixed) {
  auto *Enum = new (C, DC) EnumDecl(C, DC, StartLoc, IdLoc, Id, PrevDecl,
                                    IsScoped, IsScopedUsingClassTag, IsFixed);
  Enum->setMayHaveOutOfDateDef(C.getLangOpts().Modules);
  C.getTypeDeclType(Enum, PrevDecl);
  return Enum;
}

EnumDecl *EnumDecl::CreateDeserialized(ASTContext &C, unsigned ID) {
  EnumDecl *Enum =
      new (C, ID) EnumDecl(C, nullptr, SourceLocation(), SourceLocation(),
                           nullptr, nullptr, false, false, false);
  Enum->setMayHaveOutOfDateDef(C.getLangOpts().Modules);
  return Enum;
}

SourceRange EnumDecl::getIntegerTypeRange() const {
  if (const TypeSourceInfo *TI = getIntegerTypeSourceInfo())
    return TI->getTypeLoc().getSourceRange();
  return SourceRange();
}

void EnumDecl::completeDefinition(QualType NewType,
                                  QualType NewPromotionType,
                                  unsigned NumPositiveBits,
                                  unsigned NumNegativeBits) {
  assert(!isCompleteDefinition() && "Cannot redefine enums!");
  if (!IntegerType)
    IntegerType = NewType.getTypePtr();
  PromotionType = NewPromotionType;
  setNumPositiveBits(NumPositiveBits);
  setNumNegativeBits(NumNegativeBits);
  TagDecl::completeDefinition();
}

bool EnumDecl::isClosed() const {
  if (const auto *A = getAttr<EnumExtensibilityAttr>())
    return A->getExtensibility() == EnumExtensibilityAttr::Closed;
  return true;
}

bool EnumDecl::isClosedFlag() const {
  return isClosed() && hasAttr<FlagEnumAttr>();
}

bool EnumDecl::isClosedNonFlag() const {
  return isClosed() && !hasAttr<FlagEnumAttr>();
}

TemplateSpecializationKind EnumDecl::getTemplateSpecializationKind() const {
  if (MemberSpecializationInfo *MSI = getMemberSpecializationInfo())
    return MSI->getTemplateSpecializationKind();

  return TSK_Undeclared;
}

void EnumDecl::setTemplateSpecializationKind(TemplateSpecializationKind TSK,
                                         SourceLocation PointOfInstantiation) {
  MemberSpecializationInfo *MSI = getMemberSpecializationInfo();
  assert(MSI && "Not an instantiated member enumeration?");
  MSI->setTemplateSpecializationKind(TSK);
  if (TSK != TSK_ExplicitSpecialization &&
      PointOfInstantiation.isValid() &&
      MSI->getPointOfInstantiation().isInvalid())
    MSI->setPointOfInstantiation(PointOfInstantiation);
}

EnumDecl *EnumDecl::getTemplateInstantiationPattern() const {
  if (MemberSpecializationInfo *MSInfo = getMemberSpecializationInfo()) {
    if (isTemplateInstantiation(MSInfo->getTemplateSpecializationKind())) {
      EnumDecl *ED = getInstantiatedFromMemberEnum();
      while (auto *NewED = ED->getInstantiatedFromMemberEnum())
        ED = NewED;
      return getDefinitionOrSelf(ED);
    }
  }

  assert(!isTemplateInstantiation(getTemplateSpecializationKind()) &&
         "couldn't find pattern for enum instantiation");
  return nullptr;
}

EnumDecl *EnumDecl::getInstantiatedFromMemberEnum() const {
  if (SpecializationInfo)
    return cast<EnumDecl>(SpecializationInfo->getInstantiatedFrom());

  return nullptr;
}

void EnumDecl::setInstantiationOfMemberEnum(ASTContext &C, EnumDecl *ED,
                                            TemplateSpecializationKind TSK) {
  assert(!SpecializationInfo && "Member enum is already a specialization");
  SpecializationInfo = new (C) MemberSpecializationInfo(ED, TSK);
}

unsigned EnumDecl::getODRHash() {
  if (hasODRHash())
    return ODRHash;

  class ODRHash Hash;
  Hash.AddEnumDecl(this);
  setHasODRHash(true);
  ODRHash = Hash.CalculateHash();
  return ODRHash;
}

//===----------------------------------------------------------------------===//
// RecordDecl Implementation
//===----------------------------------------------------------------------===//

RecordDecl::RecordDecl(Kind DK, TagKind TK, const ASTContext &C,
                       DeclContext *DC, SourceLocation StartLoc,
                       SourceLocation IdLoc, IdentifierInfo *Id,
                       RecordDecl *PrevDecl)
    : TagDecl(DK, TK, C, DC, IdLoc, Id, PrevDecl, StartLoc) {
  assert(classof(static_cast<Decl *>(this)) && "Invalid Kind!");
  setHasFlexibleArrayMember(false);
  setAnonymousStructOrUnion(false);
  setHasObjectMember(false);
  setHasVolatileMember(false);
  setHasLoadedFieldsFromExternalStorage(false);
  setNonTrivialToPrimitiveDefaultInitialize(false);
  setNonTrivialToPrimitiveCopy(false);
  setNonTrivialToPrimitiveDestroy(false);
  setParamDestroyedInCallee(false);
  setArgPassingRestrictions(APK_CanPassInRegs);
}

RecordDecl *RecordDecl::Create(const ASTContext &C, TagKind TK, DeclContext *DC,
                               SourceLocation StartLoc, SourceLocation IdLoc,
                               IdentifierInfo *Id, RecordDecl* PrevDecl) {
  RecordDecl *R = new (C, DC) RecordDecl(Record, TK, C, DC,
                                         StartLoc, IdLoc, Id, PrevDecl);
  R->setMayHaveOutOfDateDef(C.getLangOpts().Modules);

  C.getTypeDeclType(R, PrevDecl);
  return R;
}

RecordDecl *RecordDecl::CreateDeserialized(const ASTContext &C, unsigned ID) {
  RecordDecl *R =
      new (C, ID) RecordDecl(Record, TTK_Struct, C, nullptr, SourceLocation(),
                             SourceLocation(), nullptr, nullptr);
  R->setMayHaveOutOfDateDef(C.getLangOpts().Modules);
  return R;
}

bool RecordDecl::isInjectedClassName() const {
  return isImplicit() && getDeclName() && getDeclContext()->isRecord() &&
    cast<RecordDecl>(getDeclContext())->getDeclName() == getDeclName();
}

bool RecordDecl::isLambda() const {
  if (auto RD = dyn_cast<CXXRecordDecl>(this))
    return RD->isLambda();
  return false;
}

bool RecordDecl::isCapturedRecord() const {
  return hasAttr<CapturedRecordAttr>();
}

void RecordDecl::setCapturedRecord() {
  addAttr(CapturedRecordAttr::CreateImplicit(getASTContext()));
}

RecordDecl::field_iterator RecordDecl::field_begin() const {
  if (hasExternalLexicalStorage() && !hasLoadedFieldsFromExternalStorage())
    LoadFieldsFromExternalStorage();

  return field_iterator(decl_iterator(FirstDecl));
}

/// completeDefinition - Notes that the definition of this type is now
/// complete.
void RecordDecl::completeDefinition() {
  assert(!isCompleteDefinition() && "Cannot redefine record!");
  TagDecl::completeDefinition();
}

/// isMsStruct - Get whether or not this record uses ms_struct layout.
/// This which can be turned on with an attribute, pragma, or the
/// -mms-bitfields command-line option.
bool RecordDecl::isMsStruct(const ASTContext &C) const {
  return hasAttr<MSStructAttr>() || C.getLangOpts().MSBitfields == 1;
}

void RecordDecl::LoadFieldsFromExternalStorage() const {
  ExternalASTSource *Source = getASTContext().getExternalSource();
  assert(hasExternalLexicalStorage() && Source && "No external storage?");

  // Notify that we have a RecordDecl doing some initialization.
  ExternalASTSource::Deserializing TheFields(Source);

  SmallVector<Decl*, 64> Decls;
  setHasLoadedFieldsFromExternalStorage(true);
  Source->FindExternalLexicalDecls(this, [](Decl::Kind K) {
    return FieldDecl::classofKind(K) || IndirectFieldDecl::classofKind(K);
  }, Decls);

#ifndef NDEBUG
  // Check that all decls we got were FieldDecls.
  for (unsigned i=0, e=Decls.size(); i != e; ++i)
    assert(isa<FieldDecl>(Decls[i]) || isa<IndirectFieldDecl>(Decls[i]));
#endif

  if (Decls.empty())
    return;

  std::tie(FirstDecl, LastDecl) = BuildDeclChain(Decls,
                                                 /*FieldsAlreadyLoaded=*/false);
}

bool RecordDecl::mayInsertExtraPadding(bool EmitRemark) const {
  ASTContext &Context = getASTContext();
  const SanitizerMask EnabledAsanMask = Context.getLangOpts().Sanitize.Mask &
      (SanitizerKind::Address | SanitizerKind::KernelAddress);
  if (!EnabledAsanMask || !Context.getLangOpts().SanitizeAddressFieldPadding)
    return false;
  const auto &Blacklist = Context.getSanitizerBlacklist();
  const auto *CXXRD = dyn_cast<CXXRecordDecl>(this);
  // We may be able to relax some of these requirements.
  int ReasonToReject = -1;
  if (!CXXRD || CXXRD->isExternCContext())
    ReasonToReject = 0;  // is not C++.
  else if (CXXRD->hasAttr<PackedAttr>())
    ReasonToReject = 1;  // is packed.
  else if (CXXRD->isUnion())
    ReasonToReject = 2;  // is a union.
  else if (CXXRD->isTriviallyCopyable())
    ReasonToReject = 3;  // is trivially copyable.
  else if (CXXRD->hasTrivialDestructor())
    ReasonToReject = 4;  // has trivial destructor.
  else if (CXXRD->isStandardLayout())
    ReasonToReject = 5;  // is standard layout.
  else if (Blacklist.isBlacklistedLocation(EnabledAsanMask, getLocation(),
                                           "field-padding"))
    ReasonToReject = 6;  // is in a blacklisted file.
  else if (Blacklist.isBlacklistedType(EnabledAsanMask,
                                       getQualifiedNameAsString(),
                                       "field-padding"))
    ReasonToReject = 7;  // is blacklisted.

  if (EmitRemark) {
    if (ReasonToReject >= 0)
      Context.getDiagnostics().Report(
          getLocation(),
          diag::remark_sanitize_address_insert_extra_padding_rejected)
          << getQualifiedNameAsString() << ReasonToReject;
    else
      Context.getDiagnostics().Report(
          getLocation(),
          diag::remark_sanitize_address_insert_extra_padding_accepted)
          << getQualifiedNameAsString();
  }
  return ReasonToReject < 0;
}

const FieldDecl *RecordDecl::findFirstNamedDataMember() const {
  for (const auto *I : fields()) {
    if (I->getIdentifier())
      return I;

    if (const auto *RT = I->getType()->getAs<RecordType>())
      if (const FieldDecl *NamedDataMember =
              RT->getDecl()->findFirstNamedDataMember())
        return NamedDataMember;
  }

  // We didn't find a named data member.
  return nullptr;
}

//===----------------------------------------------------------------------===//
// BlockDecl Implementation
//===----------------------------------------------------------------------===//

BlockDecl::BlockDecl(DeclContext *DC, SourceLocation CaretLoc)
    : Decl(Block, DC, CaretLoc), DeclContext(Block) {
  setIsVariadic(false);
  setCapturesCXXThis(false);
  setBlockMissingReturnType(true);
  setIsConversionFromLambda(false);
  setDoesNotEscape(false);
}

void BlockDecl::setParams(ArrayRef<ParmVarDecl *> NewParamInfo) {
  assert(!ParamInfo && "Already has param info!");

  // Zero params -> null pointer.
  if (!NewParamInfo.empty()) {
    NumParams = NewParamInfo.size();
    ParamInfo = new (getASTContext()) ParmVarDecl*[NewParamInfo.size()];
    std::copy(NewParamInfo.begin(), NewParamInfo.end(), ParamInfo);
  }
}

void BlockDecl::setCaptures(ASTContext &Context, ArrayRef<Capture> Captures,
                            bool CapturesCXXThis) {
  this->setCapturesCXXThis(CapturesCXXThis);
  this->NumCaptures = Captures.size();

  if (Captures.empty()) {
    this->Captures = nullptr;
    return;
  }

  this->Captures = Captures.copy(Context).data();
}

bool BlockDecl::capturesVariable(const VarDecl *variable) const {
  for (const auto &I : captures())
    // Only auto vars can be captured, so no redeclaration worries.
    if (I.getVariable() == variable)
      return true;

  return false;
}

SourceRange BlockDecl::getSourceRange() const {
  return SourceRange(getLocation(), Body ? Body->getEndLoc() : getLocation());
}

//===----------------------------------------------------------------------===//
// Other Decl Allocation/Deallocation Method Implementations
//===----------------------------------------------------------------------===//

void TranslationUnitDecl::anchor() {}

TranslationUnitDecl *TranslationUnitDecl::Create(ASTContext &C) {
  return new (C, (DeclContext *)nullptr) TranslationUnitDecl(C);
}

void PragmaCommentDecl::anchor() {}

PragmaCommentDecl *PragmaCommentDecl::Create(const ASTContext &C,
                                             TranslationUnitDecl *DC,
                                             SourceLocation CommentLoc,
                                             PragmaMSCommentKind CommentKind,
                                             StringRef Arg) {
  PragmaCommentDecl *PCD =
      new (C, DC, additionalSizeToAlloc<char>(Arg.size() + 1))
          PragmaCommentDecl(DC, CommentLoc, CommentKind);
  memcpy(PCD->getTrailingObjects<char>(), Arg.data(), Arg.size());
  PCD->getTrailingObjects<char>()[Arg.size()] = '\0';
  return PCD;
}

PragmaCommentDecl *PragmaCommentDecl::CreateDeserialized(ASTContext &C,
                                                         unsigned ID,
                                                         unsigned ArgSize) {
  return new (C, ID, additionalSizeToAlloc<char>(ArgSize + 1))
      PragmaCommentDecl(nullptr, SourceLocation(), PCK_Unknown);
}

void PragmaDetectMismatchDecl::anchor() {}

PragmaDetectMismatchDecl *
PragmaDetectMismatchDecl::Create(const ASTContext &C, TranslationUnitDecl *DC,
                                 SourceLocation Loc, StringRef Name,
                                 StringRef Value) {
  size_t ValueStart = Name.size() + 1;
  PragmaDetectMismatchDecl *PDMD =
      new (C, DC, additionalSizeToAlloc<char>(ValueStart + Value.size() + 1))
          PragmaDetectMismatchDecl(DC, Loc, ValueStart);
  memcpy(PDMD->getTrailingObjects<char>(), Name.data(), Name.size());
  PDMD->getTrailingObjects<char>()[Name.size()] = '\0';
  memcpy(PDMD->getTrailingObjects<char>() + ValueStart, Value.data(),
         Value.size());
  PDMD->getTrailingObjects<char>()[ValueStart + Value.size()] = '\0';
  return PDMD;
}

PragmaDetectMismatchDecl *
PragmaDetectMismatchDecl::CreateDeserialized(ASTContext &C, unsigned ID,
                                             unsigned NameValueSize) {
  return new (C, ID, additionalSizeToAlloc<char>(NameValueSize + 1))
      PragmaDetectMismatchDecl(nullptr, SourceLocation(), 0);
}

void ExternCContextDecl::anchor() {}

ExternCContextDecl *ExternCContextDecl::Create(const ASTContext &C,
                                               TranslationUnitDecl *DC) {
  return new (C, DC) ExternCContextDecl(DC);
}

void LabelDecl::anchor() {}

LabelDecl *LabelDecl::Create(ASTContext &C, DeclContext *DC,
                             SourceLocation IdentL, IdentifierInfo *II) {
  return new (C, DC) LabelDecl(DC, IdentL, II, nullptr, IdentL);
}

LabelDecl *LabelDecl::Create(ASTContext &C, DeclContext *DC,
                             SourceLocation IdentL, IdentifierInfo *II,
                             SourceLocation GnuLabelL) {
  assert(GnuLabelL != IdentL && "Use this only for GNU local labels");
  return new (C, DC) LabelDecl(DC, IdentL, II, nullptr, GnuLabelL);
}

LabelDecl *LabelDecl::CreateDeserialized(ASTContext &C, unsigned ID) {
  return new (C, ID) LabelDecl(nullptr, SourceLocation(), nullptr, nullptr,
                               SourceLocation());
}

void LabelDecl::setMSAsmLabel(StringRef Name) {
  char *Buffer = new (getASTContext(), 1) char[Name.size() + 1];
  memcpy(Buffer, Name.data(), Name.size());
  Buffer[Name.size()] = '\0';
  MSAsmName = Buffer;
}

void ValueDecl::anchor() {}

bool ValueDecl::isWeak() const {
  for (const auto *I : attrs())
    if (isa<WeakAttr>(I) || isa<WeakRefAttr>(I))
      return true;

  return isWeakImported();
}

void ImplicitParamDecl::anchor() {}

ImplicitParamDecl *ImplicitParamDecl::Create(ASTContext &C, DeclContext *DC,
                                             SourceLocation IdLoc,
                                             IdentifierInfo *Id, QualType Type,
                                             ImplicitParamKind ParamKind) {
  return new (C, DC) ImplicitParamDecl(C, DC, IdLoc, Id, Type, ParamKind);
}

ImplicitParamDecl *ImplicitParamDecl::Create(ASTContext &C, QualType Type,
                                             ImplicitParamKind ParamKind) {
  return new (C, nullptr) ImplicitParamDecl(C, Type, ParamKind);
}

ImplicitParamDecl *ImplicitParamDecl::CreateDeserialized(ASTContext &C,
                                                         unsigned ID) {
  return new (C, ID) ImplicitParamDecl(C, QualType(), ImplicitParamKind::Other);
}

FunctionDecl *FunctionDecl::Create(ASTContext &C, DeclContext *DC,
                                   SourceLocation StartLoc,
                                   const DeclarationNameInfo &NameInfo,
                                   QualType T, TypeSourceInfo *TInfo,
                                   StorageClass SC,
                                   bool isInlineSpecified,
                                   bool hasWrittenPrototype,
                                   bool isConstexprSpecified) {
  FunctionDecl *New =
      new (C, DC) FunctionDecl(Function, C, DC, StartLoc, NameInfo, T, TInfo,
                               SC, isInlineSpecified, isConstexprSpecified);
  New->setHasWrittenPrototype(hasWrittenPrototype);
  return New;
}

FunctionDecl *FunctionDecl::CreateDeserialized(ASTContext &C, unsigned ID) {
  return new (C, ID) FunctionDecl(Function, C, nullptr, SourceLocation(),
                                  DeclarationNameInfo(), QualType(), nullptr,
                                  SC_None, false, false);
}

BlockDecl *BlockDecl::Create(ASTContext &C, DeclContext *DC, SourceLocation L) {
  return new (C, DC) BlockDecl(DC, L);
}

BlockDecl *BlockDecl::CreateDeserialized(ASTContext &C, unsigned ID) {
  return new (C, ID) BlockDecl(nullptr, SourceLocation());
}

CapturedDecl::CapturedDecl(DeclContext *DC, unsigned NumParams)
    : Decl(Captured, DC, SourceLocation()), DeclContext(Captured),
      NumParams(NumParams), ContextParam(0), BodyAndNothrow(nullptr, false) {}

CapturedDecl *CapturedDecl::Create(ASTContext &C, DeclContext *DC,
                                   unsigned NumParams) {
  return new (C, DC, additionalSizeToAlloc<ImplicitParamDecl *>(NumParams))
      CapturedDecl(DC, NumParams);
}

CapturedDecl *CapturedDecl::CreateDeserialized(ASTContext &C, unsigned ID,
                                               unsigned NumParams) {
  return new (C, ID, additionalSizeToAlloc<ImplicitParamDecl *>(NumParams))
      CapturedDecl(nullptr, NumParams);
}

Stmt *CapturedDecl::getBody() const { return BodyAndNothrow.getPointer(); }
void CapturedDecl::setBody(Stmt *B) { BodyAndNothrow.setPointer(B); }

bool CapturedDecl::isNothrow() const { return BodyAndNothrow.getInt(); }
void CapturedDecl::setNothrow(bool Nothrow) { BodyAndNothrow.setInt(Nothrow); }

EnumConstantDecl *EnumConstantDecl::Create(ASTContext &C, EnumDecl *CD,
                                           SourceLocation L,
                                           IdentifierInfo *Id, QualType T,
                                           Expr *E, const llvm::APSInt &V) {
  return new (C, CD) EnumConstantDecl(CD, L, Id, T, E, V);
}

EnumConstantDecl *
EnumConstantDecl::CreateDeserialized(ASTContext &C, unsigned ID) {
  return new (C, ID) EnumConstantDecl(nullptr, SourceLocation(), nullptr,
                                      QualType(), nullptr, llvm::APSInt());
}

void IndirectFieldDecl::anchor() {}

IndirectFieldDecl::IndirectFieldDecl(ASTContext &C, DeclContext *DC,
                                     SourceLocation L, DeclarationName N,
                                     QualType T,
                                     MutableArrayRef<NamedDecl *> CH)
    : ValueDecl(IndirectField, DC, L, N, T), Chaining(CH.data()),
      ChainingSize(CH.size()) {
  // In C++, indirect field declarations conflict with tag declarations in the
  // same scope, so add them to IDNS_Tag so that tag redeclaration finds them.
  if (C.getLangOpts().CPlusPlus)
    IdentifierNamespace |= IDNS_Tag;
}

IndirectFieldDecl *
IndirectFieldDecl::Create(ASTContext &C, DeclContext *DC, SourceLocation L,
                          IdentifierInfo *Id, QualType T,
                          llvm::MutableArrayRef<NamedDecl *> CH) {
  return new (C, DC) IndirectFieldDecl(C, DC, L, Id, T, CH);
}

IndirectFieldDecl *IndirectFieldDecl::CreateDeserialized(ASTContext &C,
                                                         unsigned ID) {
  return new (C, ID) IndirectFieldDecl(C, nullptr, SourceLocation(),
                                       DeclarationName(), QualType(), None);
}

SourceRange EnumConstantDecl::getSourceRange() const {
  SourceLocation End = getLocation();
  if (Init)
    End = Init->getEndLoc();
  return SourceRange(getLocation(), End);
}

void TypeDecl::anchor() {}

TypedefDecl *TypedefDecl::Create(ASTContext &C, DeclContext *DC,
                                 SourceLocation StartLoc, SourceLocation IdLoc,
                                 IdentifierInfo *Id, TypeSourceInfo *TInfo) {
  return new (C, DC) TypedefDecl(C, DC, StartLoc, IdLoc, Id, TInfo);
}

void TypedefNameDecl::anchor() {}

TagDecl *TypedefNameDecl::getAnonDeclWithTypedefName(bool AnyRedecl) const {
  if (auto *TT = getTypeSourceInfo()->getType()->getAs<TagType>()) {
    auto *OwningTypedef = TT->getDecl()->getTypedefNameForAnonDecl();
    auto *ThisTypedef = this;
    if (AnyRedecl && OwningTypedef) {
      OwningTypedef = OwningTypedef->getCanonicalDecl();
      ThisTypedef = ThisTypedef->getCanonicalDecl();
    }
    if (OwningTypedef == ThisTypedef)
      return TT->getDecl();
  }

  return nullptr;
}

bool TypedefNameDecl::isTransparentTagSlow() const {
  auto determineIsTransparent = [&]() {
    if (auto *TT = getUnderlyingType()->getAs<TagType>()) {
      if (auto *TD = TT->getDecl()) {
        if (TD->getName() != getName())
          return false;
        SourceLocation TTLoc = getLocation();
        SourceLocation TDLoc = TD->getLocation();
        if (!TTLoc.isMacroID() || !TDLoc.isMacroID())
          return false;
        SourceManager &SM = getASTContext().getSourceManager();
        return SM.getSpellingLoc(TTLoc) == SM.getSpellingLoc(TDLoc);
      }
    }
    return false;
  };

  bool isTransparent = determineIsTransparent();
  MaybeModedTInfo.setInt((isTransparent << 1) | 1);
  return isTransparent;
}

TypedefDecl *TypedefDecl::CreateDeserialized(ASTContext &C, unsigned ID) {
  return new (C, ID) TypedefDecl(C, nullptr, SourceLocation(), SourceLocation(),
                                 nullptr, nullptr);
}

TypeAliasDecl *TypeAliasDecl::Create(ASTContext &C, DeclContext *DC,
                                     SourceLocation StartLoc,
                                     SourceLocation IdLoc, IdentifierInfo *Id,
                                     TypeSourceInfo *TInfo) {
  return new (C, DC) TypeAliasDecl(C, DC, StartLoc, IdLoc, Id, TInfo);
}

TypeAliasDecl *TypeAliasDecl::CreateDeserialized(ASTContext &C, unsigned ID) {
  return new (C, ID) TypeAliasDecl(C, nullptr, SourceLocation(),
                                   SourceLocation(), nullptr, nullptr);
}

SourceRange TypedefDecl::getSourceRange() const {
  SourceLocation RangeEnd = getLocation();
  if (TypeSourceInfo *TInfo = getTypeSourceInfo()) {
    if (typeIsPostfix(TInfo->getType()))
      RangeEnd = TInfo->getTypeLoc().getSourceRange().getEnd();
  }
  return SourceRange(getBeginLoc(), RangeEnd);
}

SourceRange TypeAliasDecl::getSourceRange() const {
  SourceLocation RangeEnd = getBeginLoc();
  if (TypeSourceInfo *TInfo = getTypeSourceInfo())
    RangeEnd = TInfo->getTypeLoc().getSourceRange().getEnd();
  return SourceRange(getBeginLoc(), RangeEnd);
}

void FileScopeAsmDecl::anchor() {}

FileScopeAsmDecl *FileScopeAsmDecl::Create(ASTContext &C, DeclContext *DC,
                                           StringLiteral *Str,
                                           SourceLocation AsmLoc,
                                           SourceLocation RParenLoc) {
  return new (C, DC) FileScopeAsmDecl(DC, Str, AsmLoc, RParenLoc);
}

FileScopeAsmDecl *FileScopeAsmDecl::CreateDeserialized(ASTContext &C,
                                                       unsigned ID) {
  return new (C, ID) FileScopeAsmDecl(nullptr, nullptr, SourceLocation(),
                                      SourceLocation());
}

void EmptyDecl::anchor() {}

EmptyDecl *EmptyDecl::Create(ASTContext &C, DeclContext *DC, SourceLocation L) {
  return new (C, DC) EmptyDecl(DC, L);
}

EmptyDecl *EmptyDecl::CreateDeserialized(ASTContext &C, unsigned ID) {
  return new (C, ID) EmptyDecl(nullptr, SourceLocation());
}

//===----------------------------------------------------------------------===//
// ImportDecl Implementation
//===----------------------------------------------------------------------===//

/// Retrieve the number of module identifiers needed to name the given
/// module.
static unsigned getNumModuleIdentifiers(Module *Mod) {
  unsigned Result = 1;
  while (Mod->Parent) {
    Mod = Mod->Parent;
    ++Result;
  }
  return Result;
}

ImportDecl::ImportDecl(DeclContext *DC, SourceLocation StartLoc,
                       Module *Imported,
                       ArrayRef<SourceLocation> IdentifierLocs)
  : Decl(Import, DC, StartLoc), ImportedAndComplete(Imported, true) {
  assert(getNumModuleIdentifiers(Imported) == IdentifierLocs.size());
  auto *StoredLocs = getTrailingObjects<SourceLocation>();
  std::uninitialized_copy(IdentifierLocs.begin(), IdentifierLocs.end(),
                          StoredLocs);
}

ImportDecl::ImportDecl(DeclContext *DC, SourceLocation StartLoc,
                       Module *Imported, SourceLocation EndLoc)
  : Decl(Import, DC, StartLoc), ImportedAndComplete(Imported, false) {
  *getTrailingObjects<SourceLocation>() = EndLoc;
}

ImportDecl *ImportDecl::Create(ASTContext &C, DeclContext *DC,
                               SourceLocation StartLoc, Module *Imported,
                               ArrayRef<SourceLocation> IdentifierLocs) {
  return new (C, DC,
              additionalSizeToAlloc<SourceLocation>(IdentifierLocs.size()))
      ImportDecl(DC, StartLoc, Imported, IdentifierLocs);
}

ImportDecl *ImportDecl::CreateImplicit(ASTContext &C, DeclContext *DC,
                                       SourceLocation StartLoc,
                                       Module *Imported,
                                       SourceLocation EndLoc) {
  ImportDecl *Import = new (C, DC, additionalSizeToAlloc<SourceLocation>(1))
      ImportDecl(DC, StartLoc, Imported, EndLoc);
  Import->setImplicit();
  return Import;
}

ImportDecl *ImportDecl::CreateDeserialized(ASTContext &C, unsigned ID,
                                           unsigned NumLocations) {
  return new (C, ID, additionalSizeToAlloc<SourceLocation>(NumLocations))
      ImportDecl(EmptyShell());
}

ArrayRef<SourceLocation> ImportDecl::getIdentifierLocs() const {
  if (!ImportedAndComplete.getInt())
    return None;

  const auto *StoredLocs = getTrailingObjects<SourceLocation>();
  return llvm::makeArrayRef(StoredLocs,
                            getNumModuleIdentifiers(getImportedModule()));
}

SourceRange ImportDecl::getSourceRange() const {
  if (!ImportedAndComplete.getInt())
    return SourceRange(getLocation(), *getTrailingObjects<SourceLocation>());

  return SourceRange(getLocation(), getIdentifierLocs().back());
}

//===----------------------------------------------------------------------===//
// ExportDecl Implementation
//===----------------------------------------------------------------------===//

void ExportDecl::anchor() {}

ExportDecl *ExportDecl::Create(ASTContext &C, DeclContext *DC,
                               SourceLocation ExportLoc) {
  return new (C, DC) ExportDecl(DC, ExportLoc);
}

ExportDecl *ExportDecl::CreateDeserialized(ASTContext &C, unsigned ID) {
  return new (C, ID) ExportDecl(nullptr, SourceLocation());
}<|MERGE_RESOLUTION|>--- conflicted
+++ resolved
@@ -2532,24 +2532,24 @@
 // ParmVarDecl Implementation
 //===----------------------------------------------------------------------===//
 
-<<<<<<< HEAD
+ParmVarDecl::ParmVarDecl(ASTContext &C, DeclContext *DC,
+                         SourceLocation StartLoc, SourceLocation NameLoc,
+                         const DeclarationName &Name, QualType T,
+                         TypeSourceInfo *TInfo, StorageClass S, Expr *DefArg)
+    : VarDecl(ParmVar, C, DC, StartLoc, NameLoc, Name, T, TInfo, S),
+      InjectedParmsInfo(nullptr) {
+  assert(ParmVarDeclBits.HasInheritedDefaultArg == false);
+  assert(ParmVarDeclBits.DefaultArgKind == DAK_None);
+  assert(ParmVarDeclBits.IsKNRPromoted == false);
+  assert(ParmVarDeclBits.IsObjCMethodParam == false);
+  setDefaultArg(DefArg);
+}
+
 ParmVarDecl::ParmVarDecl(ASTContext &C, DeclContext *DC, const CXXInjectedParmsInfo &IPI)
     : VarDecl(ParmVar, C, DC, SourceLocation(), SourceLocation(),
               DeclarationName(), C.DependentTy, nullptr, SC_None),
       InjectedParmsInfo(new (C) CXXInjectedParmsInfo(IPI)) {
   setDefaultArg(nullptr);
-=======
-ParmVarDecl::ParmVarDecl(ASTContext &C, DeclContext *DC,
-                         SourceLocation StartLoc, SourceLocation NameLoc,
-                         const DeclarationName &Name, QualType T,
-                         TypeSourceInfo *TInfo, StorageClass S, Expr *DefArg)
-    : VarDecl(ParmVar, C, DC, StartLoc, NameLoc, Name, T, TInfo, S) {
-  assert(ParmVarDeclBits.HasInheritedDefaultArg == false);
-  assert(ParmVarDeclBits.DefaultArgKind == DAK_None);
-  assert(ParmVarDeclBits.IsKNRPromoted == false);
-  assert(ParmVarDeclBits.IsObjCMethodParam == false);
-  setDefaultArg(DefArg);
->>>>>>> a473613f
 }
 
 ParmVarDecl *ParmVarDecl::Create(ASTContext &C, DeclContext *DC,
@@ -2558,11 +2558,7 @@
                                  const DeclarationName &Name,
                                  QualType T, TypeSourceInfo *TInfo,
                                  StorageClass S, Expr *DefArg) {
-<<<<<<< HEAD
-  return new (C, DC) ParmVarDecl(C, DC, StartLoc, IdLoc, Id, T, TInfo,
-=======
   return new (C, DC) ParmVarDecl(C, DC, StartLoc, NameLoc, Name, T, TInfo,
->>>>>>> a473613f
                                  S, DefArg);
 }
 
@@ -2583,12 +2579,8 @@
 ParmVarDecl *ParmVarDecl::CreateDeserialized(ASTContext &C, unsigned ID) {
   return new (C, ID)
       ParmVarDecl(C, nullptr, SourceLocation(), SourceLocation(),
-<<<<<<< HEAD
-                  nullptr, QualType(), nullptr, SC_None, nullptr);
-=======
                   static_cast<IdentifierInfo *>(nullptr), QualType(), nullptr,
                   SC_None, nullptr);
->>>>>>> a473613f
 }
 
 SourceRange ParmVarDecl::getSourceRange() const {
