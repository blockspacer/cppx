--- conflicted
+++ resolved
@@ -1184,11 +1184,8 @@
   case Decl::Block:
   case Decl::Captured:
   case Decl::OMPDeclareReduction:
-<<<<<<< HEAD
+  case Decl::OMPDeclareMapper:
   case Decl::CXXFragment:
-=======
-  case Decl::OMPDeclareMapper:
->>>>>>> a2fcad0e
     // There is only one DeclContext for these entities.
     return this;
 
