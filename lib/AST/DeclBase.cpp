--- conflicted
+++ resolved
@@ -715,11 +715,8 @@
     case Binding:
     case NonTypeTemplateParm:
     case VarTemplate:
-<<<<<<< HEAD
+    case Concept:
     case CXXRequiredDeclarator:
-=======
-    case Concept:
->>>>>>> 4b48b58c
       // These (C++-only) declarations are found by redeclaration lookup for
       // tag types, so we include them in the tag namespace.
       return IDNS_Ordinary | IDNS_Tag;
