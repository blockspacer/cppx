--- conflicted
+++ resolved
@@ -576,17 +576,16 @@
     void
     VisitCXXDependentScopeMemberExpr(const CXXDependentScopeMemberExpr *Node);
     void VisitCXXReflectExpr(const CXXReflectExpr *Node);
-    void VisitCXXReflectionReadQueryExpr(const CXXReflectionReadQueryExpr *Node);
-    void VisitCXXReflectionWriteQueryExpr(const CXXReflectionWriteQueryExpr *Node);
+    void VisitCXXReflectionReadQueryExpr(
+        const CXXReflectionReadQueryExpr *Node);
+    void VisitCXXReflectionWriteQueryExpr(
+        const CXXReflectionWriteQueryExpr *Node);
     void VisitCXXUnreflexprExpr(const CXXUnreflexprExpr *Node);
     void VisitCXXIdExprExpr(const CXXIdExprExpr *Node);
     void VisitCXXValueOfExpr(const CXXValueOfExpr *Node);
-<<<<<<< HEAD
+    void VisitCXXDependentVariadicReifierExpr(
+        const CXXDependentVariadicReifierExpr *Node);
     void VisitCXXFragmentExpr(const CXXFragmentExpr *Node);
-=======
-    void VisitCXXDependentVariadicReifierExpr(
-      const CXXDependentVariadicReifierExpr *Node);
->>>>>>> 577c0ebf
 
     // ObjC
     void VisitObjCAtCatchStmt(const ObjCAtCatchStmt *Node);
@@ -2579,16 +2578,14 @@
   VisitExpr(Node);
 }
 
-<<<<<<< HEAD
-void 
-ASTDumper::VisitCXXFragmentExpr(const CXXFragmentExpr *Node) {
-  VisitExpr(Node);
-  dumpDecl(Node->getFragment());
-=======
 void ASTDumper::VisitCXXDependentVariadicReifierExpr(
   const CXXDependentVariadicReifierExpr *Node) {
   VisitExpr(Node);
->>>>>>> 577c0ebf
+}
+
+void ASTDumper::VisitCXXFragmentExpr(const CXXFragmentExpr *Node) {
+  VisitExpr(Node);
+  dumpDecl(Node->getFragment());
 }
 
 //===----------------------------------------------------------------------===//
