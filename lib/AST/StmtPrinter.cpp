//===- StmtPrinter.cpp - Printing implementation for Stmt ASTs ------------===//
//
//                     The LLVM Compiler Infrastructure
//
// This file is distributed under the University of Illinois Open Source
// License. See LICENSE.TXT for details.
//
//===----------------------------------------------------------------------===//
//
// This file implements the Stmt::dumpPretty/Stmt::printPretty methods, which
// pretty print the AST back out to C code.
//
//===----------------------------------------------------------------------===//

#include "clang/AST/ASTContext.h"
#include "clang/AST/Attr.h"
#include "clang/AST/Decl.h"
#include "clang/AST/DeclBase.h"
#include "clang/AST/DeclCXX.h"
#include "clang/AST/DeclObjC.h"
#include "clang/AST/DeclOpenMP.h"
#include "clang/AST/DeclTemplate.h"
#include "clang/AST/Expr.h"
#include "clang/AST/ExprCXX.h"
#include "clang/AST/ExprObjC.h"
#include "clang/AST/ExprOpenMP.h"
#include "clang/AST/NestedNameSpecifier.h"
#include "clang/AST/OpenMPClause.h"
#include "clang/AST/PrettyPrinter.h"
#include "clang/AST/Stmt.h"
#include "clang/AST/StmtCXX.h"
#include "clang/AST/StmtObjC.h"
#include "clang/AST/StmtOpenMP.h"
#include "clang/AST/StmtVisitor.h"
#include "clang/AST/TemplateBase.h"
#include "clang/AST/Type.h"
#include "clang/Basic/CharInfo.h"
#include "clang/Basic/ExpressionTraits.h"
#include "clang/Basic/IdentifierTable.h"
#include "clang/Basic/LLVM.h"
#include "clang/Basic/Lambda.h"
#include "clang/Basic/OpenMPKinds.h"
#include "clang/Basic/OperatorKinds.h"
#include "clang/Basic/SourceLocation.h"
#include "clang/Basic/TypeTraits.h"
#include "clang/Lex/Lexer.h"
#include "llvm/ADT/ArrayRef.h"
#include "llvm/ADT/SmallString.h"
#include "llvm/ADT/SmallVector.h"
#include "llvm/ADT/StringRef.h"
#include "llvm/Support/Casting.h"
#include "llvm/Support/Compiler.h"
#include "llvm/Support/ErrorHandling.h"
#include "llvm/Support/Format.h"
#include "llvm/Support/raw_ostream.h"
#include <cassert>
#include <string>

using namespace clang;

//===----------------------------------------------------------------------===//
// StmtPrinter Visitor
//===----------------------------------------------------------------------===//

namespace {

  class StmtPrinter : public StmtVisitor<StmtPrinter> {
    raw_ostream &OS;
    unsigned IndentLevel;
    PrinterHelper* Helper;
    PrintingPolicy Policy;
    std::string NL;
    const ASTContext *Context;

  public:
    StmtPrinter(raw_ostream &os, PrinterHelper *helper,
                const PrintingPolicy &Policy, unsigned Indentation = 0,
                StringRef NL = "\n",
                const ASTContext *Context = nullptr)
        : OS(os), IndentLevel(Indentation), Helper(helper), Policy(Policy),
          NL(NL), Context(Context) {}

    void PrintStmt(Stmt *S) {
      PrintStmt(S, Policy.Indentation);
    }

    void PrintStmt(Stmt *S, int SubIndent) {
      IndentLevel += SubIndent;
      if (S && isa<Expr>(S)) {
        // If this is an expr used in a stmt context, indent and newline it.
        Indent();
        Visit(S);
        OS << ";" << NL;
      } else if (S) {
        Visit(S);
      } else {
        Indent() << "<<<NULL STATEMENT>>>" << NL;
      }
      IndentLevel -= SubIndent;
    }

    void PrintInitStmt(Stmt *S, unsigned PrefixWidth) {
      // FIXME: Cope better with odd prefix widths.
      IndentLevel += (PrefixWidth + 1) / 2;
      if (auto *DS = dyn_cast<DeclStmt>(S))
        PrintRawDeclStmt(DS);
      else
        PrintExpr(cast<Expr>(S));
      OS << "; ";
      IndentLevel -= (PrefixWidth + 1) / 2;
    }

    void PrintControlledStmt(Stmt *S) {
      if (auto *CS = dyn_cast<CompoundStmt>(S)) {
        OS << " ";
        PrintRawCompoundStmt(CS);
        OS << NL;
      } else {
        OS << NL;
        PrintStmt(S);
      }
    }

    void PrintRawCompoundStmt(CompoundStmt *S);
    void PrintRawDecl(Decl *D);
    void PrintRawDeclStmt(const DeclStmt *S);
    void PrintRawIfStmt(IfStmt *If);
    void PrintRawCXXCatchStmt(CXXCatchStmt *Catch);
    void PrintCallArgs(CallExpr *E);
    void PrintRawSEHExceptHandler(SEHExceptStmt *S);
    void PrintRawSEHFinallyStmt(SEHFinallyStmt *S);
    void PrintOMPExecutableDirective(OMPExecutableDirective *S,
                                     bool ForceNoStmt = false);

    void PrintExpr(Expr *E) {
      if (E)
        Visit(E);
      else
        OS << "<null expr>";
    }

    raw_ostream &Indent(int Delta = 0) {
      for (int i = 0, e = IndentLevel+Delta; i < e; ++i)
        OS << "  ";
      return OS;
    }

    void Visit(Stmt* S) {
      if (Helper && Helper->handledStmt(S,OS))
          return;
      else StmtVisitor<StmtPrinter>::Visit(S);
    }

    void VisitStmt(Stmt *Node) LLVM_ATTRIBUTE_UNUSED {
      Indent() << "<<unknown stmt type>>" << NL;
    }

    void VisitExpr(Expr *Node) LLVM_ATTRIBUTE_UNUSED {
      OS << "<<unknown expr type>>";
    }

    void VisitCXXNamedCastExpr(CXXNamedCastExpr *Node);

#define ABSTRACT_STMT(CLASS)
#define STMT(CLASS, PARENT) \
    void Visit##CLASS(CLASS *Node);
#include "clang/AST/StmtNodes.inc"
  };

} // namespace

//===----------------------------------------------------------------------===//
//  Stmt printing methods.
//===----------------------------------------------------------------------===//

/// PrintRawCompoundStmt - Print a compound stmt without indenting the {, and
/// with no newline after the }.
void StmtPrinter::PrintRawCompoundStmt(CompoundStmt *Node) {
  OS << "{" << NL;
  for (auto *I : Node->body())
    PrintStmt(I);

  Indent() << "}";
}

void StmtPrinter::PrintRawDecl(Decl *D) {
  D->print(OS, Policy, IndentLevel);
}

void StmtPrinter::PrintRawDeclStmt(const DeclStmt *S) {
  SmallVector<Decl *, 2> Decls(S->decls());
  Decl::printGroup(Decls.data(), Decls.size(), OS, Policy, IndentLevel);
}

void StmtPrinter::VisitNullStmt(NullStmt *Node) {
  Indent() << ";" << NL;
}

void StmtPrinter::VisitDeclStmt(DeclStmt *Node) {
  Indent();
  PrintRawDeclStmt(Node);
  OS << ";" << NL;
}

void StmtPrinter::VisitCompoundStmt(CompoundStmt *Node) {
  Indent();
  PrintRawCompoundStmt(Node);
  OS << "" << NL;
}

void StmtPrinter::VisitCaseStmt(CaseStmt *Node) {
  Indent(-1) << "case ";
  PrintExpr(Node->getLHS());
  if (Node->getRHS()) {
    OS << " ... ";
    PrintExpr(Node->getRHS());
  }
  OS << ":" << NL;

  PrintStmt(Node->getSubStmt(), 0);
}

void StmtPrinter::VisitDefaultStmt(DefaultStmt *Node) {
  Indent(-1) << "default:" << NL;
  PrintStmt(Node->getSubStmt(), 0);
}

void StmtPrinter::VisitLabelStmt(LabelStmt *Node) {
  Indent(-1) << Node->getName() << ":" << NL;
  PrintStmt(Node->getSubStmt(), 0);
}

void StmtPrinter::VisitAttributedStmt(AttributedStmt *Node) {
  for (const auto *Attr : Node->getAttrs()) {
    Attr->printPretty(OS, Policy);
  }

  PrintStmt(Node->getSubStmt(), 0);
}

void StmtPrinter::PrintRawIfStmt(IfStmt *If) {
  OS << "if (";
  if (If->getInit())
    PrintInitStmt(If->getInit(), 4);
  if (const DeclStmt *DS = If->getConditionVariableDeclStmt())
    PrintRawDeclStmt(DS);
  else
    PrintExpr(If->getCond());
  OS << ')';

  if (auto *CS = dyn_cast<CompoundStmt>(If->getThen())) {
    OS << ' ';
    PrintRawCompoundStmt(CS);
    OS << (If->getElse() ? " " : NL);
  } else {
    OS << NL;
    PrintStmt(If->getThen());
    if (If->getElse()) Indent();
  }

  if (Stmt *Else = If->getElse()) {
    OS << "else";

    if (auto *CS = dyn_cast<CompoundStmt>(Else)) {
      OS << ' ';
      PrintRawCompoundStmt(CS);
      OS << NL;
    } else if (auto *ElseIf = dyn_cast<IfStmt>(Else)) {
      OS << ' ';
      PrintRawIfStmt(ElseIf);
    } else {
      OS << NL;
      PrintStmt(If->getElse());
    }
  }
}

void StmtPrinter::VisitIfStmt(IfStmt *If) {
  Indent();
  PrintRawIfStmt(If);
}

void StmtPrinter::VisitSwitchStmt(SwitchStmt *Node) {
  Indent() << "switch (";
  if (Node->getInit())
    PrintInitStmt(Node->getInit(), 8);
  if (const DeclStmt *DS = Node->getConditionVariableDeclStmt())
    PrintRawDeclStmt(DS);
  else
    PrintExpr(Node->getCond());
  OS << ")";
  PrintControlledStmt(Node->getBody());
}

void StmtPrinter::VisitWhileStmt(WhileStmt *Node) {
  Indent() << "while (";
  if (const DeclStmt *DS = Node->getConditionVariableDeclStmt())
    PrintRawDeclStmt(DS);
  else
    PrintExpr(Node->getCond());
  OS << ")" << NL;
  PrintStmt(Node->getBody());
}

void StmtPrinter::VisitDoStmt(DoStmt *Node) {
  Indent() << "do ";
  if (auto *CS = dyn_cast<CompoundStmt>(Node->getBody())) {
    PrintRawCompoundStmt(CS);
    OS << " ";
  } else {
    OS << NL;
    PrintStmt(Node->getBody());
    Indent();
  }

  OS << "while (";
  PrintExpr(Node->getCond());
  OS << ");" << NL;
}

void StmtPrinter::VisitForStmt(ForStmt *Node) {
  Indent() << "for (";
  if (Node->getInit())
    PrintInitStmt(Node->getInit(), 5);
  else
    OS << (Node->getCond() ? "; " : ";");
  if (Node->getCond())
    PrintExpr(Node->getCond());
  OS << ";";
  if (Node->getInc()) {
    OS << " ";
    PrintExpr(Node->getInc());
  }
  OS << ")";
  PrintControlledStmt(Node->getBody());
}

void StmtPrinter::VisitObjCForCollectionStmt(ObjCForCollectionStmt *Node) {
  Indent() << "for (";
  if (auto *DS = dyn_cast<DeclStmt>(Node->getElement()))
    PrintRawDeclStmt(DS);
  else
    PrintExpr(cast<Expr>(Node->getElement()));
  OS << " in ";
  PrintExpr(Node->getCollection());
  OS << ")";
  PrintControlledStmt(Node->getBody());
}

void StmtPrinter::VisitCXXForRangeStmt(CXXForRangeStmt *Node) {
  Indent() << "for (";
  if (Node->getInit())
    PrintInitStmt(Node->getInit(), 5);
  PrintingPolicy SubPolicy(Policy);
  SubPolicy.SuppressInitializers = true;
  Node->getLoopVariable()->print(OS, SubPolicy, IndentLevel);
  OS << " : ";
  PrintExpr(Node->getRangeInit());
  OS << ")";
  PrintControlledStmt(Node->getBody());
}

void StmtPrinter::VisitCXXExpansionStmt(CXXExpansionStmt *Node) {
  Indent() << "for... (";
  PrintingPolicy SubPolicy(Policy);
  SubPolicy.SuppressInitializers = true;
  Node->getLoopVariable()->print(OS, SubPolicy, IndentLevel);
  OS << " : ";
  PrintExpr(Node->getRangeInit());
  OS << ") {\n";
  PrintStmt(Node->getBody());
  Indent() << "}";
  if (Policy.IncludeNewlines)
    OS << "\n";
}

void StmtPrinter::VisitCXXInjectionStmt(CXXInjectionStmt *Node) {
  // FIXME: Actually print something meaningful.
  Indent() << "-> { ... }";
  if (Policy.IncludeNewlines) OS << "\n";
}

void StmtPrinter::VisitMSDependentExistsStmt(MSDependentExistsStmt *Node) {
  Indent();
  if (Node->isIfExists())
    OS << "__if_exists (";
  else
    OS << "__if_not_exists (";

  if (NestedNameSpecifier *Qualifier
        = Node->getQualifierLoc().getNestedNameSpecifier())
    Qualifier->print(OS, Policy);

  OS << Node->getNameInfo() << ") ";

  PrintRawCompoundStmt(Node->getSubStmt());
}

void StmtPrinter::VisitGotoStmt(GotoStmt *Node) {
  Indent() << "goto " << Node->getLabel()->getName() << ";";
  if (Policy.IncludeNewlines) OS << NL;
}

void StmtPrinter::VisitIndirectGotoStmt(IndirectGotoStmt *Node) {
  Indent() << "goto *";
  PrintExpr(Node->getTarget());
  OS << ";";
  if (Policy.IncludeNewlines) OS << NL;
}

void StmtPrinter::VisitContinueStmt(ContinueStmt *Node) {
  Indent() << "continue;";
  if (Policy.IncludeNewlines) OS << NL;
}

void StmtPrinter::VisitBreakStmt(BreakStmt *Node) {
  Indent() << "break;";
  if (Policy.IncludeNewlines) OS << NL;
}

void StmtPrinter::VisitReturnStmt(ReturnStmt *Node) {
  Indent() << "return";
  if (Node->getRetValue()) {
    OS << " ";
    PrintExpr(Node->getRetValue());
  }
  OS << ";";
  if (Policy.IncludeNewlines) OS << NL;
}

void StmtPrinter::VisitGCCAsmStmt(GCCAsmStmt *Node) {
  Indent() << "asm ";

  if (Node->isVolatile())
    OS << "volatile ";

  OS << "(";
  VisitStringLiteral(Node->getAsmString());

  // Outputs
  if (Node->getNumOutputs() != 0 || Node->getNumInputs() != 0 ||
      Node->getNumClobbers() != 0)
    OS << " : ";

  for (unsigned i = 0, e = Node->getNumOutputs(); i != e; ++i) {
    if (i != 0)
      OS << ", ";

    if (!Node->getOutputName(i).empty()) {
      OS << '[';
      OS << Node->getOutputName(i);
      OS << "] ";
    }

    VisitStringLiteral(Node->getOutputConstraintLiteral(i));
    OS << " (";
    Visit(Node->getOutputExpr(i));
    OS << ")";
  }

  // Inputs
  if (Node->getNumInputs() != 0 || Node->getNumClobbers() != 0)
    OS << " : ";

  for (unsigned i = 0, e = Node->getNumInputs(); i != e; ++i) {
    if (i != 0)
      OS << ", ";

    if (!Node->getInputName(i).empty()) {
      OS << '[';
      OS << Node->getInputName(i);
      OS << "] ";
    }

    VisitStringLiteral(Node->getInputConstraintLiteral(i));
    OS << " (";
    Visit(Node->getInputExpr(i));
    OS << ")";
  }

  // Clobbers
  if (Node->getNumClobbers() != 0)
    OS << " : ";

  for (unsigned i = 0, e = Node->getNumClobbers(); i != e; ++i) {
    if (i != 0)
      OS << ", ";

    VisitStringLiteral(Node->getClobberStringLiteral(i));
  }

  OS << ");";
  if (Policy.IncludeNewlines) OS << NL;
}

void StmtPrinter::VisitMSAsmStmt(MSAsmStmt *Node) {
  // FIXME: Implement MS style inline asm statement printer.
  Indent() << "__asm ";
  if (Node->hasBraces())
    OS << "{" << NL;
  OS << Node->getAsmString() << NL;
  if (Node->hasBraces())
    Indent() << "}" << NL;
}

void StmtPrinter::VisitCapturedStmt(CapturedStmt *Node) {
  PrintStmt(Node->getCapturedDecl()->getBody());
}

void StmtPrinter::VisitObjCAtTryStmt(ObjCAtTryStmt *Node) {
  Indent() << "@try";
  if (auto *TS = dyn_cast<CompoundStmt>(Node->getTryBody())) {
    PrintRawCompoundStmt(TS);
    OS << NL;
  }

  for (unsigned I = 0, N = Node->getNumCatchStmts(); I != N; ++I) {
    ObjCAtCatchStmt *catchStmt = Node->getCatchStmt(I);
    Indent() << "@catch(";
    if (catchStmt->getCatchParamDecl()) {
      if (Decl *DS = catchStmt->getCatchParamDecl())
        PrintRawDecl(DS);
    }
    OS << ")";
    if (auto *CS = dyn_cast<CompoundStmt>(catchStmt->getCatchBody())) {
      PrintRawCompoundStmt(CS);
      OS << NL;
    }
  }

  if (auto *FS = static_cast<ObjCAtFinallyStmt *>(Node->getFinallyStmt())) {
    Indent() << "@finally";
    PrintRawCompoundStmt(dyn_cast<CompoundStmt>(FS->getFinallyBody()));
    OS << NL;
  }
}

void StmtPrinter::VisitObjCAtFinallyStmt(ObjCAtFinallyStmt *Node) {
}

void StmtPrinter::VisitObjCAtCatchStmt (ObjCAtCatchStmt *Node) {
  Indent() << "@catch (...) { /* todo */ } " << NL;
}

void StmtPrinter::VisitObjCAtThrowStmt(ObjCAtThrowStmt *Node) {
  Indent() << "@throw";
  if (Node->getThrowExpr()) {
    OS << " ";
    PrintExpr(Node->getThrowExpr());
  }
  OS << ";" << NL;
}

void StmtPrinter::VisitObjCAvailabilityCheckExpr(
    ObjCAvailabilityCheckExpr *Node) {
  OS << "@available(...)";
}

void StmtPrinter::VisitObjCAtSynchronizedStmt(ObjCAtSynchronizedStmt *Node) {
  Indent() << "@synchronized (";
  PrintExpr(Node->getSynchExpr());
  OS << ")";
  PrintRawCompoundStmt(Node->getSynchBody());
  OS << NL;
}

void StmtPrinter::VisitObjCAutoreleasePoolStmt(ObjCAutoreleasePoolStmt *Node) {
  Indent() << "@autoreleasepool";
  PrintRawCompoundStmt(dyn_cast<CompoundStmt>(Node->getSubStmt()));
  OS << NL;
}

void StmtPrinter::PrintRawCXXCatchStmt(CXXCatchStmt *Node) {
  OS << "catch (";
  if (Decl *ExDecl = Node->getExceptionDecl())
    PrintRawDecl(ExDecl);
  else
    OS << "...";
  OS << ") ";
  PrintRawCompoundStmt(cast<CompoundStmt>(Node->getHandlerBlock()));
}

void StmtPrinter::VisitCXXCatchStmt(CXXCatchStmt *Node) {
  Indent();
  PrintRawCXXCatchStmt(Node);
  OS << NL;
}

void StmtPrinter::VisitCXXTryStmt(CXXTryStmt *Node) {
  Indent() << "try ";
  PrintRawCompoundStmt(Node->getTryBlock());
  for (unsigned i = 0, e = Node->getNumHandlers(); i < e; ++i) {
    OS << " ";
    PrintRawCXXCatchStmt(Node->getHandler(i));
  }
  OS << NL;
}

void StmtPrinter::VisitSEHTryStmt(SEHTryStmt *Node) {
  Indent() << (Node->getIsCXXTry() ? "try " : "__try ");
  PrintRawCompoundStmt(Node->getTryBlock());
  SEHExceptStmt *E = Node->getExceptHandler();
  SEHFinallyStmt *F = Node->getFinallyHandler();
  if(E)
    PrintRawSEHExceptHandler(E);
  else {
    assert(F && "Must have a finally block...");
    PrintRawSEHFinallyStmt(F);
  }
  OS << NL;
}

void StmtPrinter::PrintRawSEHFinallyStmt(SEHFinallyStmt *Node) {
  OS << "__finally ";
  PrintRawCompoundStmt(Node->getBlock());
  OS << NL;
}

void StmtPrinter::PrintRawSEHExceptHandler(SEHExceptStmt *Node) {
  OS << "__except (";
  VisitExpr(Node->getFilterExpr());
  OS << ")" << NL;
  PrintRawCompoundStmt(Node->getBlock());
  OS << NL;
}

void StmtPrinter::VisitSEHExceptStmt(SEHExceptStmt *Node) {
  Indent();
  PrintRawSEHExceptHandler(Node);
  OS << NL;
}

void StmtPrinter::VisitSEHFinallyStmt(SEHFinallyStmt *Node) {
  Indent();
  PrintRawSEHFinallyStmt(Node);
  OS << NL;
}

void StmtPrinter::VisitSEHLeaveStmt(SEHLeaveStmt *Node) {
  Indent() << "__leave;";
  if (Policy.IncludeNewlines) OS << NL;
}

//===----------------------------------------------------------------------===//
//  OpenMP directives printing methods
//===----------------------------------------------------------------------===//

void StmtPrinter::PrintOMPExecutableDirective(OMPExecutableDirective *S,
                                              bool ForceNoStmt) {
  OMPClausePrinter Printer(OS, Policy);
  ArrayRef<OMPClause *> Clauses = S->clauses();
  for (auto *Clause : Clauses)
    if (Clause && !Clause->isImplicit()) {
      OS << ' ';
      Printer.Visit(Clause);
    }
  OS << NL;
  if (!ForceNoStmt && S->hasAssociatedStmt())
    PrintStmt(S->getInnermostCapturedStmt()->getCapturedStmt());
}

void StmtPrinter::VisitOMPParallelDirective(OMPParallelDirective *Node) {
  Indent() << "#pragma omp parallel";
  PrintOMPExecutableDirective(Node);
}

void StmtPrinter::VisitOMPSimdDirective(OMPSimdDirective *Node) {
  Indent() << "#pragma omp simd";
  PrintOMPExecutableDirective(Node);
}

void StmtPrinter::VisitOMPForDirective(OMPForDirective *Node) {
  Indent() << "#pragma omp for";
  PrintOMPExecutableDirective(Node);
}

void StmtPrinter::VisitOMPForSimdDirective(OMPForSimdDirective *Node) {
  Indent() << "#pragma omp for simd";
  PrintOMPExecutableDirective(Node);
}

void StmtPrinter::VisitOMPSectionsDirective(OMPSectionsDirective *Node) {
  Indent() << "#pragma omp sections";
  PrintOMPExecutableDirective(Node);
}

void StmtPrinter::VisitOMPSectionDirective(OMPSectionDirective *Node) {
  Indent() << "#pragma omp section";
  PrintOMPExecutableDirective(Node);
}

void StmtPrinter::VisitOMPSingleDirective(OMPSingleDirective *Node) {
  Indent() << "#pragma omp single";
  PrintOMPExecutableDirective(Node);
}

void StmtPrinter::VisitOMPMasterDirective(OMPMasterDirective *Node) {
  Indent() << "#pragma omp master";
  PrintOMPExecutableDirective(Node);
}

void StmtPrinter::VisitOMPCriticalDirective(OMPCriticalDirective *Node) {
  Indent() << "#pragma omp critical";
  if (Node->getDirectiveName().getName()) {
    OS << " (";
    Node->getDirectiveName().printName(OS);
    OS << ")";
  }
  PrintOMPExecutableDirective(Node);
}

void StmtPrinter::VisitOMPParallelForDirective(OMPParallelForDirective *Node) {
  Indent() << "#pragma omp parallel for";
  PrintOMPExecutableDirective(Node);
}

void StmtPrinter::VisitOMPParallelForSimdDirective(
    OMPParallelForSimdDirective *Node) {
  Indent() << "#pragma omp parallel for simd";
  PrintOMPExecutableDirective(Node);
}

void StmtPrinter::VisitOMPParallelSectionsDirective(
    OMPParallelSectionsDirective *Node) {
  Indent() << "#pragma omp parallel sections";
  PrintOMPExecutableDirective(Node);
}

void StmtPrinter::VisitOMPTaskDirective(OMPTaskDirective *Node) {
  Indent() << "#pragma omp task";
  PrintOMPExecutableDirective(Node);
}

void StmtPrinter::VisitOMPTaskyieldDirective(OMPTaskyieldDirective *Node) {
  Indent() << "#pragma omp taskyield";
  PrintOMPExecutableDirective(Node);
}

void StmtPrinter::VisitOMPBarrierDirective(OMPBarrierDirective *Node) {
  Indent() << "#pragma omp barrier";
  PrintOMPExecutableDirective(Node);
}

void StmtPrinter::VisitOMPTaskwaitDirective(OMPTaskwaitDirective *Node) {
  Indent() << "#pragma omp taskwait";
  PrintOMPExecutableDirective(Node);
}

void StmtPrinter::VisitOMPTaskgroupDirective(OMPTaskgroupDirective *Node) {
  Indent() << "#pragma omp taskgroup";
  PrintOMPExecutableDirective(Node);
}

void StmtPrinter::VisitOMPFlushDirective(OMPFlushDirective *Node) {
  Indent() << "#pragma omp flush";
  PrintOMPExecutableDirective(Node);
}

void StmtPrinter::VisitOMPOrderedDirective(OMPOrderedDirective *Node) {
  Indent() << "#pragma omp ordered";
  PrintOMPExecutableDirective(Node, Node->hasClausesOfKind<OMPDependClause>());
}

void StmtPrinter::VisitOMPAtomicDirective(OMPAtomicDirective *Node) {
  Indent() << "#pragma omp atomic";
  PrintOMPExecutableDirective(Node);
}

void StmtPrinter::VisitOMPTargetDirective(OMPTargetDirective *Node) {
  Indent() << "#pragma omp target";
  PrintOMPExecutableDirective(Node);
}

void StmtPrinter::VisitOMPTargetDataDirective(OMPTargetDataDirective *Node) {
  Indent() << "#pragma omp target data";
  PrintOMPExecutableDirective(Node);
}

void StmtPrinter::VisitOMPTargetEnterDataDirective(
    OMPTargetEnterDataDirective *Node) {
  Indent() << "#pragma omp target enter data";
  PrintOMPExecutableDirective(Node, /*ForceNoStmt=*/true);
}

void StmtPrinter::VisitOMPTargetExitDataDirective(
    OMPTargetExitDataDirective *Node) {
  Indent() << "#pragma omp target exit data";
  PrintOMPExecutableDirective(Node, /*ForceNoStmt=*/true);
}

void StmtPrinter::VisitOMPTargetParallelDirective(
    OMPTargetParallelDirective *Node) {
  Indent() << "#pragma omp target parallel";
  PrintOMPExecutableDirective(Node);
}

void StmtPrinter::VisitOMPTargetParallelForDirective(
    OMPTargetParallelForDirective *Node) {
  Indent() << "#pragma omp target parallel for";
  PrintOMPExecutableDirective(Node);
}

void StmtPrinter::VisitOMPTeamsDirective(OMPTeamsDirective *Node) {
  Indent() << "#pragma omp teams";
  PrintOMPExecutableDirective(Node);
}

void StmtPrinter::VisitOMPCancellationPointDirective(
    OMPCancellationPointDirective *Node) {
  Indent() << "#pragma omp cancellation point "
           << getOpenMPDirectiveName(Node->getCancelRegion());
  PrintOMPExecutableDirective(Node);
}

void StmtPrinter::VisitOMPCancelDirective(OMPCancelDirective *Node) {
  Indent() << "#pragma omp cancel "
           << getOpenMPDirectiveName(Node->getCancelRegion());
  PrintOMPExecutableDirective(Node);
}

void StmtPrinter::VisitOMPTaskLoopDirective(OMPTaskLoopDirective *Node) {
  Indent() << "#pragma omp taskloop";
  PrintOMPExecutableDirective(Node);
}

void StmtPrinter::VisitOMPTaskLoopSimdDirective(
    OMPTaskLoopSimdDirective *Node) {
  Indent() << "#pragma omp taskloop simd";
  PrintOMPExecutableDirective(Node);
}

void StmtPrinter::VisitOMPDistributeDirective(OMPDistributeDirective *Node) {
  Indent() << "#pragma omp distribute";
  PrintOMPExecutableDirective(Node);
}

void StmtPrinter::VisitOMPTargetUpdateDirective(
    OMPTargetUpdateDirective *Node) {
  Indent() << "#pragma omp target update";
  PrintOMPExecutableDirective(Node, /*ForceNoStmt=*/true);
}

void StmtPrinter::VisitOMPDistributeParallelForDirective(
    OMPDistributeParallelForDirective *Node) {
  Indent() << "#pragma omp distribute parallel for";
  PrintOMPExecutableDirective(Node);
}

void StmtPrinter::VisitOMPDistributeParallelForSimdDirective(
    OMPDistributeParallelForSimdDirective *Node) {
  Indent() << "#pragma omp distribute parallel for simd";
  PrintOMPExecutableDirective(Node);
}

void StmtPrinter::VisitOMPDistributeSimdDirective(
    OMPDistributeSimdDirective *Node) {
  Indent() << "#pragma omp distribute simd";
  PrintOMPExecutableDirective(Node);
}

void StmtPrinter::VisitOMPTargetParallelForSimdDirective(
    OMPTargetParallelForSimdDirective *Node) {
  Indent() << "#pragma omp target parallel for simd";
  PrintOMPExecutableDirective(Node);
}

void StmtPrinter::VisitOMPTargetSimdDirective(OMPTargetSimdDirective *Node) {
  Indent() << "#pragma omp target simd";
  PrintOMPExecutableDirective(Node);
}

void StmtPrinter::VisitOMPTeamsDistributeDirective(
    OMPTeamsDistributeDirective *Node) {
  Indent() << "#pragma omp teams distribute";
  PrintOMPExecutableDirective(Node);
}

void StmtPrinter::VisitOMPTeamsDistributeSimdDirective(
    OMPTeamsDistributeSimdDirective *Node) {
  Indent() << "#pragma omp teams distribute simd";
  PrintOMPExecutableDirective(Node);
}

void StmtPrinter::VisitOMPTeamsDistributeParallelForSimdDirective(
    OMPTeamsDistributeParallelForSimdDirective *Node) {
  Indent() << "#pragma omp teams distribute parallel for simd";
  PrintOMPExecutableDirective(Node);
}

void StmtPrinter::VisitOMPTeamsDistributeParallelForDirective(
    OMPTeamsDistributeParallelForDirective *Node) {
  Indent() << "#pragma omp teams distribute parallel for";
  PrintOMPExecutableDirective(Node);
}

void StmtPrinter::VisitOMPTargetTeamsDirective(OMPTargetTeamsDirective *Node) {
  Indent() << "#pragma omp target teams";
  PrintOMPExecutableDirective(Node);
}

void StmtPrinter::VisitOMPTargetTeamsDistributeDirective(
    OMPTargetTeamsDistributeDirective *Node) {
  Indent() << "#pragma omp target teams distribute";
  PrintOMPExecutableDirective(Node);
}

void StmtPrinter::VisitOMPTargetTeamsDistributeParallelForDirective(
    OMPTargetTeamsDistributeParallelForDirective *Node) {
  Indent() << "#pragma omp target teams distribute parallel for";
  PrintOMPExecutableDirective(Node);
}

void StmtPrinter::VisitOMPTargetTeamsDistributeParallelForSimdDirective(
    OMPTargetTeamsDistributeParallelForSimdDirective *Node) {
  Indent() << "#pragma omp target teams distribute parallel for simd";
  PrintOMPExecutableDirective(Node);
}

void StmtPrinter::VisitOMPTargetTeamsDistributeSimdDirective(
    OMPTargetTeamsDistributeSimdDirective *Node) {
  Indent() << "#pragma omp target teams distribute simd";
  PrintOMPExecutableDirective(Node);
}

//===----------------------------------------------------------------------===//
//  Expr printing methods.
//===----------------------------------------------------------------------===//

void StmtPrinter::VisitConstantExpr(ConstantExpr *Node) {
  PrintExpr(Node->getSubExpr());
}

void StmtPrinter::VisitDeclRefExpr(DeclRefExpr *Node) {
  if (const auto *OCED = dyn_cast<OMPCapturedExprDecl>(Node->getDecl())) {
    OCED->getInit()->IgnoreImpCasts()->printPretty(OS, nullptr, Policy);
    return;
  }
  if (NestedNameSpecifier *Qualifier = Node->getQualifier())
    Qualifier->print(OS, Policy);
  if (Node->hasTemplateKeyword())
    OS << "template ";
  OS << Node->getNameInfo();
  if (Node->hasExplicitTemplateArgs())
    printTemplateArgumentList(OS, Node->template_arguments(), Policy);
}

void StmtPrinter::VisitDependentScopeDeclRefExpr(
                                           DependentScopeDeclRefExpr *Node) {
  if (NestedNameSpecifier *Qualifier = Node->getQualifier())
    Qualifier->print(OS, Policy);
  if (Node->hasTemplateKeyword())
    OS << "template ";
  OS << Node->getNameInfo();
  if (Node->hasExplicitTemplateArgs())
    printTemplateArgumentList(OS, Node->template_arguments(), Policy);
}

void StmtPrinter::VisitUnresolvedLookupExpr(UnresolvedLookupExpr *Node) {
  if (Node->getQualifier())
    Node->getQualifier()->print(OS, Policy);
  if (Node->hasTemplateKeyword())
    OS << "template ";
  OS << Node->getNameInfo();
  if (Node->hasExplicitTemplateArgs())
    printTemplateArgumentList(OS, Node->template_arguments(), Policy);
}

static bool isImplicitSelf(const Expr *E) {
  if (const auto *DRE = dyn_cast<DeclRefExpr>(E)) {
    if (const auto *PD = dyn_cast<ImplicitParamDecl>(DRE->getDecl())) {
      if (PD->getParameterKind() == ImplicitParamDecl::ObjCSelf &&
          DRE->getBeginLoc().isInvalid())
        return true;
    }
  }
  return false;
}

void StmtPrinter::VisitObjCIvarRefExpr(ObjCIvarRefExpr *Node) {
  if (Node->getBase()) {
    if (!Policy.SuppressImplicitBase ||
        !isImplicitSelf(Node->getBase()->IgnoreImpCasts())) {
      PrintExpr(Node->getBase());
      OS << (Node->isArrow() ? "->" : ".");
    }
  }
  OS << *Node->getDecl();
}

void StmtPrinter::VisitObjCPropertyRefExpr(ObjCPropertyRefExpr *Node) {
  if (Node->isSuperReceiver())
    OS << "super.";
  else if (Node->isObjectReceiver() && Node->getBase()) {
    PrintExpr(Node->getBase());
    OS << ".";
  } else if (Node->isClassReceiver() && Node->getClassReceiver()) {
    OS << Node->getClassReceiver()->getName() << ".";
  }

  if (Node->isImplicitProperty()) {
    if (const auto *Getter = Node->getImplicitPropertyGetter())
      Getter->getSelector().print(OS);
    else
      OS << SelectorTable::getPropertyNameFromSetterSelector(
          Node->getImplicitPropertySetter()->getSelector());
  } else
    OS << Node->getExplicitProperty()->getName();
}

void StmtPrinter::VisitObjCSubscriptRefExpr(ObjCSubscriptRefExpr *Node) {
  PrintExpr(Node->getBaseExpr());
  OS << "[";
  PrintExpr(Node->getKeyExpr());
  OS << "]";
}

void StmtPrinter::VisitPredefinedExpr(PredefinedExpr *Node) {
  OS << PredefinedExpr::getIdentKindName(Node->getIdentKind());
}

void StmtPrinter::VisitCharacterLiteral(CharacterLiteral *Node) {
  unsigned value = Node->getValue();

  switch (Node->getKind()) {
  case CharacterLiteral::Ascii: break; // no prefix.
  case CharacterLiteral::Wide:  OS << 'L'; break;
  case CharacterLiteral::UTF8:  OS << "u8"; break;
  case CharacterLiteral::UTF16: OS << 'u'; break;
  case CharacterLiteral::UTF32: OS << 'U'; break;
  }

  switch (value) {
  case '\\':
    OS << "'\\\\'";
    break;
  case '\'':
    OS << "'\\''";
    break;
  case '\a':
    // TODO: K&R: the meaning of '\\a' is different in traditional C
    OS << "'\\a'";
    break;
  case '\b':
    OS << "'\\b'";
    break;
  // Nonstandard escape sequence.
  /*case '\e':
    OS << "'\\e'";
    break;*/
  case '\f':
    OS << "'\\f'";
    break;
  case '\n':
    OS << "'\\n'";
    break;
  case '\r':
    OS << "'\\r'";
    break;
  case '\t':
    OS << "'\\t'";
    break;
  case '\v':
    OS << "'\\v'";
    break;
  default:
    // A character literal might be sign-extended, which
    // would result in an invalid \U escape sequence.
    // FIXME: multicharacter literals such as '\xFF\xFF\xFF\xFF'
    // are not correctly handled.
    if ((value & ~0xFFu) == ~0xFFu && Node->getKind() == CharacterLiteral::Ascii)
      value &= 0xFFu;
    if (value < 256 && isPrintable((unsigned char)value))
      OS << "'" << (char)value << "'";
    else if (value < 256)
      OS << "'\\x" << llvm::format("%02x", value) << "'";
    else if (value <= 0xFFFF)
      OS << "'\\u" << llvm::format("%04x", value) << "'";
    else
      OS << "'\\U" << llvm::format("%08x", value) << "'";
  }
}

/// Prints the given expression using the original source text. Returns true on
/// success, false otherwise.
static bool printExprAsWritten(raw_ostream &OS, Expr *E,
                               const ASTContext *Context) {
  if (!Context)
    return false;
  bool Invalid = false;
  StringRef Source = Lexer::getSourceText(
      CharSourceRange::getTokenRange(E->getSourceRange()),
      Context->getSourceManager(), Context->getLangOpts(), &Invalid);
  if (!Invalid) {
    OS << Source;
    return true;
  }
  return false;
}

void StmtPrinter::VisitIntegerLiteral(IntegerLiteral *Node) {
  if (Policy.ConstantsAsWritten && printExprAsWritten(OS, Node, Context))
    return;
  bool isSigned = Node->getType()->isSignedIntegerType();
  OS << Node->getValue().toString(10, isSigned);

  // Emit suffixes.  Integer literals are always a builtin integer type.
  switch (Node->getType()->getAs<BuiltinType>()->getKind()) {
  default: llvm_unreachable("Unexpected type for integer literal!");
  case BuiltinType::Char_S:
  case BuiltinType::Char_U:    OS << "i8"; break;
  case BuiltinType::UChar:     OS << "Ui8"; break;
  case BuiltinType::Short:     OS << "i16"; break;
  case BuiltinType::UShort:    OS << "Ui16"; break;
  case BuiltinType::Int:       break; // no suffix.
  case BuiltinType::UInt:      OS << 'U'; break;
  case BuiltinType::Long:      OS << 'L'; break;
  case BuiltinType::ULong:     OS << "UL"; break;
  case BuiltinType::LongLong:  OS << "LL"; break;
  case BuiltinType::ULongLong: OS << "ULL"; break;
  }
}

void StmtPrinter::VisitFixedPointLiteral(FixedPointLiteral *Node) {
  if (Policy.ConstantsAsWritten && printExprAsWritten(OS, Node, Context))
    return;
  OS << Node->getValueAsString(/*Radix=*/10);

  switch (Node->getType()->getAs<BuiltinType>()->getKind()) {
    default: llvm_unreachable("Unexpected type for fixed point literal!");
    case BuiltinType::ShortFract:   OS << "hr"; break;
    case BuiltinType::ShortAccum:   OS << "hk"; break;
    case BuiltinType::UShortFract:  OS << "uhr"; break;
    case BuiltinType::UShortAccum:  OS << "uhk"; break;
    case BuiltinType::Fract:        OS << "r"; break;
    case BuiltinType::Accum:        OS << "k"; break;
    case BuiltinType::UFract:       OS << "ur"; break;
    case BuiltinType::UAccum:       OS << "uk"; break;
    case BuiltinType::LongFract:    OS << "lr"; break;
    case BuiltinType::LongAccum:    OS << "lk"; break;
    case BuiltinType::ULongFract:   OS << "ulr"; break;
    case BuiltinType::ULongAccum:   OS << "ulk"; break;
  }
}

static void PrintFloatingLiteral(raw_ostream &OS, FloatingLiteral *Node,
                                 bool PrintSuffix) {
  SmallString<16> Str;
  Node->getValue().toString(Str);
  OS << Str;
  if (Str.find_first_not_of("-0123456789") == StringRef::npos)
    OS << '.'; // Trailing dot in order to separate from ints.

  if (!PrintSuffix)
    return;

  // Emit suffixes.  Float literals are always a builtin float type.
  switch (Node->getType()->getAs<BuiltinType>()->getKind()) {
  default: llvm_unreachable("Unexpected type for float literal!");
  case BuiltinType::Half:       break; // FIXME: suffix?
  case BuiltinType::Double:     break; // no suffix.
  case BuiltinType::Float16:    OS << "F16"; break;
  case BuiltinType::Float:      OS << 'F'; break;
  case BuiltinType::LongDouble: OS << 'L'; break;
  case BuiltinType::Float128:   OS << 'Q'; break;
  }
}

void StmtPrinter::VisitFloatingLiteral(FloatingLiteral *Node) {
  if (Policy.ConstantsAsWritten && printExprAsWritten(OS, Node, Context))
    return;
  PrintFloatingLiteral(OS, Node, /*PrintSuffix=*/true);
}

void StmtPrinter::VisitImaginaryLiteral(ImaginaryLiteral *Node) {
  PrintExpr(Node->getSubExpr());
  OS << "i";
}

void StmtPrinter::VisitStringLiteral(StringLiteral *Str) {
  Str->outputString(OS);
}

void StmtPrinter::VisitParenExpr(ParenExpr *Node) {
  OS << "(";
  PrintExpr(Node->getSubExpr());
  OS << ")";
}

void StmtPrinter::VisitUnaryOperator(UnaryOperator *Node) {
  if (!Node->isPostfix()) {
    OS << UnaryOperator::getOpcodeStr(Node->getOpcode());

    // Print a space if this is an "identifier operator" like __real, or if
    // it might be concatenated incorrectly like '+'.
    switch (Node->getOpcode()) {
    default: break;
    case UO_Real:
    case UO_Imag:
    case UO_Extension:
      OS << ' ';
      break;
    case UO_Plus:
    case UO_Minus:
      if (isa<UnaryOperator>(Node->getSubExpr()))
        OS << ' ';
      break;
    }
  }
  PrintExpr(Node->getSubExpr());

  if (Node->isPostfix())
    OS << UnaryOperator::getOpcodeStr(Node->getOpcode());
}

void StmtPrinter::VisitOffsetOfExpr(OffsetOfExpr *Node) {
  OS << "__builtin_offsetof(";
  Node->getTypeSourceInfo()->getType().print(OS, Policy);
  OS << ", ";
  bool PrintedSomething = false;
  for (unsigned i = 0, n = Node->getNumComponents(); i < n; ++i) {
    OffsetOfNode ON = Node->getComponent(i);
    if (ON.getKind() == OffsetOfNode::Array) {
      // Array node
      OS << "[";
      PrintExpr(Node->getIndexExpr(ON.getArrayExprIndex()));
      OS << "]";
      PrintedSomething = true;
      continue;
    }

    // Skip implicit base indirections.
    if (ON.getKind() == OffsetOfNode::Base)
      continue;

    // Field or identifier node.
    IdentifierInfo *Id = ON.getFieldName();
    if (!Id)
      continue;

    if (PrintedSomething)
      OS << ".";
    else
      PrintedSomething = true;
    OS << Id->getName();
  }
  OS << ")";
}

void StmtPrinter::VisitUnaryExprOrTypeTraitExpr(UnaryExprOrTypeTraitExpr *Node){
  switch(Node->getKind()) {
  case UETT_SizeOf:
    OS << "sizeof";
    break;
  case UETT_AlignOf:
    if (Policy.Alignof)
      OS << "alignof";
    else if (Policy.UnderscoreAlignof)
      OS << "_Alignof";
    else
      OS << "__alignof";
    break;
  case UETT_PreferredAlignOf:
    OS << "__alignof";
    break;
  case UETT_VecStep:
    OS << "vec_step";
    break;
  case UETT_OpenMPRequiredSimdAlign:
    OS << "__builtin_omp_required_simd_align";
    break;
  }
  if (Node->isArgumentType()) {
    OS << '(';
    Node->getArgumentType().print(OS, Policy);
    OS << ')';
  } else {
    OS << " ";
    PrintExpr(Node->getArgumentExpr());
  }
}

void StmtPrinter::VisitGenericSelectionExpr(GenericSelectionExpr *Node) {
  OS << "_Generic(";
  PrintExpr(Node->getControllingExpr());
  for (unsigned i = 0; i != Node->getNumAssocs(); ++i) {
    OS << ", ";
    QualType T = Node->getAssocType(i);
    if (T.isNull())
      OS << "default";
    else
      T.print(OS, Policy);
    OS << ": ";
    PrintExpr(Node->getAssocExpr(i));
  }
  OS << ")";
}

void StmtPrinter::VisitArraySubscriptExpr(ArraySubscriptExpr *Node) {
  PrintExpr(Node->getLHS());
  OS << "[";
  PrintExpr(Node->getRHS());
  OS << "]";
}

void StmtPrinter::VisitOMPArraySectionExpr(OMPArraySectionExpr *Node) {
  PrintExpr(Node->getBase());
  OS << "[";
  if (Node->getLowerBound())
    PrintExpr(Node->getLowerBound());
  if (Node->getColonLoc().isValid()) {
    OS << ":";
    if (Node->getLength())
      PrintExpr(Node->getLength());
  }
  OS << "]";
}

void StmtPrinter::PrintCallArgs(CallExpr *Call) {
  for (unsigned i = 0, e = Call->getNumArgs(); i != e; ++i) {
    if (isa<CXXDefaultArgExpr>(Call->getArg(i))) {
      // Don't print any defaulted arguments
      break;
    }

    if (i) OS << ", ";
    PrintExpr(Call->getArg(i));
  }
}

void StmtPrinter::VisitCallExpr(CallExpr *Call) {
  PrintExpr(Call->getCallee());
  OS << "(";
  PrintCallArgs(Call);
  OS << ")";
}

static bool isImplicitThis(const Expr *E) {
  if (const auto *TE = dyn_cast<CXXThisExpr>(E))
    return TE->isImplicit();
  return false;
}

void StmtPrinter::VisitMemberExpr(MemberExpr *Node) {
  if (!Policy.SuppressImplicitBase || !isImplicitThis(Node->getBase())) {
    PrintExpr(Node->getBase());

    auto *ParentMember = dyn_cast<MemberExpr>(Node->getBase());
    FieldDecl *ParentDecl =
        ParentMember ? dyn_cast<FieldDecl>(ParentMember->getMemberDecl())
                     : nullptr;

    if (!ParentDecl || !ParentDecl->isAnonymousStructOrUnion())
      OS << (Node->isArrow() ? "->" : ".");
  }

  if (auto *FD = dyn_cast<FieldDecl>(Node->getMemberDecl()))
    if (FD->isAnonymousStructOrUnion())
      return;

  if (NestedNameSpecifier *Qualifier = Node->getQualifier())
    Qualifier->print(OS, Policy);
  if (Node->hasTemplateKeyword())
    OS << "template ";
  OS << Node->getMemberNameInfo();
  if (Node->hasExplicitTemplateArgs())
    printTemplateArgumentList(OS, Node->template_arguments(), Policy);
}

void StmtPrinter::VisitObjCIsaExpr(ObjCIsaExpr *Node) {
  PrintExpr(Node->getBase());
  OS << (Node->isArrow() ? "->isa" : ".isa");
}

void StmtPrinter::VisitExtVectorElementExpr(ExtVectorElementExpr *Node) {
  PrintExpr(Node->getBase());
  OS << ".";
  OS << Node->getAccessor().getName();
}

void StmtPrinter::VisitCStyleCastExpr(CStyleCastExpr *Node) {
  OS << '(';
  Node->getTypeAsWritten().print(OS, Policy);
  OS << ')';
  PrintExpr(Node->getSubExpr());
}

void StmtPrinter::VisitCompoundLiteralExpr(CompoundLiteralExpr *Node) {
  OS << '(';
  Node->getType().print(OS, Policy);
  OS << ')';
  PrintExpr(Node->getInitializer());
}

void StmtPrinter::VisitImplicitCastExpr(ImplicitCastExpr *Node) {
  // No need to print anything, simply forward to the subexpression.
  PrintExpr(Node->getSubExpr());
}

void StmtPrinter::VisitBinaryOperator(BinaryOperator *Node) {
  PrintExpr(Node->getLHS());
  OS << " " << BinaryOperator::getOpcodeStr(Node->getOpcode()) << " ";
  PrintExpr(Node->getRHS());
}

void StmtPrinter::VisitCompoundAssignOperator(CompoundAssignOperator *Node) {
  PrintExpr(Node->getLHS());
  OS << " " << BinaryOperator::getOpcodeStr(Node->getOpcode()) << " ";
  PrintExpr(Node->getRHS());
}

void StmtPrinter::VisitConditionalOperator(ConditionalOperator *Node) {
  PrintExpr(Node->getCond());
  OS << " ? ";
  PrintExpr(Node->getLHS());
  OS << " : ";
  PrintExpr(Node->getRHS());
}

// GNU extensions.

void
StmtPrinter::VisitBinaryConditionalOperator(BinaryConditionalOperator *Node) {
  PrintExpr(Node->getCommon());
  OS << " ?: ";
  PrintExpr(Node->getFalseExpr());
}

void StmtPrinter::VisitAddrLabelExpr(AddrLabelExpr *Node) {
  OS << "&&" << Node->getLabel()->getName();
}

void StmtPrinter::VisitStmtExpr(StmtExpr *E) {
  OS << "(";
  PrintRawCompoundStmt(E->getSubStmt());
  OS << ")";
}

void StmtPrinter::VisitChooseExpr(ChooseExpr *Node) {
  OS << "__builtin_choose_expr(";
  PrintExpr(Node->getCond());
  OS << ", ";
  PrintExpr(Node->getLHS());
  OS << ", ";
  PrintExpr(Node->getRHS());
  OS << ")";
}

void StmtPrinter::VisitGNUNullExpr(GNUNullExpr *) {
  OS << "__null";
}

void StmtPrinter::VisitShuffleVectorExpr(ShuffleVectorExpr *Node) {
  OS << "__builtin_shufflevector(";
  for (unsigned i = 0, e = Node->getNumSubExprs(); i != e; ++i) {
    if (i) OS << ", ";
    PrintExpr(Node->getExpr(i));
  }
  OS << ")";
}

void StmtPrinter::VisitConvertVectorExpr(ConvertVectorExpr *Node) {
  OS << "__builtin_convertvector(";
  PrintExpr(Node->getSrcExpr());
  OS << ", ";
  Node->getType().print(OS, Policy);
  OS << ")";
}

void StmtPrinter::VisitInitListExpr(InitListExpr* Node) {
  if (Node->getSyntacticForm()) {
    Visit(Node->getSyntacticForm());
    return;
  }

  OS << "{";
  for (unsigned i = 0, e = Node->getNumInits(); i != e; ++i) {
    if (i) OS << ", ";
    if (Node->getInit(i))
      PrintExpr(Node->getInit(i));
    else
      OS << "{}";
  }
  OS << "}";
}

void StmtPrinter::VisitArrayInitLoopExpr(ArrayInitLoopExpr *Node) {
  // There's no way to express this expression in any of our supported
  // languages, so just emit something terse and (hopefully) clear.
  OS << "{";
  PrintExpr(Node->getSubExpr());
  OS << "}";
}

void StmtPrinter::VisitArrayInitIndexExpr(ArrayInitIndexExpr *Node) {
  OS << "*";
}

void StmtPrinter::VisitParenListExpr(ParenListExpr* Node) {
  OS << "(";
  for (unsigned i = 0, e = Node->getNumExprs(); i != e; ++i) {
    if (i) OS << ", ";
    PrintExpr(Node->getExpr(i));
  }
  OS << ")";
}

void StmtPrinter::VisitDesignatedInitExpr(DesignatedInitExpr *Node) {
  bool NeedsEquals = true;
  for (const DesignatedInitExpr::Designator &D : Node->designators()) {
    if (D.isFieldDesignator()) {
      if (D.getDotLoc().isInvalid()) {
        if (IdentifierInfo *II = D.getFieldName()) {
          OS << II->getName() << ":";
          NeedsEquals = false;
        }
      } else {
        OS << "." << D.getFieldName()->getName();
      }
    } else {
      OS << "[";
      if (D.isArrayDesignator()) {
        PrintExpr(Node->getArrayIndex(D));
      } else {
        PrintExpr(Node->getArrayRangeStart(D));
        OS << " ... ";
        PrintExpr(Node->getArrayRangeEnd(D));
      }
      OS << "]";
    }
  }

  if (NeedsEquals)
    OS << " = ";
  else
    OS << " ";
  PrintExpr(Node->getInit());
}

void StmtPrinter::VisitDesignatedInitUpdateExpr(
    DesignatedInitUpdateExpr *Node) {
  OS << "{";
  OS << "/*base*/";
  PrintExpr(Node->getBase());
  OS << ", ";

  OS << "/*updater*/";
  PrintExpr(Node->getUpdater());
  OS << "}";
}

void StmtPrinter::VisitNoInitExpr(NoInitExpr *Node) {
  OS << "/*no init*/";
}

void StmtPrinter::VisitImplicitValueInitExpr(ImplicitValueInitExpr *Node) {
  if (Node->getType()->getAsCXXRecordDecl()) {
    OS << "/*implicit*/";
    Node->getType().print(OS, Policy);
    OS << "()";
  } else {
    OS << "/*implicit*/(";
    Node->getType().print(OS, Policy);
    OS << ')';
    if (Node->getType()->isRecordType())
      OS << "{}";
    else
      OS << 0;
  }
}

void StmtPrinter::VisitVAArgExpr(VAArgExpr *Node) {
  OS << "__builtin_va_arg(";
  PrintExpr(Node->getSubExpr());
  OS << ", ";
  Node->getType().print(OS, Policy);
  OS << ")";
}

void StmtPrinter::VisitPseudoObjectExpr(PseudoObjectExpr *Node) {
  PrintExpr(Node->getSyntacticForm());
}

void StmtPrinter::VisitAtomicExpr(AtomicExpr *Node) {
  const char *Name = nullptr;
  switch (Node->getOp()) {
#define BUILTIN(ID, TYPE, ATTRS)
#define ATOMIC_BUILTIN(ID, TYPE, ATTRS) \
  case AtomicExpr::AO ## ID: \
    Name = #ID "("; \
    break;
#include "clang/Basic/Builtins.def"
  }
  OS << Name;

  // AtomicExpr stores its subexpressions in a permuted order.
  PrintExpr(Node->getPtr());
  if (Node->getOp() != AtomicExpr::AO__c11_atomic_load &&
      Node->getOp() != AtomicExpr::AO__atomic_load_n &&
      Node->getOp() != AtomicExpr::AO__opencl_atomic_load) {
    OS << ", ";
    PrintExpr(Node->getVal1());
  }
  if (Node->getOp() == AtomicExpr::AO__atomic_exchange ||
      Node->isCmpXChg()) {
    OS << ", ";
    PrintExpr(Node->getVal2());
  }
  if (Node->getOp() == AtomicExpr::AO__atomic_compare_exchange ||
      Node->getOp() == AtomicExpr::AO__atomic_compare_exchange_n) {
    OS << ", ";
    PrintExpr(Node->getWeak());
  }
  if (Node->getOp() != AtomicExpr::AO__c11_atomic_init &&
      Node->getOp() != AtomicExpr::AO__opencl_atomic_init) {
    OS << ", ";
    PrintExpr(Node->getOrder());
  }
  if (Node->isCmpXChg()) {
    OS << ", ";
    PrintExpr(Node->getOrderFail());
  }
  OS << ")";
}

// C++
void StmtPrinter::VisitCXXOperatorCallExpr(CXXOperatorCallExpr *Node) {
  const char *OpStrings[NUM_OVERLOADED_OPERATORS] = {
    "",
#define OVERLOADED_OPERATOR(Name,Spelling,Token,Unary,Binary,MemberOnly) \
    Spelling,
#include "clang/Basic/OperatorKinds.def"
  };

  OverloadedOperatorKind Kind = Node->getOperator();
  if (Kind == OO_PlusPlus || Kind == OO_MinusMinus) {
    if (Node->getNumArgs() == 1) {
      OS << OpStrings[Kind] << ' ';
      PrintExpr(Node->getArg(0));
    } else {
      PrintExpr(Node->getArg(0));
      OS << ' ' << OpStrings[Kind];
    }
  } else if (Kind == OO_Arrow) {
    PrintExpr(Node->getArg(0));
  } else if (Kind == OO_Call) {
    PrintExpr(Node->getArg(0));
    OS << '(';
    for (unsigned ArgIdx = 1; ArgIdx < Node->getNumArgs(); ++ArgIdx) {
      if (ArgIdx > 1)
        OS << ", ";
      if (!isa<CXXDefaultArgExpr>(Node->getArg(ArgIdx)))
        PrintExpr(Node->getArg(ArgIdx));
    }
    OS << ')';
  } else if (Kind == OO_Subscript) {
    PrintExpr(Node->getArg(0));
    OS << '[';
    PrintExpr(Node->getArg(1));
    OS << ']';
  } else if (Node->getNumArgs() == 1) {
    OS << OpStrings[Kind] << ' ';
    PrintExpr(Node->getArg(0));
  } else if (Node->getNumArgs() == 2) {
    PrintExpr(Node->getArg(0));
    OS << ' ' << OpStrings[Kind] << ' ';
    PrintExpr(Node->getArg(1));
  } else {
    llvm_unreachable("unknown overloaded operator");
  }
}

void StmtPrinter::VisitCXXMemberCallExpr(CXXMemberCallExpr *Node) {
  // If we have a conversion operator call only print the argument.
  CXXMethodDecl *MD = Node->getMethodDecl();
  if (MD && isa<CXXConversionDecl>(MD)) {
    PrintExpr(Node->getImplicitObjectArgument());
    return;
  }
  VisitCallExpr(cast<CallExpr>(Node));
}

void StmtPrinter::VisitCUDAKernelCallExpr(CUDAKernelCallExpr *Node) {
  PrintExpr(Node->getCallee());
  OS << "<<<";
  PrintCallArgs(Node->getConfig());
  OS << ">>>(";
  PrintCallArgs(Node);
  OS << ")";
}

void StmtPrinter::VisitCXXNamedCastExpr(CXXNamedCastExpr *Node) {
  OS << Node->getCastName() << '<';
  Node->getTypeAsWritten().print(OS, Policy);
  OS << ">(";
  PrintExpr(Node->getSubExpr());
  OS << ")";
}

void StmtPrinter::VisitCXXStaticCastExpr(CXXStaticCastExpr *Node) {
  VisitCXXNamedCastExpr(Node);
}

void StmtPrinter::VisitCXXDynamicCastExpr(CXXDynamicCastExpr *Node) {
  VisitCXXNamedCastExpr(Node);
}

void StmtPrinter::VisitCXXReinterpretCastExpr(CXXReinterpretCastExpr *Node) {
  VisitCXXNamedCastExpr(Node);
}

void StmtPrinter::VisitCXXConstCastExpr(CXXConstCastExpr *Node) {
  VisitCXXNamedCastExpr(Node);
}

void StmtPrinter::VisitCXXTypeidExpr(CXXTypeidExpr *Node) {
  OS << "typeid(";
  if (Node->isTypeOperand()) {
    Node->getTypeOperandSourceInfo()->getType().print(OS, Policy);
  } else {
    PrintExpr(Node->getExprOperand());
  }
  OS << ")";
}

void StmtPrinter::VisitCXXUuidofExpr(CXXUuidofExpr *Node) {
  OS << "__uuidof(";
  if (Node->isTypeOperand()) {
    Node->getTypeOperandSourceInfo()->getType().print(OS, Policy);
  } else {
    PrintExpr(Node->getExprOperand());
  }
  OS << ")";
}

void StmtPrinter::VisitMSPropertyRefExpr(MSPropertyRefExpr *Node) {
  PrintExpr(Node->getBaseExpr());
  if (Node->isArrow())
    OS << "->";
  else
    OS << ".";
  if (NestedNameSpecifier *Qualifier =
      Node->getQualifierLoc().getNestedNameSpecifier())
    Qualifier->print(OS, Policy);
  OS << Node->getPropertyDecl()->getDeclName();
}

void StmtPrinter::VisitMSPropertySubscriptExpr(MSPropertySubscriptExpr *Node) {
  PrintExpr(Node->getBase());
  OS << "[";
  PrintExpr(Node->getIdx());
  OS << "]";
}

void StmtPrinter::VisitUserDefinedLiteral(UserDefinedLiteral *Node) {
  switch (Node->getLiteralOperatorKind()) {
  case UserDefinedLiteral::LOK_Raw:
    OS << cast<StringLiteral>(Node->getArg(0)->IgnoreImpCasts())->getString();
    break;
  case UserDefinedLiteral::LOK_Template: {
    const auto *DRE = cast<DeclRefExpr>(Node->getCallee()->IgnoreImpCasts());
    const TemplateArgumentList *Args =
      cast<FunctionDecl>(DRE->getDecl())->getTemplateSpecializationArgs();
    assert(Args);

    if (Args->size() != 1) {
      OS << "operator\"\"" << Node->getUDSuffix()->getName();
      printTemplateArgumentList(OS, Args->asArray(), Policy);
      OS << "()";
      return;
    }

    const TemplateArgument &Pack = Args->get(0);
    for (const auto &P : Pack.pack_elements()) {
      char C = (char)P.getAsIntegral().getZExtValue();
      OS << C;
    }
    break;
  }
  case UserDefinedLiteral::LOK_Integer: {
    // Print integer literal without suffix.
    const auto *Int = cast<IntegerLiteral>(Node->getCookedLiteral());
    OS << Int->getValue().toString(10, /*isSigned*/false);
    break;
  }
  case UserDefinedLiteral::LOK_Floating: {
    // Print floating literal without suffix.
    auto *Float = cast<FloatingLiteral>(Node->getCookedLiteral());
    PrintFloatingLiteral(OS, Float, /*PrintSuffix=*/false);
    break;
  }
  case UserDefinedLiteral::LOK_String:
  case UserDefinedLiteral::LOK_Character:
    PrintExpr(Node->getCookedLiteral());
    break;
  }
  OS << Node->getUDSuffix()->getName();
}

void StmtPrinter::VisitCXXBoolLiteralExpr(CXXBoolLiteralExpr *Node) {
  OS << (Node->getValue() ? "true" : "false");
}

void StmtPrinter::VisitCXXNullPtrLiteralExpr(CXXNullPtrLiteralExpr *Node) {
  OS << "nullptr";
}

void StmtPrinter::VisitCXXThisExpr(CXXThisExpr *Node) {
  OS << "this";
}

void StmtPrinter::VisitCXXThrowExpr(CXXThrowExpr *Node) {
  if (!Node->getSubExpr())
    OS << "throw";
  else {
    OS << "throw ";
    PrintExpr(Node->getSubExpr());
  }
}

void StmtPrinter::VisitCXXDefaultArgExpr(CXXDefaultArgExpr *Node) {
  // Nothing to print: we picked up the default argument.
}

void StmtPrinter::VisitCXXDefaultInitExpr(CXXDefaultInitExpr *Node) {
  // Nothing to print: we picked up the default initializer.
}

void StmtPrinter::VisitCXXFunctionalCastExpr(CXXFunctionalCastExpr *Node) {
  Node->getType().print(OS, Policy);
  // If there are no parens, this is list-initialization, and the braces are
  // part of the syntax of the inner construct.
  if (Node->getLParenLoc().isValid())
    OS << "(";
  PrintExpr(Node->getSubExpr());
  if (Node->getLParenLoc().isValid())
    OS << ")";
}

void StmtPrinter::VisitCXXBindTemporaryExpr(CXXBindTemporaryExpr *Node) {
  PrintExpr(Node->getSubExpr());
}

void StmtPrinter::VisitCXXTemporaryObjectExpr(CXXTemporaryObjectExpr *Node) {
  Node->getType().print(OS, Policy);
  if (Node->isStdInitListInitialization())
    /* Nothing to do; braces are part of creating the std::initializer_list. */;
  else if (Node->isListInitialization())
    OS << "{";
  else
    OS << "(";
  for (CXXTemporaryObjectExpr::arg_iterator Arg = Node->arg_begin(),
                                         ArgEnd = Node->arg_end();
       Arg != ArgEnd; ++Arg) {
    if ((*Arg)->isDefaultArgument())
      break;
    if (Arg != Node->arg_begin())
      OS << ", ";
    PrintExpr(*Arg);
  }
  if (Node->isStdInitListInitialization())
    /* See above. */;
  else if (Node->isListInitialization())
    OS << "}";
  else
    OS << ")";
}

void StmtPrinter::VisitLambdaExpr(LambdaExpr *Node) {
  OS << '[';
  bool NeedComma = false;
  switch (Node->getCaptureDefault()) {
  case LCD_None:
    break;

  case LCD_ByCopy:
    OS << '=';
    NeedComma = true;
    break;

  case LCD_ByRef:
    OS << '&';
    NeedComma = true;
    break;
  }
  for (LambdaExpr::capture_iterator C = Node->explicit_capture_begin(),
                                 CEnd = Node->explicit_capture_end();
       C != CEnd;
       ++C) {
    if (C->capturesVLAType())
      continue;

    if (NeedComma)
      OS << ", ";
    NeedComma = true;

    switch (C->getCaptureKind()) {
    case LCK_This:
      OS << "this";
      break;

    case LCK_StarThis:
      OS << "*this";
      break;

    case LCK_ByRef:
      if (Node->getCaptureDefault() != LCD_ByRef || Node->isInitCapture(C))
        OS << '&';
      OS << C->getCapturedVar()->getName();
      break;

    case LCK_ByCopy:
      OS << C->getCapturedVar()->getName();
      break;

    case LCK_VLAType:
      llvm_unreachable("VLA type in explicit captures.");
    }

    if (Node->isInitCapture(C))
      PrintExpr(C->getCapturedVar()->getInit());
  }
  OS << ']';

  if (Node->hasExplicitParameters()) {
    OS << " (";
    CXXMethodDecl *Method = Node->getCallOperator();
    NeedComma = false;
    for (const auto *P : Method->parameters()) {
      if (NeedComma) {
        OS << ", ";
      } else {
        NeedComma = true;
      }
      std::string ParamStr = P->getNameAsString();
      P->getOriginalType().print(OS, Policy, ParamStr);
    }
    if (Method->isVariadic()) {
      if (NeedComma)
        OS << ", ";
      OS << "...";
    }
    OS << ')';

    if (Node->isMutable())
      OS << " mutable";

    auto *Proto = Method->getType()->getAs<FunctionProtoType>();
    Proto->printExceptionSpecification(OS, Policy);

    // FIXME: Attributes

    // Print the trailing return type if it was specified in the source.
    if (Node->hasExplicitResultType()) {
      OS << " -> ";
      Proto->getReturnType().print(OS, Policy);
    }
  }

  // Print the body.
  CompoundStmt *Body = Node->getBody();
  OS << ' ';
  PrintStmt(Body);
}

void StmtPrinter::VisitCXXScalarValueInitExpr(CXXScalarValueInitExpr *Node) {
  if (TypeSourceInfo *TSInfo = Node->getTypeSourceInfo())
    TSInfo->getType().print(OS, Policy);
  else
    Node->getType().print(OS, Policy);
  OS << "()";
}

void StmtPrinter::VisitCXXNewExpr(CXXNewExpr *E) {
  if (E->isGlobalNew())
    OS << "::";
  OS << "new ";
  unsigned NumPlace = E->getNumPlacementArgs();
  if (NumPlace > 0 && !isa<CXXDefaultArgExpr>(E->getPlacementArg(0))) {
    OS << "(";
    PrintExpr(E->getPlacementArg(0));
    for (unsigned i = 1; i < NumPlace; ++i) {
      if (isa<CXXDefaultArgExpr>(E->getPlacementArg(i)))
        break;
      OS << ", ";
      PrintExpr(E->getPlacementArg(i));
    }
    OS << ") ";
  }
  if (E->isParenTypeId())
    OS << "(";
  std::string TypeS;
  if (Expr *Size = E->getArraySize()) {
    llvm::raw_string_ostream s(TypeS);
    s << '[';
    Size->printPretty(s, Helper, Policy);
    s << ']';
  }
  E->getAllocatedType().print(OS, Policy, TypeS);
  if (E->isParenTypeId())
    OS << ")";

  CXXNewExpr::InitializationStyle InitStyle = E->getInitializationStyle();
  if (InitStyle) {
    if (InitStyle == CXXNewExpr::CallInit)
      OS << "(";
    PrintExpr(E->getInitializer());
    if (InitStyle == CXXNewExpr::CallInit)
      OS << ")";
  }
}

void StmtPrinter::VisitCXXDeleteExpr(CXXDeleteExpr *E) {
  if (E->isGlobalDelete())
    OS << "::";
  OS << "delete ";
  if (E->isArrayForm())
    OS << "[] ";
  PrintExpr(E->getArgument());
}

void StmtPrinter::VisitCXXPseudoDestructorExpr(CXXPseudoDestructorExpr *E) {
  PrintExpr(E->getBase());
  if (E->isArrow())
    OS << "->";
  else
    OS << '.';
  if (E->getQualifier())
    E->getQualifier()->print(OS, Policy);
  OS << "~";

  if (IdentifierInfo *II = E->getDestroyedTypeIdentifier())
    OS << II->getName();
  else
    E->getDestroyedType().print(OS, Policy);
}

void StmtPrinter::VisitCXXConstructExpr(CXXConstructExpr *E) {
  if (E->isListInitialization() && !E->isStdInitListInitialization())
    OS << "{";

  for (unsigned i = 0, e = E->getNumArgs(); i != e; ++i) {
    if (isa<CXXDefaultArgExpr>(E->getArg(i))) {
      // Don't print any defaulted arguments
      break;
    }

    if (i) OS << ", ";
    PrintExpr(E->getArg(i));
  }

  if (E->isListInitialization() && !E->isStdInitListInitialization())
    OS << "}";
}

void StmtPrinter::VisitCXXInheritedCtorInitExpr(CXXInheritedCtorInitExpr *E) {
  // Parens are printed by the surrounding context.
  OS << "<forwarded>";
}

void StmtPrinter::VisitCXXStdInitializerListExpr(CXXStdInitializerListExpr *E) {
  PrintExpr(E->getSubExpr());
}

void StmtPrinter::VisitExprWithCleanups(ExprWithCleanups *E) {
  // Just forward to the subexpression.
  PrintExpr(E->getSubExpr());
}

void
StmtPrinter::VisitCXXUnresolvedConstructExpr(
                                           CXXUnresolvedConstructExpr *Node) {
  Node->getTypeAsWritten().print(OS, Policy);
  OS << "(";
  for (CXXUnresolvedConstructExpr::arg_iterator Arg = Node->arg_begin(),
                                             ArgEnd = Node->arg_end();
       Arg != ArgEnd; ++Arg) {
    if (Arg != Node->arg_begin())
      OS << ", ";
    PrintExpr(*Arg);
  }
  OS << ")";
}

void StmtPrinter::VisitCXXDependentScopeMemberExpr(
                                         CXXDependentScopeMemberExpr *Node) {
  if (!Node->isImplicitAccess()) {
    PrintExpr(Node->getBase());
    OS << (Node->isArrow() ? "->" : ".");
  }
  if (NestedNameSpecifier *Qualifier = Node->getQualifier())
    Qualifier->print(OS, Policy);
  if (Node->hasTemplateKeyword())
    OS << "template ";
  OS << Node->getMemberNameInfo();
  if (Node->hasExplicitTemplateArgs())
    printTemplateArgumentList(OS, Node->template_arguments(), Policy);
}

void StmtPrinter::VisitUnresolvedMemberExpr(UnresolvedMemberExpr *Node) {
  if (!Node->isImplicitAccess()) {
    PrintExpr(Node->getBase());
    OS << (Node->isArrow() ? "->" : ".");
  }
  if (NestedNameSpecifier *Qualifier = Node->getQualifier())
    Qualifier->print(OS, Policy);
  if (Node->hasTemplateKeyword())
    OS << "template ";
  OS << Node->getMemberNameInfo();
  if (Node->hasExplicitTemplateArgs())
    printTemplateArgumentList(OS, Node->template_arguments(), Policy);
}

static const char *getTypeTraitName(TypeTrait TT) {
  switch (TT) {
#define TYPE_TRAIT_1(Spelling, Name, Key) \
case clang::UTT_##Name: return #Spelling;
#define TYPE_TRAIT_2(Spelling, Name, Key) \
case clang::BTT_##Name: return #Spelling;
#define TYPE_TRAIT_N(Spelling, Name, Key) \
  case clang::TT_##Name: return #Spelling;
#include "clang/Basic/TokenKinds.def"
  }
  llvm_unreachable("Type trait not covered by switch");
}

static const char *getTypeTraitName(ArrayTypeTrait ATT) {
  switch (ATT) {
  case ATT_ArrayRank:        return "__array_rank";
  case ATT_ArrayExtent:      return "__array_extent";
  }
  llvm_unreachable("Array type trait not covered by switch");
}

static const char *getExpressionTraitName(ExpressionTrait ET) {
  switch (ET) {
  case ET_IsLValueExpr:      return "__is_lvalue_expr";
  case ET_IsRValueExpr:      return "__is_rvalue_expr";
  }
  llvm_unreachable("Expression type trait not covered by switch");
}

void StmtPrinter::VisitTypeTraitExpr(TypeTraitExpr *E) {
  OS << getTypeTraitName(E->getTrait()) << "(";
  for (unsigned I = 0, N = E->getNumArgs(); I != N; ++I) {
    if (I > 0)
      OS << ", ";
    E->getArg(I)->getType().print(OS, Policy);
  }
  OS << ")";
}

void StmtPrinter::VisitArrayTypeTraitExpr(ArrayTypeTraitExpr *E) {
  OS << getTypeTraitName(E->getTrait()) << '(';
  E->getQueriedType().print(OS, Policy);
  OS << ')';
}

void StmtPrinter::VisitExpressionTraitExpr(ExpressionTraitExpr *E) {
  OS << getExpressionTraitName(E->getTrait()) << '(';
  PrintExpr(E->getQueriedExpression());
  OS << ')';
}

void StmtPrinter::VisitCXXNoexceptExpr(CXXNoexceptExpr *E) {
  OS << "noexcept(";
  PrintExpr(E->getOperand());
  OS << ")";
}

void StmtPrinter::VisitPackExpansionExpr(PackExpansionExpr *E) {
  PrintExpr(E->getPattern());
  OS << "...";
}

void StmtPrinter::VisitPackSelectionExpr(PackSelectionExpr *E) {
  OS << "__select(";
  PrintExpr(E->getPack());
  OS << ", ";
  PrintExpr(E->getSelector());
  OS << ")";
}

void StmtPrinter::VisitSizeOfPackExpr(SizeOfPackExpr *E) {
  OS << "sizeof...(" << *E->getPack() << ")";
}

void StmtPrinter::VisitSubstNonTypeTemplateParmPackExpr(
                                       SubstNonTypeTemplateParmPackExpr *Node) {
  OS << *Node->getParameterPack();
}

void StmtPrinter::VisitSubstNonTypeTemplateParmExpr(
                                       SubstNonTypeTemplateParmExpr *Node) {
  Visit(Node->getReplacement());
}

void StmtPrinter::VisitFunctionParmPackExpr(FunctionParmPackExpr *E) {
  OS << *E->getParameterPack();
}

void StmtPrinter::VisitMaterializeTemporaryExpr(MaterializeTemporaryExpr *Node){
  PrintExpr(Node->GetTemporaryExpr());
}

void StmtPrinter::VisitCXXFoldExpr(CXXFoldExpr *E) {
  OS << "(";
  if (E->getLHS()) {
    PrintExpr(E->getLHS());
    OS << " " << BinaryOperator::getOpcodeStr(E->getOperator()) << " ";
  }
  OS << "...";
  if (E->getRHS()) {
    OS << " " << BinaryOperator::getOpcodeStr(E->getOperator()) << " ";
    PrintExpr(E->getRHS());
  }
  OS << ")";
}

// C++ Coroutines TS

void StmtPrinter::VisitCoroutineBodyStmt(CoroutineBodyStmt *S) {
  Visit(S->getBody());
}

void StmtPrinter::VisitCoreturnStmt(CoreturnStmt *S) {
  OS << "co_return";
  if (S->getOperand()) {
    OS << " ";
    Visit(S->getOperand());
  }
  OS << ";";
}

void StmtPrinter::VisitCoawaitExpr(CoawaitExpr *S) {
  OS << "co_await ";
  PrintExpr(S->getOperand());
}

void StmtPrinter::VisitDependentCoawaitExpr(DependentCoawaitExpr *S) {
  OS << "co_await ";
  PrintExpr(S->getOperand());
}

void StmtPrinter::VisitCoyieldExpr(CoyieldExpr *S) {
  OS << "co_yield ";
  PrintExpr(S->getOperand());
}

void StmtPrinter::VisitCXXConstantExpr(CXXConstantExpr *S) {
  PrintExpr(S->getExpression());
}

void StmtPrinter::VisitCXXReflectExpr(CXXReflectExpr *S) {
  OS << "reflexpr(...)";
  #if 0
  OS << "reflexpr(";
  APValue Reflection = S->getValue();
  if (const Decl *D = getAsReflectedDeclaration(Reflection)) {
    if (const NamedDecl *ND = dyn_cast<NamedDecl>(D))
      OS << ND->getDeclName();
    else
      OS << "<non-printable>"; // FIXME: ???
  } else if (const Type *T = getAsReflectedType(Reflection)) {
    QualType(T, 0).print(OS, Policy);
  } else {
    llvm_unreachable("invalid reflection");
  }
  OS << ")";
  #endif
}

void StmtPrinter::VisitCXXReflectionReadQueryExpr(
                                                CXXReflectionReadQueryExpr *E) {
  OS << "__reflect(";
  for (unsigned i = 0; i < E->getNumArgs(); ++i) {
    PrintExpr(E->getArg(i));
    if (i + 1 != E->getNumArgs())
      OS << ", ";
  }
  OS << ')';
}

void StmtPrinter::VisitCXXReflectionWriteQueryExpr(
                                               CXXReflectionWriteQueryExpr *E) {
  OS << "__reflect_mod(";
  for (unsigned i = 0; i < E->getNumArgs(); ++i) {
    PrintExpr(E->getArg(i));
    if (i + 1 != E->getNumArgs())
      OS << ", ";
  }
  OS << ')';
}

void StmtPrinter::VisitCXXReflectPrintLiteralExpr(
                                                CXXReflectPrintLiteralExpr *E) {
  OS << "__reflect_print(";
  for (unsigned i = 0; i < E->getNumArgs(); ++i) {
    PrintExpr(E->getArg(i));
    if (i + 1 != E->getNumArgs())
      OS << ", ";
  }
  OS << ')';
}

void StmtPrinter::VisitCXXReflectPrintReflectionExpr(
                                             CXXReflectPrintReflectionExpr *E) {
  OS << "__reflect_pretty_print(";
  PrintExpr(E->getReflection());
  OS << ')';
}

void StmtPrinter::VisitCXXReflectDumpReflectionExpr(
                                              CXXReflectDumpReflectionExpr *E) {
  OS << "__reflect_dump(";
  PrintExpr(E->getReflection());
  OS << ')';
}

void StmtPrinter::VisitCXXCompilerErrorExpr(CXXCompilerErrorExpr *E) {
  OS << "__compiler_error(";
  PrintExpr(E->getMessage());
  OS << ')';
}

void StmtPrinter::VisitCXXUnreflexprExpr(CXXUnreflexprExpr *E) {
  OS << "unreflexpr(reflexpr(";
  PrintExpr(E->getReflectedDeclExpr());
  OS << "))";
}

void StmtPrinter::VisitCXXIdExprExpr(CXXIdExprExpr *E) {
  OS << "idexpr(...)"; // TODO Finish this
}

void StmtPrinter::VisitCXXValueOfExpr(CXXValueOfExpr *E) {
  OS << "valueof(...)"; // TODO Finish this
}

<<<<<<< HEAD
void StmtPrinter::VisitCXXFragmentExpr(CXXFragmentExpr *Node) {
 OS << "__fragment ";
 Node->getFragment()->getContent()->print(OS, Policy);
=======
void StmtPrinter::VisitCXXConcatenateExpr(CXXConcatenateExpr *Node) {
  OS << "__concatenate" << '(';
  CXXConcatenateExpr::child_range Ch = Node->children();
  for (auto I = Ch.begin(); I != Ch.end(); ++I) {
    if (I != Ch.begin())
      OS << ", ";
    PrintStmt(*I);
  }
  OS << ')';
>>>>>>> 7e75769b
}

// Obj-C

void StmtPrinter::VisitObjCStringLiteral(ObjCStringLiteral *Node) {
  OS << "@";
  VisitStringLiteral(Node->getString());
}

void StmtPrinter::VisitObjCBoxedExpr(ObjCBoxedExpr *E) {
  OS << "@";
  Visit(E->getSubExpr());
}

void StmtPrinter::VisitObjCArrayLiteral(ObjCArrayLiteral *E) {
  OS << "@[ ";
  ObjCArrayLiteral::child_range Ch = E->children();
  for (auto I = Ch.begin(), E = Ch.end(); I != E; ++I) {
    if (I != Ch.begin())
      OS << ", ";
    Visit(*I);
  }
  OS << " ]";
}

void StmtPrinter::VisitObjCDictionaryLiteral(ObjCDictionaryLiteral *E) {
  OS << "@{ ";
  for (unsigned I = 0, N = E->getNumElements(); I != N; ++I) {
    if (I > 0)
      OS << ", ";

    ObjCDictionaryElement Element = E->getKeyValueElement(I);
    Visit(Element.Key);
    OS << " : ";
    Visit(Element.Value);
    if (Element.isPackExpansion())
      OS << "...";
  }
  OS << " }";
}

void StmtPrinter::VisitObjCEncodeExpr(ObjCEncodeExpr *Node) {
  OS << "@encode(";
  Node->getEncodedType().print(OS, Policy);
  OS << ')';
}

void StmtPrinter::VisitObjCSelectorExpr(ObjCSelectorExpr *Node) {
  OS << "@selector(";
  Node->getSelector().print(OS);
  OS << ')';
}

void StmtPrinter::VisitObjCProtocolExpr(ObjCProtocolExpr *Node) {
  OS << "@protocol(" << *Node->getProtocol() << ')';
}

void StmtPrinter::VisitObjCMessageExpr(ObjCMessageExpr *Mess) {
  OS << "[";
  switch (Mess->getReceiverKind()) {
  case ObjCMessageExpr::Instance:
    PrintExpr(Mess->getInstanceReceiver());
    break;

  case ObjCMessageExpr::Class:
    Mess->getClassReceiver().print(OS, Policy);
    break;

  case ObjCMessageExpr::SuperInstance:
  case ObjCMessageExpr::SuperClass:
    OS << "Super";
    break;
  }

  OS << ' ';
  Selector selector = Mess->getSelector();
  if (selector.isUnarySelector()) {
    OS << selector.getNameForSlot(0);
  } else {
    for (unsigned i = 0, e = Mess->getNumArgs(); i != e; ++i) {
      if (i < selector.getNumArgs()) {
        if (i > 0) OS << ' ';
        if (selector.getIdentifierInfoForSlot(i))
          OS << selector.getIdentifierInfoForSlot(i)->getName() << ':';
        else
           OS << ":";
      }
      else OS << ", "; // Handle variadic methods.

      PrintExpr(Mess->getArg(i));
    }
  }
  OS << "]";
}

void StmtPrinter::VisitObjCBoolLiteralExpr(ObjCBoolLiteralExpr *Node) {
  OS << (Node->getValue() ? "__objc_yes" : "__objc_no");
}

void
StmtPrinter::VisitObjCIndirectCopyRestoreExpr(ObjCIndirectCopyRestoreExpr *E) {
  PrintExpr(E->getSubExpr());
}

void
StmtPrinter::VisitObjCBridgedCastExpr(ObjCBridgedCastExpr *E) {
  OS << '(' << E->getBridgeKindName();
  E->getType().print(OS, Policy);
  OS << ')';
  PrintExpr(E->getSubExpr());
}

void StmtPrinter::VisitBlockExpr(BlockExpr *Node) {
  BlockDecl *BD = Node->getBlockDecl();
  OS << "^";

  const FunctionType *AFT = Node->getFunctionType();

  if (isa<FunctionNoProtoType>(AFT)) {
    OS << "()";
  } else if (!BD->param_empty() || cast<FunctionProtoType>(AFT)->isVariadic()) {
    OS << '(';
    for (BlockDecl::param_iterator AI = BD->param_begin(),
         E = BD->param_end(); AI != E; ++AI) {
      if (AI != BD->param_begin()) OS << ", ";
      std::string ParamStr = (*AI)->getNameAsString();
      (*AI)->getType().print(OS, Policy, ParamStr);
    }

    const auto *FT = cast<FunctionProtoType>(AFT);
    if (FT->isVariadic()) {
      if (!BD->param_empty()) OS << ", ";
      OS << "...";
    }
    OS << ')';
  }
  OS << "{ }";
}

void StmtPrinter::VisitOpaqueValueExpr(OpaqueValueExpr *Node) {
  PrintExpr(Node->getSourceExpr());
}

void StmtPrinter::VisitTypoExpr(TypoExpr *Node) {
  // TODO: Print something reasonable for a TypoExpr, if necessary.
  llvm_unreachable("Cannot print TypoExpr nodes");
}

void StmtPrinter::VisitAsTypeExpr(AsTypeExpr *Node) {
  OS << "__builtin_astype(";
  PrintExpr(Node->getSrcExpr());
  OS << ", ";
  Node->getType().print(OS, Policy);
  OS << ")";
}

//===----------------------------------------------------------------------===//
// Stmt method implementations
//===----------------------------------------------------------------------===//

void Stmt::dumpPretty(const ASTContext &Context) const {
  printPretty(llvm::errs(), nullptr, PrintingPolicy(Context.getLangOpts()));
}

void Stmt::printPretty(raw_ostream &OS, PrinterHelper *Helper,
                       const PrintingPolicy &Policy, unsigned Indentation,
                       StringRef NL,
                       const ASTContext *Context) const {
  StmtPrinter P(OS, Helper, Policy, Indentation, NL, Context);
  P.Visit(const_cast<Stmt*>(this));
}

//===----------------------------------------------------------------------===//
// PrinterHelper
//===----------------------------------------------------------------------===//

// Implement virtual destructor.
PrinterHelper::~PrinterHelper() = default;<|MERGE_RESOLUTION|>--- conflicted
+++ resolved
@@ -2336,11 +2336,6 @@
   OS << "valueof(...)"; // TODO Finish this
 }
 
-<<<<<<< HEAD
-void StmtPrinter::VisitCXXFragmentExpr(CXXFragmentExpr *Node) {
- OS << "__fragment ";
- Node->getFragment()->getContent()->print(OS, Policy);
-=======
 void StmtPrinter::VisitCXXConcatenateExpr(CXXConcatenateExpr *Node) {
   OS << "__concatenate" << '(';
   CXXConcatenateExpr::child_range Ch = Node->children();
@@ -2350,7 +2345,11 @@
     PrintStmt(*I);
   }
   OS << ')';
->>>>>>> 7e75769b
+}
+
+void StmtPrinter::VisitCXXFragmentExpr(CXXFragmentExpr *Node) {
+ OS << "__fragment ";
+ Node->getFragment()->getContent()->print(OS, Policy);
 }
 
 // Obj-C
