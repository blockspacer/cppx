//===--- ItaniumMangle.cpp - Itanium C++ Name Mangling ----------*- C++ -*-===//
//
// Part of the LLVM Project, under the Apache License v2.0 with LLVM Exceptions.
// See https://llvm.org/LICENSE.txt for license information.
// SPDX-License-Identifier: Apache-2.0 WITH LLVM-exception
//
//===----------------------------------------------------------------------===//
//
// Implements C++ name mangling according to the Itanium C++ ABI,
// which is used in GCC 3.2 and newer (and many compilers that are
// ABI-compatible with GCC):
//
//   http://itanium-cxx-abi.github.io/cxx-abi/abi.html#mangling
//
//===----------------------------------------------------------------------===//
#include "clang/AST/Mangle.h"
#include "clang/AST/ASTContext.h"
#include "clang/AST/Attr.h"
#include "clang/AST/Decl.h"
#include "clang/AST/DeclCXX.h"
#include "clang/AST/DeclObjC.h"
#include "clang/AST/DeclOpenMP.h"
#include "clang/AST/DeclTemplate.h"
#include "clang/AST/Expr.h"
#include "clang/AST/ExprCXX.h"
#include "clang/AST/ExprObjC.h"
#include "clang/AST/TypeLoc.h"
#include "clang/Basic/ABI.h"
#include "clang/Basic/SourceManager.h"
#include "clang/Basic/TargetInfo.h"
#include "llvm/ADT/StringExtras.h"
#include "llvm/Support/ErrorHandling.h"
#include "llvm/Support/raw_ostream.h"

using namespace clang;

namespace {

/// Retrieve the declaration context that should be used when mangling the given
/// declaration.
static const DeclContext *getEffectiveDeclContext(const Decl *D) {
  // The ABI assumes that lambda closure types that occur within
  // default arguments live in the context of the function. However, due to
  // the way in which Clang parses and creates function declarations, this is
  // not the case: the lambda closure type ends up living in the context
  // where the function itself resides, because the function declaration itself
  // had not yet been created. Fix the context here.
  if (const CXXRecordDecl *RD = dyn_cast<CXXRecordDecl>(D)) {
    if (RD->isLambda())
      if (ParmVarDecl *ContextParam
            = dyn_cast_or_null<ParmVarDecl>(RD->getLambdaContextDecl()))
        return ContextParam->getDeclContext();
  }

  // Perform the same check for block literals.
  if (const BlockDecl *BD = dyn_cast<BlockDecl>(D)) {
    if (ParmVarDecl *ContextParam
          = dyn_cast_or_null<ParmVarDecl>(BD->getBlockManglingContextDecl()))
      return ContextParam->getDeclContext();
  }

  const DeclContext *DC = D->getDeclContext();
  if (isa<CapturedDecl>(DC) || isa<OMPDeclareReductionDecl>(DC) ||
      isa<OMPDeclareMapperDecl>(DC)) {
    return getEffectiveDeclContext(cast<Decl>(DC));
  }

  if (const auto *VD = dyn_cast<VarDecl>(D))
    if (VD->isExternC())
      return VD->getASTContext().getTranslationUnitDecl();

  if (const auto *FD = dyn_cast<FunctionDecl>(D))
    if (FD->isExternC())
      return FD->getASTContext().getTranslationUnitDecl();

  return DC->getRedeclContext();
}

static const DeclContext *getEffectiveParentContext(const DeclContext *DC) {
  return getEffectiveDeclContext(cast<Decl>(DC));
}

static bool isLocalContainerContext(const DeclContext *DC) {
  return isa<FunctionDecl>(DC) || isa<ObjCMethodDecl>(DC) || isa<BlockDecl>(DC);
}

static const RecordDecl *GetLocalClassDecl(const Decl *D) {
  const DeclContext *DC = getEffectiveDeclContext(D);
  while (!DC->isNamespace() && !DC->isTranslationUnit()) {
    if (isLocalContainerContext(DC))
      return dyn_cast<RecordDecl>(D);
    D = cast<Decl>(DC);
    DC = getEffectiveDeclContext(D);
  }
  return nullptr;
}

static const FunctionDecl *getStructor(const FunctionDecl *fn) {
  if (const FunctionTemplateDecl *ftd = fn->getPrimaryTemplate())
    return ftd->getTemplatedDecl();

  return fn;
}

static const NamedDecl *getStructor(const NamedDecl *decl) {
  const FunctionDecl *fn = dyn_cast_or_null<FunctionDecl>(decl);
  return (fn ? getStructor(fn) : decl);
}

static bool isLambda(const NamedDecl *ND) {
  const CXXRecordDecl *Record = dyn_cast<CXXRecordDecl>(ND);
  if (!Record)
    return false;

  return Record->isLambda();
}

static const unsigned UnknownArity = ~0U;

class ItaniumMangleContextImpl : public ItaniumMangleContext {
  typedef std::pair<const DeclContext*, IdentifierInfo*> DiscriminatorKeyTy;
  llvm::DenseMap<DiscriminatorKeyTy, unsigned> Discriminator;
  llvm::DenseMap<const NamedDecl*, unsigned> Uniquifier;

public:
  explicit ItaniumMangleContextImpl(ASTContext &Context,
                                    DiagnosticsEngine &Diags)
      : ItaniumMangleContext(Context, Diags) {}

  /// @name Mangler Entry Points
  /// @{

  bool shouldMangleCXXName(const NamedDecl *D) override;
  bool shouldMangleStringLiteral(const StringLiteral *) override {
    return false;
  }
  void mangleCXXName(const NamedDecl *D, raw_ostream &) override;
  void mangleThunk(const CXXMethodDecl *MD, const ThunkInfo &Thunk,
                   raw_ostream &) override;
  void mangleCXXDtorThunk(const CXXDestructorDecl *DD, CXXDtorType Type,
                          const ThisAdjustment &ThisAdjustment,
                          raw_ostream &) override;
  void mangleReferenceTemporary(const VarDecl *D, unsigned ManglingNumber,
                                raw_ostream &) override;
  void mangleCXXVTable(const CXXRecordDecl *RD, raw_ostream &) override;
  void mangleCXXVTT(const CXXRecordDecl *RD, raw_ostream &) override;
  void mangleCXXCtorVTable(const CXXRecordDecl *RD, int64_t Offset,
                           const CXXRecordDecl *Type, raw_ostream &) override;
  void mangleCXXRTTI(QualType T, raw_ostream &) override;
  void mangleCXXRTTIName(QualType T, raw_ostream &) override;
  void mangleTypeName(QualType T, raw_ostream &) override;
  void mangleCXXCtor(const CXXConstructorDecl *D, CXXCtorType Type,
                     raw_ostream &) override;
  void mangleCXXDtor(const CXXDestructorDecl *D, CXXDtorType Type,
                     raw_ostream &) override;

  void mangleCXXCtorComdat(const CXXConstructorDecl *D, raw_ostream &) override;
  void mangleCXXDtorComdat(const CXXDestructorDecl *D, raw_ostream &) override;
  void mangleStaticGuardVariable(const VarDecl *D, raw_ostream &) override;
  void mangleDynamicInitializer(const VarDecl *D, raw_ostream &Out) override;
  void mangleDynamicAtExitDestructor(const VarDecl *D,
                                     raw_ostream &Out) override;
  void mangleSEHFilterExpression(const NamedDecl *EnclosingDecl,
                                 raw_ostream &Out) override;
  void mangleSEHFinallyBlock(const NamedDecl *EnclosingDecl,
                             raw_ostream &Out) override;
  void mangleItaniumThreadLocalInit(const VarDecl *D, raw_ostream &) override;
  void mangleItaniumThreadLocalWrapper(const VarDecl *D,
                                       raw_ostream &) override;

  void mangleStringLiteral(const StringLiteral *, raw_ostream &) override;

  void mangleLambdaSig(const CXXRecordDecl *Lambda, raw_ostream &) override;

  bool getNextDiscriminator(const NamedDecl *ND, unsigned &disc) {
    // Lambda closure types are already numbered.
    if (isLambda(ND))
      return false;

    // Anonymous tags are already numbered.
    if (const TagDecl *Tag = dyn_cast<TagDecl>(ND)) {
      if (Tag->getName().empty() && !Tag->getTypedefNameForAnonDecl())
        return false;
    }

    // Use the canonical number for externally visible decls.
    if (ND->isExternallyVisible()) {
      unsigned discriminator = getASTContext().getManglingNumber(ND);
      if (discriminator == 1)
        return false;
      disc = discriminator - 2;
      return true;
    }

    // Make up a reasonable number for internal decls.
    unsigned &discriminator = Uniquifier[ND];
    if (!discriminator) {
      const DeclContext *DC = getEffectiveDeclContext(ND);
      discriminator = ++Discriminator[std::make_pair(DC, ND->getIdentifier())];
    }
    if (discriminator == 1)
      return false;
    disc = discriminator-2;
    return true;
  }
  /// @}
};

/// Manage the mangling of a single name.
class CXXNameMangler {
  ItaniumMangleContextImpl &Context;
  raw_ostream &Out;
  bool NullOut = false;
  /// In the "DisableDerivedAbiTags" mode derived ABI tags are not calculated.
  /// This mode is used when mangler creates another mangler recursively to
  /// calculate ABI tags for the function return value or the variable type.
  /// Also it is required to avoid infinite recursion in some cases.
  bool DisableDerivedAbiTags = false;

  /// The "structor" is the top-level declaration being mangled, if
  /// that's not a template specialization; otherwise it's the pattern
  /// for that specialization.
  const NamedDecl *Structor;
  unsigned StructorType;

  /// The next substitution sequence number.
  unsigned SeqID;

  class FunctionTypeDepthState {
    unsigned Bits;

    enum { InResultTypeMask = 1 };

  public:
    FunctionTypeDepthState() : Bits(0) {}

    /// The number of function types we're inside.
    unsigned getDepth() const {
      return Bits >> 1;
    }

    /// True if we're in the return type of the innermost function type.
    bool isInResultType() const {
      return Bits & InResultTypeMask;
    }

    FunctionTypeDepthState push() {
      FunctionTypeDepthState tmp = *this;
      Bits = (Bits & ~InResultTypeMask) + 2;
      return tmp;
    }

    void enterResultType() {
      Bits |= InResultTypeMask;
    }

    void leaveResultType() {
      Bits &= ~InResultTypeMask;
    }

    void pop(FunctionTypeDepthState saved) {
      assert(getDepth() == saved.getDepth() + 1);
      Bits = saved.Bits;
    }

  } FunctionTypeDepth;

  // abi_tag is a gcc attribute, taking one or more strings called "tags".
  // The goal is to annotate against which version of a library an object was
  // built and to be able to provide backwards compatibility ("dual abi").
  // For more information see docs/ItaniumMangleAbiTags.rst.
  typedef SmallVector<StringRef, 4> AbiTagList;

  // State to gather all implicit and explicit tags used in a mangled name.
  // Must always have an instance of this while emitting any name to keep
  // track.
  class AbiTagState final {
  public:
    explicit AbiTagState(AbiTagState *&Head) : LinkHead(Head) {
      Parent = LinkHead;
      LinkHead = this;
    }

    // No copy, no move.
    AbiTagState(const AbiTagState &) = delete;
    AbiTagState &operator=(const AbiTagState &) = delete;

    ~AbiTagState() { pop(); }

    void write(raw_ostream &Out, const NamedDecl *ND,
               const AbiTagList *AdditionalAbiTags) {
      ND = cast<NamedDecl>(ND->getCanonicalDecl());
      if (!isa<FunctionDecl>(ND) && !isa<VarDecl>(ND)) {
        assert(
            !AdditionalAbiTags &&
            "only function and variables need a list of additional abi tags");
        if (const auto *NS = dyn_cast<NamespaceDecl>(ND)) {
          if (const auto *AbiTag = NS->getAttr<AbiTagAttr>()) {
            UsedAbiTags.insert(UsedAbiTags.end(), AbiTag->tags().begin(),
                               AbiTag->tags().end());
          }
          // Don't emit abi tags for namespaces.
          return;
        }
      }

      AbiTagList TagList;
      if (const auto *AbiTag = ND->getAttr<AbiTagAttr>()) {
        UsedAbiTags.insert(UsedAbiTags.end(), AbiTag->tags().begin(),
                           AbiTag->tags().end());
        TagList.insert(TagList.end(), AbiTag->tags().begin(),
                       AbiTag->tags().end());
      }

      if (AdditionalAbiTags) {
        UsedAbiTags.insert(UsedAbiTags.end(), AdditionalAbiTags->begin(),
                           AdditionalAbiTags->end());
        TagList.insert(TagList.end(), AdditionalAbiTags->begin(),
                       AdditionalAbiTags->end());
      }

      llvm::sort(TagList);
      TagList.erase(std::unique(TagList.begin(), TagList.end()), TagList.end());

      writeSortedUniqueAbiTags(Out, TagList);
    }

    const AbiTagList &getUsedAbiTags() const { return UsedAbiTags; }
    void setUsedAbiTags(const AbiTagList &AbiTags) {
      UsedAbiTags = AbiTags;
    }

    const AbiTagList &getEmittedAbiTags() const {
      return EmittedAbiTags;
    }

    const AbiTagList &getSortedUniqueUsedAbiTags() {
      llvm::sort(UsedAbiTags);
      UsedAbiTags.erase(std::unique(UsedAbiTags.begin(), UsedAbiTags.end()),
                        UsedAbiTags.end());
      return UsedAbiTags;
    }

  private:
    //! All abi tags used implicitly or explicitly.
    AbiTagList UsedAbiTags;
    //! All explicit abi tags (i.e. not from namespace).
    AbiTagList EmittedAbiTags;

    AbiTagState *&LinkHead;
    AbiTagState *Parent = nullptr;

    void pop() {
      assert(LinkHead == this &&
             "abi tag link head must point to us on destruction");
      if (Parent) {
        Parent->UsedAbiTags.insert(Parent->UsedAbiTags.end(),
                                   UsedAbiTags.begin(), UsedAbiTags.end());
        Parent->EmittedAbiTags.insert(Parent->EmittedAbiTags.end(),
                                      EmittedAbiTags.begin(),
                                      EmittedAbiTags.end());
      }
      LinkHead = Parent;
    }

    void writeSortedUniqueAbiTags(raw_ostream &Out, const AbiTagList &AbiTags) {
      for (const auto &Tag : AbiTags) {
        EmittedAbiTags.push_back(Tag);
        Out << "B";
        Out << Tag.size();
        Out << Tag;
      }
    }
  };

  AbiTagState *AbiTags = nullptr;
  AbiTagState AbiTagsRoot;

  llvm::DenseMap<uintptr_t, unsigned> Substitutions;
  llvm::DenseMap<StringRef, unsigned> ModuleSubstitutions;

  ASTContext &getASTContext() const { return Context.getASTContext(); }

public:
  CXXNameMangler(ItaniumMangleContextImpl &C, raw_ostream &Out_,
                 const NamedDecl *D = nullptr, bool NullOut_ = false)
    : Context(C), Out(Out_), NullOut(NullOut_),  Structor(getStructor(D)),
      StructorType(0), SeqID(0), AbiTagsRoot(AbiTags) {
    // These can't be mangled without a ctor type or dtor type.
    assert(!D || (!isa<CXXDestructorDecl>(D) &&
                  !isa<CXXConstructorDecl>(D)));
  }
  CXXNameMangler(ItaniumMangleContextImpl &C, raw_ostream &Out_,
                 const CXXConstructorDecl *D, CXXCtorType Type)
    : Context(C), Out(Out_), Structor(getStructor(D)), StructorType(Type),
      SeqID(0), AbiTagsRoot(AbiTags) { }
  CXXNameMangler(ItaniumMangleContextImpl &C, raw_ostream &Out_,
                 const CXXDestructorDecl *D, CXXDtorType Type)
    : Context(C), Out(Out_), Structor(getStructor(D)), StructorType(Type),
      SeqID(0), AbiTagsRoot(AbiTags) { }

  CXXNameMangler(CXXNameMangler &Outer, raw_ostream &Out_)
      : Context(Outer.Context), Out(Out_), NullOut(false),
        Structor(Outer.Structor), StructorType(Outer.StructorType),
        SeqID(Outer.SeqID), FunctionTypeDepth(Outer.FunctionTypeDepth),
        AbiTagsRoot(AbiTags), Substitutions(Outer.Substitutions) {}

  CXXNameMangler(CXXNameMangler &Outer, llvm::raw_null_ostream &Out_)
      : Context(Outer.Context), Out(Out_), NullOut(true),
        Structor(Outer.Structor), StructorType(Outer.StructorType),
        SeqID(Outer.SeqID), FunctionTypeDepth(Outer.FunctionTypeDepth),
        AbiTagsRoot(AbiTags), Substitutions(Outer.Substitutions) {}

  raw_ostream &getStream() { return Out; }

  void disableDerivedAbiTags() { DisableDerivedAbiTags = true; }
  static bool shouldHaveAbiTags(ItaniumMangleContextImpl &C, const VarDecl *VD);

  void mangle(const NamedDecl *D);
  void mangleCallOffset(int64_t NonVirtual, int64_t Virtual);
  void mangleNumber(const llvm::APSInt &I);
  void mangleNumber(int64_t Number);
  void mangleFloat(const llvm::APFloat &F);
  void mangleFunctionEncoding(const FunctionDecl *FD);
  void mangleSeqID(unsigned SeqID);
  void mangleName(const NamedDecl *ND);
  void mangleType(QualType T);
  void mangleNameOrStandardSubstitution(const NamedDecl *ND);
  void mangleLambdaSig(const CXXRecordDecl *Lambda);

private:

  bool mangleSubstitution(const NamedDecl *ND);
  bool mangleSubstitution(QualType T);
  bool mangleSubstitution(TemplateName Template);
  bool mangleSubstitution(uintptr_t Ptr);

  void mangleExistingSubstitution(TemplateName name);

  bool mangleStandardSubstitution(const NamedDecl *ND);

  void addSubstitution(const NamedDecl *ND) {
    ND = cast<NamedDecl>(ND->getCanonicalDecl());

    addSubstitution(reinterpret_cast<uintptr_t>(ND));
  }
  void addSubstitution(QualType T);
  void addSubstitution(TemplateName Template);
  void addSubstitution(uintptr_t Ptr);
  // Destructive copy substitutions from other mangler.
  void extendSubstitutions(CXXNameMangler* Other);

  void mangleUnresolvedPrefix(NestedNameSpecifier *qualifier,
                              bool recursive = false);
  void mangleUnresolvedName(NestedNameSpecifier *qualifier,
                            DeclarationName name,
                            const TemplateArgumentLoc *TemplateArgs,
                            unsigned NumTemplateArgs,
                            unsigned KnownArity = UnknownArity);

  void mangleFunctionEncodingBareType(const FunctionDecl *FD);

  void mangleNameWithAbiTags(const NamedDecl *ND,
                             const AbiTagList *AdditionalAbiTags);
  void mangleModuleName(const Module *M);
  void mangleModuleNamePrefix(StringRef Name);
  void mangleTemplateName(const TemplateDecl *TD,
                          const TemplateArgument *TemplateArgs,
                          unsigned NumTemplateArgs);
  void mangleUnqualifiedName(const NamedDecl *ND,
                             const AbiTagList *AdditionalAbiTags) {
    mangleUnqualifiedName(ND, ND->getDeclName(), UnknownArity,
                          AdditionalAbiTags);
  }
  void mangleUnqualifiedName(const NamedDecl *ND, DeclarationName Name,
                             unsigned KnownArity,
                             const AbiTagList *AdditionalAbiTags);
  void mangleUnscopedName(const NamedDecl *ND,
                          const AbiTagList *AdditionalAbiTags);
  void mangleUnscopedTemplateName(const TemplateDecl *ND,
                                  const AbiTagList *AdditionalAbiTags);
  void mangleUnscopedTemplateName(TemplateName,
                                  const AbiTagList *AdditionalAbiTags);
  void mangleSourceName(const IdentifierInfo *II);
  void mangleRegCallName(const IdentifierInfo *II);
  void mangleSourceNameWithAbiTags(
      const NamedDecl *ND, const AbiTagList *AdditionalAbiTags = nullptr);
  void mangleLocalName(const Decl *D,
                       const AbiTagList *AdditionalAbiTags);
  void mangleBlockForPrefix(const BlockDecl *Block);
  void mangleUnqualifiedBlock(const BlockDecl *Block);
  void mangleTemplateParamDecl(const NamedDecl *Decl);
  void mangleLambda(const CXXRecordDecl *Lambda);
  void mangleNestedName(const NamedDecl *ND, const DeclContext *DC,
                        const AbiTagList *AdditionalAbiTags,
                        bool NoFunction=false);
  void mangleNestedName(const TemplateDecl *TD,
                        const TemplateArgument *TemplateArgs,
                        unsigned NumTemplateArgs);
  void manglePrefix(NestedNameSpecifier *qualifier);
  void manglePrefix(const DeclContext *DC, bool NoFunction=false);
  void manglePrefix(QualType type);
  void mangleTemplatePrefix(const TemplateDecl *ND, bool NoFunction=false);
  void mangleTemplatePrefix(TemplateName Template);
  bool mangleUnresolvedTypeOrSimpleId(QualType DestroyedType,
                                      StringRef Prefix = "");
  void mangleOperatorName(DeclarationName Name, unsigned Arity);
  void mangleOperatorName(OverloadedOperatorKind OO, unsigned Arity);
  void mangleVendorQualifier(StringRef qualifier);
  void mangleQualifiers(Qualifiers Quals, const DependentAddressSpaceType *DAST = nullptr);
  void mangleRefQualifier(RefQualifierKind RefQualifier);

  void mangleObjCMethodName(const ObjCMethodDecl *MD);

  // Declare manglers for every type class.
#define ABSTRACT_TYPE(CLASS, PARENT)
#define NON_CANONICAL_TYPE(CLASS, PARENT)
#define META_TYPE(CLASS, PARENT)
#define TYPE(CLASS, PARENT) void mangleType(const CLASS##Type *T);
#include "clang/AST/TypeNodes.inc"

  void mangleType(const TagType*);
  void mangleType(TemplateName);
  static StringRef getCallingConvQualifierName(CallingConv CC);
  void mangleExtParameterInfo(FunctionProtoType::ExtParameterInfo info);
  void mangleExtFunctionInfo(const FunctionType *T);
  void mangleBareFunctionType(const FunctionProtoType *T, bool MangleReturnType,
                              const FunctionDecl *FD = nullptr);
  void mangleNeonVectorType(const VectorType *T);
  void mangleNeonVectorType(const DependentVectorType *T);
  void mangleAArch64NeonVectorType(const VectorType *T);
  void mangleAArch64NeonVectorType(const DependentVectorType *T);

  void mangleIntegerLiteral(QualType T, const llvm::APSInt &Value);
  void mangleMemberExprBase(const Expr *base, bool isArrow);
  void mangleMemberExpr(const Expr *base, bool isArrow,
                        NestedNameSpecifier *qualifier,
                        NamedDecl *firstQualifierLookup,
                        DeclarationName name,
                        const TemplateArgumentLoc *TemplateArgs,
                        unsigned NumTemplateArgs,
                        unsigned knownArity);
  void mangleCastExpression(const Expr *E, StringRef CastEncoding);
  void mangleInitListElements(const InitListExpr *InitList);
  void mangleDeclRefExpr(const NamedDecl *D);
  void mangleReflectionOp(const ReflectionOperand &Op);
  void mangleExpression(const Expr *E, unsigned Arity = UnknownArity);
  void mangleCXXCtorType(CXXCtorType T, const CXXRecordDecl *InheritedFrom);
  void mangleCXXDtorType(CXXDtorType T);

  void mangleTemplateArgs(const TemplateArgumentLoc *TemplateArgs,
                          unsigned NumTemplateArgs);
  void mangleTemplateArgs(const TemplateArgument *TemplateArgs,
                          unsigned NumTemplateArgs);
  void mangleTemplateArgs(const TemplateArgumentList &AL);
  void mangleTemplateArg(TemplateArgument A);

  void mangleTemplateParameter(unsigned Depth, unsigned Index);

  void mangleFunctionParam(const ParmVarDecl *parm);

  void writeAbiTags(const NamedDecl *ND,
                    const AbiTagList *AdditionalAbiTags);

  // Returns sorted unique list of ABI tags.
  AbiTagList makeFunctionReturnTypeTags(const FunctionDecl *FD);
  // Returns sorted unique list of ABI tags.
  AbiTagList makeVariableTypeTags(const VarDecl *VD);
};

}

bool ItaniumMangleContextImpl::shouldMangleCXXName(const NamedDecl *D) {
  const FunctionDecl *FD = dyn_cast<FunctionDecl>(D);
  if (FD) {
    LanguageLinkage L = FD->getLanguageLinkage();
    // Overloadable functions need mangling.
    if (FD->hasAttr<OverloadableAttr>())
      return true;

    // "main" is not mangled.
    if (FD->isMain())
      return false;

    // The Windows ABI expects that we would never mangle "typical"
    // user-defined entry points regardless of visibility or freestanding-ness.
    //
    // N.B. This is distinct from asking about "main".  "main" has a lot of
    // special rules associated with it in the standard while these
    // user-defined entry points are outside of the purview of the standard.
    // For example, there can be only one definition for "main" in a standards
    // compliant program; however nothing forbids the existence of wmain and
    // WinMain in the same translation unit.
    if (FD->isMSVCRTEntryPoint())
      return false;

    // C++ functions and those whose names are not a simple identifier need
    // mangling.
    if (!FD->getDeclName().isIdentifier() || L == CXXLanguageLinkage)
      return true;

    // C functions are not mangled.
    if (L == CLanguageLinkage)
      return false;
  }

  // Otherwise, no mangling is done outside C++ mode.
  if (!getASTContext().getLangOpts().CPlusPlus)
    return false;

  const VarDecl *VD = dyn_cast<VarDecl>(D);
  if (VD && !isa<DecompositionDecl>(D)) {
    // C variables are not mangled.
    if (VD->isExternC())
      return false;

    // Variables at global scope with non-internal linkage are not mangled
    const DeclContext *DC = getEffectiveDeclContext(D);
    // Check for extern variable declared locally.
    if (DC->isFunctionOrMethod() && D->hasLinkage())
      while (!DC->isNamespace() && !DC->isTranslationUnit())
        DC = getEffectiveParentContext(DC);
    if (DC->isTranslationUnit() && D->getFormalLinkage() != InternalLinkage &&
        !CXXNameMangler::shouldHaveAbiTags(*this, VD) &&
        !isa<VarTemplateSpecializationDecl>(D))
      return false;
  }

  return true;
}

void CXXNameMangler::writeAbiTags(const NamedDecl *ND,
                                  const AbiTagList *AdditionalAbiTags) {
  assert(AbiTags && "require AbiTagState");
  AbiTags->write(Out, ND, DisableDerivedAbiTags ? nullptr : AdditionalAbiTags);
}

void CXXNameMangler::mangleSourceNameWithAbiTags(
    const NamedDecl *ND, const AbiTagList *AdditionalAbiTags) {
  mangleSourceName(ND->getIdentifier());
  writeAbiTags(ND, AdditionalAbiTags);
}

void CXXNameMangler::mangle(const NamedDecl *D) {
  // <mangled-name> ::= _Z <encoding>
  //            ::= <data name>
  //            ::= <special-name>
  Out << "_Z";
  if (const FunctionDecl *FD = dyn_cast<FunctionDecl>(D))
    mangleFunctionEncoding(FD);
  else if (const VarDecl *VD = dyn_cast<VarDecl>(D))
    mangleName(VD);
  else if (const IndirectFieldDecl *IFD = dyn_cast<IndirectFieldDecl>(D))
    mangleName(IFD->getAnonField());
  else
    mangleName(cast<FieldDecl>(D));
}

void CXXNameMangler::mangleFunctionEncoding(const FunctionDecl *FD) {
  // <encoding> ::= <function name> <bare-function-type>

  // Don't mangle in the type if this isn't a decl we should typically mangle.
  if (!Context.shouldMangleDeclName(FD)) {
    mangleName(FD);
    return;
  }

  AbiTagList ReturnTypeAbiTags = makeFunctionReturnTypeTags(FD);
  if (ReturnTypeAbiTags.empty()) {
    // There are no tags for return type, the simplest case.
    mangleName(FD);
    mangleFunctionEncodingBareType(FD);
    return;
  }

  // Mangle function name and encoding to temporary buffer.
  // We have to output name and encoding to the same mangler to get the same
  // substitution as it will be in final mangling.
  SmallString<256> FunctionEncodingBuf;
  llvm::raw_svector_ostream FunctionEncodingStream(FunctionEncodingBuf);
  CXXNameMangler FunctionEncodingMangler(*this, FunctionEncodingStream);
  // Output name of the function.
  FunctionEncodingMangler.disableDerivedAbiTags();
  FunctionEncodingMangler.mangleNameWithAbiTags(FD, nullptr);

  // Remember length of the function name in the buffer.
  size_t EncodingPositionStart = FunctionEncodingStream.str().size();
  FunctionEncodingMangler.mangleFunctionEncodingBareType(FD);

  // Get tags from return type that are not present in function name or
  // encoding.
  const AbiTagList &UsedAbiTags =
      FunctionEncodingMangler.AbiTagsRoot.getSortedUniqueUsedAbiTags();
  AbiTagList AdditionalAbiTags(ReturnTypeAbiTags.size());
  AdditionalAbiTags.erase(
      std::set_difference(ReturnTypeAbiTags.begin(), ReturnTypeAbiTags.end(),
                          UsedAbiTags.begin(), UsedAbiTags.end(),
                          AdditionalAbiTags.begin()),
      AdditionalAbiTags.end());

  // Output name with implicit tags and function encoding from temporary buffer.
  mangleNameWithAbiTags(FD, &AdditionalAbiTags);
  Out << FunctionEncodingStream.str().substr(EncodingPositionStart);

  // Function encoding could create new substitutions so we have to add
  // temp mangled substitutions to main mangler.
  extendSubstitutions(&FunctionEncodingMangler);
}

void CXXNameMangler::mangleFunctionEncodingBareType(const FunctionDecl *FD) {
  if (FD->hasAttr<EnableIfAttr>()) {
    FunctionTypeDepthState Saved = FunctionTypeDepth.push();
    Out << "Ua9enable_ifI";
    for (AttrVec::const_iterator I = FD->getAttrs().begin(),
                                 E = FD->getAttrs().end();
         I != E; ++I) {
      EnableIfAttr *EIA = dyn_cast<EnableIfAttr>(*I);
      if (!EIA)
        continue;
      Out << 'X';
      mangleExpression(EIA->getCond());
      Out << 'E';
    }
    Out << 'E';
    FunctionTypeDepth.pop(Saved);
  }

  // When mangling an inheriting constructor, the bare function type used is
  // that of the inherited constructor.
  if (auto *CD = dyn_cast<CXXConstructorDecl>(FD))
    if (auto Inherited = CD->getInheritedConstructor())
      FD = Inherited.getConstructor();

  // Whether the mangling of a function type includes the return type depends on
  // the context and the nature of the function. The rules for deciding whether
  // the return type is included are:
  //
  //   1. Template functions (names or types) have return types encoded, with
  //   the exceptions listed below.
  //   2. Function types not appearing as part of a function name mangling,
  //   e.g. parameters, pointer types, etc., have return type encoded, with the
  //   exceptions listed below.
  //   3. Non-template function names do not have return types encoded.
  //
  // The exceptions mentioned in (1) and (2) above, for which the return type is
  // never included, are
  //   1. Constructors.
  //   2. Destructors.
  //   3. Conversion operator functions, e.g. operator int.
  bool MangleReturnType = false;
  if (FunctionTemplateDecl *PrimaryTemplate = FD->getPrimaryTemplate()) {
    if (!(isa<CXXConstructorDecl>(FD) || isa<CXXDestructorDecl>(FD) ||
          isa<CXXConversionDecl>(FD)))
      MangleReturnType = true;

    // Mangle the type of the primary template.
    FD = PrimaryTemplate->getTemplatedDecl();
  }

  mangleBareFunctionType(FD->getType()->castAs<FunctionProtoType>(),
                         MangleReturnType, FD);
}

static const DeclContext *IgnoreLinkageSpecDecls(const DeclContext *DC) {
  while (isa<LinkageSpecDecl>(DC)) {
    DC = getEffectiveParentContext(DC);
  }

  return DC;
}

/// Return whether a given namespace is the 'std' namespace.
static bool isStd(const NamespaceDecl *NS) {
  if (!IgnoreLinkageSpecDecls(getEffectiveParentContext(NS))
                                ->isTranslationUnit())
    return false;

  const IdentifierInfo *II = NS->getOriginalNamespace()->getIdentifier();
  return II && II->isStr("std");
}

// isStdNamespace - Return whether a given decl context is a toplevel 'std'
// namespace.
static bool isStdNamespace(const DeclContext *DC) {
  if (!DC->isNamespace())
    return false;

  return isStd(cast<NamespaceDecl>(DC));
}

static const TemplateDecl *
isTemplate(const NamedDecl *ND, const TemplateArgumentList *&TemplateArgs) {
  // Check if we have a function template.
  if (const FunctionDecl *FD = dyn_cast<FunctionDecl>(ND)) {
    if (const TemplateDecl *TD = FD->getPrimaryTemplate()) {
      TemplateArgs = FD->getTemplateSpecializationArgs();
      return TD;
    }
  }

  // Check if we have a class template.
  if (const ClassTemplateSpecializationDecl *Spec =
        dyn_cast<ClassTemplateSpecializationDecl>(ND)) {
    TemplateArgs = &Spec->getTemplateArgs();
    return Spec->getSpecializedTemplate();
  }

  // Check if we have a variable template.
  if (const VarTemplateSpecializationDecl *Spec =
          dyn_cast<VarTemplateSpecializationDecl>(ND)) {
    TemplateArgs = &Spec->getTemplateArgs();
    return Spec->getSpecializedTemplate();
  }

  return nullptr;
}

void CXXNameMangler::mangleName(const NamedDecl *ND) {
  if (const VarDecl *VD = dyn_cast<VarDecl>(ND)) {
    // Variables should have implicit tags from its type.
    AbiTagList VariableTypeAbiTags = makeVariableTypeTags(VD);
    if (VariableTypeAbiTags.empty()) {
      // Simple case no variable type tags.
      mangleNameWithAbiTags(VD, nullptr);
      return;
    }

    // Mangle variable name to null stream to collect tags.
    llvm::raw_null_ostream NullOutStream;
    CXXNameMangler VariableNameMangler(*this, NullOutStream);
    VariableNameMangler.disableDerivedAbiTags();
    VariableNameMangler.mangleNameWithAbiTags(VD, nullptr);

    // Get tags from variable type that are not present in its name.
    const AbiTagList &UsedAbiTags =
        VariableNameMangler.AbiTagsRoot.getSortedUniqueUsedAbiTags();
    AbiTagList AdditionalAbiTags(VariableTypeAbiTags.size());
    AdditionalAbiTags.erase(
        std::set_difference(VariableTypeAbiTags.begin(),
                            VariableTypeAbiTags.end(), UsedAbiTags.begin(),
                            UsedAbiTags.end(), AdditionalAbiTags.begin()),
        AdditionalAbiTags.end());

    // Output name with implicit tags.
    mangleNameWithAbiTags(VD, &AdditionalAbiTags);
  } else {
    mangleNameWithAbiTags(ND, nullptr);
  }
}

void CXXNameMangler::mangleNameWithAbiTags(const NamedDecl *ND,
                                           const AbiTagList *AdditionalAbiTags) {
  //  <name> ::= [<module-name>] <nested-name>
  //         ::= [<module-name>] <unscoped-name>
  //         ::= [<module-name>] <unscoped-template-name> <template-args>
  //         ::= <local-name>
  //
  const DeclContext *DC = getEffectiveDeclContext(ND);

  // If this is an extern variable declared locally, the relevant DeclContext
  // is that of the containing namespace, or the translation unit.
  // FIXME: This is a hack; extern variables declared locally should have
  // a proper semantic declaration context!
  if (isLocalContainerContext(DC) && ND->hasLinkage() && !isLambda(ND))
    while (!DC->isNamespace() && !DC->isTranslationUnit())
      DC = getEffectiveParentContext(DC);
  else if (GetLocalClassDecl(ND)) {
    mangleLocalName(ND, AdditionalAbiTags);
    return;
  }

  DC = IgnoreLinkageSpecDecls(DC);

  if (isLocalContainerContext(DC)) {
    mangleLocalName(ND, AdditionalAbiTags);
    return;
  }

  // Do not mangle the owning module for an external linkage declaration.
  // This enables backwards-compatibility with non-modular code, and is
  // a valid choice since conflicts are not permitted by C++ Modules TS
  // [basic.def.odr]/6.2.
  if (!ND->hasExternalFormalLinkage())
    if (Module *M = ND->getOwningModuleForLinkage())
      mangleModuleName(M);

  if (DC->isTranslationUnit() || isStdNamespace(DC)) {
    // Check if we have a template.
    const TemplateArgumentList *TemplateArgs = nullptr;
    if (const TemplateDecl *TD = isTemplate(ND, TemplateArgs)) {
      mangleUnscopedTemplateName(TD, AdditionalAbiTags);
      mangleTemplateArgs(*TemplateArgs);
      return;
    }

    mangleUnscopedName(ND, AdditionalAbiTags);
    return;
  }

  mangleNestedName(ND, DC, AdditionalAbiTags);
}

void CXXNameMangler::mangleModuleName(const Module *M) {
  // Implement the C++ Modules TS name mangling proposal; see
  //     https://gcc.gnu.org/wiki/cxx-modules?action=AttachFile
  //
  //   <module-name> ::= W <unscoped-name>+ E
  //                 ::= W <module-subst> <unscoped-name>* E
  Out << 'W';
  mangleModuleNamePrefix(M->Name);
  Out << 'E';
}

void CXXNameMangler::mangleModuleNamePrefix(StringRef Name) {
  //  <module-subst> ::= _ <seq-id>          # 0 < seq-id < 10
  //                 ::= W <seq-id - 10> _   # otherwise
  auto It = ModuleSubstitutions.find(Name);
  if (It != ModuleSubstitutions.end()) {
    if (It->second < 10)
      Out << '_' << static_cast<char>('0' + It->second);
    else
      Out << 'W' << (It->second - 10) << '_';
    return;
  }

  // FIXME: Preserve hierarchy in module names rather than flattening
  // them to strings; use Module*s as substitution keys.
  auto Parts = Name.rsplit('.');
  if (Parts.second.empty())
    Parts.second = Parts.first;
  else
    mangleModuleNamePrefix(Parts.first);

  Out << Parts.second.size() << Parts.second;
  ModuleSubstitutions.insert({Name, ModuleSubstitutions.size()});
}

void CXXNameMangler::mangleTemplateName(const TemplateDecl *TD,
                                        const TemplateArgument *TemplateArgs,
                                        unsigned NumTemplateArgs) {
  const DeclContext *DC = IgnoreLinkageSpecDecls(getEffectiveDeclContext(TD));

  if (DC->isTranslationUnit() || isStdNamespace(DC)) {
    mangleUnscopedTemplateName(TD, nullptr);
    mangleTemplateArgs(TemplateArgs, NumTemplateArgs);
  } else {
    mangleNestedName(TD, TemplateArgs, NumTemplateArgs);
  }
}

void CXXNameMangler::mangleUnscopedName(const NamedDecl *ND,
                                        const AbiTagList *AdditionalAbiTags) {
  //  <unscoped-name> ::= <unqualified-name>
  //                  ::= St <unqualified-name>   # ::std::

  if (isStdNamespace(IgnoreLinkageSpecDecls(getEffectiveDeclContext(ND))))
    Out << "St";

  mangleUnqualifiedName(ND, AdditionalAbiTags);
}

void CXXNameMangler::mangleUnscopedTemplateName(
    const TemplateDecl *ND, const AbiTagList *AdditionalAbiTags) {
  //     <unscoped-template-name> ::= <unscoped-name>
  //                              ::= <substitution>
  if (mangleSubstitution(ND))
    return;

  // <template-template-param> ::= <template-param>
  if (const auto *TTP = dyn_cast<TemplateTemplateParmDecl>(ND)) {
    assert(!AdditionalAbiTags &&
           "template template param cannot have abi tags");
    mangleTemplateParameter(TTP->getDepth(), TTP->getIndex());
  } else if (isa<BuiltinTemplateDecl>(ND)) {
    mangleUnscopedName(ND, AdditionalAbiTags);
  } else {
    mangleUnscopedName(ND->getTemplatedDecl(), AdditionalAbiTags);
  }

  addSubstitution(ND);
}

void CXXNameMangler::mangleUnscopedTemplateName(
    TemplateName Template, const AbiTagList *AdditionalAbiTags) {
  //     <unscoped-template-name> ::= <unscoped-name>
  //                              ::= <substitution>
  if (TemplateDecl *TD = Template.getAsTemplateDecl())
    return mangleUnscopedTemplateName(TD, AdditionalAbiTags);

  if (mangleSubstitution(Template))
    return;

  assert(!AdditionalAbiTags &&
         "dependent template name cannot have abi tags");

  DependentTemplateName *Dependent = Template.getAsDependentTemplateName();
  assert(Dependent && "Not a dependent template name?");
  if (const IdentifierInfo *Id = Dependent->getIdentifier())
    mangleSourceName(Id);
  else
    mangleOperatorName(Dependent->getOperator(), UnknownArity);

  addSubstitution(Template);
}

void CXXNameMangler::mangleFloat(const llvm::APFloat &f) {
  // ABI:
  //   Floating-point literals are encoded using a fixed-length
  //   lowercase hexadecimal string corresponding to the internal
  //   representation (IEEE on Itanium), high-order bytes first,
  //   without leading zeroes. For example: "Lf bf800000 E" is -1.0f
  //   on Itanium.
  // The 'without leading zeroes' thing seems to be an editorial
  // mistake; see the discussion on cxx-abi-dev beginning on
  // 2012-01-16.

  // Our requirements here are just barely weird enough to justify
  // using a custom algorithm instead of post-processing APInt::toString().

  llvm::APInt valueBits = f.bitcastToAPInt();
  unsigned numCharacters = (valueBits.getBitWidth() + 3) / 4;
  assert(numCharacters != 0);

  // Allocate a buffer of the right number of characters.
  SmallVector<char, 20> buffer(numCharacters);

  // Fill the buffer left-to-right.
  for (unsigned stringIndex = 0; stringIndex != numCharacters; ++stringIndex) {
    // The bit-index of the next hex digit.
    unsigned digitBitIndex = 4 * (numCharacters - stringIndex - 1);

    // Project out 4 bits starting at 'digitIndex'.
    uint64_t hexDigit = valueBits.getRawData()[digitBitIndex / 64];
    hexDigit >>= (digitBitIndex % 64);
    hexDigit &= 0xF;

    // Map that over to a lowercase hex digit.
    static const char charForHex[16] = {
      '0', '1', '2', '3', '4', '5', '6', '7',
      '8', '9', 'a', 'b', 'c', 'd', 'e', 'f'
    };
    buffer[stringIndex] = charForHex[hexDigit];
  }

  Out.write(buffer.data(), numCharacters);
}

void CXXNameMangler::mangleNumber(const llvm::APSInt &Value) {
  if (Value.isSigned() && Value.isNegative()) {
    Out << 'n';
    Value.abs().print(Out, /*signed*/ false);
  } else {
    Value.print(Out, /*signed*/ false);
  }
}

void CXXNameMangler::mangleNumber(int64_t Number) {
  //  <number> ::= [n] <non-negative decimal integer>
  if (Number < 0) {
    Out << 'n';
    Number = -Number;
  }

  Out << Number;
}

void CXXNameMangler::mangleCallOffset(int64_t NonVirtual, int64_t Virtual) {
  //  <call-offset>  ::= h <nv-offset> _
  //                 ::= v <v-offset> _
  //  <nv-offset>    ::= <offset number>        # non-virtual base override
  //  <v-offset>     ::= <offset number> _ <virtual offset number>
  //                      # virtual base override, with vcall offset
  if (!Virtual) {
    Out << 'h';
    mangleNumber(NonVirtual);
    Out << '_';
    return;
  }

  Out << 'v';
  mangleNumber(NonVirtual);
  Out << '_';
  mangleNumber(Virtual);
  Out << '_';
}

void CXXNameMangler::manglePrefix(QualType type) {
  if (const auto *TST = type->getAs<TemplateSpecializationType>()) {
    if (!mangleSubstitution(QualType(TST, 0))) {
      mangleTemplatePrefix(TST->getTemplateName());

      // FIXME: GCC does not appear to mangle the template arguments when
      // the template in question is a dependent template name. Should we
      // emulate that badness?
      mangleTemplateArgs(TST->getArgs(), TST->getNumArgs());
      addSubstitution(QualType(TST, 0));
    }
  } else if (const auto *DTST =
                 type->getAs<DependentTemplateSpecializationType>()) {
    if (!mangleSubstitution(QualType(DTST, 0))) {
      TemplateName Template = getASTContext().getDependentTemplateName(
          DTST->getQualifier(), DTST->getIdentifier());
      mangleTemplatePrefix(Template);

      // FIXME: GCC does not appear to mangle the template arguments when
      // the template in question is a dependent template name. Should we
      // emulate that badness?
      mangleTemplateArgs(DTST->getArgs(), DTST->getNumArgs());
      addSubstitution(QualType(DTST, 0));
    }
  } else {
    // We use the QualType mangle type variant here because it handles
    // substitutions.
    mangleType(type);
  }
}

/// Mangle everything prior to the base-unresolved-name in an unresolved-name.
///
/// \param recursive - true if this is being called recursively,
///   i.e. if there is more prefix "to the right".
void CXXNameMangler::mangleUnresolvedPrefix(NestedNameSpecifier *qualifier,
                                            bool recursive) {

  // x, ::x
  // <unresolved-name> ::= [gs] <base-unresolved-name>

  // T::x / decltype(p)::x
  // <unresolved-name> ::= sr <unresolved-type> <base-unresolved-name>

  // T::N::x /decltype(p)::N::x
  // <unresolved-name> ::= srN <unresolved-type> <unresolved-qualifier-level>+ E
  //                       <base-unresolved-name>

  // A::x, N::y, A<T>::z; "gs" means leading "::"
  // <unresolved-name> ::= [gs] sr <unresolved-qualifier-level>+ E
  //                       <base-unresolved-name>

  switch (qualifier->getKind()) {
  case NestedNameSpecifier::Global:
    Out << "gs";

    // We want an 'sr' unless this is the entire NNS.
    if (recursive)
      Out << "sr";

    // We never want an 'E' here.
    return;

  case NestedNameSpecifier::Super:
    llvm_unreachable("Can't mangle __super specifier");

  case NestedNameSpecifier::Namespace:
    if (qualifier->getPrefix())
      mangleUnresolvedPrefix(qualifier->getPrefix(),
                             /*recursive*/ true);
    else
      Out << "sr";
    mangleSourceNameWithAbiTags(qualifier->getAsNamespace());
    break;
  case NestedNameSpecifier::NamespaceAlias:
    if (qualifier->getPrefix())
      mangleUnresolvedPrefix(qualifier->getPrefix(),
                             /*recursive*/ true);
    else
      Out << "sr";
    mangleSourceNameWithAbiTags(qualifier->getAsNamespaceAlias());
    break;

  case NestedNameSpecifier::TypeSpec:
  case NestedNameSpecifier::TypeSpecWithTemplate: {
    const Type *type = qualifier->getAsType();

    // We only want to use an unresolved-type encoding if this is one of:
    //   - a decltype
    //   - a template type parameter
    //   - a template template parameter with arguments
    // In all of these cases, we should have no prefix.
    if (qualifier->getPrefix()) {
      mangleUnresolvedPrefix(qualifier->getPrefix(),
                             /*recursive*/ true);
    } else {
      // Otherwise, all the cases want this.
      Out << "sr";
    }

    if (mangleUnresolvedTypeOrSimpleId(QualType(type, 0), recursive ? "N" : ""))
      return;

    break;
  }

  case NestedNameSpecifier::Identifier:
    // Member expressions can have these without prefixes.
    if (qualifier->getPrefix())
      mangleUnresolvedPrefix(qualifier->getPrefix(),
                             /*recursive*/ true);
    else
      Out << "sr";

    mangleSourceName(qualifier->getAsIdentifier());
    // An Identifier has no type information, so we can't emit abi tags for it.
    break;
  }

  // If this was the innermost part of the NNS, and we fell out to
  // here, append an 'E'.
  if (!recursive)
    Out << 'E';
}

/// Mangle an unresolved-name, which is generally used for names which
/// weren't resolved to specific entities.
void CXXNameMangler::mangleUnresolvedName(
    NestedNameSpecifier *qualifier, DeclarationName name,
    const TemplateArgumentLoc *TemplateArgs, unsigned NumTemplateArgs,
    unsigned knownArity) {
  if (qualifier) mangleUnresolvedPrefix(qualifier);
  switch (name.getNameKind()) {
    // <base-unresolved-name> ::= <simple-id>
    case DeclarationName::Identifier:
      mangleSourceName(name.getAsIdentifierInfo());
      break;
    // <base-unresolved-name> ::= dn <destructor-name>
    case DeclarationName::CXXDestructorName:
      Out << "dn";
      mangleUnresolvedTypeOrSimpleId(name.getCXXNameType());
      break;
    // <base-unresolved-name> ::= on <operator-name>
    case DeclarationName::CXXConversionFunctionName:
    case DeclarationName::CXXLiteralOperatorName:
    case DeclarationName::CXXOperatorName:
      Out << "on";
      mangleOperatorName(name, knownArity);
      break;
    case DeclarationName::CXXConstructorName:
      llvm_unreachable("Can't mangle a constructor name!");
    case DeclarationName::CXXUsingDirective:
      llvm_unreachable("Can't mangle a using directive name!");
    case DeclarationName::CXXDeductionGuideName:
      llvm_unreachable("Can't mangle a deduction guide name!");
    case DeclarationName::CXXReflectedIdName:
      llvm_unreachable("Can't mangle a reflected-id name!");
    case DeclarationName::ObjCMultiArgSelector:
    case DeclarationName::ObjCOneArgSelector:
    case DeclarationName::ObjCZeroArgSelector:
      llvm_unreachable("Can't mangle Objective-C selector names here!");
  }

  // The <simple-id> and on <operator-name> productions end in an optional
  // <template-args>.
  if (TemplateArgs)
    mangleTemplateArgs(TemplateArgs, NumTemplateArgs);
}

void CXXNameMangler::mangleUnqualifiedName(const NamedDecl *ND,
                                           DeclarationName Name,
                                           unsigned KnownArity,
                                           const AbiTagList *AdditionalAbiTags) {
  unsigned Arity = KnownArity;
  //  <unqualified-name> ::= <operator-name>
  //                     ::= <ctor-dtor-name>
  //                     ::= <source-name>
  switch (Name.getNameKind()) {
  case DeclarationName::Identifier: {
    const IdentifierInfo *II = Name.getAsIdentifierInfo();

    // We mangle decomposition declarations as the names of their bindings.
    if (auto *DD = dyn_cast<DecompositionDecl>(ND)) {
      // FIXME: Non-standard mangling for decomposition declarations:
      //
      //  <unqualified-name> ::= DC <source-name>* E
      //
      // These can never be referenced across translation units, so we do
      // not need a cross-vendor mangling for anything other than demanglers.
      // Proposed on cxx-abi-dev on 2016-08-12
      Out << "DC";
      for (auto *BD : DD->bindings())
        mangleSourceName(BD->getDeclName().getAsIdentifierInfo());
      Out << 'E';
      writeAbiTags(ND, AdditionalAbiTags);
      break;
    }

    if (II) {
      // Match GCC's naming convention for internal linkage symbols, for
      // symbols that are not actually visible outside of this TU. GCC
      // distinguishes between internal and external linkage symbols in
      // its mangling, to support cases like this that were valid C++ prior
      // to DR426:
      //
      //   void test() { extern void foo(); }
      //   static void foo();
      //
      // Don't bother with the L marker for names in anonymous namespaces; the
      // 12_GLOBAL__N_1 mangling is quite sufficient there, and this better
      // matches GCC anyway, because GCC does not treat anonymous namespaces as
      // implying internal linkage.
      if (ND && ND->getFormalLinkage() == InternalLinkage &&
          !ND->isExternallyVisible() &&
          getEffectiveDeclContext(ND)->isFileContext() &&
          !ND->isInAnonymousNamespace())
        Out << 'L';

      auto *FD = dyn_cast<FunctionDecl>(ND);
      bool IsRegCall = FD &&
                       FD->getType()->castAs<FunctionType>()->getCallConv() ==
                           clang::CC_X86RegCall;
      if (IsRegCall)
        mangleRegCallName(II);
      else
        mangleSourceName(II);

      writeAbiTags(ND, AdditionalAbiTags);
      break;
    }

    // Otherwise, an anonymous entity.  We must have a declaration.
    assert(ND && "mangling empty name without declaration");

    if (const NamespaceDecl *NS = dyn_cast<NamespaceDecl>(ND)) {
      if (NS->isAnonymousNamespace()) {
        // This is how gcc mangles these names.
        Out << "12_GLOBAL__N_1";
        break;
      }
    }

    if (const VarDecl *VD = dyn_cast<VarDecl>(ND)) {
      // We must have an anonymous union or struct declaration.
      const RecordDecl *RD = VD->getType()->castAs<RecordType>()->getDecl();

      // Itanium C++ ABI 5.1.2:
      //
      //   For the purposes of mangling, the name of an anonymous union is
      //   considered to be the name of the first named data member found by a
      //   pre-order, depth-first, declaration-order walk of the data members of
      //   the anonymous union. If there is no such data member (i.e., if all of
      //   the data members in the union are unnamed), then there is no way for
      //   a program to refer to the anonymous union, and there is therefore no
      //   need to mangle its name.
      assert(RD->isAnonymousStructOrUnion()
             && "Expected anonymous struct or union!");
      const FieldDecl *FD = RD->findFirstNamedDataMember();

      // It's actually possible for various reasons for us to get here
      // with an empty anonymous struct / union.  Fortunately, it
      // doesn't really matter what name we generate.
      if (!FD) break;
      assert(FD->getIdentifier() && "Data member name isn't an identifier!");

      mangleSourceName(FD->getIdentifier());
      // Not emitting abi tags: internal name anyway.
      break;
    }

    // Class extensions have no name as a category, and it's possible
    // for them to be the semantic parent of certain declarations
    // (primarily, tag decls defined within declarations).  Such
    // declarations will always have internal linkage, so the name
    // doesn't really matter, but we shouldn't crash on them.  For
    // safety, just handle all ObjC containers here.
    if (isa<ObjCContainerDecl>(ND))
      break;

    // We must have an anonymous struct.
    const TagDecl *TD = cast<TagDecl>(ND);
    if (const TypedefNameDecl *D = TD->getTypedefNameForAnonDecl()) {
      assert(TD->getDeclContext() == D->getDeclContext() &&
             "Typedef should not be in another decl context!");
      assert(D->getDeclName().getAsIdentifierInfo() &&
             "Typedef was not named!");
      mangleSourceName(D->getDeclName().getAsIdentifierInfo());
      assert(!AdditionalAbiTags && "Type cannot have additional abi tags");
      // Explicit abi tags are still possible; take from underlying type, not
      // from typedef.
      writeAbiTags(TD, nullptr);
      break;
    }

    // <unnamed-type-name> ::= <closure-type-name>
    //
    // <closure-type-name> ::= Ul <lambda-sig> E [ <nonnegative number> ] _
    // <lambda-sig> ::= <template-param-decl>* <parameter-type>+
    //     # Parameter types or 'v' for 'void'.
    if (const CXXRecordDecl *Record = dyn_cast<CXXRecordDecl>(TD)) {
      if (Record->isLambda() && Record->getLambdaManglingNumber()) {
        assert(!AdditionalAbiTags &&
               "Lambda type cannot have additional abi tags");
        mangleLambda(Record);
        break;
      }
    }

    if (TD->isExternallyVisible()) {
      unsigned UnnamedMangle = getASTContext().getManglingNumber(TD);
      Out << "Ut";
      if (UnnamedMangle > 1)
        Out << UnnamedMangle - 2;
      Out << '_';
      writeAbiTags(TD, AdditionalAbiTags);
      break;
    }

    // Get a unique id for the anonymous struct. If it is not a real output
    // ID doesn't matter so use fake one.
    unsigned AnonStructId = NullOut ? 0 : Context.getAnonymousStructId(TD);

    // Mangle it as a source name in the form
    // [n] $_<id>
    // where n is the length of the string.
    SmallString<8> Str;
    Str += "$_";
    Str += llvm::utostr(AnonStructId);

    Out << Str.size();
    Out << Str;
    break;
  }

  case DeclarationName::ObjCZeroArgSelector:
  case DeclarationName::ObjCOneArgSelector:
  case DeclarationName::ObjCMultiArgSelector:
    llvm_unreachable("Can't mangle Objective-C selector names here!");

  case DeclarationName::CXXConstructorName: {
    const CXXRecordDecl *InheritedFrom = nullptr;
    const TemplateArgumentList *InheritedTemplateArgs = nullptr;
    if (auto Inherited =
            cast<CXXConstructorDecl>(ND)->getInheritedConstructor()) {
      InheritedFrom = Inherited.getConstructor()->getParent();
      InheritedTemplateArgs =
          Inherited.getConstructor()->getTemplateSpecializationArgs();
    }

    if (ND == Structor)
      // If the named decl is the C++ constructor we're mangling, use the type
      // we were given.
      mangleCXXCtorType(static_cast<CXXCtorType>(StructorType), InheritedFrom);
    else
      // Otherwise, use the complete constructor name. This is relevant if a
      // class with a constructor is declared within a constructor.
      mangleCXXCtorType(Ctor_Complete, InheritedFrom);

    // FIXME: The template arguments are part of the enclosing prefix or
    // nested-name, but it's more convenient to mangle them here.
    if (InheritedTemplateArgs)
      mangleTemplateArgs(*InheritedTemplateArgs);

    writeAbiTags(ND, AdditionalAbiTags);
    break;
  }

  case DeclarationName::CXXDestructorName:
    if (ND == Structor)
      // If the named decl is the C++ destructor we're mangling, use the type we
      // were given.
      mangleCXXDtorType(static_cast<CXXDtorType>(StructorType));
    else
      // Otherwise, use the complete destructor name. This is relevant if a
      // class with a destructor is declared within a destructor.
      mangleCXXDtorType(Dtor_Complete);
    writeAbiTags(ND, AdditionalAbiTags);
    break;

  case DeclarationName::CXXOperatorName:
    if (ND && Arity == UnknownArity) {
      Arity = cast<FunctionDecl>(ND)->getNumParams();

      // If we have a member function, we need to include the 'this' pointer.
      if (const auto *MD = dyn_cast<CXXMethodDecl>(ND))
        if (!MD->isStatic())
          Arity++;
    }
    LLVM_FALLTHROUGH;
  case DeclarationName::CXXConversionFunctionName:
  case DeclarationName::CXXLiteralOperatorName:
    mangleOperatorName(Name, Arity);
    writeAbiTags(ND, AdditionalAbiTags);
    break;

  case DeclarationName::CXXDeductionGuideName:
    llvm_unreachable("Can't mangle a deduction guide name!");

  case DeclarationName::CXXReflectedIdName:
    llvm_unreachable("Can't mangle an reflected-id name!");

  case DeclarationName::CXXUsingDirective:
    llvm_unreachable("Can't mangle a using directive name!");
  }
}

void CXXNameMangler::mangleRegCallName(const IdentifierInfo *II) {
  // <source-name> ::= <positive length number> __regcall3__ <identifier>
  // <number> ::= [n] <non-negative decimal integer>
  // <identifier> ::= <unqualified source code identifier>
  Out << II->getLength() + sizeof("__regcall3__") - 1 << "__regcall3__"
      << II->getName();
}

void CXXNameMangler::mangleSourceName(const IdentifierInfo *II) {
  // <source-name> ::= <positive length number> <identifier>
  // <number> ::= [n] <non-negative decimal integer>
  // <identifier> ::= <unqualified source code identifier>
  Out << II->getLength() << II->getName();
}

void CXXNameMangler::mangleNestedName(const NamedDecl *ND,
                                      const DeclContext *DC,
                                      const AbiTagList *AdditionalAbiTags,
                                      bool NoFunction) {
  // <nested-name>
  //   ::= N [<CV-qualifiers>] [<ref-qualifier>] <prefix> <unqualified-name> E
  //   ::= N [<CV-qualifiers>] [<ref-qualifier>] <template-prefix>
  //       <template-args> E

  Out << 'N';
  if (const CXXMethodDecl *Method = dyn_cast<CXXMethodDecl>(ND)) {
    Qualifiers MethodQuals = Method->getMethodQualifiers();
    // We do not consider restrict a distinguishing attribute for overloading
    // purposes so we must not mangle it.
    MethodQuals.removeRestrict();
    mangleQualifiers(MethodQuals);
    mangleRefQualifier(Method->getRefQualifier());
  }

  // Check if we have a template.
  const TemplateArgumentList *TemplateArgs = nullptr;
  if (const TemplateDecl *TD = isTemplate(ND, TemplateArgs)) {
    mangleTemplatePrefix(TD, NoFunction);
    mangleTemplateArgs(*TemplateArgs);
  }
  else {
    manglePrefix(DC, NoFunction);
    mangleUnqualifiedName(ND, AdditionalAbiTags);
  }

  Out << 'E';
}
void CXXNameMangler::mangleNestedName(const TemplateDecl *TD,
                                      const TemplateArgument *TemplateArgs,
                                      unsigned NumTemplateArgs) {
  // <nested-name> ::= N [<CV-qualifiers>] <template-prefix> <template-args> E

  Out << 'N';

  mangleTemplatePrefix(TD);
  mangleTemplateArgs(TemplateArgs, NumTemplateArgs);

  Out << 'E';
}

void CXXNameMangler::mangleLocalName(const Decl *D,
                                     const AbiTagList *AdditionalAbiTags) {
  // <local-name> := Z <function encoding> E <entity name> [<discriminator>]
  //              := Z <function encoding> E s [<discriminator>]
  // <local-name> := Z <function encoding> E d [ <parameter number> ]
  //                 _ <entity name>
  // <discriminator> := _ <non-negative number>
  assert(isa<NamedDecl>(D) || isa<BlockDecl>(D));
  const RecordDecl *RD = GetLocalClassDecl(D);
  const DeclContext *DC = getEffectiveDeclContext(RD ? RD : D);

  Out << 'Z';

  {
    AbiTagState LocalAbiTags(AbiTags);

    if (const ObjCMethodDecl *MD = dyn_cast<ObjCMethodDecl>(DC))
      mangleObjCMethodName(MD);
    else if (const BlockDecl *BD = dyn_cast<BlockDecl>(DC))
      mangleBlockForPrefix(BD);
    else
      mangleFunctionEncoding(cast<FunctionDecl>(DC));

    // Implicit ABI tags (from namespace) are not available in the following
    // entity; reset to actually emitted tags, which are available.
    LocalAbiTags.setUsedAbiTags(LocalAbiTags.getEmittedAbiTags());
  }

  Out << 'E';

  // GCC 5.3.0 doesn't emit derived ABI tags for local names but that seems to
  // be a bug that is fixed in trunk.

  if (RD) {
    // The parameter number is omitted for the last parameter, 0 for the
    // second-to-last parameter, 1 for the third-to-last parameter, etc. The
    // <entity name> will of course contain a <closure-type-name>: Its
    // numbering will be local to the particular argument in which it appears
    // -- other default arguments do not affect its encoding.
    const CXXRecordDecl *CXXRD = dyn_cast<CXXRecordDecl>(RD);
    if (CXXRD && CXXRD->isLambda()) {
      if (const ParmVarDecl *Parm
              = dyn_cast_or_null<ParmVarDecl>(CXXRD->getLambdaContextDecl())) {
        if (const FunctionDecl *Func
              = dyn_cast<FunctionDecl>(Parm->getDeclContext())) {
          Out << 'd';
          unsigned Num = Func->getNumParams() - Parm->getFunctionScopeIndex();
          if (Num > 1)
            mangleNumber(Num - 2);
          Out << '_';
        }
      }
    }

    // Mangle the name relative to the closest enclosing function.
    // equality ok because RD derived from ND above
    if (D == RD)  {
      mangleUnqualifiedName(RD, AdditionalAbiTags);
    } else if (const BlockDecl *BD = dyn_cast<BlockDecl>(D)) {
      manglePrefix(getEffectiveDeclContext(BD), true /*NoFunction*/);
      assert(!AdditionalAbiTags && "Block cannot have additional abi tags");
      mangleUnqualifiedBlock(BD);
    } else {
      const NamedDecl *ND = cast<NamedDecl>(D);
      mangleNestedName(ND, getEffectiveDeclContext(ND), AdditionalAbiTags,
                       true /*NoFunction*/);
    }
  } else if (const BlockDecl *BD = dyn_cast<BlockDecl>(D)) {
    // Mangle a block in a default parameter; see above explanation for
    // lambdas.
    if (const ParmVarDecl *Parm
            = dyn_cast_or_null<ParmVarDecl>(BD->getBlockManglingContextDecl())) {
      if (const FunctionDecl *Func
            = dyn_cast<FunctionDecl>(Parm->getDeclContext())) {
        Out << 'd';
        unsigned Num = Func->getNumParams() - Parm->getFunctionScopeIndex();
        if (Num > 1)
          mangleNumber(Num - 2);
        Out << '_';
      }
    }

    assert(!AdditionalAbiTags && "Block cannot have additional abi tags");
    mangleUnqualifiedBlock(BD);
  } else {
    mangleUnqualifiedName(cast<NamedDecl>(D), AdditionalAbiTags);
  }

  if (const NamedDecl *ND = dyn_cast<NamedDecl>(RD ? RD : D)) {
    unsigned disc;
    if (Context.getNextDiscriminator(ND, disc)) {
      if (disc < 10)
        Out << '_' << disc;
      else
        Out << "__" << disc << '_';
    }
  }
}

void CXXNameMangler::mangleBlockForPrefix(const BlockDecl *Block) {
  if (GetLocalClassDecl(Block)) {
    mangleLocalName(Block, /* AdditionalAbiTags */ nullptr);
    return;
  }
  const DeclContext *DC = getEffectiveDeclContext(Block);
  if (isLocalContainerContext(DC)) {
    mangleLocalName(Block, /* AdditionalAbiTags */ nullptr);
    return;
  }
  manglePrefix(getEffectiveDeclContext(Block));
  mangleUnqualifiedBlock(Block);
}

void CXXNameMangler::mangleUnqualifiedBlock(const BlockDecl *Block) {
  if (Decl *Context = Block->getBlockManglingContextDecl()) {
    if ((isa<VarDecl>(Context) || isa<FieldDecl>(Context)) &&
        Context->getDeclContext()->isRecord()) {
      const auto *ND = cast<NamedDecl>(Context);
      if (ND->getIdentifier()) {
        mangleSourceNameWithAbiTags(ND);
        Out << 'M';
      }
    }
  }

  // If we have a block mangling number, use it.
  unsigned Number = Block->getBlockManglingNumber();
  // Otherwise, just make up a number. It doesn't matter what it is because
  // the symbol in question isn't externally visible.
  if (!Number)
    Number = Context.getBlockId(Block, false);
  else {
    // Stored mangling numbers are 1-based.
    --Number;
  }
  Out << "Ub";
  if (Number > 0)
    Out << Number - 1;
  Out << '_';
}

// <template-param-decl>
//   ::= Ty                              # template type parameter
//   ::= Tn <type>                       # template non-type parameter
//   ::= Tt <template-param-decl>* E     # template template parameter
//   ::= Tp <template-param-decl>        # template parameter pack
void CXXNameMangler::mangleTemplateParamDecl(const NamedDecl *Decl) {
  if (auto *Ty = dyn_cast<TemplateTypeParmDecl>(Decl)) {
    if (Ty->isParameterPack())
      Out << "Tp";
    Out << "Ty";
  } else if (auto *Tn = dyn_cast<NonTypeTemplateParmDecl>(Decl)) {
    if (Tn->isExpandedParameterPack()) {
      for (unsigned I = 0, N = Tn->getNumExpansionTypes(); I != N; ++I) {
        Out << "Tn";
        mangleType(Tn->getExpansionType(I));
      }
    } else {
      QualType T = Tn->getType();
      if (Tn->isParameterPack()) {
        Out << "Tp";
        if (auto *PackExpansion = T->getAs<PackExpansionType>())
          T = PackExpansion->getPattern();
      }
      Out << "Tn";
      mangleType(T);
    }
  } else if (auto *Tt = dyn_cast<TemplateTemplateParmDecl>(Decl)) {
    if (Tt->isExpandedParameterPack()) {
      for (unsigned I = 0, N = Tt->getNumExpansionTemplateParameters(); I != N;
           ++I) {
        Out << "Tt";
        for (auto *Param : *Tt->getExpansionTemplateParameters(I))
          mangleTemplateParamDecl(Param);
        Out << "E";
      }
    } else {
      if (Tt->isParameterPack())
        Out << "Tp";
      Out << "Tt";
      for (auto *Param : *Tt->getTemplateParameters())
        mangleTemplateParamDecl(Param);
      Out << "E";
    }
  }
}

void CXXNameMangler::mangleLambda(const CXXRecordDecl *Lambda) {
  // If the context of a closure type is an initializer for a class member
  // (static or nonstatic), it is encoded in a qualified name with a final
  // <prefix> of the form:
  //
  //   <data-member-prefix> := <member source-name> M
  //
  // Technically, the data-member-prefix is part of the <prefix>. However,
  // since a closure type will always be mangled with a prefix, it's easier
  // to emit that last part of the prefix here.
  if (Decl *Context = Lambda->getLambdaContextDecl()) {
    if ((isa<VarDecl>(Context) || isa<FieldDecl>(Context)) &&
        !isa<ParmVarDecl>(Context)) {
      // FIXME: 'inline auto [a, b] = []{ return ... };' does not get a
      // reasonable mangling here.
      if (const IdentifierInfo *Name
            = cast<NamedDecl>(Context)->getIdentifier()) {
        mangleSourceName(Name);
        const TemplateArgumentList *TemplateArgs = nullptr;
        if (isTemplate(cast<NamedDecl>(Context), TemplateArgs))
          mangleTemplateArgs(*TemplateArgs);
        Out << 'M';
      }
    }
  }

  Out << "Ul";
  mangleLambdaSig(Lambda);
  Out << "E";

  // The number is omitted for the first closure type with a given
  // <lambda-sig> in a given context; it is n-2 for the nth closure type
  // (in lexical order) with that same <lambda-sig> and context.
  //
  // The AST keeps track of the number for us.
  unsigned Number = Lambda->getLambdaManglingNumber();
  assert(Number > 0 && "Lambda should be mangled as an unnamed class");
  if (Number > 1)
    mangleNumber(Number - 2);
  Out << '_';
}

void CXXNameMangler::mangleLambdaSig(const CXXRecordDecl *Lambda) {
  for (auto *D : Lambda->getLambdaExplicitTemplateParameters())
    mangleTemplateParamDecl(D);
  const FunctionProtoType *Proto = Lambda->getLambdaTypeInfo()->getType()->
                                   getAs<FunctionProtoType>();
  mangleBareFunctionType(Proto, /*MangleReturnType=*/false,
                         Lambda->getLambdaStaticInvoker());
}

void CXXNameMangler::manglePrefix(NestedNameSpecifier *qualifier) {
  switch (qualifier->getKind()) {
  case NestedNameSpecifier::Global:
    // nothing
    return;

  case NestedNameSpecifier::Super:
    llvm_unreachable("Can't mangle __super specifier");

  case NestedNameSpecifier::Namespace:
    mangleName(qualifier->getAsNamespace());
    return;

  case NestedNameSpecifier::NamespaceAlias:
    mangleName(qualifier->getAsNamespaceAlias()->getNamespace());
    return;

  case NestedNameSpecifier::TypeSpec:
  case NestedNameSpecifier::TypeSpecWithTemplate:
    manglePrefix(QualType(qualifier->getAsType(), 0));
    return;

  case NestedNameSpecifier::Identifier:
    // Member expressions can have these without prefixes, but that
    // should end up in mangleUnresolvedPrefix instead.
    assert(qualifier->getPrefix());
    manglePrefix(qualifier->getPrefix());

    mangleSourceName(qualifier->getAsIdentifier());
    return;
  }

  llvm_unreachable("unexpected nested name specifier");
}

void CXXNameMangler::manglePrefix(const DeclContext *DC, bool NoFunction) {
  //  <prefix> ::= <prefix> <unqualified-name>
  //           ::= <template-prefix> <template-args>
  //           ::= <template-param>
  //           ::= # empty
  //           ::= <substitution>

  DC = IgnoreLinkageSpecDecls(DC);

  if (DC->isTranslationUnit())
    return;

  if (NoFunction && isLocalContainerContext(DC))
    return;

  if (isa<CXXFragmentDecl>(DC))
    return;

  assert(!isLocalContainerContext(DC));

  const NamedDecl *ND = cast<NamedDecl>(DC);
  if (mangleSubstitution(ND))
    return;

  // Check if we have a template.
  const TemplateArgumentList *TemplateArgs = nullptr;
  if (const TemplateDecl *TD = isTemplate(ND, TemplateArgs)) {
    mangleTemplatePrefix(TD);
    mangleTemplateArgs(*TemplateArgs);
  } else {
    manglePrefix(getEffectiveDeclContext(ND), NoFunction);
    mangleUnqualifiedName(ND, nullptr);
  }

  addSubstitution(ND);
}

void CXXNameMangler::mangleTemplatePrefix(TemplateName Template) {
  // <template-prefix> ::= <prefix> <template unqualified-name>
  //                   ::= <template-param>
  //                   ::= <substitution>
  if (TemplateDecl *TD = Template.getAsTemplateDecl())
    return mangleTemplatePrefix(TD);

  if (QualifiedTemplateName *Qualified = Template.getAsQualifiedTemplateName())
    manglePrefix(Qualified->getQualifier());

  if (OverloadedTemplateStorage *Overloaded
                                      = Template.getAsOverloadedTemplate()) {
    mangleUnqualifiedName(nullptr, (*Overloaded->begin())->getDeclName(),
                          UnknownArity, nullptr);
    return;
  }

  DependentTemplateName *Dependent = Template.getAsDependentTemplateName();
  assert(Dependent && "Unknown template name kind?");
  if (NestedNameSpecifier *Qualifier = Dependent->getQualifier())
    manglePrefix(Qualifier);
  mangleUnscopedTemplateName(Template, /* AdditionalAbiTags */ nullptr);
}

void CXXNameMangler::mangleTemplatePrefix(const TemplateDecl *ND,
                                          bool NoFunction) {
  // <template-prefix> ::= <prefix> <template unqualified-name>
  //                   ::= <template-param>
  //                   ::= <substitution>
  // <template-template-param> ::= <template-param>
  //                               <substitution>

  if (mangleSubstitution(ND))
    return;

  // <template-template-param> ::= <template-param>
  if (const auto *TTP = dyn_cast<TemplateTemplateParmDecl>(ND)) {
    mangleTemplateParameter(TTP->getDepth(), TTP->getIndex());
  } else {
    manglePrefix(getEffectiveDeclContext(ND), NoFunction);
    if (isa<BuiltinTemplateDecl>(ND))
      mangleUnqualifiedName(ND, nullptr);
    else
      mangleUnqualifiedName(ND->getTemplatedDecl(), nullptr);
  }

  addSubstitution(ND);
}

/// Mangles a template name under the production <type>.  Required for
/// template template arguments.
///   <type> ::= <class-enum-type>
///          ::= <template-param>
///          ::= <substitution>
void CXXNameMangler::mangleType(TemplateName TN) {
  if (mangleSubstitution(TN))
    return;

  TemplateDecl *TD = nullptr;

  switch (TN.getKind()) {
  case TemplateName::QualifiedTemplate:
    TD = TN.getAsQualifiedTemplateName()->getTemplateDecl();
    goto HaveDecl;

  case TemplateName::Template:
    TD = TN.getAsTemplateDecl();
    goto HaveDecl;

  HaveDecl:
    if (auto *TTP = dyn_cast<TemplateTemplateParmDecl>(TD))
      mangleTemplateParameter(TTP->getDepth(), TTP->getIndex());
    else
      mangleName(TD);
    break;

  case TemplateName::OverloadedTemplate:
  case TemplateName::AssumedTemplate:
    llvm_unreachable("can't mangle an overloaded template name as a <type>");

  case TemplateName::DependentTemplate: {
    const DependentTemplateName *Dependent = TN.getAsDependentTemplateName();
    assert(Dependent->isIdentifier());

    // <class-enum-type> ::= <name>
    // <name> ::= <nested-name>
    mangleUnresolvedPrefix(Dependent->getQualifier());
    mangleSourceName(Dependent->getIdentifier());
    break;
  }

  case TemplateName::SubstTemplateTemplateParm: {
    // Substituted template parameters are mangled as the substituted
    // template.  This will check for the substitution twice, which is
    // fine, but we have to return early so that we don't try to *add*
    // the substitution twice.
    SubstTemplateTemplateParmStorage *subst
      = TN.getAsSubstTemplateTemplateParm();
    mangleType(subst->getReplacement());
    return;
  }

  case TemplateName::SubstTemplateTemplateParmPack: {
    // FIXME: not clear how to mangle this!
    // template <template <class> class T...> class A {
    //   template <template <class> class U...> void foo(B<T,U> x...);
    // };
    Out << "_SUBSTPACK_";
    break;
  }
  }

  addSubstitution(TN);
}

bool CXXNameMangler::mangleUnresolvedTypeOrSimpleId(QualType Ty,
                                                    StringRef Prefix) {
  // Only certain other types are valid as prefixes;  enumerate them.
  switch (Ty->getTypeClass()) {
  case Type::Builtin:
  case Type::Complex:
  case Type::Adjusted:
  case Type::Decayed:
  case Type::Pointer:
  case Type::BlockPointer:
  case Type::LValueReference:
  case Type::RValueReference:
  case Type::MemberPointer:
  case Type::ConstantArray:
  case Type::IncompleteArray:
  case Type::VariableArray:
  case Type::DependentSizedArray:
  case Type::DependentAddressSpace:
  case Type::DependentVector:
  case Type::DependentSizedExtVector:
  case Type::Vector:
  case Type::ExtVector:
  case Type::FunctionProto:
  case Type::FunctionNoProto:
  case Type::Paren:
  case Type::Attributed:
  case Type::Auto:
  case Type::DeducedTemplateSpecialization:
  case Type::PackExpansion:
  case Type::CXXDependentVariadicReifier:
  case Type::CXXRequiredType:
  case Type::ObjCObject:
  case Type::ObjCInterface:
  case Type::ObjCObjectPointer:
  case Type::ObjCTypeParam:
  case Type::Atomic:
  case Type::Pipe:
  case Type::MacroQualified:
    llvm_unreachable("type is illegal as a nested name specifier");

  case Type::SubstTemplateTypeParmPack:
    // FIXME: not clear how to mangle this!
    // template <class T...> class A {
    //   template <class U...> void foo(decltype(T::foo(U())) x...);
    // };
    Out << "_SUBSTPACK_";
    break;

  // <unresolved-type> ::= <template-param>
  //                   ::= <decltype>
  //                   ::= <template-template-param> <template-args>
  // (this last is not official yet)
  case Type::TypeOfExpr:
  case Type::TypeOf:
  case Type::Decltype:
  case Type::Reflected:
  case Type::TemplateTypeParm:
  case Type::UnaryTransform:
  case Type::SubstTemplateTypeParm:
  unresolvedType:
    // Some callers want a prefix before the mangled type.
    Out << Prefix;

    // This seems to do everything we want.  It's not really
    // sanctioned for a substituted template parameter, though.
    mangleType(Ty);

    // We never want to print 'E' directly after an unresolved-type,
    // so we return directly.
    return true;

  case Type::Typedef:
    mangleSourceNameWithAbiTags(cast<TypedefType>(Ty)->getDecl());
    break;

  case Type::UnresolvedUsing:
    mangleSourceNameWithAbiTags(
        cast<UnresolvedUsingType>(Ty)->getDecl());
    break;

  case Type::Enum:
  case Type::Record:
    mangleSourceNameWithAbiTags(cast<TagType>(Ty)->getDecl());
    break;

  case Type::TemplateSpecialization: {
    const TemplateSpecializationType *TST =
        cast<TemplateSpecializationType>(Ty);
    TemplateName TN = TST->getTemplateName();
    switch (TN.getKind()) {
    case TemplateName::Template:
    case TemplateName::QualifiedTemplate: {
      TemplateDecl *TD = TN.getAsTemplateDecl();

      // If the base is a template template parameter, this is an
      // unresolved type.
      assert(TD && "no template for template specialization type");
      if (isa<TemplateTemplateParmDecl>(TD))
        goto unresolvedType;

      mangleSourceNameWithAbiTags(TD);
      break;
    }

    case TemplateName::OverloadedTemplate:
    case TemplateName::AssumedTemplate:
    case TemplateName::DependentTemplate:
      llvm_unreachable("invalid base for a template specialization type");

    case TemplateName::SubstTemplateTemplateParm: {
      SubstTemplateTemplateParmStorage *subst =
          TN.getAsSubstTemplateTemplateParm();
      mangleExistingSubstitution(subst->getReplacement());
      break;
    }

    case TemplateName::SubstTemplateTemplateParmPack: {
      // FIXME: not clear how to mangle this!
      // template <template <class U> class T...> class A {
      //   template <class U...> void foo(decltype(T<U>::foo) x...);
      // };
      Out << "_SUBSTPACK_";
      break;
    }
    }

    mangleTemplateArgs(TST->getArgs(), TST->getNumArgs());
    break;
  }

  case Type::InjectedClassName:
    mangleSourceNameWithAbiTags(
        cast<InjectedClassNameType>(Ty)->getDecl());
    break;

  case Type::DependentName:
    mangleSourceName(cast<DependentNameType>(Ty)->getIdentifier());
    break;

  case Type::DependentTemplateSpecialization: {
    const DependentTemplateSpecializationType *DTST =
        cast<DependentTemplateSpecializationType>(Ty);
    mangleSourceName(DTST->getIdentifier());
    mangleTemplateArgs(DTST->getArgs(), DTST->getNumArgs());
    break;
  }

  case Type::Elaborated:
    return mangleUnresolvedTypeOrSimpleId(
        cast<ElaboratedType>(Ty)->getNamedType(), Prefix);
  }

  return false;
}

void CXXNameMangler::mangleOperatorName(DeclarationName Name, unsigned Arity) {
  switch (Name.getNameKind()) {
  case DeclarationName::CXXConstructorName:
  case DeclarationName::CXXDestructorName:
  case DeclarationName::CXXDeductionGuideName:
  case DeclarationName::CXXReflectedIdName:
  case DeclarationName::CXXUsingDirective:
  case DeclarationName::Identifier:
  case DeclarationName::ObjCMultiArgSelector:
  case DeclarationName::ObjCOneArgSelector:
  case DeclarationName::ObjCZeroArgSelector:
    llvm_unreachable("Not an operator name");

  case DeclarationName::CXXConversionFunctionName:
    // <operator-name> ::= cv <type>    # (cast)
    Out << "cv";
    mangleType(Name.getCXXNameType());
    break;

  case DeclarationName::CXXLiteralOperatorName:
    Out << "li";
    mangleSourceName(Name.getCXXLiteralIdentifier());
    return;

  case DeclarationName::CXXOperatorName:
    mangleOperatorName(Name.getCXXOverloadedOperator(), Arity);
    break;
  }
}

void
CXXNameMangler::mangleOperatorName(OverloadedOperatorKind OO, unsigned Arity) {
  switch (OO) {
  // <operator-name> ::= nw     # new
  case OO_New: Out << "nw"; break;
  //              ::= na        # new[]
  case OO_Array_New: Out << "na"; break;
  //              ::= dl        # delete
  case OO_Delete: Out << "dl"; break;
  //              ::= da        # delete[]
  case OO_Array_Delete: Out << "da"; break;
  //              ::= ps        # + (unary)
  //              ::= pl        # + (binary or unknown)
  case OO_Plus:
    Out << (Arity == 1? "ps" : "pl"); break;
  //              ::= ng        # - (unary)
  //              ::= mi        # - (binary or unknown)
  case OO_Minus:
    Out << (Arity == 1? "ng" : "mi"); break;
  //              ::= ad        # & (unary)
  //              ::= an        # & (binary or unknown)
  case OO_Amp:
    Out << (Arity == 1? "ad" : "an"); break;
  //              ::= de        # * (unary)
  //              ::= ml        # * (binary or unknown)
  case OO_Star:
    // Use binary when unknown.
    Out << (Arity == 1? "de" : "ml"); break;
  //              ::= co        # ~
  case OO_Tilde: Out << "co"; break;
  //              ::= dv        # /
  case OO_Slash: Out << "dv"; break;
  //              ::= rm        # %
  case OO_Percent: Out << "rm"; break;
  //              ::= or        # |
  case OO_Pipe: Out << "or"; break;
  //              ::= eo        # ^
  case OO_Caret: Out << "eo"; break;
  //              ::= aS        # =
  case OO_Equal: Out << "aS"; break;
  //              ::= pL        # +=
  case OO_PlusEqual: Out << "pL"; break;
  //              ::= mI        # -=
  case OO_MinusEqual: Out << "mI"; break;
  //              ::= mL        # *=
  case OO_StarEqual: Out << "mL"; break;
  //              ::= dV        # /=
  case OO_SlashEqual: Out << "dV"; break;
  //              ::= rM        # %=
  case OO_PercentEqual: Out << "rM"; break;
  //              ::= aN        # &=
  case OO_AmpEqual: Out << "aN"; break;
  //              ::= oR        # |=
  case OO_PipeEqual: Out << "oR"; break;
  //              ::= eO        # ^=
  case OO_CaretEqual: Out << "eO"; break;
  //              ::= ls        # <<
  case OO_LessLess: Out << "ls"; break;
  //              ::= rs        # >>
  case OO_GreaterGreater: Out << "rs"; break;
  //              ::= lS        # <<=
  case OO_LessLessEqual: Out << "lS"; break;
  //              ::= rS        # >>=
  case OO_GreaterGreaterEqual: Out << "rS"; break;
  //              ::= eq        # ==
  case OO_EqualEqual: Out << "eq"; break;
  //              ::= ne        # !=
  case OO_ExclaimEqual: Out << "ne"; break;
  //              ::= lt        # <
  case OO_Less: Out << "lt"; break;
  //              ::= gt        # >
  case OO_Greater: Out << "gt"; break;
  //              ::= le        # <=
  case OO_LessEqual: Out << "le"; break;
  //              ::= ge        # >=
  case OO_GreaterEqual: Out << "ge"; break;
  //              ::= nt        # !
  case OO_Exclaim: Out << "nt"; break;
  //              ::= aa        # &&
  case OO_AmpAmp: Out << "aa"; break;
  //              ::= oo        # ||
  case OO_PipePipe: Out << "oo"; break;
  //              ::= pp        # ++
  case OO_PlusPlus: Out << "pp"; break;
  //              ::= mm        # --
  case OO_MinusMinus: Out << "mm"; break;
  //              ::= cm        # ,
  case OO_Comma: Out << "cm"; break;
  //              ::= pm        # ->*
  case OO_ArrowStar: Out << "pm"; break;
  //              ::= pt        # ->
  case OO_Arrow: Out << "pt"; break;
  //              ::= cl        # ()
  case OO_Call: Out << "cl"; break;
  //              ::= ix        # []
  case OO_Subscript: Out << "ix"; break;

  //              ::= qu        # ?
  // The conditional operator can't be overloaded, but we still handle it when
  // mangling expressions.
  case OO_Conditional: Out << "qu"; break;
  // Proposal on cxx-abi-dev, 2015-10-21.
  //              ::= aw        # co_await
  case OO_Coawait: Out << "aw"; break;
  // Proposed in cxx-abi github issue 43.
  //              ::= ss        # <=>
  case OO_Spaceship: Out << "ss"; break;

  case OO_None:
  case NUM_OVERLOADED_OPERATORS:
    llvm_unreachable("Not an overloaded operator");
  }
}

void CXXNameMangler::mangleQualifiers(Qualifiers Quals, const DependentAddressSpaceType *DAST) {
  // Vendor qualifiers come first and if they are order-insensitive they must
  // be emitted in reversed alphabetical order, see Itanium ABI 5.1.5.

  // <type> ::= U <addrspace-expr>
  if (DAST) {
    Out << "U2ASI";
    mangleExpression(DAST->getAddrSpaceExpr());
    Out << "E";
  }

  // Address space qualifiers start with an ordinary letter.
  if (Quals.hasAddressSpace()) {
    // Address space extension:
    //
    //   <type> ::= U <target-addrspace>
    //   <type> ::= U <OpenCL-addrspace>
    //   <type> ::= U <CUDA-addrspace>

    SmallString<64> ASString;
    LangAS AS = Quals.getAddressSpace();

    if (Context.getASTContext().addressSpaceMapManglingFor(AS)) {
      //  <target-addrspace> ::= "AS" <address-space-number>
      unsigned TargetAS = Context.getASTContext().getTargetAddressSpace(AS);
      if (TargetAS != 0)
        ASString = "AS" + llvm::utostr(TargetAS);
    } else {
      switch (AS) {
      default: llvm_unreachable("Not a language specific address space");
      //  <OpenCL-addrspace> ::= "CL" [ "global" | "local" | "constant" |
      //                                "private"| "generic" ]
      case LangAS::opencl_global:   ASString = "CLglobal";   break;
      case LangAS::opencl_local:    ASString = "CLlocal";    break;
      case LangAS::opencl_constant: ASString = "CLconstant"; break;
      case LangAS::opencl_private:  ASString = "CLprivate";  break;
      case LangAS::opencl_generic:  ASString = "CLgeneric";  break;
      //  <CUDA-addrspace> ::= "CU" [ "device" | "constant" | "shared" ]
      case LangAS::cuda_device:     ASString = "CUdevice";   break;
      case LangAS::cuda_constant:   ASString = "CUconstant"; break;
      case LangAS::cuda_shared:     ASString = "CUshared";   break;
      }
    }
    if (!ASString.empty())
      mangleVendorQualifier(ASString);
  }

  // The ARC ownership qualifiers start with underscores.
  // Objective-C ARC Extension:
  //
  //   <type> ::= U "__strong"
  //   <type> ::= U "__weak"
  //   <type> ::= U "__autoreleasing"
  //
  // Note: we emit __weak first to preserve the order as
  // required by the Itanium ABI.
  if (Quals.getObjCLifetime() == Qualifiers::OCL_Weak)
    mangleVendorQualifier("__weak");

  // __unaligned (from -fms-extensions)
  if (Quals.hasUnaligned())
    mangleVendorQualifier("__unaligned");

  // Remaining ARC ownership qualifiers.
  switch (Quals.getObjCLifetime()) {
  case Qualifiers::OCL_None:
    break;

  case Qualifiers::OCL_Weak:
    // Do nothing as we already handled this case above.
    break;

  case Qualifiers::OCL_Strong:
    mangleVendorQualifier("__strong");
    break;

  case Qualifiers::OCL_Autoreleasing:
    mangleVendorQualifier("__autoreleasing");
    break;

  case Qualifiers::OCL_ExplicitNone:
    // The __unsafe_unretained qualifier is *not* mangled, so that
    // __unsafe_unretained types in ARC produce the same manglings as the
    // equivalent (but, naturally, unqualified) types in non-ARC, providing
    // better ABI compatibility.
    //
    // It's safe to do this because unqualified 'id' won't show up
    // in any type signatures that need to be mangled.
    break;
  }

  // <CV-qualifiers> ::= [r] [V] [K]    # restrict (C99), volatile, const
  if (Quals.hasRestrict())
    Out << 'r';
  if (Quals.hasVolatile())
    Out << 'V';
  if (Quals.hasConst())
    Out << 'K';
}

void CXXNameMangler::mangleVendorQualifier(StringRef name) {
  Out << 'U' << name.size() << name;
}

void CXXNameMangler::mangleRefQualifier(RefQualifierKind RefQualifier) {
  // <ref-qualifier> ::= R                # lvalue reference
  //                 ::= O                # rvalue-reference
  switch (RefQualifier) {
  case RQ_None:
    break;

  case RQ_LValue:
    Out << 'R';
    break;

  case RQ_RValue:
    Out << 'O';
    break;
  }
}

void CXXNameMangler::mangleObjCMethodName(const ObjCMethodDecl *MD) {
  Context.mangleObjCMethodName(MD, Out);
}

static bool isTypeSubstitutable(Qualifiers Quals, const Type *Ty,
                                ASTContext &Ctx) {
  if (Quals)
    return true;
  if (Ty->isSpecificBuiltinType(BuiltinType::ObjCSel))
    return true;
  if (Ty->isOpenCLSpecificType())
    return true;
  if (Ty->isBuiltinType())
    return false;
  // Through to Clang 6.0, we accidentally treated undeduced auto types as
  // substitution candidates.
  if (Ctx.getLangOpts().getClangABICompat() > LangOptions::ClangABI::Ver6 &&
      isa<AutoType>(Ty))
    return false;
  return true;
}

void CXXNameMangler::mangleType(QualType T) {
  // If our type is instantiation-dependent but not dependent, we mangle
  // it as it was written in the source, removing any top-level sugar.
  // Otherwise, use the canonical type.
  //
  // FIXME: This is an approximation of the instantiation-dependent name
  // mangling rules, since we should really be using the type as written and
  // augmented via semantic analysis (i.e., with implicit conversions and
  // default template arguments) for any instantiation-dependent type.
  // Unfortunately, that requires several changes to our AST:
  //   - Instantiation-dependent TemplateSpecializationTypes will need to be
  //     uniqued, so that we can handle substitutions properly
  //   - Default template arguments will need to be represented in the
  //     TemplateSpecializationType, since they need to be mangled even though
  //     they aren't written.
  //   - Conversions on non-type template arguments need to be expressed, since
  //     they can affect the mangling of sizeof/alignof.
  //
  // FIXME: This is wrong when mapping to the canonical type for a dependent
  // type discards instantiation-dependent portions of the type, such as for:
  //
  //   template<typename T, int N> void f(T (&)[sizeof(N)]);
  //   template<typename T> void f(T() throw(typename T::type)); (pre-C++17)
  //
  // It's also wrong in the opposite direction when instantiation-dependent,
  // canonically-equivalent types differ in some irrelevant portion of inner
  // type sugar. In such cases, we fail to form correct substitutions, eg:
  //
  //   template<int N> void f(A<sizeof(N)> *, A<sizeof(N)> (*));
  //
  // We should instead canonicalize the non-instantiation-dependent parts,
  // regardless of whether the type as a whole is dependent or instantiation
  // dependent.
  if (!T->isInstantiationDependentType() || T->isDependentType())
    T = T.getCanonicalType();
  else {
    // Desugar any types that are purely sugar.
    do {
      // Don't desugar through template specialization types that aren't
      // type aliases. We need to mangle the template arguments as written.
      if (const TemplateSpecializationType *TST
                                      = dyn_cast<TemplateSpecializationType>(T))
        if (!TST->isTypeAlias())
          break;

      QualType Desugared
        = T.getSingleStepDesugaredType(Context.getASTContext());
      if (Desugared == T)
        break;

      T = Desugared;
    } while (true);
  }
  SplitQualType split = T.split();
  Qualifiers quals = split.Quals;
  const Type *ty = split.Ty;

  bool isSubstitutable =
    isTypeSubstitutable(quals, ty, Context.getASTContext());
  if (isSubstitutable && mangleSubstitution(T))
    return;

  // If we're mangling a qualified array type, push the qualifiers to
  // the element type.
  if (quals && isa<ArrayType>(T)) {
    ty = Context.getASTContext().getAsArrayType(T);
    quals = Qualifiers();

    // Note that we don't update T: we want to add the
    // substitution at the original type.
  }

  if (quals || ty->isDependentAddressSpaceType()) {
    if (const DependentAddressSpaceType *DAST =
        dyn_cast<DependentAddressSpaceType>(ty)) {
      SplitQualType splitDAST = DAST->getPointeeType().split();
      mangleQualifiers(splitDAST.Quals, DAST);
      mangleType(QualType(splitDAST.Ty, 0));
    } else {
      mangleQualifiers(quals);

      // Recurse:  even if the qualified type isn't yet substitutable,
      // the unqualified type might be.
      mangleType(QualType(ty, 0));
    }
  } else {
    switch (ty->getTypeClass()) {
#define ABSTRACT_TYPE(CLASS, PARENT)
#define NON_CANONICAL_TYPE(CLASS, PARENT) \
    case Type::CLASS: \
      llvm_unreachable("can't mangle non-canonical type " #CLASS "Type"); \
      return;
#define META_TYPE(CLASS, PARENT) \
    case Type::CLASS: \
      llvm_unreachable("can't mangle meta type " #CLASS "Type"); \
      return;
#define TYPE(CLASS, PARENT) \
    case Type::CLASS: \
      mangleType(static_cast<const CLASS##Type*>(ty)); \
      break;
#include "clang/AST/TypeNodes.inc"
    }
  }

  // Add the substitution.
  if (isSubstitutable)
    addSubstitution(T);
}

void CXXNameMangler::mangleNameOrStandardSubstitution(const NamedDecl *ND) {
  if (!mangleStandardSubstitution(ND))
    mangleName(ND);
}

void CXXNameMangler::mangleType(const BuiltinType *T) {
  //  <type>         ::= <builtin-type>
  //  <builtin-type> ::= v  # void
  //                 ::= w  # wchar_t
  //                 ::= b  # bool
  //                 ::= c  # char
  //                 ::= a  # signed char
  //                 ::= h  # unsigned char
  //                 ::= s  # short
  //                 ::= t  # unsigned short
  //                 ::= i  # int
  //                 ::= j  # unsigned int
  //                 ::= l  # long
  //                 ::= m  # unsigned long
  //                 ::= x  # long long, __int64
  //                 ::= y  # unsigned long long, __int64
  //                 ::= n  # __int128
  //                 ::= o  # unsigned __int128
  //                 ::= f  # float
  //                 ::= d  # double
  //                 ::= e  # long double, __float80
  //                 ::= g  # __float128
  // UNSUPPORTED:    ::= Dd # IEEE 754r decimal floating point (64 bits)
  // UNSUPPORTED:    ::= De # IEEE 754r decimal floating point (128 bits)
  // UNSUPPORTED:    ::= Df # IEEE 754r decimal floating point (32 bits)
  //                 ::= Dh # IEEE 754r half-precision floating point (16 bits)
  //                 ::= DF <number> _ # ISO/IEC TS 18661 binary floating point type _FloatN (N bits);
  //                 ::= Di # char32_t
  //                 ::= Ds # char16_t
  //                 ::= Dn # std::nullptr_t (i.e., decltype(nullptr))
  //                 ::= Dm # std::meta::info (i.e., typename(reflexpr(void)))
  //                 ::= u <source-name>    # vendor extended type
  std::string type_name;
  switch (T->getKind()) {
  case BuiltinType::Void:
    Out << 'v';
    break;
  case BuiltinType::Bool:
    Out << 'b';
    break;
  case BuiltinType::Char_U:
  case BuiltinType::Char_S:
    Out << 'c';
    break;
  case BuiltinType::UChar:
    Out << 'h';
    break;
  case BuiltinType::UShort:
    Out << 't';
    break;
  case BuiltinType::UInt:
    Out << 'j';
    break;
  case BuiltinType::ULong:
    Out << 'm';
    break;
  case BuiltinType::ULongLong:
    Out << 'y';
    break;
  case BuiltinType::UInt128:
    Out << 'o';
    break;
  case BuiltinType::SChar:
    Out << 'a';
    break;
  case BuiltinType::WChar_S:
  case BuiltinType::WChar_U:
    Out << 'w';
    break;
  case BuiltinType::Char8:
    Out << "Du";
    break;
  case BuiltinType::Char16:
    Out << "Ds";
    break;
  case BuiltinType::Char32:
    Out << "Di";
    break;
  case BuiltinType::Short:
    Out << 's';
    break;
  case BuiltinType::Int:
    Out << 'i';
    break;
  case BuiltinType::Long:
    Out << 'l';
    break;
  case BuiltinType::LongLong:
    Out << 'x';
    break;
  case BuiltinType::Int128:
    Out << 'n';
    break;
  case BuiltinType::Float16:
    Out << "DF16_";
    break;
  case BuiltinType::ShortAccum:
  case BuiltinType::Accum:
  case BuiltinType::LongAccum:
  case BuiltinType::UShortAccum:
  case BuiltinType::UAccum:
  case BuiltinType::ULongAccum:
  case BuiltinType::ShortFract:
  case BuiltinType::Fract:
  case BuiltinType::LongFract:
  case BuiltinType::UShortFract:
  case BuiltinType::UFract:
  case BuiltinType::ULongFract:
  case BuiltinType::SatShortAccum:
  case BuiltinType::SatAccum:
  case BuiltinType::SatLongAccum:
  case BuiltinType::SatUShortAccum:
  case BuiltinType::SatUAccum:
  case BuiltinType::SatULongAccum:
  case BuiltinType::SatShortFract:
  case BuiltinType::SatFract:
  case BuiltinType::SatLongFract:
  case BuiltinType::SatUShortFract:
  case BuiltinType::SatUFract:
  case BuiltinType::SatULongFract:
    llvm_unreachable("Fixed point types are disabled for c++");
  case BuiltinType::Half:
    Out << "Dh";
    break;
  case BuiltinType::Float:
    Out << 'f';
    break;
  case BuiltinType::Double:
    Out << 'd';
    break;
  case BuiltinType::LongDouble: {
    const TargetInfo *TI = getASTContext().getLangOpts().OpenMP &&
                                   getASTContext().getLangOpts().OpenMPIsDevice
                               ? getASTContext().getAuxTargetInfo()
                               : &getASTContext().getTargetInfo();
    Out << TI->getLongDoubleMangling();
    break;
  }
  case BuiltinType::Float128: {
    const TargetInfo *TI = getASTContext().getLangOpts().OpenMP &&
                                   getASTContext().getLangOpts().OpenMPIsDevice
                               ? getASTContext().getAuxTargetInfo()
                               : &getASTContext().getTargetInfo();
    Out << TI->getFloat128Mangling();
    break;
  }
  case BuiltinType::NullPtr:
    Out << "Dn";
    break;
  case BuiltinType::MetaInfo:
    Out << "Dm";
    break;

#define BUILTIN_TYPE(Id, SingletonId)
#define PLACEHOLDER_TYPE(Id, SingletonId) \
  case BuiltinType::Id:
#include "clang/AST/BuiltinTypes.def"
  case BuiltinType::Dependent:
    if (!NullOut)
      llvm_unreachable("mangling a placeholder type");
    break;
  case BuiltinType::ObjCId:
    Out << "11objc_object";
    break;
  case BuiltinType::ObjCClass:
    Out << "10objc_class";
    break;
  case BuiltinType::ObjCSel:
    Out << "13objc_selector";
    break;
#define IMAGE_TYPE(ImgType, Id, SingletonId, Access, Suffix) \
  case BuiltinType::Id: \
    type_name = "ocl_" #ImgType "_" #Suffix; \
    Out << type_name.size() << type_name; \
    break;
#include "clang/Basic/OpenCLImageTypes.def"
  case BuiltinType::OCLSampler:
    Out << "11ocl_sampler";
    break;
  case BuiltinType::OCLEvent:
    Out << "9ocl_event";
    break;
  case BuiltinType::OCLClkEvent:
    Out << "12ocl_clkevent";
    break;
  case BuiltinType::OCLQueue:
    Out << "9ocl_queue";
    break;
  case BuiltinType::OCLReserveID:
    Out << "13ocl_reserveid";
    break;
#define EXT_OPAQUE_TYPE(ExtType, Id, Ext) \
  case BuiltinType::Id: \
    type_name = "ocl_" #ExtType; \
    Out << type_name.size() << type_name; \
    break;
#include "clang/Basic/OpenCLExtensionTypes.def"
  // The SVE types are effectively target-specific.  The mangling scheme
  // is defined in the appendices to the Procedure Call Standard for the
  // Arm Architecture.
#define SVE_TYPE(Name, Id, SingletonId) \
  case BuiltinType::Id: \
    type_name = Name; \
    Out << 'u' << type_name.size() << type_name; \
    break;
#include "clang/Basic/AArch64SVEACLETypes.def"
  }
}

StringRef CXXNameMangler::getCallingConvQualifierName(CallingConv CC) {
  switch (CC) {
  case CC_C:
    return "";

  case CC_X86VectorCall:
  case CC_X86Pascal:
  case CC_X86RegCall:
  case CC_AAPCS:
  case CC_AAPCS_VFP:
  case CC_AArch64VectorCall:
  case CC_IntelOclBicc:
  case CC_SpirFunction:
  case CC_OpenCLKernel:
  case CC_PreserveMost:
  case CC_PreserveAll:
    // FIXME: we should be mangling all of the above.
    return "";

  case CC_X86ThisCall:
    // FIXME: To match mingw GCC, thiscall should only be mangled in when it is
    // used explicitly. At this point, we don't have that much information in
    // the AST, since clang tends to bake the convention into the canonical
    // function type. thiscall only rarely used explicitly, so don't mangle it
    // for now.
    return "";

  case CC_X86StdCall:
    return "stdcall";
  case CC_X86FastCall:
    return "fastcall";
  case CC_X86_64SysV:
    return "sysv_abi";
  case CC_Win64:
    return "ms_abi";
  case CC_Swift:
    return "swiftcall";
  }
  llvm_unreachable("bad calling convention");
}

void CXXNameMangler::mangleExtFunctionInfo(const FunctionType *T) {
  // Fast path.
  if (T->getExtInfo() == FunctionType::ExtInfo())
    return;

  // Vendor-specific qualifiers are emitted in reverse alphabetical order.
  // This will get more complicated in the future if we mangle other
  // things here; but for now, since we mangle ns_returns_retained as
  // a qualifier on the result type, we can get away with this:
  StringRef CCQualifier = getCallingConvQualifierName(T->getExtInfo().getCC());
  if (!CCQualifier.empty())
    mangleVendorQualifier(CCQualifier);

  // FIXME: regparm
  // FIXME: noreturn
}

void
CXXNameMangler::mangleExtParameterInfo(FunctionProtoType::ExtParameterInfo PI) {
  // Vendor-specific qualifiers are emitted in reverse alphabetical order.

  // Note that these are *not* substitution candidates.  Demanglers might
  // have trouble with this if the parameter type is fully substituted.

  switch (PI.getABI()) {
  case ParameterABI::Ordinary:
    break;

  // All of these start with "swift", so they come before "ns_consumed".
  case ParameterABI::SwiftContext:
  case ParameterABI::SwiftErrorResult:
  case ParameterABI::SwiftIndirectResult:
    mangleVendorQualifier(getParameterABISpelling(PI.getABI()));
    break;
  }

  if (PI.isConsumed())
    mangleVendorQualifier("ns_consumed");

  if (PI.isNoEscape())
    mangleVendorQualifier("noescape");
}

// <type>          ::= <function-type>
// <function-type> ::= [<CV-qualifiers>] F [Y]
//                      <bare-function-type> [<ref-qualifier>] E
void CXXNameMangler::mangleType(const FunctionProtoType *T) {
  mangleExtFunctionInfo(T);

  // Mangle CV-qualifiers, if present.  These are 'this' qualifiers,
  // e.g. "const" in "int (A::*)() const".
  mangleQualifiers(T->getMethodQuals());

  // Mangle instantiation-dependent exception-specification, if present,
  // per cxx-abi-dev proposal on 2016-10-11.
  if (T->hasInstantiationDependentExceptionSpec()) {
    if (isComputedNoexcept(T->getExceptionSpecType())) {
      Out << "DO";
      mangleExpression(T->getNoexceptExpr());
      Out << "E";
    } else {
      assert(T->getExceptionSpecType() == EST_Dynamic);
      Out << "Dw";
      for (auto ExceptTy : T->exceptions())
        mangleType(ExceptTy);
      Out << "E";
    }
  } else if (T->isNothrow()) {
    Out << "Do";
  }

  Out << 'F';

  // FIXME: We don't have enough information in the AST to produce the 'Y'
  // encoding for extern "C" function types.
  mangleBareFunctionType(T, /*MangleReturnType=*/true);

  // Mangle the ref-qualifier, if present.
  mangleRefQualifier(T->getRefQualifier());

  Out << 'E';
}

void CXXNameMangler::mangleType(const FunctionNoProtoType *T) {
  // Function types without prototypes can arise when mangling a function type
  // within an overloadable function in C. We mangle these as the absence of any
  // parameter types (not even an empty parameter list).
  Out << 'F';

  FunctionTypeDepthState saved = FunctionTypeDepth.push();

  FunctionTypeDepth.enterResultType();
  mangleType(T->getReturnType());
  FunctionTypeDepth.leaveResultType();

  FunctionTypeDepth.pop(saved);
  Out << 'E';
}

void CXXNameMangler::mangleBareFunctionType(const FunctionProtoType *Proto,
                                            bool MangleReturnType,
                                            const FunctionDecl *FD) {
  // Record that we're in a function type.  See mangleFunctionParam
  // for details on what we're trying to achieve here.
  FunctionTypeDepthState saved = FunctionTypeDepth.push();

  // <bare-function-type> ::= <signature type>+
  if (MangleReturnType) {
    FunctionTypeDepth.enterResultType();

    // Mangle ns_returns_retained as an order-sensitive qualifier here.
    if (Proto->getExtInfo().getProducesResult() && FD == nullptr)
      mangleVendorQualifier("ns_returns_retained");

    // Mangle the return type without any direct ARC ownership qualifiers.
    QualType ReturnTy = Proto->getReturnType();
    if (ReturnTy.getObjCLifetime()) {
      auto SplitReturnTy = ReturnTy.split();
      SplitReturnTy.Quals.removeObjCLifetime();
      ReturnTy = getASTContext().getQualifiedType(SplitReturnTy);
    }
    mangleType(ReturnTy);

    FunctionTypeDepth.leaveResultType();
  }

  if (Proto->getNumParams() == 0 && !Proto->isVariadic()) {
    //   <builtin-type> ::= v   # void
    Out << 'v';

    FunctionTypeDepth.pop(saved);
    return;
  }

  assert(!FD || FD->getNumParams() == Proto->getNumParams());
  for (unsigned I = 0, E = Proto->getNumParams(); I != E; ++I) {
    // Mangle extended parameter info as order-sensitive qualifiers here.
    if (Proto->hasExtParameterInfos() && FD == nullptr) {
      mangleExtParameterInfo(Proto->getExtParameterInfo(I));
    }

    // Mangle the type.
    QualType ParamTy = Proto->getParamType(I);
    mangleType(Context.getASTContext().getSignatureParameterType(ParamTy));

    if (FD) {
      if (auto *Attr = FD->getParamDecl(I)->getAttr<PassObjectSizeAttr>()) {
        // Attr can only take 1 character, so we can hardcode the length below.
        assert(Attr->getType() <= 9 && Attr->getType() >= 0);
        if (Attr->isDynamic())
          Out << "U25pass_dynamic_object_size" << Attr->getType();
        else
          Out << "U17pass_object_size" << Attr->getType();
      }
    }
  }

  FunctionTypeDepth.pop(saved);

  // <builtin-type>      ::= z  # ellipsis
  if (Proto->isVariadic())
    Out << 'z';
}

// <type>            ::= <class-enum-type>
// <class-enum-type> ::= <name>
void CXXNameMangler::mangleType(const UnresolvedUsingType *T) {
  mangleName(T->getDecl());
}

// <type>            ::= <class-enum-type>
// <class-enum-type> ::= <name>
void CXXNameMangler::mangleType(const EnumType *T) {
  mangleType(static_cast<const TagType*>(T));
}
void CXXNameMangler::mangleType(const RecordType *T) {
  mangleType(static_cast<const TagType*>(T));
}
void CXXNameMangler::mangleType(const TagType *T) {
  mangleName(T->getDecl());
}

// <type>       ::= <array-type>
// <array-type> ::= A <positive dimension number> _ <element type>
//              ::= A [<dimension expression>] _ <element type>
void CXXNameMangler::mangleType(const ConstantArrayType *T) {
  Out << 'A' << T->getSize() << '_';
  mangleType(T->getElementType());
}
void CXXNameMangler::mangleType(const VariableArrayType *T) {
  Out << 'A';
  // decayed vla types (size 0) will just be skipped.
  if (T->getSizeExpr())
    mangleExpression(T->getSizeExpr());
  Out << '_';
  mangleType(T->getElementType());
}
void CXXNameMangler::mangleType(const DependentSizedArrayType *T) {
  Out << 'A';
  mangleExpression(T->getSizeExpr());
  Out << '_';
  mangleType(T->getElementType());
}
void CXXNameMangler::mangleType(const IncompleteArrayType *T) {
  Out << "A_";
  mangleType(T->getElementType());
}

// <type>                   ::= <pointer-to-member-type>
// <pointer-to-member-type> ::= M <class type> <member type>
void CXXNameMangler::mangleType(const MemberPointerType *T) {
  Out << 'M';
  mangleType(QualType(T->getClass(), 0));
  QualType PointeeType = T->getPointeeType();
  if (const FunctionProtoType *FPT = dyn_cast<FunctionProtoType>(PointeeType)) {
    mangleType(FPT);

    // Itanium C++ ABI 5.1.8:
    //
    //   The type of a non-static member function is considered to be different,
    //   for the purposes of substitution, from the type of a namespace-scope or
    //   static member function whose type appears similar. The types of two
    //   non-static member functions are considered to be different, for the
    //   purposes of substitution, if the functions are members of different
    //   classes. In other words, for the purposes of substitution, the class of
    //   which the function is a member is considered part of the type of
    //   function.

    // Given that we already substitute member function pointers as a
    // whole, the net effect of this rule is just to unconditionally
    // suppress substitution on the function type in a member pointer.
    // We increment the SeqID here to emulate adding an entry to the
    // substitution table.
    ++SeqID;
  } else
    mangleType(PointeeType);
}

// <type>           ::= <template-param>
void CXXNameMangler::mangleType(const TemplateTypeParmType *T) {
  mangleTemplateParameter(T->getDepth(), T->getIndex());
}

// <type>           ::= <template-param>
void CXXNameMangler::mangleType(const SubstTemplateTypeParmPackType *T) {
  // FIXME: not clear how to mangle this!
  // template <class T...> class A {
  //   template <class U...> void foo(T(*)(U) x...);
  // };
  Out << "_SUBSTPACK_";
}

// <type> ::= P <type>   # pointer-to
void CXXNameMangler::mangleType(const PointerType *T) {
  Out << 'P';
  mangleType(T->getPointeeType());
}
void CXXNameMangler::mangleType(const ObjCObjectPointerType *T) {
  Out << 'P';
  mangleType(T->getPointeeType());
}

// <type> ::= R <type>   # reference-to
void CXXNameMangler::mangleType(const LValueReferenceType *T) {
  Out << 'R';
  mangleType(T->getPointeeType());
}

// <type> ::= O <type>   # rvalue reference-to (C++0x)
void CXXNameMangler::mangleType(const RValueReferenceType *T) {
  Out << 'O';
  mangleType(T->getPointeeType());
}

// <type> ::= C <type>   # complex pair (C 2000)
void CXXNameMangler::mangleType(const ComplexType *T) {
  Out << 'C';
  mangleType(T->getElementType());
}

// ARM's ABI for Neon vector types specifies that they should be mangled as
// if they are structs (to match ARM's initial implementation).  The
// vector type must be one of the special types predefined by ARM.
void CXXNameMangler::mangleNeonVectorType(const VectorType *T) {
  QualType EltType = T->getElementType();
  assert(EltType->isBuiltinType() && "Neon vector element not a BuiltinType");
  const char *EltName = nullptr;
  if (T->getVectorKind() == VectorType::NeonPolyVector) {
    switch (cast<BuiltinType>(EltType)->getKind()) {
    case BuiltinType::SChar:
    case BuiltinType::UChar:
      EltName = "poly8_t";
      break;
    case BuiltinType::Short:
    case BuiltinType::UShort:
      EltName = "poly16_t";
      break;
    case BuiltinType::ULongLong:
      EltName = "poly64_t";
      break;
    default: llvm_unreachable("unexpected Neon polynomial vector element type");
    }
  } else {
    switch (cast<BuiltinType>(EltType)->getKind()) {
    case BuiltinType::SChar:     EltName = "int8_t"; break;
    case BuiltinType::UChar:     EltName = "uint8_t"; break;
    case BuiltinType::Short:     EltName = "int16_t"; break;
    case BuiltinType::UShort:    EltName = "uint16_t"; break;
    case BuiltinType::Int:       EltName = "int32_t"; break;
    case BuiltinType::UInt:      EltName = "uint32_t"; break;
    case BuiltinType::LongLong:  EltName = "int64_t"; break;
    case BuiltinType::ULongLong: EltName = "uint64_t"; break;
    case BuiltinType::Double:    EltName = "float64_t"; break;
    case BuiltinType::Float:     EltName = "float32_t"; break;
    case BuiltinType::Half:      EltName = "float16_t";break;
    default:
      llvm_unreachable("unexpected Neon vector element type");
    }
  }
  const char *BaseName = nullptr;
  unsigned BitSize = (T->getNumElements() *
                      getASTContext().getTypeSize(EltType));
  if (BitSize == 64)
    BaseName = "__simd64_";
  else {
    assert(BitSize == 128 && "Neon vector type not 64 or 128 bits");
    BaseName = "__simd128_";
  }
  Out << strlen(BaseName) + strlen(EltName);
  Out << BaseName << EltName;
}

void CXXNameMangler::mangleNeonVectorType(const DependentVectorType *T) {
  DiagnosticsEngine &Diags = Context.getDiags();
  unsigned DiagID = Diags.getCustomDiagID(
      DiagnosticsEngine::Error,
      "cannot mangle this dependent neon vector type yet");
  Diags.Report(T->getAttributeLoc(), DiagID);
}

static StringRef mangleAArch64VectorBase(const BuiltinType *EltType) {
  switch (EltType->getKind()) {
  case BuiltinType::SChar:
    return "Int8";
  case BuiltinType::Short:
    return "Int16";
  case BuiltinType::Int:
    return "Int32";
  case BuiltinType::Long:
  case BuiltinType::LongLong:
    return "Int64";
  case BuiltinType::UChar:
    return "Uint8";
  case BuiltinType::UShort:
    return "Uint16";
  case BuiltinType::UInt:
    return "Uint32";
  case BuiltinType::ULong:
  case BuiltinType::ULongLong:
    return "Uint64";
  case BuiltinType::Half:
    return "Float16";
  case BuiltinType::Float:
    return "Float32";
  case BuiltinType::Double:
    return "Float64";
  default:
    llvm_unreachable("Unexpected vector element base type");
  }
}

// AArch64's ABI for Neon vector types specifies that they should be mangled as
// the equivalent internal name. The vector type must be one of the special
// types predefined by ARM.
void CXXNameMangler::mangleAArch64NeonVectorType(const VectorType *T) {
  QualType EltType = T->getElementType();
  assert(EltType->isBuiltinType() && "Neon vector element not a BuiltinType");
  unsigned BitSize =
      (T->getNumElements() * getASTContext().getTypeSize(EltType));
  (void)BitSize; // Silence warning.

  assert((BitSize == 64 || BitSize == 128) &&
         "Neon vector type not 64 or 128 bits");

  StringRef EltName;
  if (T->getVectorKind() == VectorType::NeonPolyVector) {
    switch (cast<BuiltinType>(EltType)->getKind()) {
    case BuiltinType::UChar:
      EltName = "Poly8";
      break;
    case BuiltinType::UShort:
      EltName = "Poly16";
      break;
    case BuiltinType::ULong:
    case BuiltinType::ULongLong:
      EltName = "Poly64";
      break;
    default:
      llvm_unreachable("unexpected Neon polynomial vector element type");
    }
  } else
    EltName = mangleAArch64VectorBase(cast<BuiltinType>(EltType));

  std::string TypeName =
      ("__" + EltName + "x" + Twine(T->getNumElements()) + "_t").str();
  Out << TypeName.length() << TypeName;
}
void CXXNameMangler::mangleAArch64NeonVectorType(const DependentVectorType *T) {
  DiagnosticsEngine &Diags = Context.getDiags();
  unsigned DiagID = Diags.getCustomDiagID(
      DiagnosticsEngine::Error,
      "cannot mangle this dependent neon vector type yet");
  Diags.Report(T->getAttributeLoc(), DiagID);
}

// GNU extension: vector types
// <type>                  ::= <vector-type>
// <vector-type>           ::= Dv <positive dimension number> _
//                                    <extended element type>
//                         ::= Dv [<dimension expression>] _ <element type>
// <extended element type> ::= <element type>
//                         ::= p # AltiVec vector pixel
//                         ::= b # Altivec vector bool
void CXXNameMangler::mangleType(const VectorType *T) {
  if ((T->getVectorKind() == VectorType::NeonVector ||
       T->getVectorKind() == VectorType::NeonPolyVector)) {
    llvm::Triple Target = getASTContext().getTargetInfo().getTriple();
    llvm::Triple::ArchType Arch =
        getASTContext().getTargetInfo().getTriple().getArch();
    if ((Arch == llvm::Triple::aarch64 ||
         Arch == llvm::Triple::aarch64_be) && !Target.isOSDarwin())
      mangleAArch64NeonVectorType(T);
    else
      mangleNeonVectorType(T);
    return;
  }
  Out << "Dv" << T->getNumElements() << '_';
  if (T->getVectorKind() == VectorType::AltiVecPixel)
    Out << 'p';
  else if (T->getVectorKind() == VectorType::AltiVecBool)
    Out << 'b';
  else
    mangleType(T->getElementType());
}

void CXXNameMangler::mangleType(const DependentVectorType *T) {
  if ((T->getVectorKind() == VectorType::NeonVector ||
       T->getVectorKind() == VectorType::NeonPolyVector)) {
    llvm::Triple Target = getASTContext().getTargetInfo().getTriple();
    llvm::Triple::ArchType Arch =
        getASTContext().getTargetInfo().getTriple().getArch();
    if ((Arch == llvm::Triple::aarch64 || Arch == llvm::Triple::aarch64_be) &&
        !Target.isOSDarwin())
      mangleAArch64NeonVectorType(T);
    else
      mangleNeonVectorType(T);
    return;
  }

  Out << "Dv";
  mangleExpression(T->getSizeExpr());
  Out << '_';
  if (T->getVectorKind() == VectorType::AltiVecPixel)
    Out << 'p';
  else if (T->getVectorKind() == VectorType::AltiVecBool)
    Out << 'b';
  else
    mangleType(T->getElementType());
}

void CXXNameMangler::mangleType(const ExtVectorType *T) {
  mangleType(static_cast<const VectorType*>(T));
}
void CXXNameMangler::mangleType(const DependentSizedExtVectorType *T) {
  Out << "Dv";
  mangleExpression(T->getSizeExpr());
  Out << '_';
  mangleType(T->getElementType());
}

void CXXNameMangler::mangleType(const DependentAddressSpaceType *T) {
  SplitQualType split = T->getPointeeType().split();
  mangleQualifiers(split.Quals, T);
  mangleType(QualType(split.Ty, 0));
}

void CXXNameMangler::mangleType(const PackExpansionType *T) {
  // <type>  ::= Dp <type>          # pack expansion (C++0x)
  Out << "Dp";
  mangleType(T->getPattern());
}

void CXXNameMangler::mangleType(const ObjCInterfaceType *T) {
  mangleSourceName(T->getDecl()->getIdentifier());
}

void CXXNameMangler::mangleType(const ObjCObjectType *T) {
  // Treat __kindof as a vendor extended type qualifier.
  if (T->isKindOfType())
    Out << "U8__kindof";

  if (!T->qual_empty()) {
    // Mangle protocol qualifiers.
    SmallString<64> QualStr;
    llvm::raw_svector_ostream QualOS(QualStr);
    QualOS << "objcproto";
    for (const auto *I : T->quals()) {
      StringRef name = I->getName();
      QualOS << name.size() << name;
    }
    Out << 'U' << QualStr.size() << QualStr;
  }

  mangleType(T->getBaseType());

  if (T->isSpecialized()) {
    // Mangle type arguments as I <type>+ E
    Out << 'I';
    for (auto typeArg : T->getTypeArgs())
      mangleType(typeArg);
    Out << 'E';
  }
}

void CXXNameMangler::mangleType(const BlockPointerType *T) {
  Out << "U13block_pointer";
  mangleType(T->getPointeeType());
}

void CXXNameMangler::mangleType(const InjectedClassNameType *T) {
  // Mangle injected class name types as if the user had written the
  // specialization out fully.  It may not actually be possible to see
  // this mangling, though.
  mangleType(T->getInjectedSpecializationType());
}

void CXXNameMangler::mangleType(const TemplateSpecializationType *T) {
  if (TemplateDecl *TD = T->getTemplateName().getAsTemplateDecl()) {
    mangleTemplateName(TD, T->getArgs(), T->getNumArgs());
  } else {
    if (mangleSubstitution(QualType(T, 0)))
      return;

    mangleTemplatePrefix(T->getTemplateName());

    // FIXME: GCC does not appear to mangle the template arguments when
    // the template in question is a dependent template name. Should we
    // emulate that badness?
    mangleTemplateArgs(T->getArgs(), T->getNumArgs());
    addSubstitution(QualType(T, 0));
  }
}

void CXXNameMangler::mangleType(const DependentNameType *T) {
  // Proposal by cxx-abi-dev, 2014-03-26
  // <class-enum-type> ::= <name>    # non-dependent or dependent type name or
  //                                 # dependent elaborated type specifier using
  //                                 # 'typename'
  //                   ::= Ts <name> # dependent elaborated type specifier using
  //                                 # 'struct' or 'class'
  //                   ::= Tu <name> # dependent elaborated type specifier using
  //                                 # 'union'
  //                   ::= Te <name> # dependent elaborated type specifier using
  //                                 # 'enum'
  switch (T->getKeyword()) {
    case ETK_None:
    case ETK_Typename:
      break;
    case ETK_Struct:
    case ETK_Class:
    case ETK_Interface:
      Out << "Ts";
      break;
    case ETK_Union:
      Out << "Tu";
      break;
    case ETK_Enum:
      Out << "Te";
      break;
  }
  // Typename types are always nested
  Out << 'N';
  manglePrefix(T->getQualifier());
  mangleSourceName(T->getIdentifier());
  Out << 'E';
}

void CXXNameMangler::mangleType(const DependentTemplateSpecializationType *T) {
  // Dependently-scoped template types are nested if they have a prefix.
  Out << 'N';

  // TODO: avoid making this TemplateName.
  TemplateName Prefix =
    getASTContext().getDependentTemplateName(T->getQualifier(),
                                             T->getIdentifier());
  mangleTemplatePrefix(Prefix);

  // FIXME: GCC does not appear to mangle the template arguments when
  // the template in question is a dependent template name. Should we
  // emulate that badness?
  mangleTemplateArgs(T->getArgs(), T->getNumArgs());
  Out << 'E';
}

void CXXNameMangler::mangleType(const TypeOfType *T) {
  // FIXME: this is pretty unsatisfactory, but there isn't an obvious
  // "extension with parameters" mangling.
  Out << "u6typeof";
}

void CXXNameMangler::mangleType(const TypeOfExprType *T) {
  // FIXME: this is pretty unsatisfactory, but there isn't an obvious
  // "extension with parameters" mangling.
  Out << "u6typeof";
}

void CXXNameMangler::mangleType(const DecltypeType *T) {
  Expr *E = T->getUnderlyingExpr();

  // type ::= Dt <expression> E  # decltype of an id-expression
  //                             #   or class member access
  //      ::= DT <expression> E  # decltype of an expression

  // This purports to be an exhaustive list of id-expressions and
  // class member accesses.  Note that we do not ignore parentheses;
  // parentheses change the semantics of decltype for these
  // expressions (and cause the mangler to use the other form).
  if (isa<DeclRefExpr>(E) ||
      isa<MemberExpr>(E) ||
      isa<UnresolvedLookupExpr>(E) ||
      isa<DependentScopeDeclRefExpr>(E) ||
      isa<CXXDependentScopeMemberExpr>(E) ||
      isa<UnresolvedMemberExpr>(E))
    Out << "Dt";
  else
    Out << "DT";
  mangleExpression(E);
  Out << 'E';
}

void CXXNameMangler::mangleType(const ReflectedType *T) {
  // <type> ::= RT <expression> E  # decltype of an expression
  Out << "RT";
  mangleExpression(T->getReflection());
  Out << 'E';
}

void CXXNameMangler::mangleType(const UnaryTransformType *T) {
  // If this is dependent, we need to record that. If not, we simply
  // mangle it as the underlying type since they are equivalent.
  if (T->isDependentType()) {
    Out << 'U';

    switch (T->getUTTKind()) {
      case UnaryTransformType::EnumUnderlyingType:
        Out << "3eut";
        break;
    }
  }

  mangleType(T->getBaseType());
}

void CXXNameMangler::mangleType(const AutoType *T) {
  assert(T->getDeducedType().isNull() &&
         "Deduced AutoType shouldn't be handled here!");
  assert(T->getKeyword() != AutoTypeKeyword::GNUAutoType &&
         "shouldn't need to mangle __auto_type!");
  // <builtin-type> ::= Da # auto
  //                ::= Dc # decltype(auto)
  Out << (T->isDecltypeAuto() ? "Dc" : "Da");
}

void CXXNameMangler::mangleType(const DeducedTemplateSpecializationType *T) {
  // FIXME: This is not the right mangling. We also need to include a scope
  // here in some cases.
  QualType D = T->getDeducedType();
  if (D.isNull())
    mangleUnscopedTemplateName(T->getTemplateName(), nullptr);
  else
    mangleType(D);
}

void CXXNameMangler::mangleType(const AtomicType *T) {
  // <type> ::= U <source-name> <type>  # vendor extended type qualifier
  // (Until there's a standardized mangling...)
  Out << "U7_Atomic";
  mangleType(T->getValueType());
}

void CXXNameMangler::mangleType(const PipeType *T) {
  // Pipe type mangling rules are described in SPIR 2.0 specification
  // A.1 Data types and A.3 Summary of changes
  // <type> ::= 8ocl_pipe
  Out << "8ocl_pipe";
}

void CXXNameMangler::mangleIntegerLiteral(QualType T,
                                          const llvm::APSInt &Value) {
  //  <expr-primary> ::= L <type> <value number> E # integer literal
  Out << 'L';

  mangleType(T);
  if (T->isBooleanType()) {
    // Boolean values are encoded as 0/1.
    Out << (Value.getBoolValue() ? '1' : '0');
  } else {
    mangleNumber(Value);
  }
  Out << 'E';

}

void CXXNameMangler::mangleMemberExprBase(const Expr *Base, bool IsArrow) {
  // Ignore member expressions involving anonymous unions.
  while (const auto *RT = Base->getType()->getAs<RecordType>()) {
    if (!RT->getDecl()->isAnonymousStructOrUnion())
      break;
    const auto *ME = dyn_cast<MemberExpr>(Base);
    if (!ME)
      break;
    Base = ME->getBase();
    IsArrow = ME->isArrow();
  }

  if (Base->isImplicitCXXThis()) {
    // Note: GCC mangles member expressions to the implicit 'this' as
    // *this., whereas we represent them as this->. The Itanium C++ ABI
    // does not specify anything here, so we follow GCC.
    Out << "dtdefpT";
  } else {
    Out << (IsArrow ? "pt" : "dt");
    mangleExpression(Base);
  }
}

/// Mangles a member expression.
void CXXNameMangler::mangleMemberExpr(const Expr *base,
                                      bool isArrow,
                                      NestedNameSpecifier *qualifier,
                                      NamedDecl *firstQualifierLookup,
                                      DeclarationName member,
                                      const TemplateArgumentLoc *TemplateArgs,
                                      unsigned NumTemplateArgs,
                                      unsigned arity) {
  // <expression> ::= dt <expression> <unresolved-name>
  //              ::= pt <expression> <unresolved-name>
  if (base)
    mangleMemberExprBase(base, isArrow);
  mangleUnresolvedName(qualifier, member, TemplateArgs, NumTemplateArgs, arity);
}

/// Look at the callee of the given call expression and determine if
/// it's a parenthesized id-expression which would have triggered ADL
/// otherwise.
static bool isParenthesizedADLCallee(const CallExpr *call) {
  const Expr *callee = call->getCallee();
  const Expr *fn = callee->IgnoreParens();

  // Must be parenthesized.  IgnoreParens() skips __extension__ nodes,
  // too, but for those to appear in the callee, it would have to be
  // parenthesized.
  if (callee == fn) return false;

  // Must be an unresolved lookup.
  const UnresolvedLookupExpr *lookup = dyn_cast<UnresolvedLookupExpr>(fn);
  if (!lookup) return false;

  assert(!lookup->requiresADL());

  // Must be an unqualified lookup.
  if (lookup->getQualifier()) return false;

  // Must not have found a class member.  Note that if one is a class
  // member, they're all class members.
  if (lookup->getNumDecls() > 0 &&
      (*lookup->decls_begin())->isCXXClassMember())
    return false;

  // Otherwise, ADL would have been triggered.
  return true;
}

void CXXNameMangler::mangleCastExpression(const Expr *E, StringRef CastEncoding) {
  const ExplicitCastExpr *ECE = cast<ExplicitCastExpr>(E);
  Out << CastEncoding;
  mangleType(ECE->getType());
  mangleExpression(ECE->getSubExpr());
}

void CXXNameMangler::mangleInitListElements(const InitListExpr *InitList) {
  if (auto *Syntactic = InitList->getSyntacticForm())
    InitList = Syntactic;
  for (unsigned i = 0, e = InitList->getNumInits(); i != e; ++i)
    mangleExpression(InitList->getInit(i));
}

void CXXNameMangler::mangleDeclRefExpr(const NamedDecl *D) {
  switch (D->getKind()) {
  default:
    //  <expr-primary> ::= L <mangled-name> E # external name
    Out << 'L';
    mangle(D);
    Out << 'E';
    break;

  case Decl::ParmVar:
    mangleFunctionParam(cast<ParmVarDecl>(D));
    break;

  case Decl::EnumConstant: {
    const EnumConstantDecl *ED = cast<EnumConstantDecl>(D);
    mangleIntegerLiteral(ED->getType(), ED->getInitVal());
    break;
  }

  case Decl::NonTypeTemplateParm:
    const NonTypeTemplateParmDecl *PD = cast<NonTypeTemplateParmDecl>(D);
    mangleTemplateParameter(PD->getDepth(), PD->getIndex());
    break;
  }
}

void CXXNameMangler::mangleReflectionOp(const ReflectionOperand &Op) {
  switch (Op.getKind()) {
  case ReflectionOperand::Type: {
    Out << "Ty";
    mangleType(Op.getAsType());
    return;
  }
  case ReflectionOperand::Template: {
    mangleTemplatePrefix(Op.getAsTemplate());
    return;
  }
  case ReflectionOperand::Namespace: {
    Decl *D = Op.getAsNamespace().getNamespaceAsDecl();
    if (NamespaceDecl *NSD = dyn_cast<NamespaceDecl>(D)) {
      mangleName(NSD);
    } else {
      assert(isa<TranslationUnitDecl>(D));
      Out << "Tu";
    }
    return;
  }
  case ReflectionOperand::Declaration: {
    NamedDecl *ND = cast<NamedDecl>(Op.getAsDeclaration());
    mangleName(ND);
    return;
  }
  case ReflectionOperand::Invalid:
  case ReflectionOperand::Expression:
  case ReflectionOperand::BaseSpecifier: {
    Out << reinterpret_cast<std::uintmax_t>(Op.getOpaqueReflectionValue());
    return;
  }
  }

  llvm_unreachable("unhandled reflection kind");
}

void CXXNameMangler::mangleExpression(const Expr *E, unsigned Arity) {
  // <expression> ::= <unary operator-name> <expression>
  //              ::= <binary operator-name> <expression> <expression>
  //              ::= <trinary operator-name> <expression> <expression> <expression>
  //              ::= cv <type> expression           # conversion with one argument
  //              ::= cv <type> _ <expression>* E # conversion with a different number of arguments
  //              ::= dc <type> <expression>         # dynamic_cast<type> (expression)
  //              ::= sc <type> <expression>         # static_cast<type> (expression)
  //              ::= cc <type> <expression>         # const_cast<type> (expression)
  //              ::= rc <type> <expression>         # reinterpret_cast<type> (expression)
  //              ::= st <type>                      # sizeof (a type)
  //              ::= at <type>                      # alignof (a type)
  //              ::= <template-param>
  //              ::= <function-param>
  //              ::= sr <type> <unqualified-name>                   # dependent name
  //              ::= sr <type> <unqualified-name> <template-args>   # dependent template-id
  //              ::= ds <expression> <expression>                   # expr.*expr
  //              ::= sZ <template-param>                            # size of a parameter pack
  //              ::= sZ <function-param>    # size of a function parameter pack
  //              ::= <expr-primary>
  // <expr-primary> ::= L <type> <value number> E    # integer literal
  //                ::= L <type <value float> E      # floating literal
  //                ::= L <mangled-name> E           # external name
  //                ::= fpT                          # 'this' expression
  QualType ImplicitlyConvertedToType;

recurse:
  switch (E->getStmtClass()) {
  case Expr::NoStmtClass:
#define ABSTRACT_STMT(Type)
#define EXPR(Type, Base)
#define STMT(Type, Base) \
  case Expr::Type##Class:
#include "clang/AST/StmtNodes.inc"
    // fallthrough

  // These all can only appear in local or variable-initialization
  // contexts and so should never appear in a mangling.
  case Expr::AddrLabelExprClass:
  case Expr::DesignatedInitUpdateExprClass:
  case Expr::ImplicitValueInitExprClass:
  case Expr::ArrayInitLoopExprClass:
  case Expr::ArrayInitIndexExprClass:
  case Expr::NoInitExprClass:
  case Expr::ParenListExprClass:
  case Expr::LambdaExprClass:
  case Expr::MSPropertyRefExprClass:
  case Expr::MSPropertySubscriptExprClass:
  case Expr::TypoExprClass:  // This should no longer exist in the AST by now.
  case Expr::OMPArraySectionExprClass:
  case Expr::CXXInheritedCtorInitExprClass:
  case Expr::CXXIdExprExprClass:
  case Expr::CXXReflectedIdExprClass:
  case Expr::CXXValueOfExprClass:
  case Expr::CXXConcatenateExprClass:
  case Expr::CXXDependentVariadicReifierExprClass:
  case Expr::CXXCompilerErrorExprClass:
    llvm_unreachable("unexpected statement kind");

  case Expr::ConstantExprClass:
    E = cast<ConstantExpr>(E)->getSubExpr();
    goto recurse;

  // FIXME: invent manglings for all these.
  case Expr::BlockExprClass:
  case Expr::ChooseExprClass:
  case Expr::CompoundLiteralExprClass:
  case Expr::ExtVectorElementExprClass:
  case Expr::GenericSelectionExprClass:
  case Expr::ObjCEncodeExprClass:
  case Expr::ObjCIsaExprClass:
  case Expr::ObjCIvarRefExprClass:
  case Expr::ObjCMessageExprClass:
  case Expr::ObjCPropertyRefExprClass:
  case Expr::ObjCProtocolExprClass:
  case Expr::ObjCSelectorExprClass:
  case Expr::ObjCStringLiteralClass:
  case Expr::ObjCBoxedExprClass:
  case Expr::ObjCArrayLiteralClass:
  case Expr::ObjCDictionaryLiteralClass:
  case Expr::ObjCSubscriptRefExprClass:
  case Expr::ObjCIndirectCopyRestoreExprClass:
  case Expr::ObjCAvailabilityCheckExprClass:
  case Expr::OffsetOfExprClass:
  case Expr::PredefinedExprClass:
  case Expr::ShuffleVectorExprClass:
  case Expr::ConvertVectorExprClass:
  case Expr::StmtExprClass:
  case Expr::TypeTraitExprClass:
  case Expr::ArrayTypeTraitExprClass:
  case Expr::ExpressionTraitExprClass:
  case Expr::VAArgExprClass:
  case Expr::CUDAKernelCallExprClass:
  case Expr::AsTypeExprClass:
  case Expr::PseudoObjectExprClass:
  case Expr::AtomicExprClass:
  case Expr::SourceLocExprClass:
  case Expr::CXXConstantExprClass:
  case Expr::CXXInvalidReflectionExprClass:
  case Expr::CXXReflectionReadQueryExprClass:
  case Expr::CXXReflectionWriteQueryExprClass:
  case Expr::CXXReflectPrintLiteralExprClass:
  case Expr::CXXReflectPrintReflectionExprClass:
  case Expr::CXXReflectDumpReflectionExprClass:
  case Expr::FixedPointLiteralClass:
<<<<<<< HEAD
  case Expr::CXXFragmentExprClass:
=======
  case Expr::BuiltinBitCastExprClass:
>>>>>>> 4b48b58c
  {
    if (!NullOut) {
      // As bad as this diagnostic is, it's better than crashing.
      DiagnosticsEngine &Diags = Context.getDiags();
      unsigned DiagID = Diags.getCustomDiagID(DiagnosticsEngine::Error,
                                       "cannot yet mangle expression type %0");
      Diags.Report(E->getExprLoc(), DiagID)
        << E->getStmtClassName() << E->getSourceRange();
    }
    break;
  }

  case Expr::CXXReflectExprClass: {
    Out << "Re";

    const CXXReflectExpr *RE = cast<CXXReflectExpr>(E);
    const ReflectionOperand &Op = RE->getOperand();

    mangleReflectionOp(Op);
    break;
 }

  case Expr::CXXUuidofExprClass: {
    const CXXUuidofExpr *UE = cast<CXXUuidofExpr>(E);
    if (UE->isTypeOperand()) {
      QualType UuidT = UE->getTypeOperand(Context.getASTContext());
      Out << "u8__uuidoft";
      mangleType(UuidT);
    } else {
      Expr *UuidExp = UE->getExprOperand();
      Out << "u8__uuidofz";
      mangleExpression(UuidExp, Arity);
    }
    break;
  }

  // Even gcc-4.5 doesn't mangle this.
  case Expr::BinaryConditionalOperatorClass: {
    DiagnosticsEngine &Diags = Context.getDiags();
    unsigned DiagID =
      Diags.getCustomDiagID(DiagnosticsEngine::Error,
                "?: operator with omitted middle operand cannot be mangled");
    Diags.Report(E->getExprLoc(), DiagID)
      << E->getStmtClassName() << E->getSourceRange();
    break;
  }

  // These are used for internal purposes and cannot be meaningfully mangled.
  case Expr::OpaqueValueExprClass:
    llvm_unreachable("cannot mangle opaque value; mangling wrong thing?");

  case Expr::InitListExprClass: {
    Out << "il";
    mangleInitListElements(cast<InitListExpr>(E));
    Out << "E";
    break;
  }

  case Expr::DesignatedInitExprClass: {
    auto *DIE = cast<DesignatedInitExpr>(E);
    for (const auto &Designator : DIE->designators()) {
      if (Designator.isFieldDesignator()) {
        Out << "di";
        mangleSourceName(Designator.getFieldName());
      } else if (Designator.isArrayDesignator()) {
        Out << "dx";
        mangleExpression(DIE->getArrayIndex(Designator));
      } else {
        assert(Designator.isArrayRangeDesignator() &&
               "unknown designator kind");
        Out << "dX";
        mangleExpression(DIE->getArrayRangeStart(Designator));
        mangleExpression(DIE->getArrayRangeEnd(Designator));
      }
    }
    mangleExpression(DIE->getInit());
    break;
  }

  case Expr::CXXDefaultArgExprClass:
    mangleExpression(cast<CXXDefaultArgExpr>(E)->getExpr(), Arity);
    break;

  case Expr::CXXDefaultInitExprClass:
    mangleExpression(cast<CXXDefaultInitExpr>(E)->getExpr(), Arity);
    break;

  case Expr::CXXStdInitializerListExprClass:
    mangleExpression(cast<CXXStdInitializerListExpr>(E)->getSubExpr(), Arity);
    break;

  case Expr::SubstNonTypeTemplateParmExprClass:
    mangleExpression(cast<SubstNonTypeTemplateParmExpr>(E)->getReplacement(),
                     Arity);
    break;

  case Expr::UserDefinedLiteralClass:
    // We follow g++'s approach of mangling a UDL as a call to the literal
    // operator.
  case Expr::CXXMemberCallExprClass: // fallthrough
  case Expr::CallExprClass: {
    const CallExpr *CE = cast<CallExpr>(E);

    // <expression> ::= cp <simple-id> <expression>* E
    // We use this mangling only when the call would use ADL except
    // for being parenthesized.  Per discussion with David
    // Vandervoorde, 2011.04.25.
    if (isParenthesizedADLCallee(CE)) {
      Out << "cp";
      // The callee here is a parenthesized UnresolvedLookupExpr with
      // no qualifier and should always get mangled as a <simple-id>
      // anyway.

    // <expression> ::= cl <expression>* E
    } else {
      Out << "cl";
    }

    unsigned CallArity = CE->getNumArgs();
    for (const Expr *Arg : CE->arguments())
      if (isa<PackExpansionExpr>(Arg))
        CallArity = UnknownArity;

    mangleExpression(CE->getCallee(), CallArity);
    for (const Expr *Arg : CE->arguments())
      mangleExpression(Arg);
    Out << 'E';
    break;
  }

  case Expr::CXXNewExprClass: {
    const CXXNewExpr *New = cast<CXXNewExpr>(E);
    if (New->isGlobalNew()) Out << "gs";
    Out << (New->isArray() ? "na" : "nw");
    for (CXXNewExpr::const_arg_iterator I = New->placement_arg_begin(),
           E = New->placement_arg_end(); I != E; ++I)
      mangleExpression(*I);
    Out << '_';
    mangleType(New->getAllocatedType());
    if (New->hasInitializer()) {
      if (New->getInitializationStyle() == CXXNewExpr::ListInit)
        Out << "il";
      else
        Out << "pi";
      const Expr *Init = New->getInitializer();
      if (const CXXConstructExpr *CCE = dyn_cast<CXXConstructExpr>(Init)) {
        // Directly inline the initializers.
        for (CXXConstructExpr::const_arg_iterator I = CCE->arg_begin(),
                                                  E = CCE->arg_end();
             I != E; ++I)
          mangleExpression(*I);
      } else if (const ParenListExpr *PLE = dyn_cast<ParenListExpr>(Init)) {
        for (unsigned i = 0, e = PLE->getNumExprs(); i != e; ++i)
          mangleExpression(PLE->getExpr(i));
      } else if (New->getInitializationStyle() == CXXNewExpr::ListInit &&
                 isa<InitListExpr>(Init)) {
        // Only take InitListExprs apart for list-initialization.
        mangleInitListElements(cast<InitListExpr>(Init));
      } else
        mangleExpression(Init);
    }
    Out << 'E';
    break;
  }

  case Expr::CXXPseudoDestructorExprClass: {
    const auto *PDE = cast<CXXPseudoDestructorExpr>(E);
    if (const Expr *Base = PDE->getBase())
      mangleMemberExprBase(Base, PDE->isArrow());
    NestedNameSpecifier *Qualifier = PDE->getQualifier();
    if (TypeSourceInfo *ScopeInfo = PDE->getScopeTypeInfo()) {
      if (Qualifier) {
        mangleUnresolvedPrefix(Qualifier,
                               /*recursive=*/true);
        mangleUnresolvedTypeOrSimpleId(ScopeInfo->getType());
        Out << 'E';
      } else {
        Out << "sr";
        if (!mangleUnresolvedTypeOrSimpleId(ScopeInfo->getType()))
          Out << 'E';
      }
    } else if (Qualifier) {
      mangleUnresolvedPrefix(Qualifier);
    }
    // <base-unresolved-name> ::= dn <destructor-name>
    Out << "dn";
    QualType DestroyedType = PDE->getDestroyedType();
    mangleUnresolvedTypeOrSimpleId(DestroyedType);
    break;
  }

  case Expr::MemberExprClass: {
    const MemberExpr *ME = cast<MemberExpr>(E);
    mangleMemberExpr(ME->getBase(), ME->isArrow(),
                     ME->getQualifier(), nullptr,
                     ME->getMemberDecl()->getDeclName(),
                     ME->getTemplateArgs(), ME->getNumTemplateArgs(),
                     Arity);
    break;
  }

  case Expr::UnresolvedMemberExprClass: {
    const UnresolvedMemberExpr *ME = cast<UnresolvedMemberExpr>(E);
    mangleMemberExpr(ME->isImplicitAccess() ? nullptr : ME->getBase(),
                     ME->isArrow(), ME->getQualifier(), nullptr,
                     ME->getMemberName(),
                     ME->getTemplateArgs(), ME->getNumTemplateArgs(),
                     Arity);
    break;
  }

  case Expr::CXXDependentScopeMemberExprClass: {
    const CXXDependentScopeMemberExpr *ME
      = cast<CXXDependentScopeMemberExpr>(E);
    mangleMemberExpr(ME->isImplicitAccess() ? nullptr : ME->getBase(),
                     ME->isArrow(), ME->getQualifier(),
                     ME->getFirstQualifierFoundInScope(),
                     ME->getMember(),
                     ME->getTemplateArgs(), ME->getNumTemplateArgs(),
                     Arity);
    break;
  }

  case Expr::UnresolvedLookupExprClass: {
    const UnresolvedLookupExpr *ULE = cast<UnresolvedLookupExpr>(E);
    mangleUnresolvedName(ULE->getQualifier(), ULE->getName(),
                         ULE->getTemplateArgs(), ULE->getNumTemplateArgs(),
                         Arity);
    break;
  }

  case Expr::CXXUnresolvedConstructExprClass: {
    const CXXUnresolvedConstructExpr *CE = cast<CXXUnresolvedConstructExpr>(E);
    unsigned N = CE->arg_size();

    if (CE->isListInitialization()) {
      assert(N == 1 && "unexpected form for list initialization");
      auto *IL = cast<InitListExpr>(CE->getArg(0));
      Out << "tl";
      mangleType(CE->getType());
      mangleInitListElements(IL);
      Out << "E";
      return;
    }

    Out << "cv";
    mangleType(CE->getType());
    if (N != 1) Out << '_';
    for (unsigned I = 0; I != N; ++I) mangleExpression(CE->getArg(I));
    if (N != 1) Out << 'E';
    break;
  }

  case Expr::CXXConstructExprClass: {
    const auto *CE = cast<CXXConstructExpr>(E);
    if (!CE->isListInitialization() || CE->isStdInitListInitialization()) {
      assert(
          CE->getNumArgs() >= 1 &&
          (CE->getNumArgs() == 1 || isa<CXXDefaultArgExpr>(CE->getArg(1))) &&
          "implicit CXXConstructExpr must have one argument");
      return mangleExpression(cast<CXXConstructExpr>(E)->getArg(0));
    }
    Out << "il";
    for (auto *E : CE->arguments())
      mangleExpression(E);
    Out << "E";
    break;
  }

  case Expr::CXXTemporaryObjectExprClass: {
    const auto *CE = cast<CXXTemporaryObjectExpr>(E);
    unsigned N = CE->getNumArgs();
    bool List = CE->isListInitialization();

    if (List)
      Out << "tl";
    else
      Out << "cv";
    mangleType(CE->getType());
    if (!List && N != 1)
      Out << '_';
    if (CE->isStdInitListInitialization()) {
      // We implicitly created a std::initializer_list<T> for the first argument
      // of a constructor of type U in an expression of the form U{a, b, c}.
      // Strip all the semantic gunk off the initializer list.
      auto *SILE =
          cast<CXXStdInitializerListExpr>(CE->getArg(0)->IgnoreImplicit());
      auto *ILE = cast<InitListExpr>(SILE->getSubExpr()->IgnoreImplicit());
      mangleInitListElements(ILE);
    } else {
      for (auto *E : CE->arguments())
        mangleExpression(E);
    }
    if (List || N != 1)
      Out << 'E';
    break;
  }

  case Expr::CXXScalarValueInitExprClass:
    Out << "cv";
    mangleType(E->getType());
    Out << "_E";
    break;

  case Expr::CXXNoexceptExprClass:
    Out << "nx";
    mangleExpression(cast<CXXNoexceptExpr>(E)->getOperand());
    break;

  case Expr::UnaryExprOrTypeTraitExprClass: {
    const UnaryExprOrTypeTraitExpr *SAE = cast<UnaryExprOrTypeTraitExpr>(E);

    if (!SAE->isInstantiationDependent()) {
      // Itanium C++ ABI:
      //   If the operand of a sizeof or alignof operator is not
      //   instantiation-dependent it is encoded as an integer literal
      //   reflecting the result of the operator.
      //
      //   If the result of the operator is implicitly converted to a known
      //   integer type, that type is used for the literal; otherwise, the type
      //   of std::size_t or std::ptrdiff_t is used.
      QualType T = (ImplicitlyConvertedToType.isNull() ||
                    !ImplicitlyConvertedToType->isIntegerType())? SAE->getType()
                                                    : ImplicitlyConvertedToType;
      Expr::EvalContext EvalCtx(Context.getASTContext(), nullptr);
      llvm::APSInt V = SAE->EvaluateKnownConstInt(EvalCtx);
      mangleIntegerLiteral(T, V);
      break;
    }

    switch(SAE->getKind()) {
    case UETT_SizeOf:
      Out << 's';
      break;
    case UETT_PreferredAlignOf:
    case UETT_AlignOf:
      Out << 'a';
      break;
    case UETT_VecStep: {
      DiagnosticsEngine &Diags = Context.getDiags();
      unsigned DiagID = Diags.getCustomDiagID(DiagnosticsEngine::Error,
                                     "cannot yet mangle vec_step expression");
      Diags.Report(DiagID);
      return;
    }
    case UETT_OpenMPRequiredSimdAlign: {
      DiagnosticsEngine &Diags = Context.getDiags();
      unsigned DiagID = Diags.getCustomDiagID(
          DiagnosticsEngine::Error,
          "cannot yet mangle __builtin_omp_required_simd_align expression");
      Diags.Report(DiagID);
      return;
    }
    }
    if (SAE->isArgumentType()) {
      Out << 't';
      mangleType(SAE->getArgumentType());
    } else {
      Out << 'z';
      mangleExpression(SAE->getArgumentExpr());
    }
    break;
  }

  case Expr::CXXThrowExprClass: {
    const CXXThrowExpr *TE = cast<CXXThrowExpr>(E);
    //  <expression> ::= tw <expression>  # throw expression
    //               ::= tr               # rethrow
    if (TE->getSubExpr()) {
      Out << "tw";
      mangleExpression(TE->getSubExpr());
    } else {
      Out << "tr";
    }
    break;
  }

  case Expr::CXXTypeidExprClass: {
    const CXXTypeidExpr *TIE = cast<CXXTypeidExpr>(E);
    //  <expression> ::= ti <type>        # typeid (type)
    //               ::= te <expression>  # typeid (expression)
    if (TIE->isTypeOperand()) {
      Out << "ti";
      mangleType(TIE->getTypeOperand(Context.getASTContext()));
    } else {
      Out << "te";
      mangleExpression(TIE->getExprOperand());
    }
    break;
  }

  case Expr::CXXDeleteExprClass: {
    const CXXDeleteExpr *DE = cast<CXXDeleteExpr>(E);
    //  <expression> ::= [gs] dl <expression>  # [::] delete expr
    //               ::= [gs] da <expression>  # [::] delete [] expr
    if (DE->isGlobalDelete()) Out << "gs";
    Out << (DE->isArrayForm() ? "da" : "dl");
    mangleExpression(DE->getArgument());
    break;
  }

  case Expr::UnaryOperatorClass: {
    const UnaryOperator *UO = cast<UnaryOperator>(E);
    mangleOperatorName(UnaryOperator::getOverloadedOperator(UO->getOpcode()),
                       /*Arity=*/1);
    mangleExpression(UO->getSubExpr());
    break;
  }

  case Expr::ArraySubscriptExprClass: {
    const ArraySubscriptExpr *AE = cast<ArraySubscriptExpr>(E);

    // Array subscript is treated as a syntactically weird form of
    // binary operator.
    Out << "ix";
    mangleExpression(AE->getLHS());
    mangleExpression(AE->getRHS());
    break;
  }

  case Expr::CXXSelectMemberExprClass:
  case Expr::CXXSelectPackExprClass: {
    const CXXSelectionExpr *SME = cast<CXXSelectMemberExpr>(E);

    // Treated as a binary operator, see: ArraySubscriptExpr
    Out << "ix";
    mangleExpression(SME->getBase());
    mangleExpression(SME->getSelector());
    break;
  }

  case Expr::CompoundAssignOperatorClass: // fallthrough
  case Expr::BinaryOperatorClass: {
    const BinaryOperator *BO = cast<BinaryOperator>(E);
    if (BO->getOpcode() == BO_PtrMemD)
      Out << "ds";
    else
      mangleOperatorName(BinaryOperator::getOverloadedOperator(BO->getOpcode()),
                         /*Arity=*/2);
    mangleExpression(BO->getLHS());
    mangleExpression(BO->getRHS());
    break;
  }

  case Expr::ConditionalOperatorClass: {
    const ConditionalOperator *CO = cast<ConditionalOperator>(E);
    mangleOperatorName(OO_Conditional, /*Arity=*/3);
    mangleExpression(CO->getCond());
    mangleExpression(CO->getLHS(), Arity);
    mangleExpression(CO->getRHS(), Arity);
    break;
  }

  case Expr::ImplicitCastExprClass: {
    ImplicitlyConvertedToType = E->getType();
    E = cast<ImplicitCastExpr>(E)->getSubExpr();
    goto recurse;
  }

  case Expr::ObjCBridgedCastExprClass: {
    // Mangle ownership casts as a vendor extended operator __bridge,
    // __bridge_transfer, or __bridge_retain.
    StringRef Kind = cast<ObjCBridgedCastExpr>(E)->getBridgeKindName();
    Out << "v1U" << Kind.size() << Kind;
  }
  // Fall through to mangle the cast itself.
  LLVM_FALLTHROUGH;

  case Expr::CStyleCastExprClass:
    mangleCastExpression(E, "cv");
    break;

  case Expr::CXXFunctionalCastExprClass: {
    auto *Sub = cast<ExplicitCastExpr>(E)->getSubExpr()->IgnoreImplicit();
    // FIXME: Add isImplicit to CXXConstructExpr.
    if (auto *CCE = dyn_cast<CXXConstructExpr>(Sub))
      if (CCE->getParenOrBraceRange().isInvalid())
        Sub = CCE->getArg(0)->IgnoreImplicit();
    if (auto *StdInitList = dyn_cast<CXXStdInitializerListExpr>(Sub))
      Sub = StdInitList->getSubExpr()->IgnoreImplicit();
    if (auto *IL = dyn_cast<InitListExpr>(Sub)) {
      Out << "tl";
      mangleType(E->getType());
      mangleInitListElements(IL);
      Out << "E";
    } else {
      mangleCastExpression(E, "cv");
    }
    break;
  }

  case Expr::CXXStaticCastExprClass:
    mangleCastExpression(E, "sc");
    break;
  case Expr::CXXDynamicCastExprClass:
    mangleCastExpression(E, "dc");
    break;
  case Expr::CXXReinterpretCastExprClass:
    mangleCastExpression(E, "rc");
    break;
  case Expr::CXXConstCastExprClass:
    mangleCastExpression(E, "cc");
    break;

  case Expr::CXXOperatorCallExprClass: {
    const CXXOperatorCallExpr *CE = cast<CXXOperatorCallExpr>(E);
    unsigned NumArgs = CE->getNumArgs();
    // A CXXOperatorCallExpr for OO_Arrow models only semantics, not syntax
    // (the enclosing MemberExpr covers the syntactic portion).
    if (CE->getOperator() != OO_Arrow)
      mangleOperatorName(CE->getOperator(), /*Arity=*/NumArgs);
    // Mangle the arguments.
    for (unsigned i = 0; i != NumArgs; ++i)
      mangleExpression(CE->getArg(i));
    break;
  }

  case Expr::ParenExprClass:
    mangleExpression(cast<ParenExpr>(E)->getSubExpr(), Arity);
    break;

  case Expr::DeclRefExprClass:
    mangleDeclRefExpr(cast<DeclRefExpr>(E)->getDecl());
    break;

  case Expr::SubstNonTypeTemplateParmPackExprClass:
    // FIXME: not clear how to mangle this!
    // template <unsigned N...> class A {
    //   template <class U...> void foo(U (&x)[N]...);
    // };
    Out << "_SUBSTPACK_";
    break;

  case Expr::FunctionParmPackExprClass: {
    // FIXME: not clear how to mangle this!
    const FunctionParmPackExpr *FPPE = cast<FunctionParmPackExpr>(E);
    Out << "v110_SUBSTPACK";
    mangleDeclRefExpr(FPPE->getParameterPack());
    break;
  }

  case Expr::DependentScopeDeclRefExprClass: {
    const DependentScopeDeclRefExpr *DRE = cast<DependentScopeDeclRefExpr>(E);
    mangleUnresolvedName(DRE->getQualifier(), DRE->getDeclName(),
                         DRE->getTemplateArgs(), DRE->getNumTemplateArgs(),
                         Arity);
    break;
  }

  case Expr::CXXBindTemporaryExprClass:
    mangleExpression(cast<CXXBindTemporaryExpr>(E)->getSubExpr());
    break;

  case Expr::ExprWithCleanupsClass:
    mangleExpression(cast<ExprWithCleanups>(E)->getSubExpr(), Arity);
    break;

  case Expr::FloatingLiteralClass: {
    const FloatingLiteral *FL = cast<FloatingLiteral>(E);
    Out << 'L';
    mangleType(FL->getType());
    mangleFloat(FL->getValue());
    Out << 'E';
    break;
  }

  case Expr::CharacterLiteralClass:
    Out << 'L';
    mangleType(E->getType());
    Out << cast<CharacterLiteral>(E)->getValue();
    Out << 'E';
    break;

  // FIXME. __objc_yes/__objc_no are mangled same as true/false
  case Expr::ObjCBoolLiteralExprClass:
    Out << "Lb";
    Out << (cast<ObjCBoolLiteralExpr>(E)->getValue() ? '1' : '0');
    Out << 'E';
    break;

  case Expr::CXXBoolLiteralExprClass:
    Out << "Lb";
    Out << (cast<CXXBoolLiteralExpr>(E)->getValue() ? '1' : '0');
    Out << 'E';
    break;

  case Expr::IntegerLiteralClass: {
    llvm::APSInt Value(cast<IntegerLiteral>(E)->getValue());
    if (E->getType()->isSignedIntegerType())
      Value.setIsSigned(true);
    mangleIntegerLiteral(E->getType(), Value);
    break;
  }

  case Expr::ImaginaryLiteralClass: {
    const ImaginaryLiteral *IE = cast<ImaginaryLiteral>(E);
    // Mangle as if a complex literal.
    // Proposal from David Vandevoorde, 2010.06.30.
    Out << 'L';
    mangleType(E->getType());
    if (const FloatingLiteral *Imag =
          dyn_cast<FloatingLiteral>(IE->getSubExpr())) {
      // Mangle a floating-point zero of the appropriate type.
      mangleFloat(llvm::APFloat(Imag->getValue().getSemantics()));
      Out << '_';
      mangleFloat(Imag->getValue());
    } else {
      Out << "0_";
      llvm::APSInt Value(cast<IntegerLiteral>(IE->getSubExpr())->getValue());
      if (IE->getSubExpr()->getType()->isSignedIntegerType())
        Value.setIsSigned(true);
      mangleNumber(Value);
    }
    Out << 'E';
    break;
  }

  case Expr::StringLiteralClass: {
    // Revised proposal from David Vandervoorde, 2010.07.15.
    Out << 'L';
    assert(isa<ConstantArrayType>(E->getType()));
    mangleType(E->getType());
    Out << 'E';
    break;
  }

  case Expr::GNUNullExprClass:
    // Mangle as if an integer literal 0.
    Out << 'L';
    mangleType(E->getType());
    Out << "0E";
    break;

  case Expr::CXXNullPtrLiteralExprClass: {
    Out << "LDnE";
    break;
  }

  case Expr::PackExpansionExprClass:
    Out << "sp";
    mangleExpression(cast<PackExpansionExpr>(E)->getPattern());
    break;

  case Expr::SizeOfPackExprClass: {
    auto *SPE = cast<SizeOfPackExpr>(E);
    if (SPE->isPartiallySubstituted()) {
      Out << "sP";
      for (const auto &A : SPE->getPartialArguments())
        mangleTemplateArg(A);
      Out << "E";
      break;
    }

    Out << "sZ";
    const NamedDecl *Pack = SPE->getPack();
    if (const TemplateTypeParmDecl *TTP = dyn_cast<TemplateTypeParmDecl>(Pack))
      mangleTemplateParameter(TTP->getDepth(), TTP->getIndex());
    else if (const NonTypeTemplateParmDecl *NTTP
                = dyn_cast<NonTypeTemplateParmDecl>(Pack))
      mangleTemplateParameter(NTTP->getDepth(), NTTP->getIndex());
    else if (const TemplateTemplateParmDecl *TempTP
                                    = dyn_cast<TemplateTemplateParmDecl>(Pack))
      mangleTemplateParameter(TempTP->getDepth(), TempTP->getIndex());
    else
      mangleFunctionParam(cast<ParmVarDecl>(Pack));
    break;
  }

  case Expr::MaterializeTemporaryExprClass: {
    mangleExpression(cast<MaterializeTemporaryExpr>(E)->GetTemporaryExpr());
    break;
  }

  case Expr::CXXFoldExprClass: {
    auto *FE = cast<CXXFoldExpr>(E);
    if (FE->isLeftFold())
      Out << (FE->getInit() ? "fL" : "fl");
    else
      Out << (FE->getInit() ? "fR" : "fr");

    if (FE->getOperator() == BO_PtrMemD)
      Out << "ds";
    else
      mangleOperatorName(
          BinaryOperator::getOverloadedOperator(FE->getOperator()),
          /*Arity=*/2);

    if (FE->getLHS())
      mangleExpression(FE->getLHS());
    if (FE->getRHS())
      mangleExpression(FE->getRHS());
    break;
  }

  case Expr::CXXThisExprClass:
    Out << "fpT";
    break;

  case Expr::CoawaitExprClass:
    // FIXME: Propose a non-vendor mangling.
    Out << "v18co_await";
    mangleExpression(cast<CoawaitExpr>(E)->getOperand());
    break;

  case Expr::DependentCoawaitExprClass:
    // FIXME: Propose a non-vendor mangling.
    Out << "v18co_await";
    mangleExpression(cast<DependentCoawaitExpr>(E)->getOperand());
    break;

  case Expr::CoyieldExprClass:
    // FIXME: Propose a non-vendor mangling.
    Out << "v18co_yield";
    mangleExpression(cast<CoawaitExpr>(E)->getOperand());
    break;
  }
}

/// Mangle an expression which refers to a parameter variable.
///
/// <expression>     ::= <function-param>
/// <function-param> ::= fp <top-level CV-qualifiers> _      # L == 0, I == 0
/// <function-param> ::= fp <top-level CV-qualifiers>
///                      <parameter-2 non-negative number> _ # L == 0, I > 0
/// <function-param> ::= fL <L-1 non-negative number>
///                      p <top-level CV-qualifiers> _       # L > 0, I == 0
/// <function-param> ::= fL <L-1 non-negative number>
///                      p <top-level CV-qualifiers>
///                      <I-1 non-negative number> _         # L > 0, I > 0
///
/// L is the nesting depth of the parameter, defined as 1 if the
/// parameter comes from the innermost function prototype scope
/// enclosing the current context, 2 if from the next enclosing
/// function prototype scope, and so on, with one special case: if
/// we've processed the full parameter clause for the innermost
/// function type, then L is one less.  This definition conveniently
/// makes it irrelevant whether a function's result type was written
/// trailing or leading, but is otherwise overly complicated; the
/// numbering was first designed without considering references to
/// parameter in locations other than return types, and then the
/// mangling had to be generalized without changing the existing
/// manglings.
///
/// I is the zero-based index of the parameter within its parameter
/// declaration clause.  Note that the original ABI document describes
/// this using 1-based ordinals.
void CXXNameMangler::mangleFunctionParam(const ParmVarDecl *parm) {
  unsigned parmDepth = parm->getFunctionScopeDepth();
  unsigned parmIndex = parm->getFunctionScopeIndex();

  // Compute 'L'.
  // parmDepth does not include the declaring function prototype.
  // FunctionTypeDepth does account for that.
  assert(parmDepth < FunctionTypeDepth.getDepth());
  unsigned nestingDepth = FunctionTypeDepth.getDepth() - parmDepth;
  if (FunctionTypeDepth.isInResultType())
    nestingDepth--;

  if (nestingDepth == 0) {
    Out << "fp";
  } else {
    Out << "fL" << (nestingDepth - 1) << 'p';
  }

  // Top-level qualifiers.  We don't have to worry about arrays here,
  // because parameters declared as arrays should already have been
  // transformed to have pointer type. FIXME: apparently these don't
  // get mangled if used as an rvalue of a known non-class type?
  assert(!parm->getType()->isArrayType()
         && "parameter's type is still an array type?");

  if (const DependentAddressSpaceType *DAST =
      dyn_cast<DependentAddressSpaceType>(parm->getType())) {
    mangleQualifiers(DAST->getPointeeType().getQualifiers(), DAST);
  } else {
    mangleQualifiers(parm->getType().getQualifiers());
  }

  // Parameter index.
  if (parmIndex != 0) {
    Out << (parmIndex - 1);
  }
  Out << '_';
}

void CXXNameMangler::mangleCXXCtorType(CXXCtorType T,
                                       const CXXRecordDecl *InheritedFrom) {
  // <ctor-dtor-name> ::= C1  # complete object constructor
  //                  ::= C2  # base object constructor
  //                  ::= CI1 <type> # complete inheriting constructor
  //                  ::= CI2 <type> # base inheriting constructor
  //
  // In addition, C5 is a comdat name with C1 and C2 in it.
  Out << 'C';
  if (InheritedFrom)
    Out << 'I';
  switch (T) {
  case Ctor_Complete:
    Out << '1';
    break;
  case Ctor_Base:
    Out << '2';
    break;
  case Ctor_Comdat:
    Out << '5';
    break;
  case Ctor_DefaultClosure:
  case Ctor_CopyingClosure:
    llvm_unreachable("closure constructors don't exist for the Itanium ABI!");
  }
  if (InheritedFrom)
    mangleName(InheritedFrom);
}

void CXXNameMangler::mangleCXXDtorType(CXXDtorType T) {
  // <ctor-dtor-name> ::= D0  # deleting destructor
  //                  ::= D1  # complete object destructor
  //                  ::= D2  # base object destructor
  //
  // In addition, D5 is a comdat name with D1, D2 and, if virtual, D0 in it.
  switch (T) {
  case Dtor_Deleting:
    Out << "D0";
    break;
  case Dtor_Complete:
    Out << "D1";
    break;
  case Dtor_Base:
    Out << "D2";
    break;
  case Dtor_Comdat:
    Out << "D5";
    break;
  }
}

void CXXNameMangler::mangleTemplateArgs(const TemplateArgumentLoc *TemplateArgs,
                                        unsigned NumTemplateArgs) {
  // <template-args> ::= I <template-arg>+ E
  Out << 'I';
  for (unsigned i = 0; i != NumTemplateArgs; ++i)
    mangleTemplateArg(TemplateArgs[i].getArgument());
  Out << 'E';
}

void CXXNameMangler::mangleTemplateArgs(const TemplateArgumentList &AL) {
  // <template-args> ::= I <template-arg>+ E
  Out << 'I';
  for (unsigned i = 0, e = AL.size(); i != e; ++i)
    mangleTemplateArg(AL[i]);
  Out << 'E';
}

void CXXNameMangler::mangleTemplateArgs(const TemplateArgument *TemplateArgs,
                                        unsigned NumTemplateArgs) {
  // <template-args> ::= I <template-arg>+ E
  Out << 'I';
  for (unsigned i = 0; i != NumTemplateArgs; ++i)
    mangleTemplateArg(TemplateArgs[i]);
  Out << 'E';
}

void CXXNameMangler::mangleTemplateArg(TemplateArgument A) {
  // <template-arg> ::= <type>              # type or template
  //                ::= X <expression> E    # expression
  //                ::= <expr-primary>      # simple expressions
  //                ::= J <template-arg>* E # argument pack
  if (!A.isInstantiationDependent() || A.isDependent())
    A = Context.getASTContext().getCanonicalTemplateArgument(A);

  switch (A.getKind()) {
  case TemplateArgument::Null:
    llvm_unreachable("Cannot mangle NULL template argument");

  case TemplateArgument::Type:
    mangleType(A.getAsType());
    break;
  case TemplateArgument::Template:
    // This is mangled as <type>.
    mangleType(A.getAsTemplate());
    break;
  case TemplateArgument::TemplateExpansion:
    // <type>  ::= Dp <type>          # pack expansion (C++0x)
    Out << "Dp";
    mangleType(A.getAsTemplateOrTemplatePattern());
    break;
  case TemplateArgument::Expression: {
    // It's possible to end up with a DeclRefExpr here in certain
    // dependent cases, in which case we should mangle as a
    // declaration.
    const Expr *E = A.getAsExpr()->IgnoreParenImpCasts();
    if (const DeclRefExpr *DRE = dyn_cast<DeclRefExpr>(E)) {
      const ValueDecl *D = DRE->getDecl();
      if (isa<VarDecl>(D) || isa<FunctionDecl>(D)) {
        Out << 'L';
        mangle(D);
        Out << 'E';
        break;
      }
    }

    Out << 'X';
    mangleExpression(E);
    Out << 'E';
    break;
  }
  case TemplateArgument::Integral:
    mangleIntegerLiteral(A.getIntegralType(), A.getAsIntegral());
    break;
  case TemplateArgument::Declaration: {
    //  <expr-primary> ::= L <mangled-name> E # external name
    // Clang produces AST's where pointer-to-member-function expressions
    // and pointer-to-function expressions are represented as a declaration not
    // an expression. We compensate for it here to produce the correct mangling.
    ValueDecl *D = A.getAsDecl();
    bool compensateMangling = !A.getParamTypeForDecl()->isReferenceType();
    if (compensateMangling) {
      Out << 'X';
      mangleOperatorName(OO_Amp, 1);
    }

    Out << 'L';
    // References to external entities use the mangled name; if the name would
    // not normally be mangled then mangle it as unqualified.
    mangle(D);
    Out << 'E';

    if (compensateMangling)
      Out << 'E';

    break;
  }
  case TemplateArgument::NullPtr: {
    //  <expr-primary> ::= L <type> 0 E
    Out << 'L';
    mangleType(A.getNullPtrType());
    Out << "0E";
    break;
  }
  case TemplateArgument::Pack: {
    //  <template-arg> ::= J <template-arg>* E
    Out << 'J';
    for (const auto &P : A.pack_elements())
      mangleTemplateArg(P);
    Out << 'E';
    break;
  }
  case TemplateArgument::Reflected:
    llvm_unreachable("This should not exist at codegen");
  }
}

void CXXNameMangler::mangleTemplateParameter(unsigned Depth, unsigned Index) {
  // <template-param> ::= T_    # first template parameter
  //                  ::= T <parameter-2 non-negative number> _
  //                  ::= TL <L-1 non-negative number> __
  //                  ::= TL <L-1 non-negative number> _
  //                         <parameter-2 non-negative number> _
  //
  // The latter two manglings are from a proposal here:
  // https://github.com/itanium-cxx-abi/cxx-abi/issues/31#issuecomment-528122117
  Out << 'T';
  if (Depth != 0)
    Out << 'L' << (Depth - 1) << '_';
  if (Index != 0)
    Out << (Index - 1);
  Out << '_';
}

void CXXNameMangler::mangleSeqID(unsigned SeqID) {
  if (SeqID == 1)
    Out << '0';
  else if (SeqID > 1) {
    SeqID--;

    // <seq-id> is encoded in base-36, using digits and upper case letters.
    char Buffer[7]; // log(2**32) / log(36) ~= 7
    MutableArrayRef<char> BufferRef(Buffer);
    MutableArrayRef<char>::reverse_iterator I = BufferRef.rbegin();

    for (; SeqID != 0; SeqID /= 36) {
      unsigned C = SeqID % 36;
      *I++ = (C < 10 ? '0' + C : 'A' + C - 10);
    }

    Out.write(I.base(), I - BufferRef.rbegin());
  }
  Out << '_';
}

void CXXNameMangler::mangleExistingSubstitution(TemplateName tname) {
  bool result = mangleSubstitution(tname);
  assert(result && "no existing substitution for template name");
  (void) result;
}

// <substitution> ::= S <seq-id> _
//                ::= S_
bool CXXNameMangler::mangleSubstitution(const NamedDecl *ND) {
  // Try one of the standard substitutions first.
  if (mangleStandardSubstitution(ND))
    return true;

  ND = cast<NamedDecl>(ND->getCanonicalDecl());
  return mangleSubstitution(reinterpret_cast<uintptr_t>(ND));
}

/// Determine whether the given type has any qualifiers that are relevant for
/// substitutions.
static bool hasMangledSubstitutionQualifiers(QualType T) {
  Qualifiers Qs = T.getQualifiers();
  return Qs.getCVRQualifiers() || Qs.hasAddressSpace() || Qs.hasUnaligned();
}

bool CXXNameMangler::mangleSubstitution(QualType T) {
  if (!hasMangledSubstitutionQualifiers(T)) {
    if (const RecordType *RT = T->getAs<RecordType>())
      return mangleSubstitution(RT->getDecl());
  }

  uintptr_t TypePtr = reinterpret_cast<uintptr_t>(T.getAsOpaquePtr());

  return mangleSubstitution(TypePtr);
}

bool CXXNameMangler::mangleSubstitution(TemplateName Template) {
  if (TemplateDecl *TD = Template.getAsTemplateDecl())
    return mangleSubstitution(TD);

  Template = Context.getASTContext().getCanonicalTemplateName(Template);
  return mangleSubstitution(
                      reinterpret_cast<uintptr_t>(Template.getAsVoidPointer()));
}

bool CXXNameMangler::mangleSubstitution(uintptr_t Ptr) {
  llvm::DenseMap<uintptr_t, unsigned>::iterator I = Substitutions.find(Ptr);
  if (I == Substitutions.end())
    return false;

  unsigned SeqID = I->second;
  Out << 'S';
  mangleSeqID(SeqID);

  return true;
}

static bool isCharType(QualType T) {
  if (T.isNull())
    return false;

  return T->isSpecificBuiltinType(BuiltinType::Char_S) ||
    T->isSpecificBuiltinType(BuiltinType::Char_U);
}

/// Returns whether a given type is a template specialization of a given name
/// with a single argument of type char.
static bool isCharSpecialization(QualType T, const char *Name) {
  if (T.isNull())
    return false;

  const RecordType *RT = T->getAs<RecordType>();
  if (!RT)
    return false;

  const ClassTemplateSpecializationDecl *SD =
    dyn_cast<ClassTemplateSpecializationDecl>(RT->getDecl());
  if (!SD)
    return false;

  if (!isStdNamespace(getEffectiveDeclContext(SD)))
    return false;

  const TemplateArgumentList &TemplateArgs = SD->getTemplateArgs();
  if (TemplateArgs.size() != 1)
    return false;

  if (!isCharType(TemplateArgs[0].getAsType()))
    return false;

  return SD->getIdentifier()->getName() == Name;
}

template <std::size_t StrLen>
static bool isStreamCharSpecialization(const ClassTemplateSpecializationDecl*SD,
                                       const char (&Str)[StrLen]) {
  if (!SD->getIdentifier()->isStr(Str))
    return false;

  const TemplateArgumentList &TemplateArgs = SD->getTemplateArgs();
  if (TemplateArgs.size() != 2)
    return false;

  if (!isCharType(TemplateArgs[0].getAsType()))
    return false;

  if (!isCharSpecialization(TemplateArgs[1].getAsType(), "char_traits"))
    return false;

  return true;
}

bool CXXNameMangler::mangleStandardSubstitution(const NamedDecl *ND) {
  // <substitution> ::= St # ::std::
  if (const NamespaceDecl *NS = dyn_cast<NamespaceDecl>(ND)) {
    if (isStd(NS)) {
      Out << "St";
      return true;
    }
  }

  if (const ClassTemplateDecl *TD = dyn_cast<ClassTemplateDecl>(ND)) {
    if (!isStdNamespace(getEffectiveDeclContext(TD)))
      return false;

    // <substitution> ::= Sa # ::std::allocator
    if (TD->getIdentifier()->isStr("allocator")) {
      Out << "Sa";
      return true;
    }

    // <<substitution> ::= Sb # ::std::basic_string
    if (TD->getIdentifier()->isStr("basic_string")) {
      Out << "Sb";
      return true;
    }
  }

  if (const ClassTemplateSpecializationDecl *SD =
        dyn_cast<ClassTemplateSpecializationDecl>(ND)) {
    if (!isStdNamespace(getEffectiveDeclContext(SD)))
      return false;

    //    <substitution> ::= Ss # ::std::basic_string<char,
    //                            ::std::char_traits<char>,
    //                            ::std::allocator<char> >
    if (SD->getIdentifier()->isStr("basic_string")) {
      const TemplateArgumentList &TemplateArgs = SD->getTemplateArgs();

      if (TemplateArgs.size() != 3)
        return false;

      if (!isCharType(TemplateArgs[0].getAsType()))
        return false;

      if (!isCharSpecialization(TemplateArgs[1].getAsType(), "char_traits"))
        return false;

      if (!isCharSpecialization(TemplateArgs[2].getAsType(), "allocator"))
        return false;

      Out << "Ss";
      return true;
    }

    //    <substitution> ::= Si # ::std::basic_istream<char,
    //                            ::std::char_traits<char> >
    if (isStreamCharSpecialization(SD, "basic_istream")) {
      Out << "Si";
      return true;
    }

    //    <substitution> ::= So # ::std::basic_ostream<char,
    //                            ::std::char_traits<char> >
    if (isStreamCharSpecialization(SD, "basic_ostream")) {
      Out << "So";
      return true;
    }

    //    <substitution> ::= Sd # ::std::basic_iostream<char,
    //                            ::std::char_traits<char> >
    if (isStreamCharSpecialization(SD, "basic_iostream")) {
      Out << "Sd";
      return true;
    }
  }
  return false;
}

void CXXNameMangler::addSubstitution(QualType T) {
  if (!hasMangledSubstitutionQualifiers(T)) {
    if (const RecordType *RT = T->getAs<RecordType>()) {
      addSubstitution(RT->getDecl());
      return;
    }
  }

  uintptr_t TypePtr = reinterpret_cast<uintptr_t>(T.getAsOpaquePtr());
  addSubstitution(TypePtr);
}

void CXXNameMangler::addSubstitution(TemplateName Template) {
  if (TemplateDecl *TD = Template.getAsTemplateDecl())
    return addSubstitution(TD);

  Template = Context.getASTContext().getCanonicalTemplateName(Template);
  addSubstitution(reinterpret_cast<uintptr_t>(Template.getAsVoidPointer()));
}

void CXXNameMangler::addSubstitution(uintptr_t Ptr) {
  assert(!Substitutions.count(Ptr) && "Substitution already exists!");
  Substitutions[Ptr] = SeqID++;
}

void CXXNameMangler::extendSubstitutions(CXXNameMangler* Other) {
  assert(Other->SeqID >= SeqID && "Must be superset of substitutions!");
  if (Other->SeqID > SeqID) {
    Substitutions.swap(Other->Substitutions);
    SeqID = Other->SeqID;
  }
}

CXXNameMangler::AbiTagList
CXXNameMangler::makeFunctionReturnTypeTags(const FunctionDecl *FD) {
  // When derived abi tags are disabled there is no need to make any list.
  if (DisableDerivedAbiTags)
    return AbiTagList();

  llvm::raw_null_ostream NullOutStream;
  CXXNameMangler TrackReturnTypeTags(*this, NullOutStream);
  TrackReturnTypeTags.disableDerivedAbiTags();

  const FunctionProtoType *Proto =
      cast<FunctionProtoType>(FD->getType()->getAs<FunctionType>());
  FunctionTypeDepthState saved = TrackReturnTypeTags.FunctionTypeDepth.push();
  TrackReturnTypeTags.FunctionTypeDepth.enterResultType();
  TrackReturnTypeTags.mangleType(Proto->getReturnType());
  TrackReturnTypeTags.FunctionTypeDepth.leaveResultType();
  TrackReturnTypeTags.FunctionTypeDepth.pop(saved);

  return TrackReturnTypeTags.AbiTagsRoot.getSortedUniqueUsedAbiTags();
}

CXXNameMangler::AbiTagList
CXXNameMangler::makeVariableTypeTags(const VarDecl *VD) {
  // When derived abi tags are disabled there is no need to make any list.
  if (DisableDerivedAbiTags)
    return AbiTagList();

  llvm::raw_null_ostream NullOutStream;
  CXXNameMangler TrackVariableType(*this, NullOutStream);
  TrackVariableType.disableDerivedAbiTags();

  TrackVariableType.mangleType(VD->getType());

  return TrackVariableType.AbiTagsRoot.getSortedUniqueUsedAbiTags();
}

bool CXXNameMangler::shouldHaveAbiTags(ItaniumMangleContextImpl &C,
                                       const VarDecl *VD) {
  llvm::raw_null_ostream NullOutStream;
  CXXNameMangler TrackAbiTags(C, NullOutStream, nullptr, true);
  TrackAbiTags.mangle(VD);
  return TrackAbiTags.AbiTagsRoot.getUsedAbiTags().size();
}

//

/// Mangles the name of the declaration D and emits that name to the given
/// output stream.
///
/// If the declaration D requires a mangled name, this routine will emit that
/// mangled name to \p os and return true. Otherwise, \p os will be unchanged
/// and this routine will return false. In this case, the caller should just
/// emit the identifier of the declaration (\c D->getIdentifier()) as its
/// name.
void ItaniumMangleContextImpl::mangleCXXName(const NamedDecl *D,
                                             raw_ostream &Out) {
  assert((isa<FunctionDecl>(D) || isa<VarDecl>(D)) &&
          "Invalid mangleName() call, argument is not a variable or function!");
  assert(!isa<CXXConstructorDecl>(D) && !isa<CXXDestructorDecl>(D) &&
         "Invalid mangleName() call on 'structor decl!");

  PrettyStackTraceDecl CrashInfo(D, SourceLocation(),
                                 getASTContext().getSourceManager(),
                                 "Mangling declaration");

  CXXNameMangler Mangler(*this, Out, D);
  Mangler.mangle(D);
}

void ItaniumMangleContextImpl::mangleCXXCtor(const CXXConstructorDecl *D,
                                             CXXCtorType Type,
                                             raw_ostream &Out) {
  CXXNameMangler Mangler(*this, Out, D, Type);
  Mangler.mangle(D);
}

void ItaniumMangleContextImpl::mangleCXXDtor(const CXXDestructorDecl *D,
                                             CXXDtorType Type,
                                             raw_ostream &Out) {
  CXXNameMangler Mangler(*this, Out, D, Type);
  Mangler.mangle(D);
}

void ItaniumMangleContextImpl::mangleCXXCtorComdat(const CXXConstructorDecl *D,
                                                   raw_ostream &Out) {
  CXXNameMangler Mangler(*this, Out, D, Ctor_Comdat);
  Mangler.mangle(D);
}

void ItaniumMangleContextImpl::mangleCXXDtorComdat(const CXXDestructorDecl *D,
                                                   raw_ostream &Out) {
  CXXNameMangler Mangler(*this, Out, D, Dtor_Comdat);
  Mangler.mangle(D);
}

void ItaniumMangleContextImpl::mangleThunk(const CXXMethodDecl *MD,
                                           const ThunkInfo &Thunk,
                                           raw_ostream &Out) {
  //  <special-name> ::= T <call-offset> <base encoding>
  //                      # base is the nominal target function of thunk
  //  <special-name> ::= Tc <call-offset> <call-offset> <base encoding>
  //                      # base is the nominal target function of thunk
  //                      # first call-offset is 'this' adjustment
  //                      # second call-offset is result adjustment

  assert(!isa<CXXDestructorDecl>(MD) &&
         "Use mangleCXXDtor for destructor decls!");
  CXXNameMangler Mangler(*this, Out);
  Mangler.getStream() << "_ZT";
  if (!Thunk.Return.isEmpty())
    Mangler.getStream() << 'c';

  // Mangle the 'this' pointer adjustment.
  Mangler.mangleCallOffset(Thunk.This.NonVirtual,
                           Thunk.This.Virtual.Itanium.VCallOffsetOffset);

  // Mangle the return pointer adjustment if there is one.
  if (!Thunk.Return.isEmpty())
    Mangler.mangleCallOffset(Thunk.Return.NonVirtual,
                             Thunk.Return.Virtual.Itanium.VBaseOffsetOffset);

  Mangler.mangleFunctionEncoding(MD);
}

void ItaniumMangleContextImpl::mangleCXXDtorThunk(
    const CXXDestructorDecl *DD, CXXDtorType Type,
    const ThisAdjustment &ThisAdjustment, raw_ostream &Out) {
  //  <special-name> ::= T <call-offset> <base encoding>
  //                      # base is the nominal target function of thunk
  CXXNameMangler Mangler(*this, Out, DD, Type);
  Mangler.getStream() << "_ZT";

  // Mangle the 'this' pointer adjustment.
  Mangler.mangleCallOffset(ThisAdjustment.NonVirtual,
                           ThisAdjustment.Virtual.Itanium.VCallOffsetOffset);

  Mangler.mangleFunctionEncoding(DD);
}

/// Returns the mangled name for a guard variable for the passed in VarDecl.
void ItaniumMangleContextImpl::mangleStaticGuardVariable(const VarDecl *D,
                                                         raw_ostream &Out) {
  //  <special-name> ::= GV <object name>       # Guard variable for one-time
  //                                            # initialization
  CXXNameMangler Mangler(*this, Out);
  // GCC 5.3.0 doesn't emit derived ABI tags for local names but that seems to
  // be a bug that is fixed in trunk.
  Mangler.getStream() << "_ZGV";
  Mangler.mangleName(D);
}

void ItaniumMangleContextImpl::mangleDynamicInitializer(const VarDecl *MD,
                                                        raw_ostream &Out) {
  // These symbols are internal in the Itanium ABI, so the names don't matter.
  // Clang has traditionally used this symbol and allowed LLVM to adjust it to
  // avoid duplicate symbols.
  Out << "__cxx_global_var_init";
}

void ItaniumMangleContextImpl::mangleDynamicAtExitDestructor(const VarDecl *D,
                                                             raw_ostream &Out) {
  // Prefix the mangling of D with __dtor_.
  CXXNameMangler Mangler(*this, Out);
  Mangler.getStream() << "__dtor_";
  if (shouldMangleDeclName(D))
    Mangler.mangle(D);
  else
    Mangler.getStream() << D->getName();
}

void ItaniumMangleContextImpl::mangleSEHFilterExpression(
    const NamedDecl *EnclosingDecl, raw_ostream &Out) {
  CXXNameMangler Mangler(*this, Out);
  Mangler.getStream() << "__filt_";
  if (shouldMangleDeclName(EnclosingDecl))
    Mangler.mangle(EnclosingDecl);
  else
    Mangler.getStream() << EnclosingDecl->getName();
}

void ItaniumMangleContextImpl::mangleSEHFinallyBlock(
    const NamedDecl *EnclosingDecl, raw_ostream &Out) {
  CXXNameMangler Mangler(*this, Out);
  Mangler.getStream() << "__fin_";
  if (shouldMangleDeclName(EnclosingDecl))
    Mangler.mangle(EnclosingDecl);
  else
    Mangler.getStream() << EnclosingDecl->getName();
}

void ItaniumMangleContextImpl::mangleItaniumThreadLocalInit(const VarDecl *D,
                                                            raw_ostream &Out) {
  //  <special-name> ::= TH <object name>
  CXXNameMangler Mangler(*this, Out);
  Mangler.getStream() << "_ZTH";
  Mangler.mangleName(D);
}

void
ItaniumMangleContextImpl::mangleItaniumThreadLocalWrapper(const VarDecl *D,
                                                          raw_ostream &Out) {
  //  <special-name> ::= TW <object name>
  CXXNameMangler Mangler(*this, Out);
  Mangler.getStream() << "_ZTW";
  Mangler.mangleName(D);
}

void ItaniumMangleContextImpl::mangleReferenceTemporary(const VarDecl *D,
                                                        unsigned ManglingNumber,
                                                        raw_ostream &Out) {
  // We match the GCC mangling here.
  //  <special-name> ::= GR <object name>
  CXXNameMangler Mangler(*this, Out);
  Mangler.getStream() << "_ZGR";
  Mangler.mangleName(D);
  assert(ManglingNumber > 0 && "Reference temporary mangling number is zero!");
  Mangler.mangleSeqID(ManglingNumber - 1);
}

void ItaniumMangleContextImpl::mangleCXXVTable(const CXXRecordDecl *RD,
                                               raw_ostream &Out) {
  // <special-name> ::= TV <type>  # virtual table
  CXXNameMangler Mangler(*this, Out);
  Mangler.getStream() << "_ZTV";
  Mangler.mangleNameOrStandardSubstitution(RD);
}

void ItaniumMangleContextImpl::mangleCXXVTT(const CXXRecordDecl *RD,
                                            raw_ostream &Out) {
  // <special-name> ::= TT <type>  # VTT structure
  CXXNameMangler Mangler(*this, Out);
  Mangler.getStream() << "_ZTT";
  Mangler.mangleNameOrStandardSubstitution(RD);
}

void ItaniumMangleContextImpl::mangleCXXCtorVTable(const CXXRecordDecl *RD,
                                                   int64_t Offset,
                                                   const CXXRecordDecl *Type,
                                                   raw_ostream &Out) {
  // <special-name> ::= TC <type> <offset number> _ <base type>
  CXXNameMangler Mangler(*this, Out);
  Mangler.getStream() << "_ZTC";
  Mangler.mangleNameOrStandardSubstitution(RD);
  Mangler.getStream() << Offset;
  Mangler.getStream() << '_';
  Mangler.mangleNameOrStandardSubstitution(Type);
}

void ItaniumMangleContextImpl::mangleCXXRTTI(QualType Ty, raw_ostream &Out) {
  // <special-name> ::= TI <type>  # typeinfo structure
  assert(!Ty.hasQualifiers() && "RTTI info cannot have top-level qualifiers");
  CXXNameMangler Mangler(*this, Out);
  Mangler.getStream() << "_ZTI";
  Mangler.mangleType(Ty);
}

void ItaniumMangleContextImpl::mangleCXXRTTIName(QualType Ty,
                                                 raw_ostream &Out) {
  // <special-name> ::= TS <type>  # typeinfo name (null terminated byte string)
  CXXNameMangler Mangler(*this, Out);
  Mangler.getStream() << "_ZTS";
  Mangler.mangleType(Ty);
}

void ItaniumMangleContextImpl::mangleTypeName(QualType Ty, raw_ostream &Out) {
  mangleCXXRTTIName(Ty, Out);
}

void ItaniumMangleContextImpl::mangleStringLiteral(const StringLiteral *, raw_ostream &) {
  llvm_unreachable("Can't mangle string literals");
}

void ItaniumMangleContextImpl::mangleLambdaSig(const CXXRecordDecl *Lambda,
                                               raw_ostream &Out) {
  CXXNameMangler Mangler(*this, Out);
  Mangler.mangleLambdaSig(Lambda);
}

ItaniumMangleContext *
ItaniumMangleContext::create(ASTContext &Context, DiagnosticsEngine &Diags) {
  return new ItaniumMangleContextImpl(Context, Diags);
}<|MERGE_RESOLUTION|>--- conflicted
+++ resolved
@@ -3746,11 +3746,8 @@
   case Expr::CXXReflectPrintReflectionExprClass:
   case Expr::CXXReflectDumpReflectionExprClass:
   case Expr::FixedPointLiteralClass:
-<<<<<<< HEAD
+  case Expr::BuiltinBitCastExprClass:
   case Expr::CXXFragmentExprClass:
-=======
-  case Expr::BuiltinBitCastExprClass:
->>>>>>> 4b48b58c
   {
     if (!NullOut) {
       // As bad as this diagnostic is, it's better than crashing.
