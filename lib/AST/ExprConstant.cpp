--- conflicted
+++ resolved
@@ -11081,13 +11081,8 @@
     return Success(Result, E);
   }
   case ReflectionOperand::Namespace: {
-<<<<<<< HEAD
-    NamespaceName *NsName = Ref.getAsNamespace();
-    APValue Result(RK_declaration, NsName->getNamespaceAsDecl());
-=======
     NamespaceName &&NsName = Ref.getAsNamespace();
     APValue Result(RK_declaration, NsName.getNamespaceAsDecl());
->>>>>>> ed09dc17
     return Success(Result, E);
   }
   case ReflectionOperand::Expression: {
