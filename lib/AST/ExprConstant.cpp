--- conflicted
+++ resolved
@@ -4257,7 +4257,25 @@
     return ESR_Succeeded;
   }
 
-<<<<<<< HEAD
+  case Stmt::CXXExpansionStmtClass: {
+    const CXXExpansionStmt *ES = cast<CXXExpansionStmt>(S);
+    BlockScopeRAII Scope(Info);
+
+    EvalStmtResult ESR = EvaluateStmt(Result, Info, ES->getRangeVarStmt());
+    if (ESR != ESR_Succeeded)
+      return ESR;
+
+    for (Stmt *SubStmt : ES->getInstantiatedStatements()) {
+      BlockScopeRAII InnerScope(Info);
+
+      ESR = EvaluateStmt(Result, Info, SubStmt);
+      if (ESR != ESR_Succeeded)
+        return ESR;
+    }
+
+    return ESR_Succeeded;
+  }
+
   case Stmt::CXXInjectionStmtClass: {
     if (Info.checkingPotentialConstantExpression())
       return ESR_Succeeded;
@@ -4284,24 +4302,6 @@
     Effect.Kind = EvalEffect::InjectionEffect;
     Effect.Injection = new InjectionInfo{FragmentClosureDecl,
                                          FragmentClosureData};
-=======
-  case Stmt::CXXExpansionStmtClass: {
-    const CXXExpansionStmt *ES = cast<CXXExpansionStmt>(S);
-    BlockScopeRAII Scope(Info);
-
-    EvalStmtResult ESR = EvaluateStmt(Result, Info, ES->getRangeVarStmt());
-    if (ESR != ESR_Succeeded)
-      return ESR;
-
-    for (Stmt *SubStmt : ES->getInstantiatedStatements()) {
-      BlockScopeRAII InnerScope(Info);
-
-      ESR = EvaluateStmt(Result, Info, SubStmt);
-      if (ESR != ESR_Succeeded)
-        return ESR;
-    }
-
->>>>>>> 2320f327
     return ESR_Succeeded;
   }
 
