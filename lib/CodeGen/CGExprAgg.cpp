//===--- CGExprAgg.cpp - Emit LLVM Code from Aggregate Expressions --------===//
//
//                     The LLVM Compiler Infrastructure
//
// This file is distributed under the University of Illinois Open Source
// License. See LICENSE.TXT for details.
//
//===----------------------------------------------------------------------===//
//
// This contains code to emit Aggregate Expr nodes as LLVM code.
//
//===----------------------------------------------------------------------===//

#include "CodeGenFunction.h"
#include "CGCXXABI.h"
#include "CGObjCRuntime.h"
#include "CodeGenModule.h"
#include "ConstantEmitter.h"
#include "clang/AST/ASTContext.h"
#include "clang/AST/DeclCXX.h"
#include "clang/AST/DeclTemplate.h"
#include "clang/AST/StmtVisitor.h"
#include "llvm/IR/Constants.h"
#include "llvm/IR/Function.h"
#include "llvm/IR/GlobalVariable.h"
#include "llvm/IR/Intrinsics.h"
#include "llvm/IR/IntrinsicInst.h"
using namespace clang;
using namespace CodeGen;

//===----------------------------------------------------------------------===//
//                        Aggregate Expression Emitter
//===----------------------------------------------------------------------===//

namespace  {
class AggExprEmitter : public StmtVisitor<AggExprEmitter> {
  CodeGenFunction &CGF;
  CGBuilderTy &Builder;
  AggValueSlot Dest;
  bool IsResultUnused;

  AggValueSlot EnsureSlot(QualType T) {
    if (!Dest.isIgnored()) return Dest;
    return CGF.CreateAggTemp(T, "agg.tmp.ensured");
  }
  void EnsureDest(QualType T) {
    if (!Dest.isIgnored()) return;
    Dest = CGF.CreateAggTemp(T, "agg.tmp.ensured");
  }

  // Calls `Fn` with a valid return value slot, potentially creating a temporary
  // to do so. If a temporary is created, an appropriate copy into `Dest` will
  // be emitted, as will lifetime markers.
  //
  // The given function should take a ReturnValueSlot, and return an RValue that
  // points to said slot.
  void withReturnValueSlot(const Expr *E,
                           llvm::function_ref<RValue(ReturnValueSlot)> Fn);

public:
  AggExprEmitter(CodeGenFunction &cgf, AggValueSlot Dest, bool IsResultUnused)
    : CGF(cgf), Builder(CGF.Builder), Dest(Dest),
    IsResultUnused(IsResultUnused) { }

  //===--------------------------------------------------------------------===//
  //                               Utilities
  //===--------------------------------------------------------------------===//

  /// EmitAggLoadOfLValue - Given an expression with aggregate type that
  /// represents a value lvalue, this method emits the address of the lvalue,
  /// then loads the result into DestPtr.
  void EmitAggLoadOfLValue(const Expr *E);

  enum ExprValueKind {
    EVK_RValue,
    EVK_NonRValue
  };

  /// EmitFinalDestCopy - Perform the final copy to DestPtr, if desired.
  /// SrcIsRValue is true if source comes from an RValue.
  void EmitFinalDestCopy(QualType type, const LValue &src,
                         ExprValueKind SrcValueKind = EVK_NonRValue);
  void EmitFinalDestCopy(QualType type, RValue src);
  void EmitCopy(QualType type, const AggValueSlot &dest,
                const AggValueSlot &src);

  void EmitMoveFromReturnSlot(const Expr *E, RValue Src);

  void EmitArrayInit(Address DestPtr, llvm::ArrayType *AType,
                     QualType ArrayQTy, InitListExpr *E);

  AggValueSlot::NeedsGCBarriers_t needsGC(QualType T) {
    if (CGF.getLangOpts().getGC() && TypeRequiresGCollection(T))
      return AggValueSlot::NeedsGCBarriers;
    return AggValueSlot::DoesNotNeedGCBarriers;
  }

  bool TypeRequiresGCollection(QualType T);

  //===--------------------------------------------------------------------===//
  //                            Visitor Methods
  //===--------------------------------------------------------------------===//

  void Visit(Expr *E) {
    ApplyDebugLocation DL(CGF, E);
    StmtVisitor<AggExprEmitter>::Visit(E);
  }

  void VisitStmt(Stmt *S) {
    CGF.ErrorUnsupported(S, "aggregate expression");
  }
  void VisitParenExpr(ParenExpr *PE) { Visit(PE->getSubExpr()); }
  void VisitGenericSelectionExpr(GenericSelectionExpr *GE) {
    Visit(GE->getResultExpr());
  }
  void VisitCoawaitExpr(CoawaitExpr *E) {
    CGF.EmitCoawaitExpr(*E, Dest, IsResultUnused);
  }
  void VisitCoyieldExpr(CoyieldExpr *E) {
    CGF.EmitCoyieldExpr(*E, Dest, IsResultUnused);
  }
  void VisitUnaryCoawait(UnaryOperator *E) { Visit(E->getSubExpr()); }
  void VisitUnaryExtension(UnaryOperator *E) { Visit(E->getSubExpr()); }
  void VisitSubstNonTypeTemplateParmExpr(SubstNonTypeTemplateParmExpr *E) {
    return Visit(E->getReplacement());
  }

<<<<<<< HEAD
  void VisitCXXConstantExpr(CXXConstantExpr *E);
=======
  void VisitConstantExpr(ConstantExpr *E) {
    return Visit(E->getSubExpr());
  }
>>>>>>> 58546904

  // l-values.
  void VisitDeclRefExpr(DeclRefExpr *E) { EmitAggLoadOfLValue(E); }
  void VisitMemberExpr(MemberExpr *ME) { EmitAggLoadOfLValue(ME); }
  void VisitUnaryDeref(UnaryOperator *E) { EmitAggLoadOfLValue(E); }
  void VisitStringLiteral(StringLiteral *E) { EmitAggLoadOfLValue(E); }
  void VisitCompoundLiteralExpr(CompoundLiteralExpr *E);
  void VisitArraySubscriptExpr(ArraySubscriptExpr *E) {
    EmitAggLoadOfLValue(E);
  }
  void VisitPredefinedExpr(const PredefinedExpr *E) {
    EmitAggLoadOfLValue(E);
  }

  // Operators.
  void VisitCastExpr(CastExpr *E);
  void VisitCallExpr(const CallExpr *E);
  void VisitStmtExpr(const StmtExpr *E);
  void VisitBinaryOperator(const BinaryOperator *BO);
  void VisitPointerToDataMemberBinaryOperator(const BinaryOperator *BO);
  void VisitBinAssign(const BinaryOperator *E);
  void VisitBinComma(const BinaryOperator *E);
  void VisitBinCmp(const BinaryOperator *E);

  void VisitObjCMessageExpr(ObjCMessageExpr *E);
  void VisitObjCIvarRefExpr(ObjCIvarRefExpr *E) {
    EmitAggLoadOfLValue(E);
  }

  void VisitDesignatedInitUpdateExpr(DesignatedInitUpdateExpr *E);
  void VisitAbstractConditionalOperator(const AbstractConditionalOperator *CO);
  void VisitChooseExpr(const ChooseExpr *CE);
  void VisitInitListExpr(InitListExpr *E);
  void VisitArrayInitLoopExpr(const ArrayInitLoopExpr *E,
                              llvm::Value *outerBegin = nullptr);
  void VisitImplicitValueInitExpr(ImplicitValueInitExpr *E);
  void VisitNoInitExpr(NoInitExpr *E) { } // Do nothing.
  void VisitCXXDefaultArgExpr(CXXDefaultArgExpr *DAE) {
    Visit(DAE->getExpr());
  }
  void VisitCXXDefaultInitExpr(CXXDefaultInitExpr *DIE) {
    CodeGenFunction::CXXDefaultInitExprScope Scope(CGF);
    Visit(DIE->getExpr());
  }
  void VisitCXXBindTemporaryExpr(CXXBindTemporaryExpr *E);
  void VisitCXXConstructExpr(const CXXConstructExpr *E);
  void VisitCXXInheritedCtorInitExpr(const CXXInheritedCtorInitExpr *E);
  void VisitLambdaExpr(LambdaExpr *E);
  void VisitCXXStdInitializerListExpr(CXXStdInitializerListExpr *E);
  void VisitExprWithCleanups(ExprWithCleanups *E);
  void VisitCXXScalarValueInitExpr(CXXScalarValueInitExpr *E);
  void VisitCXXTypeidExpr(CXXTypeidExpr *E) { EmitAggLoadOfLValue(E); }
  void VisitMaterializeTemporaryExpr(MaterializeTemporaryExpr *E);
  void VisitOpaqueValueExpr(OpaqueValueExpr *E);

  void VisitPseudoObjectExpr(PseudoObjectExpr *E) {
    if (E->isGLValue()) {
      LValue LV = CGF.EmitPseudoObjectLValue(E);
      return EmitFinalDestCopy(E->getType(), LV);
    }

    CGF.EmitPseudoObjectRValue(E, EnsureSlot(E->getType()));
  }

  void VisitVAArgExpr(VAArgExpr *E);

  void EmitInitializationToLValue(Expr *E, LValue Address);
  void EmitNullInitializationToLValue(LValue Address);
  //  case Expr::ChooseExprClass:
  void VisitCXXThrowExpr(const CXXThrowExpr *E) { CGF.EmitCXXThrowExpr(E); }
  void VisitAtomicExpr(AtomicExpr *E) {
    RValue Res = CGF.EmitAtomicExpr(E);
    EmitFinalDestCopy(E->getType(), Res);
  }
};
}  // end anonymous namespace.

//===----------------------------------------------------------------------===//
//                                Utilities
//===----------------------------------------------------------------------===//

/// EmitAggLoadOfLValue - Given an expression with aggregate type that
/// represents a value lvalue, this method emits the address of the lvalue,
/// then loads the result into DestPtr.
void AggExprEmitter::EmitAggLoadOfLValue(const Expr *E) {
  LValue LV = CGF.EmitLValue(E);

  // If the type of the l-value is atomic, then do an atomic load.
  if (LV.getType()->isAtomicType() || CGF.LValueIsSuitableForInlineAtomic(LV)) {
    CGF.EmitAtomicLoad(LV, E->getExprLoc(), Dest);
    return;
  }

  EmitFinalDestCopy(E->getType(), LV);
}

/// True if the given aggregate type requires special GC API calls.
bool AggExprEmitter::TypeRequiresGCollection(QualType T) {
  // Only record types have members that might require garbage collection.
  const RecordType *RecordTy = T->getAs<RecordType>();
  if (!RecordTy) return false;

  // Don't mess with non-trivial C++ types.
  RecordDecl *Record = RecordTy->getDecl();
  if (isa<CXXRecordDecl>(Record) &&
      (cast<CXXRecordDecl>(Record)->hasNonTrivialCopyConstructor() ||
       !cast<CXXRecordDecl>(Record)->hasTrivialDestructor()))
    return false;

  // Check whether the type has an object member.
  return Record->hasObjectMember();
}

void AggExprEmitter::withReturnValueSlot(
    const Expr *E, llvm::function_ref<RValue(ReturnValueSlot)> EmitCall) {
  QualType RetTy = E->getType();
  bool RequiresDestruction =
      Dest.isIgnored() &&
      RetTy.isDestructedType() == QualType::DK_nontrivial_c_struct;

  // If it makes no observable difference, save a memcpy + temporary.
  //
  // We need to always provide our own temporary if destruction is required.
  // Otherwise, EmitCall will emit its own, notice that it's "unused", and end
  // its lifetime before we have the chance to emit a proper destructor call.
  bool UseTemp = Dest.isPotentiallyAliased() || Dest.requiresGCollection() ||
                 (RequiresDestruction && !Dest.getAddress().isValid());

  Address RetAddr = Address::invalid();
  Address RetAllocaAddr = Address::invalid();

  EHScopeStack::stable_iterator LifetimeEndBlock;
  llvm::Value *LifetimeSizePtr = nullptr;
  llvm::IntrinsicInst *LifetimeStartInst = nullptr;
  if (!UseTemp) {
    RetAddr = Dest.getAddress();
  } else {
    RetAddr = CGF.CreateMemTemp(RetTy, "tmp", &RetAllocaAddr);
    uint64_t Size =
        CGF.CGM.getDataLayout().getTypeAllocSize(CGF.ConvertTypeForMem(RetTy));
    LifetimeSizePtr = CGF.EmitLifetimeStart(Size, RetAllocaAddr.getPointer());
    if (LifetimeSizePtr) {
      LifetimeStartInst =
          cast<llvm::IntrinsicInst>(std::prev(Builder.GetInsertPoint()));
      assert(LifetimeStartInst->getIntrinsicID() ==
                 llvm::Intrinsic::lifetime_start &&
             "Last insertion wasn't a lifetime.start?");

      CGF.pushFullExprCleanup<CodeGenFunction::CallLifetimeEnd>(
          NormalEHLifetimeMarker, RetAllocaAddr, LifetimeSizePtr);
      LifetimeEndBlock = CGF.EHStack.stable_begin();
    }
  }

  RValue Src =
      EmitCall(ReturnValueSlot(RetAddr, Dest.isVolatile(), IsResultUnused));

  if (RequiresDestruction)
    CGF.pushDestroy(RetTy.isDestructedType(), Src.getAggregateAddress(), RetTy);

  if (!UseTemp)
    return;

  assert(Dest.getPointer() != Src.getAggregatePointer());
  EmitFinalDestCopy(E->getType(), Src);

  if (!RequiresDestruction && LifetimeStartInst) {
    // If there's no dtor to run, the copy was the last use of our temporary.
    // Since we're not guaranteed to be in an ExprWithCleanups, clean up
    // eagerly.
    CGF.DeactivateCleanupBlock(LifetimeEndBlock, LifetimeStartInst);
    CGF.EmitLifetimeEnd(LifetimeSizePtr, RetAllocaAddr.getPointer());
  }
}

/// EmitFinalDestCopy - Perform the final copy to DestPtr, if desired.
void AggExprEmitter::EmitFinalDestCopy(QualType type, RValue src) {
  assert(src.isAggregate() && "value must be aggregate value!");
  LValue srcLV = CGF.MakeAddrLValue(src.getAggregateAddress(), type);
  EmitFinalDestCopy(type, srcLV, EVK_RValue);
}

/// EmitFinalDestCopy - Perform the final copy to DestPtr, if desired.
void AggExprEmitter::EmitFinalDestCopy(QualType type, const LValue &src,
                                       ExprValueKind SrcValueKind) {
  // If Dest is ignored, then we're evaluating an aggregate expression
  // in a context that doesn't care about the result.  Note that loads
  // from volatile l-values force the existence of a non-ignored
  // destination.
  if (Dest.isIgnored())
    return;

  // Copy non-trivial C structs here.
  LValue DstLV = CGF.MakeAddrLValue(
      Dest.getAddress(), Dest.isVolatile() ? type.withVolatile() : type);

  if (SrcValueKind == EVK_RValue) {
    if (type.isNonTrivialToPrimitiveDestructiveMove() == QualType::PCK_Struct) {
      if (Dest.isPotentiallyAliased())
        CGF.callCStructMoveAssignmentOperator(DstLV, src);
      else
        CGF.callCStructMoveConstructor(DstLV, src);
      return;
    }
  } else {
    if (type.isNonTrivialToPrimitiveCopy() == QualType::PCK_Struct) {
      if (Dest.isPotentiallyAliased())
        CGF.callCStructCopyAssignmentOperator(DstLV, src);
      else
        CGF.callCStructCopyConstructor(DstLV, src);
      return;
    }
  }

  AggValueSlot srcAgg =
    AggValueSlot::forLValue(src, AggValueSlot::IsDestructed,
                            needsGC(type), AggValueSlot::IsAliased,
                            AggValueSlot::MayOverlap);
  EmitCopy(type, Dest, srcAgg);
}

/// Perform a copy from the source into the destination.
///
/// \param type - the type of the aggregate being copied; qualifiers are
///   ignored
void AggExprEmitter::EmitCopy(QualType type, const AggValueSlot &dest,
                              const AggValueSlot &src) {
  if (dest.requiresGCollection()) {
    CharUnits sz = dest.getPreferredSize(CGF.getContext(), type);
    llvm::Value *size = llvm::ConstantInt::get(CGF.SizeTy, sz.getQuantity());
    CGF.CGM.getObjCRuntime().EmitGCMemmoveCollectable(CGF,
                                                      dest.getAddress(),
                                                      src.getAddress(),
                                                      size);
    return;
  }

  // If the result of the assignment is used, copy the LHS there also.
  // It's volatile if either side is.  Use the minimum alignment of
  // the two sides.
  LValue DestLV = CGF.MakeAddrLValue(dest.getAddress(), type);
  LValue SrcLV = CGF.MakeAddrLValue(src.getAddress(), type);
  CGF.EmitAggregateCopy(DestLV, SrcLV, type, dest.mayOverlap(),
                        dest.isVolatile() || src.isVolatile());
}

/// Emit the initializer for a std::initializer_list initialized with a
/// real initializer list.
void
AggExprEmitter::VisitCXXStdInitializerListExpr(CXXStdInitializerListExpr *E) {
  // Emit an array containing the elements.  The array is externally destructed
  // if the std::initializer_list object is.
  ASTContext &Ctx = CGF.getContext();
  LValue Array = CGF.EmitLValue(E->getSubExpr());
  assert(Array.isSimple() && "initializer_list array not a simple lvalue");
  Address ArrayPtr = Array.getAddress();

  const ConstantArrayType *ArrayType =
      Ctx.getAsConstantArrayType(E->getSubExpr()->getType());
  assert(ArrayType && "std::initializer_list constructed from non-array");

  // FIXME: Perform the checks on the field types in SemaInit.
  RecordDecl *Record = E->getType()->castAs<RecordType>()->getDecl();
  RecordDecl::field_iterator Field = Record->field_begin();
  if (Field == Record->field_end()) {
    CGF.ErrorUnsupported(E, "weird std::initializer_list");
    return;
  }

  // Start pointer.
  if (!Field->getType()->isPointerType() ||
      !Ctx.hasSameType(Field->getType()->getPointeeType(),
                       ArrayType->getElementType())) {
    CGF.ErrorUnsupported(E, "weird std::initializer_list");
    return;
  }

  AggValueSlot Dest = EnsureSlot(E->getType());
  LValue DestLV = CGF.MakeAddrLValue(Dest.getAddress(), E->getType());
  LValue Start = CGF.EmitLValueForFieldInitialization(DestLV, *Field);
  llvm::Value *Zero = llvm::ConstantInt::get(CGF.PtrDiffTy, 0);
  llvm::Value *IdxStart[] = { Zero, Zero };
  llvm::Value *ArrayStart =
      Builder.CreateInBoundsGEP(ArrayPtr.getPointer(), IdxStart, "arraystart");
  CGF.EmitStoreThroughLValue(RValue::get(ArrayStart), Start);
  ++Field;

  if (Field == Record->field_end()) {
    CGF.ErrorUnsupported(E, "weird std::initializer_list");
    return;
  }

  llvm::Value *Size = Builder.getInt(ArrayType->getSize());
  LValue EndOrLength = CGF.EmitLValueForFieldInitialization(DestLV, *Field);
  if (Field->getType()->isPointerType() &&
      Ctx.hasSameType(Field->getType()->getPointeeType(),
                      ArrayType->getElementType())) {
    // End pointer.
    llvm::Value *IdxEnd[] = { Zero, Size };
    llvm::Value *ArrayEnd =
        Builder.CreateInBoundsGEP(ArrayPtr.getPointer(), IdxEnd, "arrayend");
    CGF.EmitStoreThroughLValue(RValue::get(ArrayEnd), EndOrLength);
  } else if (Ctx.hasSameType(Field->getType(), Ctx.getSizeType())) {
    // Length.
    CGF.EmitStoreThroughLValue(RValue::get(Size), EndOrLength);
  } else {
    CGF.ErrorUnsupported(E, "weird std::initializer_list");
    return;
  }
}

/// Determine if E is a trivial array filler, that is, one that is
/// equivalent to zero-initialization.
static bool isTrivialFiller(Expr *E) {
  if (!E)
    return true;

  if (isa<ImplicitValueInitExpr>(E))
    return true;

  if (auto *ILE = dyn_cast<InitListExpr>(E)) {
    if (ILE->getNumInits())
      return false;
    return isTrivialFiller(ILE->getArrayFiller());
  }

  if (auto *Cons = dyn_cast_or_null<CXXConstructExpr>(E))
    return Cons->getConstructor()->isDefaultConstructor() &&
           Cons->getConstructor()->isTrivial();

  // FIXME: Are there other cases where we can avoid emitting an initializer?
  return false;
}

/// Emit initialization of an array from an initializer list.
void AggExprEmitter::EmitArrayInit(Address DestPtr, llvm::ArrayType *AType,
                                   QualType ArrayQTy, InitListExpr *E) {
  uint64_t NumInitElements = E->getNumInits();

  uint64_t NumArrayElements = AType->getNumElements();
  assert(NumInitElements <= NumArrayElements);

  QualType elementType =
      CGF.getContext().getAsArrayType(ArrayQTy)->getElementType();

  // DestPtr is an array*.  Construct an elementType* by drilling
  // down a level.
  llvm::Value *zero = llvm::ConstantInt::get(CGF.SizeTy, 0);
  llvm::Value *indices[] = { zero, zero };
  llvm::Value *begin =
    Builder.CreateInBoundsGEP(DestPtr.getPointer(), indices, "arrayinit.begin");

  CharUnits elementSize = CGF.getContext().getTypeSizeInChars(elementType);
  CharUnits elementAlign =
    DestPtr.getAlignment().alignmentOfArrayElement(elementSize);

  // Consider initializing the array by copying from a global. For this to be
  // more efficient than per-element initialization, the size of the elements
  // with explicit initializers should be large enough.
  if (NumInitElements * elementSize.getQuantity() > 16 &&
      elementType.isTriviallyCopyableType(CGF.getContext())) {
    CodeGen::CodeGenModule &CGM = CGF.CGM;
    ConstantEmitter Emitter(CGM);
    LangAS AS = ArrayQTy.getAddressSpace();
    if (llvm::Constant *C = Emitter.tryEmitForInitializer(E, AS, ArrayQTy)) {
      auto GV = new llvm::GlobalVariable(
          CGM.getModule(), C->getType(),
          CGM.isTypeConstant(ArrayQTy, /* ExcludeCtorDtor= */ true),
          llvm::GlobalValue::PrivateLinkage, C, "constinit",
          /* InsertBefore= */ nullptr, llvm::GlobalVariable::NotThreadLocal,
          CGM.getContext().getTargetAddressSpace(AS));
      Emitter.finalize(GV);
      CharUnits Align = CGM.getContext().getTypeAlignInChars(ArrayQTy);
      GV->setAlignment(Align.getQuantity());
      EmitFinalDestCopy(ArrayQTy, CGF.MakeAddrLValue(GV, ArrayQTy, Align));
      return;
    }
  }

  // Exception safety requires us to destroy all the
  // already-constructed members if an initializer throws.
  // For that, we'll need an EH cleanup.
  QualType::DestructionKind dtorKind = elementType.isDestructedType();
  Address endOfInit = Address::invalid();
  EHScopeStack::stable_iterator cleanup;
  llvm::Instruction *cleanupDominator = nullptr;
  if (CGF.needsEHCleanup(dtorKind)) {
    // In principle we could tell the cleanup where we are more
    // directly, but the control flow can get so varied here that it
    // would actually be quite complex.  Therefore we go through an
    // alloca.
    endOfInit = CGF.CreateTempAlloca(begin->getType(), CGF.getPointerAlign(),
                                     "arrayinit.endOfInit");
    cleanupDominator = Builder.CreateStore(begin, endOfInit);
    CGF.pushIrregularPartialArrayCleanup(begin, endOfInit, elementType,
                                         elementAlign,
                                         CGF.getDestroyer(dtorKind));
    cleanup = CGF.EHStack.stable_begin();

  // Otherwise, remember that we didn't need a cleanup.
  } else {
    dtorKind = QualType::DK_none;
  }

  llvm::Value *one = llvm::ConstantInt::get(CGF.SizeTy, 1);

  // The 'current element to initialize'.  The invariants on this
  // variable are complicated.  Essentially, after each iteration of
  // the loop, it points to the last initialized element, except
  // that it points to the beginning of the array before any
  // elements have been initialized.
  llvm::Value *element = begin;

  // Emit the explicit initializers.
  for (uint64_t i = 0; i != NumInitElements; ++i) {
    // Advance to the next element.
    if (i > 0) {
      element = Builder.CreateInBoundsGEP(element, one, "arrayinit.element");

      // Tell the cleanup that it needs to destroy up to this
      // element.  TODO: some of these stores can be trivially
      // observed to be unnecessary.
      if (endOfInit.isValid()) Builder.CreateStore(element, endOfInit);
    }

    LValue elementLV =
      CGF.MakeAddrLValue(Address(element, elementAlign), elementType);
    EmitInitializationToLValue(E->getInit(i), elementLV);
  }

  // Check whether there's a non-trivial array-fill expression.
  Expr *filler = E->getArrayFiller();
  bool hasTrivialFiller = isTrivialFiller(filler);

  // Any remaining elements need to be zero-initialized, possibly
  // using the filler expression.  We can skip this if the we're
  // emitting to zeroed memory.
  if (NumInitElements != NumArrayElements &&
      !(Dest.isZeroed() && hasTrivialFiller &&
        CGF.getTypes().isZeroInitializable(elementType))) {

    // Use an actual loop.  This is basically
    //   do { *array++ = filler; } while (array != end);

    // Advance to the start of the rest of the array.
    if (NumInitElements) {
      element = Builder.CreateInBoundsGEP(element, one, "arrayinit.start");
      if (endOfInit.isValid()) Builder.CreateStore(element, endOfInit);
    }

    // Compute the end of the array.
    llvm::Value *end = Builder.CreateInBoundsGEP(begin,
                      llvm::ConstantInt::get(CGF.SizeTy, NumArrayElements),
                                                 "arrayinit.end");

    llvm::BasicBlock *entryBB = Builder.GetInsertBlock();
    llvm::BasicBlock *bodyBB = CGF.createBasicBlock("arrayinit.body");

    // Jump into the body.
    CGF.EmitBlock(bodyBB);
    llvm::PHINode *currentElement =
      Builder.CreatePHI(element->getType(), 2, "arrayinit.cur");
    currentElement->addIncoming(element, entryBB);

    // Emit the actual filler expression.
    {
      // C++1z [class.temporary]p5:
      //   when a default constructor is called to initialize an element of
      //   an array with no corresponding initializer [...] the destruction of
      //   every temporary created in a default argument is sequenced before
      //   the construction of the next array element, if any
      CodeGenFunction::RunCleanupsScope CleanupsScope(CGF);
      LValue elementLV =
        CGF.MakeAddrLValue(Address(currentElement, elementAlign), elementType);
      if (filler)
        EmitInitializationToLValue(filler, elementLV);
      else
        EmitNullInitializationToLValue(elementLV);
    }

    // Move on to the next element.
    llvm::Value *nextElement =
      Builder.CreateInBoundsGEP(currentElement, one, "arrayinit.next");

    // Tell the EH cleanup that we finished with the last element.
    if (endOfInit.isValid()) Builder.CreateStore(nextElement, endOfInit);

    // Leave the loop if we're done.
    llvm::Value *done = Builder.CreateICmpEQ(nextElement, end,
                                             "arrayinit.done");
    llvm::BasicBlock *endBB = CGF.createBasicBlock("arrayinit.end");
    Builder.CreateCondBr(done, endBB, bodyBB);
    currentElement->addIncoming(nextElement, Builder.GetInsertBlock());

    CGF.EmitBlock(endBB);
  }

  // Leave the partial-array cleanup if we entered one.
  if (dtorKind) CGF.DeactivateCleanupBlock(cleanup, cleanupDominator);
}

//===----------------------------------------------------------------------===//
//                            Visitor Methods
//===----------------------------------------------------------------------===//

void AggExprEmitter::VisitMaterializeTemporaryExpr(MaterializeTemporaryExpr *E){
  Visit(E->GetTemporaryExpr());
}

void AggExprEmitter::VisitOpaqueValueExpr(OpaqueValueExpr *e) {
  // If this is a unique OVE, just visit its source expression.
  if (e->isUnique())
    Visit(e->getSourceExpr());
  else
    EmitFinalDestCopy(e->getType(), CGF.getOrCreateOpaqueLValueMapping(e));
}

void
AggExprEmitter::VisitCompoundLiteralExpr(CompoundLiteralExpr *E) {
  if (Dest.isPotentiallyAliased() &&
      E->getType().isPODType(CGF.getContext())) {
    // For a POD type, just emit a load of the lvalue + a copy, because our
    // compound literal might alias the destination.
    EmitAggLoadOfLValue(E);
    return;
  }

  AggValueSlot Slot = EnsureSlot(E->getType());
  CGF.EmitAggExpr(E->getInitializer(), Slot);
}

/// Attempt to look through various unimportant expressions to find a
/// cast of the given kind.
static Expr *findPeephole(Expr *op, CastKind kind) {
  while (true) {
    op = op->IgnoreParens();
    if (CastExpr *castE = dyn_cast<CastExpr>(op)) {
      if (castE->getCastKind() == kind)
        return castE->getSubExpr();
      if (castE->getCastKind() == CK_NoOp)
        continue;
    }
    return nullptr;
  }
}

void AggExprEmitter::VisitCastExpr(CastExpr *E) {
  if (const auto *ECE = dyn_cast<ExplicitCastExpr>(E))
    CGF.CGM.EmitExplicitCastExprType(ECE, &CGF);
  switch (E->getCastKind()) {
  case CK_Dynamic: {
    // FIXME: Can this actually happen? We have no test coverage for it.
    assert(isa<CXXDynamicCastExpr>(E) && "CK_Dynamic without a dynamic_cast?");
    LValue LV = CGF.EmitCheckedLValue(E->getSubExpr(),
                                      CodeGenFunction::TCK_Load);
    // FIXME: Do we also need to handle property references here?
    if (LV.isSimple())
      CGF.EmitDynamicCast(LV.getAddress(), cast<CXXDynamicCastExpr>(E));
    else
      CGF.CGM.ErrorUnsupported(E, "non-simple lvalue dynamic_cast");

    if (!Dest.isIgnored())
      CGF.CGM.ErrorUnsupported(E, "lvalue dynamic_cast with a destination");
    break;
  }

  case CK_ToUnion: {
    // Evaluate even if the destination is ignored.
    if (Dest.isIgnored()) {
      CGF.EmitAnyExpr(E->getSubExpr(), AggValueSlot::ignored(),
                      /*ignoreResult=*/true);
      break;
    }

    // GCC union extension
    QualType Ty = E->getSubExpr()->getType();
    Address CastPtr =
      Builder.CreateElementBitCast(Dest.getAddress(), CGF.ConvertType(Ty));
    EmitInitializationToLValue(E->getSubExpr(),
                               CGF.MakeAddrLValue(CastPtr, Ty));
    break;
  }

  case CK_DerivedToBase:
  case CK_BaseToDerived:
  case CK_UncheckedDerivedToBase: {
    llvm_unreachable("cannot perform hierarchy conversion in EmitAggExpr: "
                "should have been unpacked before we got here");
  }

  case CK_NonAtomicToAtomic:
  case CK_AtomicToNonAtomic: {
    bool isToAtomic = (E->getCastKind() == CK_NonAtomicToAtomic);

    // Determine the atomic and value types.
    QualType atomicType = E->getSubExpr()->getType();
    QualType valueType = E->getType();
    if (isToAtomic) std::swap(atomicType, valueType);

    assert(atomicType->isAtomicType());
    assert(CGF.getContext().hasSameUnqualifiedType(valueType,
                          atomicType->castAs<AtomicType>()->getValueType()));

    // Just recurse normally if we're ignoring the result or the
    // atomic type doesn't change representation.
    if (Dest.isIgnored() || !CGF.CGM.isPaddedAtomicType(atomicType)) {
      return Visit(E->getSubExpr());
    }

    CastKind peepholeTarget =
      (isToAtomic ? CK_AtomicToNonAtomic : CK_NonAtomicToAtomic);

    // These two cases are reverses of each other; try to peephole them.
    if (Expr *op = findPeephole(E->getSubExpr(), peepholeTarget)) {
      assert(CGF.getContext().hasSameUnqualifiedType(op->getType(),
                                                     E->getType()) &&
           "peephole significantly changed types?");
      return Visit(op);
    }

    // If we're converting an r-value of non-atomic type to an r-value
    // of atomic type, just emit directly into the relevant sub-object.
    if (isToAtomic) {
      AggValueSlot valueDest = Dest;
      if (!valueDest.isIgnored() && CGF.CGM.isPaddedAtomicType(atomicType)) {
        // Zero-initialize.  (Strictly speaking, we only need to initialize
        // the padding at the end, but this is simpler.)
        if (!Dest.isZeroed())
          CGF.EmitNullInitialization(Dest.getAddress(), atomicType);

        // Build a GEP to refer to the subobject.
        Address valueAddr =
            CGF.Builder.CreateStructGEP(valueDest.getAddress(), 0,
                                        CharUnits());
        valueDest = AggValueSlot::forAddr(valueAddr,
                                          valueDest.getQualifiers(),
                                          valueDest.isExternallyDestructed(),
                                          valueDest.requiresGCollection(),
                                          valueDest.isPotentiallyAliased(),
                                          AggValueSlot::DoesNotOverlap,
                                          AggValueSlot::IsZeroed);
      }

      CGF.EmitAggExpr(E->getSubExpr(), valueDest);
      return;
    }

    // Otherwise, we're converting an atomic type to a non-atomic type.
    // Make an atomic temporary, emit into that, and then copy the value out.
    AggValueSlot atomicSlot =
      CGF.CreateAggTemp(atomicType, "atomic-to-nonatomic.temp");
    CGF.EmitAggExpr(E->getSubExpr(), atomicSlot);

    Address valueAddr =
      Builder.CreateStructGEP(atomicSlot.getAddress(), 0, CharUnits());
    RValue rvalue = RValue::getAggregate(valueAddr, atomicSlot.isVolatile());
    return EmitFinalDestCopy(valueType, rvalue);
  }

  case CK_LValueToRValue:
    // If we're loading from a volatile type, force the destination
    // into existence.
    if (E->getSubExpr()->getType().isVolatileQualified()) {
      EnsureDest(E->getType());
      return Visit(E->getSubExpr());
    }

    LLVM_FALLTHROUGH;

  case CK_NoOp:
  case CK_UserDefinedConversion:
  case CK_ConstructorConversion:
    assert(CGF.getContext().hasSameUnqualifiedType(E->getSubExpr()->getType(),
                                                   E->getType()) &&
           "Implicit cast types must be compatible");
    Visit(E->getSubExpr());
    break;

  case CK_LValueBitCast:
    llvm_unreachable("should not be emitting lvalue bitcast as rvalue");

  case CK_Dependent:
  case CK_BitCast:
  case CK_ArrayToPointerDecay:
  case CK_FunctionToPointerDecay:
  case CK_NullToPointer:
  case CK_NullToMemberPointer:
  case CK_BaseToDerivedMemberPointer:
  case CK_DerivedToBaseMemberPointer:
  case CK_MemberPointerToBoolean:
  case CK_ReinterpretMemberPointer:
  case CK_IntegralToPointer:
  case CK_PointerToIntegral:
  case CK_PointerToBoolean:
  case CK_ToVoid:
  case CK_VectorSplat:
  case CK_IntegralCast:
  case CK_BooleanToSignedIntegral:
  case CK_IntegralToBoolean:
  case CK_IntegralToFloating:
  case CK_FloatingToIntegral:
  case CK_FloatingToBoolean:
  case CK_FloatingCast:
  case CK_CPointerToObjCPointerCast:
  case CK_BlockPointerToObjCPointerCast:
  case CK_AnyPointerToBlockPointerCast:
  case CK_ObjCObjectLValueCast:
  case CK_FloatingRealToComplex:
  case CK_FloatingComplexToReal:
  case CK_FloatingComplexToBoolean:
  case CK_FloatingComplexCast:
  case CK_FloatingComplexToIntegralComplex:
  case CK_IntegralRealToComplex:
  case CK_IntegralComplexToReal:
  case CK_IntegralComplexToBoolean:
  case CK_IntegralComplexCast:
  case CK_IntegralComplexToFloatingComplex:
  case CK_ReflectionToBoolean:
  case CK_ARCProduceObject:
  case CK_ARCConsumeObject:
  case CK_ARCReclaimReturnedObject:
  case CK_ARCExtendBlockObject:
  case CK_CopyAndAutoreleaseBlockObject:
  case CK_BuiltinFnToFnPtr:
  case CK_ZeroToOCLOpaqueType:
  case CK_AddressSpaceConversion:
  case CK_IntToOCLSampler:
  case CK_FixedPointCast:
  case CK_FixedPointToBoolean:
    llvm_unreachable("cast kind invalid for aggregate types");
  }
}

void AggExprEmitter::VisitCallExpr(const CallExpr *E) {
  if (E->getCallReturnType(CGF.getContext())->isReferenceType()) {
    EmitAggLoadOfLValue(E);
    return;
  }

  withReturnValueSlot(E, [&](ReturnValueSlot Slot) {
    return CGF.EmitCallExpr(E, Slot);
  });
}

void AggExprEmitter::VisitObjCMessageExpr(ObjCMessageExpr *E) {
  withReturnValueSlot(E, [&](ReturnValueSlot Slot) {
    return CGF.EmitObjCMessageExpr(E, Slot);
  });
}

void AggExprEmitter::VisitBinComma(const BinaryOperator *E) {
  CGF.EmitIgnoredExpr(E->getLHS());
  Visit(E->getRHS());
}

void AggExprEmitter::VisitStmtExpr(const StmtExpr *E) {
  CodeGenFunction::StmtExprEvaluation eval(CGF);
  CGF.EmitCompoundStmt(*E->getSubStmt(), true, Dest);
}

enum CompareKind {
  CK_Less,
  CK_Greater,
  CK_Equal,
};

static llvm::Value *EmitCompare(CGBuilderTy &Builder, CodeGenFunction &CGF,
                                const BinaryOperator *E, llvm::Value *LHS,
                                llvm::Value *RHS, CompareKind Kind,
                                const char *NameSuffix = "") {
  QualType ArgTy = E->getLHS()->getType();
  if (const ComplexType *CT = ArgTy->getAs<ComplexType>())
    ArgTy = CT->getElementType();

  if (const auto *MPT = ArgTy->getAs<MemberPointerType>()) {
    assert(Kind == CK_Equal &&
           "member pointers may only be compared for equality");
    return CGF.CGM.getCXXABI().EmitMemberPointerComparison(
        CGF, LHS, RHS, MPT, /*IsInequality*/ false);
  }

  // Compute the comparison instructions for the specified comparison kind.
  struct CmpInstInfo {
    const char *Name;
    llvm::CmpInst::Predicate FCmp;
    llvm::CmpInst::Predicate SCmp;
    llvm::CmpInst::Predicate UCmp;
  };
  CmpInstInfo InstInfo = [&]() -> CmpInstInfo {
    using FI = llvm::FCmpInst;
    using II = llvm::ICmpInst;
    switch (Kind) {
    case CK_Less:
      return {"cmp.lt", FI::FCMP_OLT, II::ICMP_SLT, II::ICMP_ULT};
    case CK_Greater:
      return {"cmp.gt", FI::FCMP_OGT, II::ICMP_SGT, II::ICMP_UGT};
    case CK_Equal:
      return {"cmp.eq", FI::FCMP_OEQ, II::ICMP_EQ, II::ICMP_EQ};
    }
    llvm_unreachable("Unrecognised CompareKind enum");
  }();

  if (ArgTy->hasFloatingRepresentation())
    return Builder.CreateFCmp(InstInfo.FCmp, LHS, RHS,
                              llvm::Twine(InstInfo.Name) + NameSuffix);
  if (ArgTy->isIntegralOrEnumerationType() || ArgTy->isPointerType()) {
    auto Inst =
        ArgTy->hasSignedIntegerRepresentation() ? InstInfo.SCmp : InstInfo.UCmp;
    return Builder.CreateICmp(Inst, LHS, RHS,
                              llvm::Twine(InstInfo.Name) + NameSuffix);
  }

  llvm_unreachable("unsupported aggregate binary expression should have "
                   "already been handled");
}

void AggExprEmitter::VisitBinCmp(const BinaryOperator *E) {
  using llvm::BasicBlock;
  using llvm::PHINode;
  using llvm::Value;
  assert(CGF.getContext().hasSameType(E->getLHS()->getType(),
                                      E->getRHS()->getType()));
  const ComparisonCategoryInfo &CmpInfo =
      CGF.getContext().CompCategories.getInfoForType(E->getType());
  assert(CmpInfo.Record->isTriviallyCopyable() &&
         "cannot copy non-trivially copyable aggregate");

  QualType ArgTy = E->getLHS()->getType();

  // TODO: Handle comparing these types.
  if (ArgTy->isVectorType())
    return CGF.ErrorUnsupported(
        E, "aggregate three-way comparison with vector arguments");
  if (!ArgTy->isIntegralOrEnumerationType() && !ArgTy->isRealFloatingType() &&
      !ArgTy->isNullPtrType() && !ArgTy->isPointerType() &&
      !ArgTy->isMemberPointerType() && !ArgTy->isAnyComplexType()) {
    return CGF.ErrorUnsupported(E, "aggregate three-way comparison");
  }
  bool IsComplex = ArgTy->isAnyComplexType();

  // Evaluate the operands to the expression and extract their values.
  auto EmitOperand = [&](Expr *E) -> std::pair<Value *, Value *> {
    RValue RV = CGF.EmitAnyExpr(E);
    if (RV.isScalar())
      return {RV.getScalarVal(), nullptr};
    if (RV.isAggregate())
      return {RV.getAggregatePointer(), nullptr};
    assert(RV.isComplex());
    return RV.getComplexVal();
  };
  auto LHSValues = EmitOperand(E->getLHS()),
       RHSValues = EmitOperand(E->getRHS());

  auto EmitCmp = [&](CompareKind K) {
    Value *Cmp = EmitCompare(Builder, CGF, E, LHSValues.first, RHSValues.first,
                             K, IsComplex ? ".r" : "");
    if (!IsComplex)
      return Cmp;
    assert(K == CompareKind::CK_Equal);
    Value *CmpImag = EmitCompare(Builder, CGF, E, LHSValues.second,
                                 RHSValues.second, K, ".i");
    return Builder.CreateAnd(Cmp, CmpImag, "and.eq");
  };
  auto EmitCmpRes = [&](const ComparisonCategoryInfo::ValueInfo *VInfo) {
    return Builder.getInt(VInfo->getIntValue());
  };

  Value *Select;
  if (ArgTy->isNullPtrType()) {
    Select = EmitCmpRes(CmpInfo.getEqualOrEquiv());
  } else if (CmpInfo.isEquality()) {
    Select = Builder.CreateSelect(
        EmitCmp(CK_Equal), EmitCmpRes(CmpInfo.getEqualOrEquiv()),
        EmitCmpRes(CmpInfo.getNonequalOrNonequiv()), "sel.eq");
  } else if (!CmpInfo.isPartial()) {
    Value *SelectOne =
        Builder.CreateSelect(EmitCmp(CK_Less), EmitCmpRes(CmpInfo.getLess()),
                             EmitCmpRes(CmpInfo.getGreater()), "sel.lt");
    Select = Builder.CreateSelect(EmitCmp(CK_Equal),
                                  EmitCmpRes(CmpInfo.getEqualOrEquiv()),
                                  SelectOne, "sel.eq");
  } else {
    Value *SelectEq = Builder.CreateSelect(
        EmitCmp(CK_Equal), EmitCmpRes(CmpInfo.getEqualOrEquiv()),
        EmitCmpRes(CmpInfo.getUnordered()), "sel.eq");
    Value *SelectGT = Builder.CreateSelect(EmitCmp(CK_Greater),
                                           EmitCmpRes(CmpInfo.getGreater()),
                                           SelectEq, "sel.gt");
    Select = Builder.CreateSelect(
        EmitCmp(CK_Less), EmitCmpRes(CmpInfo.getLess()), SelectGT, "sel.lt");
  }
  // Create the return value in the destination slot.
  EnsureDest(E->getType());
  LValue DestLV = CGF.MakeAddrLValue(Dest.getAddress(), E->getType());

  // Emit the address of the first (and only) field in the comparison category
  // type, and initialize it from the constant integer value selected above.
  LValue FieldLV = CGF.EmitLValueForFieldInitialization(
      DestLV, *CmpInfo.Record->field_begin());
  CGF.EmitStoreThroughLValue(RValue::get(Select), FieldLV, /*IsInit*/ true);

  // All done! The result is in the Dest slot.
}

void AggExprEmitter::VisitBinaryOperator(const BinaryOperator *E) {
  if (E->getOpcode() == BO_PtrMemD || E->getOpcode() == BO_PtrMemI)
    VisitPointerToDataMemberBinaryOperator(E);
  else
    CGF.ErrorUnsupported(E, "aggregate binary expression");
}

void AggExprEmitter::VisitPointerToDataMemberBinaryOperator(
                                                    const BinaryOperator *E) {
  LValue LV = CGF.EmitPointerToDataMemberBinaryExpr(E);
  EmitFinalDestCopy(E->getType(), LV);
}

/// Is the value of the given expression possibly a reference to or
/// into a __block variable?
static bool isBlockVarRef(const Expr *E) {
  // Make sure we look through parens.
  E = E->IgnoreParens();

  // Check for a direct reference to a __block variable.
  if (const DeclRefExpr *DRE = dyn_cast<DeclRefExpr>(E)) {
    const VarDecl *var = dyn_cast<VarDecl>(DRE->getDecl());
    return (var && var->hasAttr<BlocksAttr>());
  }

  // More complicated stuff.

  // Binary operators.
  if (const BinaryOperator *op = dyn_cast<BinaryOperator>(E)) {
    // For an assignment or pointer-to-member operation, just care
    // about the LHS.
    if (op->isAssignmentOp() || op->isPtrMemOp())
      return isBlockVarRef(op->getLHS());

    // For a comma, just care about the RHS.
    if (op->getOpcode() == BO_Comma)
      return isBlockVarRef(op->getRHS());

    // FIXME: pointer arithmetic?
    return false;

  // Check both sides of a conditional operator.
  } else if (const AbstractConditionalOperator *op
               = dyn_cast<AbstractConditionalOperator>(E)) {
    return isBlockVarRef(op->getTrueExpr())
        || isBlockVarRef(op->getFalseExpr());

  // OVEs are required to support BinaryConditionalOperators.
  } else if (const OpaqueValueExpr *op
               = dyn_cast<OpaqueValueExpr>(E)) {
    if (const Expr *src = op->getSourceExpr())
      return isBlockVarRef(src);

  // Casts are necessary to get things like (*(int*)&var) = foo().
  // We don't really care about the kind of cast here, except
  // we don't want to look through l2r casts, because it's okay
  // to get the *value* in a __block variable.
  } else if (const CastExpr *cast = dyn_cast<CastExpr>(E)) {
    if (cast->getCastKind() == CK_LValueToRValue)
      return false;
    return isBlockVarRef(cast->getSubExpr());

  // Handle unary operators.  Again, just aggressively look through
  // it, ignoring the operation.
  } else if (const UnaryOperator *uop = dyn_cast<UnaryOperator>(E)) {
    return isBlockVarRef(uop->getSubExpr());

  // Look into the base of a field access.
  } else if (const MemberExpr *mem = dyn_cast<MemberExpr>(E)) {
    return isBlockVarRef(mem->getBase());

  // Look into the base of a subscript.
  } else if (const ArraySubscriptExpr *sub = dyn_cast<ArraySubscriptExpr>(E)) {
    return isBlockVarRef(sub->getBase());
  }

  return false;
}

void AggExprEmitter::VisitBinAssign(const BinaryOperator *E) {
  // For an assignment to work, the value on the right has
  // to be compatible with the value on the left.
  assert(CGF.getContext().hasSameUnqualifiedType(E->getLHS()->getType(),
                                                 E->getRHS()->getType())
         && "Invalid assignment");

  // If the LHS might be a __block variable, and the RHS can
  // potentially cause a block copy, we need to evaluate the RHS first
  // so that the assignment goes the right place.
  // This is pretty semantically fragile.
  if (isBlockVarRef(E->getLHS()) &&
      E->getRHS()->HasSideEffects(CGF.getContext())) {
    // Ensure that we have a destination, and evaluate the RHS into that.
    EnsureDest(E->getRHS()->getType());
    Visit(E->getRHS());

    // Now emit the LHS and copy into it.
    LValue LHS = CGF.EmitCheckedLValue(E->getLHS(), CodeGenFunction::TCK_Store);

    // That copy is an atomic copy if the LHS is atomic.
    if (LHS.getType()->isAtomicType() ||
        CGF.LValueIsSuitableForInlineAtomic(LHS)) {
      CGF.EmitAtomicStore(Dest.asRValue(), LHS, /*isInit*/ false);
      return;
    }

    EmitCopy(E->getLHS()->getType(),
             AggValueSlot::forLValue(LHS, AggValueSlot::IsDestructed,
                                     needsGC(E->getLHS()->getType()),
                                     AggValueSlot::IsAliased,
                                     AggValueSlot::MayOverlap),
             Dest);
    return;
  }

  LValue LHS = CGF.EmitLValue(E->getLHS());

  // If we have an atomic type, evaluate into the destination and then
  // do an atomic copy.
  if (LHS.getType()->isAtomicType() ||
      CGF.LValueIsSuitableForInlineAtomic(LHS)) {
    EnsureDest(E->getRHS()->getType());
    Visit(E->getRHS());
    CGF.EmitAtomicStore(Dest.asRValue(), LHS, /*isInit*/ false);
    return;
  }

  // Codegen the RHS so that it stores directly into the LHS.
  AggValueSlot LHSSlot =
    AggValueSlot::forLValue(LHS, AggValueSlot::IsDestructed,
                            needsGC(E->getLHS()->getType()),
                            AggValueSlot::IsAliased,
                            AggValueSlot::MayOverlap);
  // A non-volatile aggregate destination might have volatile member.
  if (!LHSSlot.isVolatile() &&
      CGF.hasVolatileMember(E->getLHS()->getType()))
    LHSSlot.setVolatile(true);

  CGF.EmitAggExpr(E->getRHS(), LHSSlot);

  // Copy into the destination if the assignment isn't ignored.
  EmitFinalDestCopy(E->getType(), LHS);
}

void AggExprEmitter::
VisitAbstractConditionalOperator(const AbstractConditionalOperator *E) {
  llvm::BasicBlock *LHSBlock = CGF.createBasicBlock("cond.true");
  llvm::BasicBlock *RHSBlock = CGF.createBasicBlock("cond.false");
  llvm::BasicBlock *ContBlock = CGF.createBasicBlock("cond.end");

  // Bind the common expression if necessary.
  CodeGenFunction::OpaqueValueMapping binding(CGF, E);

  CodeGenFunction::ConditionalEvaluation eval(CGF);
  CGF.EmitBranchOnBoolExpr(E->getCond(), LHSBlock, RHSBlock,
                           CGF.getProfileCount(E));

  // Save whether the destination's lifetime is externally managed.
  bool isExternallyDestructed = Dest.isExternallyDestructed();

  eval.begin(CGF);
  CGF.EmitBlock(LHSBlock);
  CGF.incrementProfileCounter(E);
  Visit(E->getTrueExpr());
  eval.end(CGF);

  assert(CGF.HaveInsertPoint() && "expression evaluation ended with no IP!");
  CGF.Builder.CreateBr(ContBlock);

  // If the result of an agg expression is unused, then the emission
  // of the LHS might need to create a destination slot.  That's fine
  // with us, and we can safely emit the RHS into the same slot, but
  // we shouldn't claim that it's already being destructed.
  Dest.setExternallyDestructed(isExternallyDestructed);

  eval.begin(CGF);
  CGF.EmitBlock(RHSBlock);
  Visit(E->getFalseExpr());
  eval.end(CGF);

  CGF.EmitBlock(ContBlock);
}

void AggExprEmitter::VisitChooseExpr(const ChooseExpr *CE) {
  Visit(CE->getChosenSubExpr());
}

void AggExprEmitter::VisitVAArgExpr(VAArgExpr *VE) {
  Address ArgValue = Address::invalid();
  Address ArgPtr = CGF.EmitVAArg(VE, ArgValue);

  // If EmitVAArg fails, emit an error.
  if (!ArgPtr.isValid()) {
    CGF.ErrorUnsupported(VE, "aggregate va_arg expression");
    return;
  }

  EmitFinalDestCopy(VE->getType(), CGF.MakeAddrLValue(ArgPtr, VE->getType()));
}

void AggExprEmitter::VisitCXXBindTemporaryExpr(CXXBindTemporaryExpr *E) {
  // Ensure that we have a slot, but if we already do, remember
  // whether it was externally destructed.
  bool wasExternallyDestructed = Dest.isExternallyDestructed();
  EnsureDest(E->getType());

  // We're going to push a destructor if there isn't already one.
  Dest.setExternallyDestructed();

  Visit(E->getSubExpr());

  // Push that destructor we promised.
  if (!wasExternallyDestructed)
    CGF.EmitCXXTemporary(E->getTemporary(), E->getType(), Dest.getAddress());
}

void
AggExprEmitter::VisitCXXConstructExpr(const CXXConstructExpr *E) {
  AggValueSlot Slot = EnsureSlot(E->getType());
  CGF.EmitCXXConstructExpr(E, Slot);
}

void AggExprEmitter::VisitCXXInheritedCtorInitExpr(
    const CXXInheritedCtorInitExpr *E) {
  AggValueSlot Slot = EnsureSlot(E->getType());
  CGF.EmitInheritedCXXConstructorCall(
      E->getConstructor(), E->constructsVBase(), Slot.getAddress(),
      E->inheritedFromVBase(), E);
}

void
AggExprEmitter::VisitLambdaExpr(LambdaExpr *E) {
  AggValueSlot Slot = EnsureSlot(E->getType());
  CGF.EmitLambdaExpr(E, Slot);
}

void AggExprEmitter::VisitExprWithCleanups(ExprWithCleanups *E) {
  CGF.enterFullExpression(E);
  CodeGenFunction::RunCleanupsScope cleanups(CGF);
  Visit(E->getSubExpr());
}

void AggExprEmitter::VisitCXXScalarValueInitExpr(CXXScalarValueInitExpr *E) {
  QualType T = E->getType();
  AggValueSlot Slot = EnsureSlot(T);
  EmitNullInitializationToLValue(CGF.MakeAddrLValue(Slot.getAddress(), T));
}

void AggExprEmitter::VisitImplicitValueInitExpr(ImplicitValueInitExpr *E) {
  QualType T = E->getType();
  AggValueSlot Slot = EnsureSlot(T);
  EmitNullInitializationToLValue(CGF.MakeAddrLValue(Slot.getAddress(), T));
}

/// isSimpleZero - If emitting this value will obviously just cause a store of
/// zero to memory, return true.  This can return false if uncertain, so it just
/// handles simple cases.
static bool isSimpleZero(const Expr *E, CodeGenFunction &CGF) {
  E = E->IgnoreParens();

  // 0
  if (const IntegerLiteral *IL = dyn_cast<IntegerLiteral>(E))
    return IL->getValue() == 0;
  // +0.0
  if (const FloatingLiteral *FL = dyn_cast<FloatingLiteral>(E))
    return FL->getValue().isPosZero();
  // int()
  if ((isa<ImplicitValueInitExpr>(E) || isa<CXXScalarValueInitExpr>(E)) &&
      CGF.getTypes().isZeroInitializable(E->getType()))
    return true;
  // (int*)0 - Null pointer expressions.
  if (const CastExpr *ICE = dyn_cast<CastExpr>(E))
    return ICE->getCastKind() == CK_NullToPointer &&
        CGF.getTypes().isPointerZeroInitializable(E->getType());
  // '\0'
  if (const CharacterLiteral *CL = dyn_cast<CharacterLiteral>(E))
    return CL->getValue() == 0;

  // Otherwise, hard case: conservatively return false.
  return false;
}


void
AggExprEmitter::EmitInitializationToLValue(Expr *E, LValue LV) {
  QualType type = LV.getType();
  // FIXME: Ignore result?
  // FIXME: Are initializers affected by volatile?
  if (Dest.isZeroed() && isSimpleZero(E, CGF)) {
    // Storing "i32 0" to a zero'd memory location is a noop.
    return;
  } else if (isa<ImplicitValueInitExpr>(E) || isa<CXXScalarValueInitExpr>(E)) {
    return EmitNullInitializationToLValue(LV);
  } else if (isa<NoInitExpr>(E)) {
    // Do nothing.
    return;
  } else if (type->isReferenceType()) {
    RValue RV = CGF.EmitReferenceBindingToExpr(E);
    return CGF.EmitStoreThroughLValue(RV, LV);
  }

  switch (CGF.getEvaluationKind(type)) {
  case TEK_Complex:
    CGF.EmitComplexExprIntoLValue(E, LV, /*isInit*/ true);
    return;
  case TEK_Aggregate:
    CGF.EmitAggExpr(E, AggValueSlot::forLValue(LV,
                                               AggValueSlot::IsDestructed,
                                      AggValueSlot::DoesNotNeedGCBarriers,
                                               AggValueSlot::IsNotAliased,
                                               AggValueSlot::MayOverlap,
                                               Dest.isZeroed()));
    return;
  case TEK_Scalar:
    if (LV.isSimple()) {
      CGF.EmitScalarInit(E, /*D=*/nullptr, LV, /*Captured=*/false);
    } else {
      CGF.EmitStoreThroughLValue(RValue::get(CGF.EmitScalarExpr(E)), LV);
    }
    return;
  }
  llvm_unreachable("bad evaluation kind");
}

void AggExprEmitter::EmitNullInitializationToLValue(LValue lv) {
  QualType type = lv.getType();

  // If the destination slot is already zeroed out before the aggregate is
  // copied into it, we don't have to emit any zeros here.
  if (Dest.isZeroed() && CGF.getTypes().isZeroInitializable(type))
    return;

  if (CGF.hasScalarEvaluationKind(type)) {
    // For non-aggregates, we can store the appropriate null constant.
    llvm::Value *null = CGF.CGM.EmitNullConstant(type);
    // Note that the following is not equivalent to
    // EmitStoreThroughBitfieldLValue for ARC types.
    if (lv.isBitField()) {
      CGF.EmitStoreThroughBitfieldLValue(RValue::get(null), lv);
    } else {
      assert(lv.isSimple());
      CGF.EmitStoreOfScalar(null, lv, /* isInitialization */ true);
    }
  } else {
    // There's a potential optimization opportunity in combining
    // memsets; that would be easy for arrays, but relatively
    // difficult for structures with the current code.
    CGF.EmitNullInitialization(lv.getAddress(), lv.getType());
  }
}

void AggExprEmitter::VisitInitListExpr(InitListExpr *E) {
#if 0
  // FIXME: Assess perf here?  Figure out what cases are worth optimizing here
  // (Length of globals? Chunks of zeroed-out space?).
  //
  // If we can, prefer a copy from a global; this is a lot less code for long
  // globals, and it's easier for the current optimizers to analyze.
  if (llvm::Constant* C = CGF.CGM.EmitConstantExpr(E, E->getType(), &CGF)) {
    llvm::GlobalVariable* GV =
    new llvm::GlobalVariable(CGF.CGM.getModule(), C->getType(), true,
                             llvm::GlobalValue::InternalLinkage, C, "");
    EmitFinalDestCopy(E->getType(), CGF.MakeAddrLValue(GV, E->getType()));
    return;
  }
#endif
  if (E->hadArrayRangeDesignator())
    CGF.ErrorUnsupported(E, "GNU array range designator extension");

  if (E->isTransparent())
    return Visit(E->getInit(0));

  AggValueSlot Dest = EnsureSlot(E->getType());

  LValue DestLV = CGF.MakeAddrLValue(Dest.getAddress(), E->getType());

  // Handle initialization of an array.
  if (E->getType()->isArrayType()) {
    auto AType = cast<llvm::ArrayType>(Dest.getAddress().getElementType());
    EmitArrayInit(Dest.getAddress(), AType, E->getType(), E);
    return;
  }

  assert(E->getType()->isRecordType() && "Only support structs/unions here!");

  // Do struct initialization; this code just sets each individual member
  // to the approprate value.  This makes bitfield support automatic;
  // the disadvantage is that the generated code is more difficult for
  // the optimizer, especially with bitfields.
  unsigned NumInitElements = E->getNumInits();
  RecordDecl *record = E->getType()->castAs<RecordType>()->getDecl();

  // We'll need to enter cleanup scopes in case any of the element
  // initializers throws an exception.
  SmallVector<EHScopeStack::stable_iterator, 16> cleanups;
  llvm::Instruction *cleanupDominator = nullptr;

  unsigned curInitIndex = 0;

  // Emit initialization of base classes.
  if (auto *CXXRD = dyn_cast<CXXRecordDecl>(record)) {
    assert(E->getNumInits() >= CXXRD->getNumBases() &&
           "missing initializer for base class");
    for (auto &Base : CXXRD->bases()) {
      assert(!Base.isVirtual() && "should not see vbases here");
      auto *BaseRD = Base.getType()->getAsCXXRecordDecl();
      Address V = CGF.GetAddressOfDirectBaseInCompleteClass(
          Dest.getAddress(), CXXRD, BaseRD,
          /*isBaseVirtual*/ false);
      AggValueSlot AggSlot = AggValueSlot::forAddr(
          V, Qualifiers(),
          AggValueSlot::IsDestructed,
          AggValueSlot::DoesNotNeedGCBarriers,
          AggValueSlot::IsNotAliased,
          CGF.overlapForBaseInit(CXXRD, BaseRD, Base.isVirtual()));
      CGF.EmitAggExpr(E->getInit(curInitIndex++), AggSlot);

      if (QualType::DestructionKind dtorKind =
              Base.getType().isDestructedType()) {
        CGF.pushDestroy(dtorKind, V, Base.getType());
        cleanups.push_back(CGF.EHStack.stable_begin());
      }
    }
  }

  // Prepare a 'this' for CXXDefaultInitExprs.
  CodeGenFunction::FieldConstructionScope FCS(CGF, Dest.getAddress());

  if (record->isUnion()) {
    // Only initialize one field of a union. The field itself is
    // specified by the initializer list.
    if (!E->getInitializedFieldInUnion()) {
      // Empty union; we have nothing to do.

#ifndef NDEBUG
      // Make sure that it's really an empty and not a failure of
      // semantic analysis.
      for (const auto *Field : record->fields())
        assert(Field->isUnnamedBitfield() && "Only unnamed bitfields allowed");
#endif
      return;
    }

    // FIXME: volatility
    FieldDecl *Field = E->getInitializedFieldInUnion();

    LValue FieldLoc = CGF.EmitLValueForFieldInitialization(DestLV, Field);
    if (NumInitElements) {
      // Store the initializer into the field
      EmitInitializationToLValue(E->getInit(0), FieldLoc);
    } else {
      // Default-initialize to null.
      EmitNullInitializationToLValue(FieldLoc);
    }

    return;
  }

  // Here we iterate over the fields; this makes it simpler to both
  // default-initialize fields and skip over unnamed fields.
  for (const auto *field : record->fields()) {
    // We're done once we hit the flexible array member.
    if (field->getType()->isIncompleteArrayType())
      break;

    // Always skip anonymous bitfields.
    if (field->isUnnamedBitfield())
      continue;

    // We're done if we reach the end of the explicit initializers, we
    // have a zeroed object, and the rest of the fields are
    // zero-initializable.
    if (curInitIndex == NumInitElements && Dest.isZeroed() &&
        CGF.getTypes().isZeroInitializable(E->getType()))
      break;


    LValue LV = CGF.EmitLValueForFieldInitialization(DestLV, field);
    // We never generate write-barries for initialized fields.
    LV.setNonGC(true);

    if (curInitIndex < NumInitElements) {
      // Store the initializer into the field.
      EmitInitializationToLValue(E->getInit(curInitIndex++), LV);
    } else {
      // We're out of initializers; default-initialize to null
      EmitNullInitializationToLValue(LV);
    }

    // Push a destructor if necessary.
    // FIXME: if we have an array of structures, all explicitly
    // initialized, we can end up pushing a linear number of cleanups.
    bool pushedCleanup = false;
    if (QualType::DestructionKind dtorKind
          = field->getType().isDestructedType()) {
      assert(LV.isSimple());
      if (CGF.needsEHCleanup(dtorKind)) {
        if (!cleanupDominator)
          cleanupDominator = CGF.Builder.CreateAlignedLoad(
              CGF.Int8Ty,
              llvm::Constant::getNullValue(CGF.Int8PtrTy),
              CharUnits::One()); // placeholder

        CGF.pushDestroy(EHCleanup, LV.getAddress(), field->getType(),
                        CGF.getDestroyer(dtorKind), false);
        cleanups.push_back(CGF.EHStack.stable_begin());
        pushedCleanup = true;
      }
    }

    // If the GEP didn't get used because of a dead zero init or something
    // else, clean it up for -O0 builds and general tidiness.
    if (!pushedCleanup && LV.isSimple())
      if (llvm::GetElementPtrInst *GEP =
            dyn_cast<llvm::GetElementPtrInst>(LV.getPointer()))
        if (GEP->use_empty())
          GEP->eraseFromParent();
  }

  // Deactivate all the partial cleanups in reverse order, which
  // generally means popping them.
  for (unsigned i = cleanups.size(); i != 0; --i)
    CGF.DeactivateCleanupBlock(cleanups[i-1], cleanupDominator);

  // Destroy the placeholder if we made one.
  if (cleanupDominator)
    cleanupDominator->eraseFromParent();
}

void AggExprEmitter::VisitArrayInitLoopExpr(const ArrayInitLoopExpr *E,
                                            llvm::Value *outerBegin) {
  // Emit the common subexpression.
  CodeGenFunction::OpaqueValueMapping binding(CGF, E->getCommonExpr());

  Address destPtr = EnsureSlot(E->getType()).getAddress();
  uint64_t numElements = E->getArraySize().getZExtValue();

  if (!numElements)
    return;

  // destPtr is an array*. Construct an elementType* by drilling down a level.
  llvm::Value *zero = llvm::ConstantInt::get(CGF.SizeTy, 0);
  llvm::Value *indices[] = {zero, zero};
  llvm::Value *begin = Builder.CreateInBoundsGEP(destPtr.getPointer(), indices,
                                                 "arrayinit.begin");

  // Prepare to special-case multidimensional array initialization: we avoid
  // emitting multiple destructor loops in that case.
  if (!outerBegin)
    outerBegin = begin;
  ArrayInitLoopExpr *InnerLoop = dyn_cast<ArrayInitLoopExpr>(E->getSubExpr());

  QualType elementType =
      CGF.getContext().getAsArrayType(E->getType())->getElementType();
  CharUnits elementSize = CGF.getContext().getTypeSizeInChars(elementType);
  CharUnits elementAlign =
      destPtr.getAlignment().alignmentOfArrayElement(elementSize);

  llvm::BasicBlock *entryBB = Builder.GetInsertBlock();
  llvm::BasicBlock *bodyBB = CGF.createBasicBlock("arrayinit.body");

  // Jump into the body.
  CGF.EmitBlock(bodyBB);
  llvm::PHINode *index =
      Builder.CreatePHI(zero->getType(), 2, "arrayinit.index");
  index->addIncoming(zero, entryBB);
  llvm::Value *element = Builder.CreateInBoundsGEP(begin, index);

  // Prepare for a cleanup.
  QualType::DestructionKind dtorKind = elementType.isDestructedType();
  EHScopeStack::stable_iterator cleanup;
  if (CGF.needsEHCleanup(dtorKind) && !InnerLoop) {
    if (outerBegin->getType() != element->getType())
      outerBegin = Builder.CreateBitCast(outerBegin, element->getType());
    CGF.pushRegularPartialArrayCleanup(outerBegin, element, elementType,
                                       elementAlign,
                                       CGF.getDestroyer(dtorKind));
    cleanup = CGF.EHStack.stable_begin();
  } else {
    dtorKind = QualType::DK_none;
  }

  // Emit the actual filler expression.
  {
    // Temporaries created in an array initialization loop are destroyed
    // at the end of each iteration.
    CodeGenFunction::RunCleanupsScope CleanupsScope(CGF);
    CodeGenFunction::ArrayInitLoopExprScope Scope(CGF, index);
    LValue elementLV =
        CGF.MakeAddrLValue(Address(element, elementAlign), elementType);

    if (InnerLoop) {
      // If the subexpression is an ArrayInitLoopExpr, share its cleanup.
      auto elementSlot = AggValueSlot::forLValue(
          elementLV, AggValueSlot::IsDestructed,
          AggValueSlot::DoesNotNeedGCBarriers,
          AggValueSlot::IsNotAliased,
          AggValueSlot::DoesNotOverlap);
      AggExprEmitter(CGF, elementSlot, false)
          .VisitArrayInitLoopExpr(InnerLoop, outerBegin);
    } else
      EmitInitializationToLValue(E->getSubExpr(), elementLV);
  }

  // Move on to the next element.
  llvm::Value *nextIndex = Builder.CreateNUWAdd(
      index, llvm::ConstantInt::get(CGF.SizeTy, 1), "arrayinit.next");
  index->addIncoming(nextIndex, Builder.GetInsertBlock());

  // Leave the loop if we're done.
  llvm::Value *done = Builder.CreateICmpEQ(
      nextIndex, llvm::ConstantInt::get(CGF.SizeTy, numElements),
      "arrayinit.done");
  llvm::BasicBlock *endBB = CGF.createBasicBlock("arrayinit.end");
  Builder.CreateCondBr(done, endBB, bodyBB);

  CGF.EmitBlock(endBB);

  // Leave the partial-array cleanup if we entered one.
  if (dtorKind)
    CGF.DeactivateCleanupBlock(cleanup, index);
}

void AggExprEmitter::VisitDesignatedInitUpdateExpr(DesignatedInitUpdateExpr *E) {
  AggValueSlot Dest = EnsureSlot(E->getType());

  LValue DestLV = CGF.MakeAddrLValue(Dest.getAddress(), E->getType());
  EmitInitializationToLValue(E->getBase(), DestLV);
  VisitInitListExpr(E->getUpdater());
}

void AggExprEmitter::VisitCXXConstantExpr(CXXConstantExpr *E) {
  // Create a temporary for the value and store the constant.
  llvm::Constant *Const = CGF.EmitConstantValue(E->getValue(), E->getType());
  Address Addr = CGF.CreateMemTemp(E->getType());
  CGF.InitTempAlloca(Addr, Const);
  RValue RV = RValue::getAggregate(Addr);
  EmitFinalDestCopy(E->getType(), RV);
}

//===----------------------------------------------------------------------===//
//                        Entry Points into this File
//===----------------------------------------------------------------------===//

/// GetNumNonZeroBytesInInit - Get an approximate count of the number of
/// non-zero bytes that will be stored when outputting the initializer for the
/// specified initializer expression.
static CharUnits GetNumNonZeroBytesInInit(const Expr *E, CodeGenFunction &CGF) {
  E = E->IgnoreParens();

  // 0 and 0.0 won't require any non-zero stores!
  if (isSimpleZero(E, CGF)) return CharUnits::Zero();

  // If this is an initlist expr, sum up the size of sizes of the (present)
  // elements.  If this is something weird, assume the whole thing is non-zero.
  const InitListExpr *ILE = dyn_cast<InitListExpr>(E);
  while (ILE && ILE->isTransparent())
    ILE = dyn_cast<InitListExpr>(ILE->getInit(0));
  if (!ILE || !CGF.getTypes().isZeroInitializable(ILE->getType()))
    return CGF.getContext().getTypeSizeInChars(E->getType());

  // InitListExprs for structs have to be handled carefully.  If there are
  // reference members, we need to consider the size of the reference, not the
  // referencee.  InitListExprs for unions and arrays can't have references.
  if (const RecordType *RT = E->getType()->getAs<RecordType>()) {
    if (!RT->isUnionType()) {
      RecordDecl *SD = E->getType()->getAs<RecordType>()->getDecl();
      CharUnits NumNonZeroBytes = CharUnits::Zero();

      unsigned ILEElement = 0;
      if (auto *CXXRD = dyn_cast<CXXRecordDecl>(SD))
        while (ILEElement != CXXRD->getNumBases())
          NumNonZeroBytes +=
              GetNumNonZeroBytesInInit(ILE->getInit(ILEElement++), CGF);
      for (const auto *Field : SD->fields()) {
        // We're done once we hit the flexible array member or run out of
        // InitListExpr elements.
        if (Field->getType()->isIncompleteArrayType() ||
            ILEElement == ILE->getNumInits())
          break;
        if (Field->isUnnamedBitfield())
          continue;

        const Expr *E = ILE->getInit(ILEElement++);

        // Reference values are always non-null and have the width of a pointer.
        if (Field->getType()->isReferenceType())
          NumNonZeroBytes += CGF.getContext().toCharUnitsFromBits(
              CGF.getTarget().getPointerWidth(0));
        else
          NumNonZeroBytes += GetNumNonZeroBytesInInit(E, CGF);
      }

      return NumNonZeroBytes;
    }
  }


  CharUnits NumNonZeroBytes = CharUnits::Zero();
  for (unsigned i = 0, e = ILE->getNumInits(); i != e; ++i)
    NumNonZeroBytes += GetNumNonZeroBytesInInit(ILE->getInit(i), CGF);
  return NumNonZeroBytes;
}

/// CheckAggExprForMemSetUse - If the initializer is large and has a lot of
/// zeros in it, emit a memset and avoid storing the individual zeros.
///
static void CheckAggExprForMemSetUse(AggValueSlot &Slot, const Expr *E,
                                     CodeGenFunction &CGF) {
  // If the slot is already known to be zeroed, nothing to do.  Don't mess with
  // volatile stores.
  if (Slot.isZeroed() || Slot.isVolatile() || !Slot.getAddress().isValid())
    return;

  // C++ objects with a user-declared constructor don't need zero'ing.
  if (CGF.getLangOpts().CPlusPlus)
    if (const RecordType *RT = CGF.getContext()
                       .getBaseElementType(E->getType())->getAs<RecordType>()) {
      const CXXRecordDecl *RD = cast<CXXRecordDecl>(RT->getDecl());
      if (RD->hasUserDeclaredConstructor())
        return;
    }

  // If the type is 16-bytes or smaller, prefer individual stores over memset.
  CharUnits Size = Slot.getPreferredSize(CGF.getContext(), E->getType());
  if (Size <= CharUnits::fromQuantity(16))
    return;

  // Check to see if over 3/4 of the initializer are known to be zero.  If so,
  // we prefer to emit memset + individual stores for the rest.
  CharUnits NumNonZeroBytes = GetNumNonZeroBytesInInit(E, CGF);
  if (NumNonZeroBytes*4 > Size)
    return;

  // Okay, it seems like a good idea to use an initial memset, emit the call.
  llvm::Constant *SizeVal = CGF.Builder.getInt64(Size.getQuantity());

  Address Loc = Slot.getAddress();
  Loc = CGF.Builder.CreateElementBitCast(Loc, CGF.Int8Ty);
  CGF.Builder.CreateMemSet(Loc, CGF.Builder.getInt8(0), SizeVal, false);

  // Tell the AggExprEmitter that the slot is known zero.
  Slot.setZeroed();
}




/// EmitAggExpr - Emit the computation of the specified expression of aggregate
/// type.  The result is computed into DestPtr.  Note that if DestPtr is null,
/// the value of the aggregate expression is not needed.  If VolatileDest is
/// true, DestPtr cannot be 0.
void CodeGenFunction::EmitAggExpr(const Expr *E, AggValueSlot Slot) {
  assert(E && hasAggregateEvaluationKind(E->getType()) &&
         "Invalid aggregate expression to emit");
  assert((Slot.getAddress().isValid() || Slot.isIgnored()) &&
         "slot has bits but no address");

  // Optimize the slot if possible.
  CheckAggExprForMemSetUse(Slot, E, *this);

  AggExprEmitter(*this, Slot, Slot.isIgnored()).Visit(const_cast<Expr*>(E));
}

LValue CodeGenFunction::EmitAggExprToLValue(const Expr *E) {
  assert(hasAggregateEvaluationKind(E->getType()) && "Invalid argument!");
  Address Temp = CreateMemTemp(E->getType());
  LValue LV = MakeAddrLValue(Temp, E->getType());
  EmitAggExpr(E, AggValueSlot::forLValue(LV, AggValueSlot::IsNotDestructed,
                                         AggValueSlot::DoesNotNeedGCBarriers,
                                         AggValueSlot::IsNotAliased,
                                         AggValueSlot::DoesNotOverlap));
  return LV;
}

AggValueSlot::Overlap_t CodeGenFunction::overlapForBaseInit(
    const CXXRecordDecl *RD, const CXXRecordDecl *BaseRD, bool IsVirtual) {
  // Virtual bases are initialized first, in address order, so there's never
  // any overlap during their initialization.
  //
  // FIXME: Under P0840, this is no longer true: the tail padding of a vbase
  // of a field could be reused by a vbase of a containing class.
  if (IsVirtual)
    return AggValueSlot::DoesNotOverlap;

  // If the base class is laid out entirely within the nvsize of the derived
  // class, its tail padding cannot yet be initialized, so we can issue
  // stores at the full width of the base class.
  const ASTRecordLayout &Layout = getContext().getASTRecordLayout(RD);
  if (Layout.getBaseClassOffset(BaseRD) +
          getContext().getASTRecordLayout(BaseRD).getSize() <=
      Layout.getNonVirtualSize())
    return AggValueSlot::DoesNotOverlap;

  // The tail padding may contain values we need to preserve.
  return AggValueSlot::MayOverlap;
}

void CodeGenFunction::EmitAggregateCopy(LValue Dest, LValue Src, QualType Ty,
                                        AggValueSlot::Overlap_t MayOverlap,
                                        bool isVolatile) {
  assert(!Ty->isAnyComplexType() && "Shouldn't happen for complex");

  Address DestPtr = Dest.getAddress();
  Address SrcPtr = Src.getAddress();

  if (getLangOpts().CPlusPlus) {
    if (const RecordType *RT = Ty->getAs<RecordType>()) {
      CXXRecordDecl *Record = cast<CXXRecordDecl>(RT->getDecl());
      assert((Record->hasTrivialCopyConstructor() ||
              Record->hasTrivialCopyAssignment() ||
              Record->hasTrivialMoveConstructor() ||
              Record->hasTrivialMoveAssignment() ||
              Record->isUnion()) &&
             "Trying to aggregate-copy a type without a trivial copy/move "
             "constructor or assignment operator");
      // Ignore empty classes in C++.
      if (Record->isEmpty())
        return;
    }
  }

  // Aggregate assignment turns into llvm.memcpy.  This is almost valid per
  // C99 6.5.16.1p3, which states "If the value being stored in an object is
  // read from another object that overlaps in anyway the storage of the first
  // object, then the overlap shall be exact and the two objects shall have
  // qualified or unqualified versions of a compatible type."
  //
  // memcpy is not defined if the source and destination pointers are exactly
  // equal, but other compilers do this optimization, and almost every memcpy
  // implementation handles this case safely.  If there is a libc that does not
  // safely handle this, we can add a target hook.

  // Get data size info for this aggregate. Don't copy the tail padding if this
  // might be a potentially-overlapping subobject, since the tail padding might
  // be occupied by a different object. Otherwise, copying it is fine.
  std::pair<CharUnits, CharUnits> TypeInfo;
  if (MayOverlap)
    TypeInfo = getContext().getTypeInfoDataSizeInChars(Ty);
  else
    TypeInfo = getContext().getTypeInfoInChars(Ty);

  llvm::Value *SizeVal = nullptr;
  if (TypeInfo.first.isZero()) {
    // But note that getTypeInfo returns 0 for a VLA.
    if (auto *VAT = dyn_cast_or_null<VariableArrayType>(
            getContext().getAsArrayType(Ty))) {
      QualType BaseEltTy;
      SizeVal = emitArrayLength(VAT, BaseEltTy, DestPtr);
      TypeInfo = getContext().getTypeInfoInChars(BaseEltTy);
      assert(!TypeInfo.first.isZero());
      SizeVal = Builder.CreateNUWMul(
          SizeVal,
          llvm::ConstantInt::get(SizeTy, TypeInfo.first.getQuantity()));
    }
  }
  if (!SizeVal) {
    SizeVal = llvm::ConstantInt::get(SizeTy, TypeInfo.first.getQuantity());
  }

  // FIXME: If we have a volatile struct, the optimizer can remove what might
  // appear to be `extra' memory ops:
  //
  // volatile struct { int i; } a, b;
  //
  // int main() {
  //   a = b;
  //   a = b;
  // }
  //
  // we need to use a different call here.  We use isVolatile to indicate when
  // either the source or the destination is volatile.

  DestPtr = Builder.CreateElementBitCast(DestPtr, Int8Ty);
  SrcPtr = Builder.CreateElementBitCast(SrcPtr, Int8Ty);

  // Don't do any of the memmove_collectable tests if GC isn't set.
  if (CGM.getLangOpts().getGC() == LangOptions::NonGC) {
    // fall through
  } else if (const RecordType *RecordTy = Ty->getAs<RecordType>()) {
    RecordDecl *Record = RecordTy->getDecl();
    if (Record->hasObjectMember()) {
      CGM.getObjCRuntime().EmitGCMemmoveCollectable(*this, DestPtr, SrcPtr,
                                                    SizeVal);
      return;
    }
  } else if (Ty->isArrayType()) {
    QualType BaseType = getContext().getBaseElementType(Ty);
    if (const RecordType *RecordTy = BaseType->getAs<RecordType>()) {
      if (RecordTy->getDecl()->hasObjectMember()) {
        CGM.getObjCRuntime().EmitGCMemmoveCollectable(*this, DestPtr, SrcPtr,
                                                      SizeVal);
        return;
      }
    }
  }

  auto Inst = Builder.CreateMemCpy(DestPtr, SrcPtr, SizeVal, isVolatile);

  // Determine the metadata to describe the position of any padding in this
  // memcpy, as well as the TBAA tags for the members of the struct, in case
  // the optimizer wishes to expand it in to scalar memory operations.
  if (llvm::MDNode *TBAAStructTag = CGM.getTBAAStructInfo(Ty))
    Inst->setMetadata(llvm::LLVMContext::MD_tbaa_struct, TBAAStructTag);

  if (CGM.getCodeGenOpts().NewStructPathTBAA) {
    TBAAAccessInfo TBAAInfo = CGM.mergeTBAAInfoForMemoryTransfer(
        Dest.getTBAAInfo(), Src.getTBAAInfo());
    CGM.DecorateInstructionWithTBAA(Inst, TBAAInfo);
  }
}<|MERGE_RESOLUTION|>--- conflicted
+++ resolved
@@ -125,13 +125,11 @@
     return Visit(E->getReplacement());
   }
 
-<<<<<<< HEAD
   void VisitCXXConstantExpr(CXXConstantExpr *E);
-=======
+
   void VisitConstantExpr(ConstantExpr *E) {
     return Visit(E->getSubExpr());
   }
->>>>>>> 58546904
 
   // l-values.
   void VisitDeclRefExpr(DeclRefExpr *E) { EmitAggLoadOfLValue(E); }
