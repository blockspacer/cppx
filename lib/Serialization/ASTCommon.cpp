//===--- ASTCommon.cpp - Common stuff for ASTReader/ASTWriter----*- C++ -*-===//
//
// Part of the LLVM Project, under the Apache License v2.0 with LLVM Exceptions.
// See https://llvm.org/LICENSE.txt for license information.
// SPDX-License-Identifier: Apache-2.0 WITH LLVM-exception
//
//===----------------------------------------------------------------------===//
//
//  This file defines common functions that both ASTReader and ASTWriter use.
//
//===----------------------------------------------------------------------===//

#include "ASTCommon.h"
#include "clang/AST/DeclCXX.h"
#include "clang/AST/DeclObjC.h"
#include "clang/Basic/IdentifierTable.h"
#include "clang/Serialization/ASTDeserializationListener.h"
#include "llvm/Support/DJB.h"

using namespace clang;

// Give ASTDeserializationListener's VTable a home.
ASTDeserializationListener::~ASTDeserializationListener() { }

serialization::TypeIdx
serialization::TypeIdxFromBuiltin(const BuiltinType *BT) {
  unsigned ID = 0;
  switch (BT->getKind()) {
  case BuiltinType::Void:
    ID = PREDEF_TYPE_VOID_ID;
    break;
  case BuiltinType::Bool:
    ID = PREDEF_TYPE_BOOL_ID;
    break;
  case BuiltinType::Char_U:
    ID = PREDEF_TYPE_CHAR_U_ID;
    break;
  case BuiltinType::UChar:
    ID = PREDEF_TYPE_UCHAR_ID;
    break;
  case BuiltinType::UShort:
    ID = PREDEF_TYPE_USHORT_ID;
    break;
  case BuiltinType::UInt:
    ID = PREDEF_TYPE_UINT_ID;
    break;
  case BuiltinType::ULong:
    ID = PREDEF_TYPE_ULONG_ID;
    break;
  case BuiltinType::ULongLong:
    ID = PREDEF_TYPE_ULONGLONG_ID;
    break;
  case BuiltinType::UInt128:
    ID = PREDEF_TYPE_UINT128_ID;
    break;
  case BuiltinType::Char_S:
    ID = PREDEF_TYPE_CHAR_S_ID;
    break;
  case BuiltinType::SChar:
    ID = PREDEF_TYPE_SCHAR_ID;
    break;
  case BuiltinType::WChar_S:
  case BuiltinType::WChar_U:
    ID = PREDEF_TYPE_WCHAR_ID;
    break;
  case BuiltinType::Short:
    ID = PREDEF_TYPE_SHORT_ID;
    break;
  case BuiltinType::Int:
    ID = PREDEF_TYPE_INT_ID;
    break;
  case BuiltinType::Long:
    ID = PREDEF_TYPE_LONG_ID;
    break;
  case BuiltinType::LongLong:
    ID = PREDEF_TYPE_LONGLONG_ID;
    break;
  case BuiltinType::Int128:
    ID = PREDEF_TYPE_INT128_ID;
    break;
  case BuiltinType::Half:
    ID = PREDEF_TYPE_HALF_ID;
    break;
  case BuiltinType::Float:
    ID = PREDEF_TYPE_FLOAT_ID;
    break;
  case BuiltinType::Double:
    ID = PREDEF_TYPE_DOUBLE_ID;
    break;
  case BuiltinType::LongDouble:
    ID = PREDEF_TYPE_LONGDOUBLE_ID;
    break;
  case BuiltinType::ShortAccum:
    ID = PREDEF_TYPE_SHORT_ACCUM_ID;
    break;
  case BuiltinType::Accum:
    ID = PREDEF_TYPE_ACCUM_ID;
    break;
  case BuiltinType::LongAccum:
    ID = PREDEF_TYPE_LONG_ACCUM_ID;
    break;
  case BuiltinType::UShortAccum:
    ID = PREDEF_TYPE_USHORT_ACCUM_ID;
    break;
  case BuiltinType::UAccum:
    ID = PREDEF_TYPE_UACCUM_ID;
    break;
  case BuiltinType::ULongAccum:
    ID = PREDEF_TYPE_ULONG_ACCUM_ID;
    break;
  case BuiltinType::ShortFract:
    ID = PREDEF_TYPE_SHORT_FRACT_ID;
    break;
  case BuiltinType::Fract:
    ID = PREDEF_TYPE_FRACT_ID;
    break;
  case BuiltinType::LongFract:
    ID = PREDEF_TYPE_LONG_FRACT_ID;
    break;
  case BuiltinType::UShortFract:
    ID = PREDEF_TYPE_USHORT_FRACT_ID;
    break;
  case BuiltinType::UFract:
    ID = PREDEF_TYPE_UFRACT_ID;
    break;
  case BuiltinType::ULongFract:
    ID = PREDEF_TYPE_ULONG_FRACT_ID;
    break;
  case BuiltinType::SatShortAccum:
    ID = PREDEF_TYPE_SAT_SHORT_ACCUM_ID;
    break;
  case BuiltinType::SatAccum:
    ID = PREDEF_TYPE_SAT_ACCUM_ID;
    break;
  case BuiltinType::SatLongAccum:
    ID = PREDEF_TYPE_SAT_LONG_ACCUM_ID;
    break;
  case BuiltinType::SatUShortAccum:
    ID = PREDEF_TYPE_SAT_USHORT_ACCUM_ID;
    break;
  case BuiltinType::SatUAccum:
    ID = PREDEF_TYPE_SAT_UACCUM_ID;
    break;
  case BuiltinType::SatULongAccum:
    ID = PREDEF_TYPE_SAT_ULONG_ACCUM_ID;
    break;
  case BuiltinType::SatShortFract:
    ID = PREDEF_TYPE_SAT_SHORT_FRACT_ID;
    break;
  case BuiltinType::SatFract:
    ID = PREDEF_TYPE_SAT_FRACT_ID;
    break;
  case BuiltinType::SatLongFract:
    ID = PREDEF_TYPE_SAT_LONG_FRACT_ID;
    break;
  case BuiltinType::SatUShortFract:
    ID = PREDEF_TYPE_SAT_USHORT_FRACT_ID;
    break;
  case BuiltinType::SatUFract:
    ID = PREDEF_TYPE_SAT_UFRACT_ID;
    break;
  case BuiltinType::SatULongFract:
    ID = PREDEF_TYPE_SAT_ULONG_FRACT_ID;
    break;
  case BuiltinType::Float16:
    ID = PREDEF_TYPE_FLOAT16_ID;
    break;
  case BuiltinType::Float128:
    ID = PREDEF_TYPE_FLOAT128_ID;
    break;
  case BuiltinType::NullPtr:
    ID = PREDEF_TYPE_NULLPTR_ID;
    break;
  case BuiltinType::MetaInfo:
    ID = PREDEF_TYPE_META_INFO_ID;
    break;
  case BuiltinType::Char8:
    ID = PREDEF_TYPE_CHAR8_ID;
    break;
  case BuiltinType::Char16:
    ID = PREDEF_TYPE_CHAR16_ID;
    break;
  case BuiltinType::Char32:
    ID = PREDEF_TYPE_CHAR32_ID;
    break;
  case BuiltinType::Overload:
    ID = PREDEF_TYPE_OVERLOAD_ID;
    break;
  case BuiltinType::BoundMember:
    ID = PREDEF_TYPE_BOUND_MEMBER;
    break;
  case BuiltinType::PseudoObject:
    ID = PREDEF_TYPE_PSEUDO_OBJECT;
    break;
  case BuiltinType::Dependent:
    ID = PREDEF_TYPE_DEPENDENT_ID;
    break;
  case BuiltinType::UnknownAny:
    ID = PREDEF_TYPE_UNKNOWN_ANY;
    break;
  case BuiltinType::ARCUnbridgedCast:
    ID = PREDEF_TYPE_ARC_UNBRIDGED_CAST;
    break;
  case BuiltinType::ObjCId:
    ID = PREDEF_TYPE_OBJC_ID;
    break;
  case BuiltinType::ObjCClass:
    ID = PREDEF_TYPE_OBJC_CLASS;
    break;
  case BuiltinType::ObjCSel:
    ID = PREDEF_TYPE_OBJC_SEL;
    break;
#define IMAGE_TYPE(ImgType, Id, SingletonId, Access, Suffix) \
  case BuiltinType::Id: \
    ID = PREDEF_TYPE_##Id##_ID; \
    break;
#include "clang/Basic/OpenCLImageTypes.def"
#define EXT_OPAQUE_TYPE(ExtType, Id, Ext) \
  case BuiltinType::Id: \
    ID = PREDEF_TYPE_##Id##_ID; \
    break;
#include "clang/Basic/OpenCLExtensionTypes.def"
  case BuiltinType::OCLSampler:
    ID = PREDEF_TYPE_SAMPLER_ID;
    break;
  case BuiltinType::OCLEvent:
    ID = PREDEF_TYPE_EVENT_ID;
    break;
  case BuiltinType::OCLClkEvent:
    ID = PREDEF_TYPE_CLK_EVENT_ID;
    break;
  case BuiltinType::OCLQueue:
    ID = PREDEF_TYPE_QUEUE_ID;
    break;
  case BuiltinType::OCLReserveID:
    ID = PREDEF_TYPE_RESERVE_ID_ID;
    break;
#define SVE_TYPE(Name, Id, SingletonId) \
  case BuiltinType::Id: \
    ID = PREDEF_TYPE_##Id##_ID; \
    break;
#include "clang/Basic/AArch64SVEACLETypes.def"
  case BuiltinType::BuiltinFn:
    ID = PREDEF_TYPE_BUILTIN_FN;
    break;
  case BuiltinType::OMPArraySection:
    ID = PREDEF_TYPE_OMP_ARRAY_SECTION;
    break;
  }

  return TypeIdx(ID);
}

unsigned serialization::ComputeHash(Selector Sel) {
  unsigned N = Sel.getNumArgs();
  if (N == 0)
    ++N;
  unsigned R = 5381;
  for (unsigned I = 0; I != N; ++I)
    if (IdentifierInfo *II = Sel.getIdentifierInfoForSlot(I))
      R = llvm::djbHash(II->getName(), R);
  return R;
}

const DeclContext *
serialization::getDefinitiveDeclContext(const DeclContext *DC) {
  switch (DC->getDeclKind()) {
  // These entities may have multiple definitions.
  case Decl::TranslationUnit:
  case Decl::ExternCContext:
  case Decl::Namespace:
  case Decl::LinkageSpec:
  case Decl::Export:
    return nullptr;

  // C/C++ tag types can only be defined in one place.
  case Decl::Enum:
  case Decl::Record:
    if (const TagDecl *Def = cast<TagDecl>(DC)->getDefinition())
      return Def;
    return nullptr;

  // FIXME: These can be defined in one place... except special member
  // functions and out-of-line definitions.
  case Decl::CXXRecord:
  case Decl::ClassTemplateSpecialization:
  case Decl::ClassTemplatePartialSpecialization:
    return nullptr;

  // Each function, method, and block declaration is its own DeclContext.
  case Decl::Function:
  case Decl::CXXMethod:
  case Decl::CXXConstructor:
  case Decl::CXXDestructor:
  case Decl::CXXConversion:
  case Decl::CXXMetaprogram:
  case Decl::CXXInjection:
  case Decl::ObjCMethod:
  case Decl::Block:
  case Decl::Captured:
    // Objective C categories, category implementations, and class
    // implementations can only be defined in one place.
  case Decl::ObjCCategory:
  case Decl::ObjCCategoryImpl:
  case Decl::ObjCImplementation:
    return DC;

  case Decl::ObjCProtocol:
    if (const ObjCProtocolDecl *Def
          = cast<ObjCProtocolDecl>(DC)->getDefinition())
      return Def;
    return nullptr;

  // FIXME: These are defined in one place, but properties in class extensions
  // end up being back-patched into the main interface. See
  // Sema::HandlePropertyInClassExtension for the offending code.
  case Decl::ObjCInterface:
    return nullptr;

  default:
    llvm_unreachable("Unhandled DeclContext in AST reader");
  }

  llvm_unreachable("Unhandled decl kind");
}

bool serialization::isRedeclarableDeclKind(unsigned Kind) {
  switch (static_cast<Decl::Kind>(Kind)) {
  case Decl::TranslationUnit:
  case Decl::ExternCContext:
    // Special case of a "merged" declaration.
    return true;

  case Decl::Namespace:
  case Decl::NamespaceAlias:
  case Decl::Typedef:
  case Decl::TypeAlias:
  case Decl::Enum:
  case Decl::Record:
  case Decl::CXXRecord:
  case Decl::ClassTemplateSpecialization:
  case Decl::ClassTemplatePartialSpecialization:
  case Decl::VarTemplateSpecialization:
  case Decl::VarTemplatePartialSpecialization:
  case Decl::Function:
  case Decl::CXXDeductionGuide:
  case Decl::CXXMethod:
  case Decl::CXXConstructor:
  case Decl::CXXDestructor:
  case Decl::CXXConversion:
  case Decl::UsingShadow:
  case Decl::ConstructorUsingShadow:
  case Decl::Var:
  case Decl::FunctionTemplate:
  case Decl::ClassTemplate:
  case Decl::VarTemplate:
  case Decl::TypeAliasTemplate:
  case Decl::ObjCProtocol:
  case Decl::ObjCInterface:
  case Decl::Empty:
    return true;

  // Never redeclarable.
  case Decl::UsingDirective:
  case Decl::Label:
  case Decl::UnresolvedUsingTypename:
  case Decl::TemplateTypeParm:
  case Decl::EnumConstant:
  case Decl::UnresolvedUsingValue:
  case Decl::IndirectField:
  case Decl::Field:
  case Decl::MSProperty:
  case Decl::ObjCIvar:
  case Decl::ObjCAtDefsField:
  case Decl::NonTypeTemplateParm:
  case Decl::TemplateTemplateParm:
  case Decl::Using:
  case Decl::UsingPack:
  case Decl::ObjCMethod:
  case Decl::ObjCCategory:
  case Decl::ObjCCategoryImpl:
  case Decl::ObjCImplementation:
  case Decl::ObjCProperty:
  case Decl::ObjCCompatibleAlias:
  case Decl::LinkageSpec:
  case Decl::Export:
  case Decl::ObjCPropertyImpl:
  case Decl::PragmaComment:
  case Decl::PragmaDetectMismatch:
  case Decl::FileScopeAsm:
  case Decl::AccessSpec:
  case Decl::Friend:
  case Decl::FriendTemplate:
  case Decl::StaticAssert:
  case Decl::Block:
  case Decl::Captured:
  case Decl::ClassScopeFunctionSpecialization:
  case Decl::Import:
  case Decl::OMPThreadPrivate:
  case Decl::OMPAllocate:
  case Decl::OMPRequires:
  case Decl::OMPCapturedExpr:
  case Decl::OMPDeclareReduction:
  case Decl::OMPDeclareMapper:
  case Decl::BuiltinTemplate:
  case Decl::Decomposition:
  case Decl::Binding:
<<<<<<< HEAD
  case Decl::CXXFragment:
  case Decl::CXXMetaprogram:
  case Decl::CXXInjection:
  case Decl::CXXStmtFragment:
  case Decl::CXXRequiredType:
  case Decl::CXXRequiredDeclarator:
=======
  case Decl::Concept:
>>>>>>> 4b48b58c
    return false;

  // These indirectly derive from Redeclarable<T> but are not actually
  // redeclarable.
  case Decl::ImplicitParam:
  case Decl::ParmVar:
  case Decl::ObjCTypeParam:
    return false;
  }

  llvm_unreachable("Unhandled declaration kind");
}

bool serialization::needsAnonymousDeclarationNumber(const NamedDecl *D) {
  // Friend declarations in dependent contexts aren't anonymous in the usual
  // sense, but they cannot be found by name lookup in their semantic context
  // (or indeed in any context), so we treat them as anonymous.
  //
  // This doesn't apply to friend tag decls; Sema makes those available to name
  // lookup in the surrounding context.
  if (D->getFriendObjectKind() &&
      D->getLexicalDeclContext()->isDependentContext() && !isa<TagDecl>(D)) {
    // For function templates and class templates, the template is numbered and
    // not its pattern.
    if (auto *FD = dyn_cast<FunctionDecl>(D))
      return !FD->getDescribedFunctionTemplate();
    if (auto *RD = dyn_cast<CXXRecordDecl>(D))
      return !RD->getDescribedClassTemplate();
    return true;
  }

  // At block scope, we number everything that we need to deduplicate, since we
  // can't just use name matching to keep things lined up.
  // FIXME: This is only necessary for an inline function or a template or
  // similar.
  if (D->getLexicalDeclContext()->isFunctionOrMethod()) {
    if (auto *VD = dyn_cast<VarDecl>(D))
      return VD->isStaticLocal();
    // FIXME: What about CapturedDecls (and declarations nested within them)?
    return isa<TagDecl>(D) || isa<BlockDecl>(D);
  }

  // Otherwise, we only care about anonymous class members / block-scope decls.
  // FIXME: We need to handle lambdas and blocks within inline / templated
  // variables too.
  if (D->getDeclName() || !isa<CXXRecordDecl>(D->getLexicalDeclContext()))
    return false;
  return isa<TagDecl>(D) || isa<FieldDecl>(D);
}<|MERGE_RESOLUTION|>--- conflicted
+++ resolved
@@ -405,16 +405,13 @@
   case Decl::BuiltinTemplate:
   case Decl::Decomposition:
   case Decl::Binding:
-<<<<<<< HEAD
+  case Decl::Concept:
   case Decl::CXXFragment:
   case Decl::CXXMetaprogram:
   case Decl::CXXInjection:
   case Decl::CXXStmtFragment:
   case Decl::CXXRequiredType:
   case Decl::CXXRequiredDeclarator:
-=======
-  case Decl::Concept:
->>>>>>> 4b48b58c
     return false;
 
   // These indirectly derive from Redeclarable<T> but are not actually
