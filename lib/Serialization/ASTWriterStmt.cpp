//===--- ASTWriterStmt.cpp - Statement and Expression Serialization -------===//
//
// Part of the LLVM Project, under the Apache License v2.0 with LLVM Exceptions.
// See https://llvm.org/LICENSE.txt for license information.
// SPDX-License-Identifier: Apache-2.0 WITH LLVM-exception
//
//===----------------------------------------------------------------------===//
///
/// \file
/// Implements serialization for Statements and Expressions.
///
//===----------------------------------------------------------------------===//

#include "clang/Serialization/ASTWriter.h"
#include "clang/AST/ASTContext.h"
#include "clang/AST/DeclCXX.h"
#include "clang/AST/DeclObjC.h"
#include "clang/AST/DeclTemplate.h"
#include "clang/AST/StmtVisitor.h"
#include "clang/Lex/Token.h"
#include "llvm/Bitcode/BitstreamWriter.h"
using namespace clang;

//===----------------------------------------------------------------------===//
// Statement/expression serialization
//===----------------------------------------------------------------------===//

namespace clang {

  class ASTStmtWriter : public StmtVisitor<ASTStmtWriter, void> {
    ASTWriter &Writer;
    ASTRecordWriter Record;

    serialization::StmtCode Code;
    unsigned AbbrevToUse;

  public:
    ASTStmtWriter(ASTWriter &Writer, ASTWriter::RecordData &Record)
        : Writer(Writer), Record(Writer, Record),
          Code(serialization::STMT_NULL_PTR), AbbrevToUse(0) {}

    ASTStmtWriter(const ASTStmtWriter&) = delete;

    uint64_t Emit() {
      assert(Code != serialization::STMT_NULL_PTR &&
             "unhandled sub-statement writing AST file");
      return Record.EmitStmt(Code, AbbrevToUse);
    }

    void AddTemplateKWAndArgsInfo(const ASTTemplateKWAndArgsInfo &ArgInfo,
                                  const TemplateArgumentLoc *Args);

    void VisitStmt(Stmt *S);
#define STMT(Type, Base) \
    void Visit##Type(Type *);
#include "clang/AST/StmtNodes.inc"
  };
}

void ASTStmtWriter::AddTemplateKWAndArgsInfo(
    const ASTTemplateKWAndArgsInfo &ArgInfo, const TemplateArgumentLoc *Args) {
  Record.AddSourceLocation(ArgInfo.TemplateKWLoc);
  Record.AddSourceLocation(ArgInfo.LAngleLoc);
  Record.AddSourceLocation(ArgInfo.RAngleLoc);
  for (unsigned i = 0; i != ArgInfo.NumTemplateArgs; ++i)
    Record.AddTemplateArgumentLoc(Args[i]);
}

void ASTStmtWriter::VisitStmt(Stmt *S) {
}

void ASTStmtWriter::VisitNullStmt(NullStmt *S) {
  VisitStmt(S);
  Record.AddSourceLocation(S->getSemiLoc());
  Record.push_back(S->NullStmtBits.HasLeadingEmptyMacro);
  Code = serialization::STMT_NULL;
}

void ASTStmtWriter::VisitCompoundStmt(CompoundStmt *S) {
  VisitStmt(S);
  Record.push_back(S->size());
  for (auto *CS : S->body())
    Record.AddStmt(CS);
  Record.AddSourceLocation(S->getLBracLoc());
  Record.AddSourceLocation(S->getRBracLoc());
  Code = serialization::STMT_COMPOUND;
}

void ASTStmtWriter::VisitSwitchCase(SwitchCase *S) {
  VisitStmt(S);
  Record.push_back(Writer.getSwitchCaseID(S));
  Record.AddSourceLocation(S->getKeywordLoc());
  Record.AddSourceLocation(S->getColonLoc());
}

void ASTStmtWriter::VisitCaseStmt(CaseStmt *S) {
  VisitSwitchCase(S);
  Record.push_back(S->caseStmtIsGNURange());
  Record.AddStmt(S->getLHS());
  Record.AddStmt(S->getSubStmt());
  if (S->caseStmtIsGNURange()) {
    Record.AddStmt(S->getRHS());
    Record.AddSourceLocation(S->getEllipsisLoc());
  }
  Code = serialization::STMT_CASE;
}

void ASTStmtWriter::VisitDefaultStmt(DefaultStmt *S) {
  VisitSwitchCase(S);
  Record.AddStmt(S->getSubStmt());
  Code = serialization::STMT_DEFAULT;
}

void ASTStmtWriter::VisitLabelStmt(LabelStmt *S) {
  VisitStmt(S);
  Record.AddDeclRef(S->getDecl());
  Record.AddStmt(S->getSubStmt());
  Record.AddSourceLocation(S->getIdentLoc());
  Code = serialization::STMT_LABEL;
}

void ASTStmtWriter::VisitAttributedStmt(AttributedStmt *S) {
  VisitStmt(S);
  Record.push_back(S->getAttrs().size());
  Record.AddAttributes(S->getAttrs());
  Record.AddStmt(S->getSubStmt());
  Record.AddSourceLocation(S->getAttrLoc());
  Code = serialization::STMT_ATTRIBUTED;
}

void ASTStmtWriter::VisitIfStmt(IfStmt *S) {
  VisitStmt(S);

  bool HasElse = S->getElse() != nullptr;
  bool HasVar = S->getConditionVariableDeclStmt() != nullptr;
  bool HasInit = S->getInit() != nullptr;

  Record.push_back(S->isConstexpr());
  Record.push_back(HasElse);
  Record.push_back(HasVar);
  Record.push_back(HasInit);

  Record.AddStmt(S->getCond());
  Record.AddStmt(S->getThen());
  if (HasElse)
    Record.AddStmt(S->getElse());
  if (HasVar)
    Record.AddDeclRef(S->getConditionVariable());
  if (HasInit)
    Record.AddStmt(S->getInit());

  Record.AddSourceLocation(S->getIfLoc());
  if (HasElse)
    Record.AddSourceLocation(S->getElseLoc());

  Code = serialization::STMT_IF;
}

void ASTStmtWriter::VisitSwitchStmt(SwitchStmt *S) {
  VisitStmt(S);

  bool HasInit = S->getInit() != nullptr;
  bool HasVar = S->getConditionVariableDeclStmt() != nullptr;
  Record.push_back(HasInit);
  Record.push_back(HasVar);
  Record.push_back(S->isAllEnumCasesCovered());

  Record.AddStmt(S->getCond());
  Record.AddStmt(S->getBody());
  if (HasInit)
    Record.AddStmt(S->getInit());
  if (HasVar)
    Record.AddDeclRef(S->getConditionVariable());

  Record.AddSourceLocation(S->getSwitchLoc());

  for (SwitchCase *SC = S->getSwitchCaseList(); SC;
       SC = SC->getNextSwitchCase())
    Record.push_back(Writer.RecordSwitchCaseID(SC));
  Code = serialization::STMT_SWITCH;
}

void ASTStmtWriter::VisitWhileStmt(WhileStmt *S) {
  VisitStmt(S);

  bool HasVar = S->getConditionVariableDeclStmt() != nullptr;
  Record.push_back(HasVar);

  Record.AddStmt(S->getCond());
  Record.AddStmt(S->getBody());
  if (HasVar)
    Record.AddDeclRef(S->getConditionVariable());

  Record.AddSourceLocation(S->getWhileLoc());
  Code = serialization::STMT_WHILE;
}

void ASTStmtWriter::VisitDoStmt(DoStmt *S) {
  VisitStmt(S);
  Record.AddStmt(S->getCond());
  Record.AddStmt(S->getBody());
  Record.AddSourceLocation(S->getDoLoc());
  Record.AddSourceLocation(S->getWhileLoc());
  Record.AddSourceLocation(S->getRParenLoc());
  Code = serialization::STMT_DO;
}

void ASTStmtWriter::VisitForStmt(ForStmt *S) {
  VisitStmt(S);
  Record.AddStmt(S->getInit());
  Record.AddStmt(S->getCond());
  Record.AddDeclRef(S->getConditionVariable());
  Record.AddStmt(S->getInc());
  Record.AddStmt(S->getBody());
  Record.AddSourceLocation(S->getForLoc());
  Record.AddSourceLocation(S->getLParenLoc());
  Record.AddSourceLocation(S->getRParenLoc());
  Code = serialization::STMT_FOR;
}

void ASTStmtWriter::VisitGotoStmt(GotoStmt *S) {
  VisitStmt(S);
  Record.AddDeclRef(S->getLabel());
  Record.AddSourceLocation(S->getGotoLoc());
  Record.AddSourceLocation(S->getLabelLoc());
  Code = serialization::STMT_GOTO;
}

void ASTStmtWriter::VisitIndirectGotoStmt(IndirectGotoStmt *S) {
  VisitStmt(S);
  Record.AddSourceLocation(S->getGotoLoc());
  Record.AddSourceLocation(S->getStarLoc());
  Record.AddStmt(S->getTarget());
  Code = serialization::STMT_INDIRECT_GOTO;
}

void ASTStmtWriter::VisitContinueStmt(ContinueStmt *S) {
  VisitStmt(S);
  Record.AddSourceLocation(S->getContinueLoc());
  Code = serialization::STMT_CONTINUE;
}

void ASTStmtWriter::VisitBreakStmt(BreakStmt *S) {
  VisitStmt(S);
  Record.AddSourceLocation(S->getBreakLoc());
  Code = serialization::STMT_BREAK;
}

void ASTStmtWriter::VisitReturnStmt(ReturnStmt *S) {
  VisitStmt(S);

  bool HasNRVOCandidate = S->getNRVOCandidate() != nullptr;
  Record.push_back(HasNRVOCandidate);

  Record.AddStmt(S->getRetValue());
  if (HasNRVOCandidate)
    Record.AddDeclRef(S->getNRVOCandidate());

  Record.AddSourceLocation(S->getReturnLoc());
  Code = serialization::STMT_RETURN;
}

void ASTStmtWriter::VisitDeclStmt(DeclStmt *S) {
  VisitStmt(S);
  Record.AddSourceLocation(S->getBeginLoc());
  Record.AddSourceLocation(S->getEndLoc());
  DeclGroupRef DG = S->getDeclGroup();
  for (DeclGroupRef::iterator D = DG.begin(), DEnd = DG.end(); D != DEnd; ++D)
    Record.AddDeclRef(*D);
  Code = serialization::STMT_DECL;
}

void ASTStmtWriter::VisitAsmStmt(AsmStmt *S) {
  VisitStmt(S);
  Record.push_back(S->getNumOutputs());
  Record.push_back(S->getNumInputs());
  Record.push_back(S->getNumClobbers());
  Record.AddSourceLocation(S->getAsmLoc());
  Record.push_back(S->isVolatile());
  Record.push_back(S->isSimple());
}

void ASTStmtWriter::VisitGCCAsmStmt(GCCAsmStmt *S) {
  VisitAsmStmt(S);
  Record.AddSourceLocation(S->getRParenLoc());
  Record.AddStmt(S->getAsmString());

  // Outputs
  for (unsigned I = 0, N = S->getNumOutputs(); I != N; ++I) {
    Record.AddIdentifierRef(S->getOutputIdentifier(I));
    Record.AddStmt(S->getOutputConstraintLiteral(I));
    Record.AddStmt(S->getOutputExpr(I));
  }

  // Inputs
  for (unsigned I = 0, N = S->getNumInputs(); I != N; ++I) {
    Record.AddIdentifierRef(S->getInputIdentifier(I));
    Record.AddStmt(S->getInputConstraintLiteral(I));
    Record.AddStmt(S->getInputExpr(I));
  }

  // Clobbers
  for (unsigned I = 0, N = S->getNumClobbers(); I != N; ++I)
    Record.AddStmt(S->getClobberStringLiteral(I));

  Code = serialization::STMT_GCCASM;
}

void ASTStmtWriter::VisitMSAsmStmt(MSAsmStmt *S) {
  VisitAsmStmt(S);
  Record.AddSourceLocation(S->getLBraceLoc());
  Record.AddSourceLocation(S->getEndLoc());
  Record.push_back(S->getNumAsmToks());
  Record.AddString(S->getAsmString());

  // Tokens
  for (unsigned I = 0, N = S->getNumAsmToks(); I != N; ++I) {
    // FIXME: Move this to ASTRecordWriter?
    Writer.AddToken(S->getAsmToks()[I], Record.getRecordData());
  }

  // Clobbers
  for (unsigned I = 0, N = S->getNumClobbers(); I != N; ++I) {
    Record.AddString(S->getClobber(I));
  }

  // Outputs
  for (unsigned I = 0, N = S->getNumOutputs(); I != N; ++I) {
    Record.AddStmt(S->getOutputExpr(I));
    Record.AddString(S->getOutputConstraint(I));
  }

  // Inputs
  for (unsigned I = 0, N = S->getNumInputs(); I != N; ++I) {
    Record.AddStmt(S->getInputExpr(I));
    Record.AddString(S->getInputConstraint(I));
  }

  Code = serialization::STMT_MSASM;
}

void ASTStmtWriter::VisitCoroutineBodyStmt(CoroutineBodyStmt *CoroStmt) {
  VisitStmt(CoroStmt);
  Record.push_back(CoroStmt->getParamMoves().size());
  for (Stmt *S : CoroStmt->children())
    Record.AddStmt(S);
  Code = serialization::STMT_COROUTINE_BODY;
}

void ASTStmtWriter::VisitCoreturnStmt(CoreturnStmt *S) {
  VisitStmt(S);
  Record.AddSourceLocation(S->getKeywordLoc());
  Record.AddStmt(S->getOperand());
  Record.AddStmt(S->getPromiseCall());
  Record.push_back(S->isImplicit());
  Code = serialization::STMT_CORETURN;
}

void ASTStmtWriter::VisitCoroutineSuspendExpr(CoroutineSuspendExpr *E) {
  VisitExpr(E);
  Record.AddSourceLocation(E->getKeywordLoc());
  for (Stmt *S : E->children())
    Record.AddStmt(S);
  Record.AddStmt(E->getOpaqueValue());
}

void ASTStmtWriter::VisitCoawaitExpr(CoawaitExpr *E) {
  VisitCoroutineSuspendExpr(E);
  Record.push_back(E->isImplicit());
  Code = serialization::EXPR_COAWAIT;
}

void ASTStmtWriter::VisitCoyieldExpr(CoyieldExpr *E) {
  VisitCoroutineSuspendExpr(E);
  Code = serialization::EXPR_COYIELD;
}

void ASTStmtWriter::VisitCXXConstantExpr(CXXConstantExpr *S) {
  llvm_unreachable("unimplemented");
}

void ASTStmtWriter::VisitCXXReflectExpr(CXXReflectExpr *S) {
  llvm_unreachable("unimplemented");
}

<<<<<<< HEAD
void ASTStmtWriter::VisitCXXReflectionReadQueryExpr(
                                                CXXReflectionReadQueryExpr *E) {
  llvm_unreachable("unimplemented");
}

void ASTStmtWriter::VisitCXXReflectionWriteQueryExpr(
                                               CXXReflectionWriteQueryExpr *E) {
=======
void ASTStmtWriter::VisitCXXInvalidReflectionExpr(CXXInvalidReflectionExpr *S) {
  llvm_unreachable("unimplemented");
}

void ASTStmtWriter::VisitCXXReflectionTraitExpr(CXXReflectionTraitExpr *E) {
>>>>>>> 59d612b8
  llvm_unreachable("unimplemented");
}

void ASTStmtWriter::VisitCXXReflectPrintLiteralExpr(
                                                CXXReflectPrintLiteralExpr *E) {
  llvm_unreachable("unimplemented");
}

void ASTStmtWriter::VisitCXXReflectPrintReflectionExpr(
                                             CXXReflectPrintReflectionExpr *E) {
  llvm_unreachable("unimplemented");
}

void ASTStmtWriter::VisitCXXReflectDumpReflectionExpr(
                                              CXXReflectDumpReflectionExpr *E) {
  llvm_unreachable("unimplemented");
}

void ASTStmtWriter::VisitCXXCompilerErrorExpr(CXXCompilerErrorExpr *E) {
  llvm_unreachable("unimplemented");
}

void ASTStmtWriter::VisitCXXUnreflexprExpr(CXXUnreflexprExpr *E) {
  llvm_unreachable("unimplemented");
}

void ASTStmtWriter::VisitCXXIdExprExpr(CXXIdExprExpr *E) {
  llvm_unreachable("unimplemented");
}

void ASTStmtWriter::VisitCXXDependentVariadicReifierExpr(
  CXXDependentVariadicReifierExpr *E) {
  llvm_unreachable("unimplemented");
}

void ASTStmtWriter::VisitCXXReflectedIdExpr(CXXReflectedIdExpr *E) {
  llvm_unreachable("unimplemented");
}

void ASTStmtWriter::VisitCXXValueOfExpr(CXXValueOfExpr *E) {
  llvm_unreachable("unimplemented");
}

void ASTStmtWriter::VisitCXXConcatenateExpr(CXXConcatenateExpr *E) {
  llvm_unreachable("not implemented");
}

void ASTStmtWriter::VisitCXXFragmentExpr(CXXFragmentExpr *E) {
  llvm_unreachable("not implemented");
}

void ASTStmtWriter::VisitDependentCoawaitExpr(DependentCoawaitExpr *E) {
  VisitExpr(E);
  Record.AddSourceLocation(E->getKeywordLoc());
  for (Stmt *S : E->children())
    Record.AddStmt(S);
  Code = serialization::EXPR_DEPENDENT_COAWAIT;
}

void ASTStmtWriter::VisitCapturedStmt(CapturedStmt *S) {
  VisitStmt(S);
  // NumCaptures
  Record.push_back(std::distance(S->capture_begin(), S->capture_end()));

  // CapturedDecl and captured region kind
  Record.AddDeclRef(S->getCapturedDecl());
  Record.push_back(S->getCapturedRegionKind());

  Record.AddDeclRef(S->getCapturedRecordDecl());

  // Capture inits
  for (auto *I : S->capture_inits())
    Record.AddStmt(I);

  // Body
  Record.AddStmt(S->getCapturedStmt());

  // Captures
  for (const auto &I : S->captures()) {
    if (I.capturesThis() || I.capturesVariableArrayType())
      Record.AddDeclRef(nullptr);
    else
      Record.AddDeclRef(I.getCapturedVar());
    Record.push_back(I.getCaptureKind());
    Record.AddSourceLocation(I.getLocation());
  }

  Code = serialization::STMT_CAPTURED;
}

void ASTStmtWriter::VisitExpr(Expr *E) {
  VisitStmt(E);
  Record.AddTypeRef(E->getType());
  Record.push_back(E->isTypeDependent());
  Record.push_back(E->isValueDependent());
  Record.push_back(E->isInstantiationDependent());
  Record.push_back(E->containsUnexpandedParameterPack());
  Record.push_back(E->getValueKind());
  Record.push_back(E->getObjectKind());
}

void ASTStmtWriter::VisitConstantExpr(ConstantExpr *E) {
  VisitExpr(E);
  Record.AddStmt(E->getSubExpr());
  Code = serialization::EXPR_CONSTANT;
}

void ASTStmtWriter::VisitPredefinedExpr(PredefinedExpr *E) {
  VisitExpr(E);

  bool HasFunctionName = E->getFunctionName() != nullptr;
  Record.push_back(HasFunctionName);
  Record.push_back(E->getIdentKind()); // FIXME: stable encoding
  Record.AddSourceLocation(E->getLocation());
  if (HasFunctionName)
    Record.AddStmt(E->getFunctionName());
  Code = serialization::EXPR_PREDEFINED;
}

void ASTStmtWriter::VisitDeclRefExpr(DeclRefExpr *E) {
  VisitExpr(E);

  Record.push_back(E->hasQualifier());
  Record.push_back(E->getDecl() != E->getFoundDecl());
  Record.push_back(E->hasTemplateKWAndArgsInfo());
  Record.push_back(E->hadMultipleCandidates());
  Record.push_back(E->refersToEnclosingVariableOrCapture());

  if (E->hasTemplateKWAndArgsInfo()) {
    unsigned NumTemplateArgs = E->getNumTemplateArgs();
    Record.push_back(NumTemplateArgs);
  }

  DeclarationName::NameKind nk = (E->getDecl()->getDeclName().getNameKind());

  if ((!E->hasTemplateKWAndArgsInfo()) && (!E->hasQualifier()) &&
      (E->getDecl() == E->getFoundDecl()) &&
      nk == DeclarationName::Identifier) {
    AbbrevToUse = Writer.getDeclRefExprAbbrev();
  }

  if (E->hasQualifier())
    Record.AddNestedNameSpecifierLoc(E->getQualifierLoc());

  if (E->getDecl() != E->getFoundDecl())
    Record.AddDeclRef(E->getFoundDecl());

  if (E->hasTemplateKWAndArgsInfo())
    AddTemplateKWAndArgsInfo(*E->getTrailingObjects<ASTTemplateKWAndArgsInfo>(),
                             E->getTrailingObjects<TemplateArgumentLoc>());

  Record.AddDeclRef(E->getDecl());
  Record.AddSourceLocation(E->getLocation());
  Record.AddDeclarationNameLoc(E->DNLoc, E->getDecl()->getDeclName());
  Code = serialization::EXPR_DECL_REF;
}

void ASTStmtWriter::VisitIntegerLiteral(IntegerLiteral *E) {
  VisitExpr(E);
  Record.AddSourceLocation(E->getLocation());
  Record.AddAPInt(E->getValue());

  if (E->getValue().getBitWidth() == 32) {
    AbbrevToUse = Writer.getIntegerLiteralAbbrev();
  }

  Code = serialization::EXPR_INTEGER_LITERAL;
}

void ASTStmtWriter::VisitFixedPointLiteral(FixedPointLiteral *E) {
  VisitExpr(E);
  Record.AddSourceLocation(E->getLocation());
  Record.AddAPInt(E->getValue());
  Code = serialization::EXPR_INTEGER_LITERAL;
}

void ASTStmtWriter::VisitFloatingLiteral(FloatingLiteral *E) {
  VisitExpr(E);
  Record.push_back(E->getRawSemantics());
  Record.push_back(E->isExact());
  Record.AddAPFloat(E->getValue());
  Record.AddSourceLocation(E->getLocation());
  Code = serialization::EXPR_FLOATING_LITERAL;
}

void ASTStmtWriter::VisitImaginaryLiteral(ImaginaryLiteral *E) {
  VisitExpr(E);
  Record.AddStmt(E->getSubExpr());
  Code = serialization::EXPR_IMAGINARY_LITERAL;
}

void ASTStmtWriter::VisitStringLiteral(StringLiteral *E) {
  VisitExpr(E);

  // Store the various bits of data of StringLiteral.
  Record.push_back(E->getNumConcatenated());
  Record.push_back(E->getLength());
  Record.push_back(E->getCharByteWidth());
  Record.push_back(E->getKind());
  Record.push_back(E->isPascal());

  // Store the trailing array of SourceLocation.
  for (unsigned I = 0, N = E->getNumConcatenated(); I != N; ++I)
    Record.AddSourceLocation(E->getStrTokenLoc(I));

  // Store the trailing array of char holding the string data.
  StringRef StrData = E->getBytes();
  for (unsigned I = 0, N = E->getByteLength(); I != N; ++I)
    Record.push_back(StrData[I]);

  Code = serialization::EXPR_STRING_LITERAL;
}

void ASTStmtWriter::VisitCharacterLiteral(CharacterLiteral *E) {
  VisitExpr(E);
  Record.push_back(E->getValue());
  Record.AddSourceLocation(E->getLocation());
  Record.push_back(E->getKind());

  AbbrevToUse = Writer.getCharacterLiteralAbbrev();

  Code = serialization::EXPR_CHARACTER_LITERAL;
}

void ASTStmtWriter::VisitParenExpr(ParenExpr *E) {
  VisitExpr(E);
  Record.AddSourceLocation(E->getLParen());
  Record.AddSourceLocation(E->getRParen());
  Record.AddStmt(E->getSubExpr());
  Code = serialization::EXPR_PAREN;
}

void ASTStmtWriter::VisitParenListExpr(ParenListExpr *E) {
  VisitExpr(E);
  Record.push_back(E->getNumExprs());
  for (auto *SubStmt : E->exprs())
    Record.AddStmt(SubStmt);
  Record.AddSourceLocation(E->getLParenLoc());
  Record.AddSourceLocation(E->getRParenLoc());
  Code = serialization::EXPR_PAREN_LIST;
}

void ASTStmtWriter::VisitUnaryOperator(UnaryOperator *E) {
  VisitExpr(E);
  Record.AddStmt(E->getSubExpr());
  Record.push_back(E->getOpcode()); // FIXME: stable encoding
  Record.AddSourceLocation(E->getOperatorLoc());
  Record.push_back(E->canOverflow());
  Code = serialization::EXPR_UNARY_OPERATOR;
}

void ASTStmtWriter::VisitOffsetOfExpr(OffsetOfExpr *E) {
  VisitExpr(E);
  Record.push_back(E->getNumComponents());
  Record.push_back(E->getNumExpressions());
  Record.AddSourceLocation(E->getOperatorLoc());
  Record.AddSourceLocation(E->getRParenLoc());
  Record.AddTypeSourceInfo(E->getTypeSourceInfo());
  for (unsigned I = 0, N = E->getNumComponents(); I != N; ++I) {
    const OffsetOfNode &ON = E->getComponent(I);
    Record.push_back(ON.getKind()); // FIXME: Stable encoding
    Record.AddSourceLocation(ON.getSourceRange().getBegin());
    Record.AddSourceLocation(ON.getSourceRange().getEnd());
    switch (ON.getKind()) {
    case OffsetOfNode::Array:
      Record.push_back(ON.getArrayExprIndex());
      break;

    case OffsetOfNode::Field:
      Record.AddDeclRef(ON.getField());
      break;

    case OffsetOfNode::Identifier:
      Record.AddIdentifierRef(ON.getFieldName());
      break;

    case OffsetOfNode::Base:
      Record.AddCXXBaseSpecifier(*ON.getBase());
      break;
    }
  }
  for (unsigned I = 0, N = E->getNumExpressions(); I != N; ++I)
    Record.AddStmt(E->getIndexExpr(I));
  Code = serialization::EXPR_OFFSETOF;
}

void ASTStmtWriter::VisitUnaryExprOrTypeTraitExpr(UnaryExprOrTypeTraitExpr *E) {
  VisitExpr(E);
  Record.push_back(E->getKind());
  if (E->isArgumentType())
    Record.AddTypeSourceInfo(E->getArgumentTypeInfo());
  else {
    Record.push_back(0);
    Record.AddStmt(E->getArgumentExpr());
  }
  Record.AddSourceLocation(E->getOperatorLoc());
  Record.AddSourceLocation(E->getRParenLoc());
  Code = serialization::EXPR_SIZEOF_ALIGN_OF;
}

void ASTStmtWriter::VisitArraySubscriptExpr(ArraySubscriptExpr *E) {
  VisitExpr(E);
  Record.AddStmt(E->getLHS());
  Record.AddStmt(E->getRHS());
  Record.AddSourceLocation(E->getRBracketLoc());
  Code = serialization::EXPR_ARRAY_SUBSCRIPT;
}

void ASTStmtWriter::VisitOMPArraySectionExpr(OMPArraySectionExpr *E) {
  VisitExpr(E);
  Record.AddStmt(E->getBase());
  Record.AddStmt(E->getLowerBound());
  Record.AddStmt(E->getLength());
  Record.AddSourceLocation(E->getColonLoc());
  Record.AddSourceLocation(E->getRBracketLoc());
  Code = serialization::EXPR_OMP_ARRAY_SECTION;
}

void ASTStmtWriter::VisitCallExpr(CallExpr *E) {
  VisitExpr(E);
  Record.push_back(E->getNumArgs());
  Record.AddSourceLocation(E->getRParenLoc());
  Record.AddStmt(E->getCallee());
  for (CallExpr::arg_iterator Arg = E->arg_begin(), ArgEnd = E->arg_end();
       Arg != ArgEnd; ++Arg)
    Record.AddStmt(*Arg);
  Record.push_back(static_cast<unsigned>(E->getADLCallKind()));
  Code = serialization::EXPR_CALL;
}

void ASTStmtWriter::VisitMemberExpr(MemberExpr *E) {
  // Don't call VisitExpr, we'll write everything here.

  Record.push_back(E->hasQualifier());
  if (E->hasQualifier())
    Record.AddNestedNameSpecifierLoc(E->getQualifierLoc());

  Record.push_back(E->hasTemplateKWAndArgsInfo());
  if (E->hasTemplateKWAndArgsInfo()) {
    Record.AddSourceLocation(E->getTemplateKeywordLoc());
    unsigned NumTemplateArgs = E->getNumTemplateArgs();
    Record.push_back(NumTemplateArgs);
    Record.AddSourceLocation(E->getLAngleLoc());
    Record.AddSourceLocation(E->getRAngleLoc());
    for (unsigned i=0; i != NumTemplateArgs; ++i)
      Record.AddTemplateArgumentLoc(E->getTemplateArgs()[i]);
  }

  Record.push_back(E->hadMultipleCandidates());

  DeclAccessPair FoundDecl = E->getFoundDecl();
  Record.AddDeclRef(FoundDecl.getDecl());
  Record.push_back(FoundDecl.getAccess());

  Record.AddTypeRef(E->getType());
  Record.push_back(E->getValueKind());
  Record.push_back(E->getObjectKind());
  Record.AddStmt(E->getBase());
  Record.AddDeclRef(E->getMemberDecl());
  Record.AddSourceLocation(E->getMemberLoc());
  Record.push_back(E->isArrow());
  Record.AddSourceLocation(E->getOperatorLoc());
  Record.AddDeclarationNameLoc(E->MemberDNLoc,
                               E->getMemberDecl()->getDeclName());
  Code = serialization::EXPR_MEMBER;
}

void ASTStmtWriter::VisitObjCIsaExpr(ObjCIsaExpr *E) {
  VisitExpr(E);
  Record.AddStmt(E->getBase());
  Record.AddSourceLocation(E->getIsaMemberLoc());
  Record.AddSourceLocation(E->getOpLoc());
  Record.push_back(E->isArrow());
  Code = serialization::EXPR_OBJC_ISA;
}

void ASTStmtWriter::
VisitObjCIndirectCopyRestoreExpr(ObjCIndirectCopyRestoreExpr *E) {
  VisitExpr(E);
  Record.AddStmt(E->getSubExpr());
  Record.push_back(E->shouldCopy());
  Code = serialization::EXPR_OBJC_INDIRECT_COPY_RESTORE;
}

void ASTStmtWriter::VisitObjCBridgedCastExpr(ObjCBridgedCastExpr *E) {
  VisitExplicitCastExpr(E);
  Record.AddSourceLocation(E->getLParenLoc());
  Record.AddSourceLocation(E->getBridgeKeywordLoc());
  Record.push_back(E->getBridgeKind()); // FIXME: Stable encoding
  Code = serialization::EXPR_OBJC_BRIDGED_CAST;
}

void ASTStmtWriter::VisitCastExpr(CastExpr *E) {
  VisitExpr(E);
  Record.push_back(E->path_size());
  Record.AddStmt(E->getSubExpr());
  Record.push_back(E->getCastKind()); // FIXME: stable encoding

  for (CastExpr::path_iterator
         PI = E->path_begin(), PE = E->path_end(); PI != PE; ++PI)
    Record.AddCXXBaseSpecifier(**PI);
}

void ASTStmtWriter::VisitBinaryOperator(BinaryOperator *E) {
  VisitExpr(E);
  Record.AddStmt(E->getLHS());
  Record.AddStmt(E->getRHS());
  Record.push_back(E->getOpcode()); // FIXME: stable encoding
  Record.AddSourceLocation(E->getOperatorLoc());
  Record.push_back(E->getFPFeatures().getInt());
  Code = serialization::EXPR_BINARY_OPERATOR;
}

void ASTStmtWriter::VisitCompoundAssignOperator(CompoundAssignOperator *E) {
  VisitBinaryOperator(E);
  Record.AddTypeRef(E->getComputationLHSType());
  Record.AddTypeRef(E->getComputationResultType());
  Code = serialization::EXPR_COMPOUND_ASSIGN_OPERATOR;
}

void ASTStmtWriter::VisitConditionalOperator(ConditionalOperator *E) {
  VisitExpr(E);
  Record.AddStmt(E->getCond());
  Record.AddStmt(E->getLHS());
  Record.AddStmt(E->getRHS());
  Record.AddSourceLocation(E->getQuestionLoc());
  Record.AddSourceLocation(E->getColonLoc());
  Code = serialization::EXPR_CONDITIONAL_OPERATOR;
}

void
ASTStmtWriter::VisitBinaryConditionalOperator(BinaryConditionalOperator *E) {
  VisitExpr(E);
  Record.AddStmt(E->getOpaqueValue());
  Record.AddStmt(E->getCommon());
  Record.AddStmt(E->getCond());
  Record.AddStmt(E->getTrueExpr());
  Record.AddStmt(E->getFalseExpr());
  Record.AddSourceLocation(E->getQuestionLoc());
  Record.AddSourceLocation(E->getColonLoc());
  Code = serialization::EXPR_BINARY_CONDITIONAL_OPERATOR;
}

void ASTStmtWriter::VisitImplicitCastExpr(ImplicitCastExpr *E) {
  VisitCastExpr(E);
  Record.push_back(E->isPartOfExplicitCast());

  if (E->path_size() == 0)
    AbbrevToUse = Writer.getExprImplicitCastAbbrev();

  Code = serialization::EXPR_IMPLICIT_CAST;
}

void ASTStmtWriter::VisitExplicitCastExpr(ExplicitCastExpr *E) {
  VisitCastExpr(E);
  Record.AddTypeSourceInfo(E->getTypeInfoAsWritten());
}

void ASTStmtWriter::VisitCStyleCastExpr(CStyleCastExpr *E) {
  VisitExplicitCastExpr(E);
  Record.AddSourceLocation(E->getLParenLoc());
  Record.AddSourceLocation(E->getRParenLoc());
  Code = serialization::EXPR_CSTYLE_CAST;
}

void ASTStmtWriter::VisitCompoundLiteralExpr(CompoundLiteralExpr *E) {
  VisitExpr(E);
  Record.AddSourceLocation(E->getLParenLoc());
  Record.AddTypeSourceInfo(E->getTypeSourceInfo());
  Record.AddStmt(E->getInitializer());
  Record.push_back(E->isFileScope());
  Code = serialization::EXPR_COMPOUND_LITERAL;
}

void ASTStmtWriter::VisitExtVectorElementExpr(ExtVectorElementExpr *E) {
  VisitExpr(E);
  Record.AddStmt(E->getBase());
  Record.AddIdentifierRef(&E->getAccessor());
  Record.AddSourceLocation(E->getAccessorLoc());
  Code = serialization::EXPR_EXT_VECTOR_ELEMENT;
}

void ASTStmtWriter::VisitInitListExpr(InitListExpr *E) {
  VisitExpr(E);
  // NOTE: only add the (possibly null) syntactic form.
  // No need to serialize the isSemanticForm flag and the semantic form.
  Record.AddStmt(E->getSyntacticForm());
  Record.AddSourceLocation(E->getLBraceLoc());
  Record.AddSourceLocation(E->getRBraceLoc());
  bool isArrayFiller = E->ArrayFillerOrUnionFieldInit.is<Expr*>();
  Record.push_back(isArrayFiller);
  if (isArrayFiller)
    Record.AddStmt(E->getArrayFiller());
  else
    Record.AddDeclRef(E->getInitializedFieldInUnion());
  Record.push_back(E->hadArrayRangeDesignator());
  Record.push_back(E->getNumInits());
  if (isArrayFiller) {
    // ArrayFiller may have filled "holes" due to designated initializer.
    // Replace them by 0 to indicate that the filler goes in that place.
    Expr *filler = E->getArrayFiller();
    for (unsigned I = 0, N = E->getNumInits(); I != N; ++I)
      Record.AddStmt(E->getInit(I) != filler ? E->getInit(I) : nullptr);
  } else {
    for (unsigned I = 0, N = E->getNumInits(); I != N; ++I)
      Record.AddStmt(E->getInit(I));
  }
  Code = serialization::EXPR_INIT_LIST;
}

void ASTStmtWriter::VisitDesignatedInitExpr(DesignatedInitExpr *E) {
  VisitExpr(E);
  Record.push_back(E->getNumSubExprs());
  for (unsigned I = 0, N = E->getNumSubExprs(); I != N; ++I)
    Record.AddStmt(E->getSubExpr(I));
  Record.AddSourceLocation(E->getEqualOrColonLoc());
  Record.push_back(E->usesGNUSyntax());
  for (const DesignatedInitExpr::Designator &D : E->designators()) {
    if (D.isFieldDesignator()) {
      if (FieldDecl *Field = D.getField()) {
        Record.push_back(serialization::DESIG_FIELD_DECL);
        Record.AddDeclRef(Field);
      } else {
        Record.push_back(serialization::DESIG_FIELD_NAME);
        Record.AddIdentifierRef(D.getFieldName());
      }
      Record.AddSourceLocation(D.getDotLoc());
      Record.AddSourceLocation(D.getFieldLoc());
    } else if (D.isArrayDesignator()) {
      Record.push_back(serialization::DESIG_ARRAY);
      Record.push_back(D.getFirstExprIndex());
      Record.AddSourceLocation(D.getLBracketLoc());
      Record.AddSourceLocation(D.getRBracketLoc());
    } else {
      assert(D.isArrayRangeDesignator() && "Unknown designator");
      Record.push_back(serialization::DESIG_ARRAY_RANGE);
      Record.push_back(D.getFirstExprIndex());
      Record.AddSourceLocation(D.getLBracketLoc());
      Record.AddSourceLocation(D.getEllipsisLoc());
      Record.AddSourceLocation(D.getRBracketLoc());
    }
  }
  Code = serialization::EXPR_DESIGNATED_INIT;
}

void ASTStmtWriter::VisitDesignatedInitUpdateExpr(DesignatedInitUpdateExpr *E) {
  VisitExpr(E);
  Record.AddStmt(E->getBase());
  Record.AddStmt(E->getUpdater());
  Code = serialization::EXPR_DESIGNATED_INIT_UPDATE;
}

void ASTStmtWriter::VisitNoInitExpr(NoInitExpr *E) {
  VisitExpr(E);
  Code = serialization::EXPR_NO_INIT;
}

void ASTStmtWriter::VisitArrayInitLoopExpr(ArrayInitLoopExpr *E) {
  VisitExpr(E);
  Record.AddStmt(E->SubExprs[0]);
  Record.AddStmt(E->SubExprs[1]);
  Code = serialization::EXPR_ARRAY_INIT_LOOP;
}

void ASTStmtWriter::VisitArrayInitIndexExpr(ArrayInitIndexExpr *E) {
  VisitExpr(E);
  Code = serialization::EXPR_ARRAY_INIT_INDEX;
}

void ASTStmtWriter::VisitImplicitValueInitExpr(ImplicitValueInitExpr *E) {
  VisitExpr(E);
  Code = serialization::EXPR_IMPLICIT_VALUE_INIT;
}

void ASTStmtWriter::VisitVAArgExpr(VAArgExpr *E) {
  VisitExpr(E);
  Record.AddStmt(E->getSubExpr());
  Record.AddTypeSourceInfo(E->getWrittenTypeInfo());
  Record.AddSourceLocation(E->getBuiltinLoc());
  Record.AddSourceLocation(E->getRParenLoc());
  Record.push_back(E->isMicrosoftABI());
  Code = serialization::EXPR_VA_ARG;
}

void ASTStmtWriter::VisitAddrLabelExpr(AddrLabelExpr *E) {
  VisitExpr(E);
  Record.AddSourceLocation(E->getAmpAmpLoc());
  Record.AddSourceLocation(E->getLabelLoc());
  Record.AddDeclRef(E->getLabel());
  Code = serialization::EXPR_ADDR_LABEL;
}

void ASTStmtWriter::VisitStmtExpr(StmtExpr *E) {
  VisitExpr(E);
  Record.AddStmt(E->getSubStmt());
  Record.AddSourceLocation(E->getLParenLoc());
  Record.AddSourceLocation(E->getRParenLoc());
  Code = serialization::EXPR_STMT;
}

void ASTStmtWriter::VisitChooseExpr(ChooseExpr *E) {
  VisitExpr(E);
  Record.AddStmt(E->getCond());
  Record.AddStmt(E->getLHS());
  Record.AddStmt(E->getRHS());
  Record.AddSourceLocation(E->getBuiltinLoc());
  Record.AddSourceLocation(E->getRParenLoc());
  Record.push_back(E->isConditionDependent() ? false : E->isConditionTrue());
  Code = serialization::EXPR_CHOOSE;
}

void ASTStmtWriter::VisitGNUNullExpr(GNUNullExpr *E) {
  VisitExpr(E);
  Record.AddSourceLocation(E->getTokenLocation());
  Code = serialization::EXPR_GNU_NULL;
}

void ASTStmtWriter::VisitShuffleVectorExpr(ShuffleVectorExpr *E) {
  VisitExpr(E);
  Record.push_back(E->getNumSubExprs());
  for (unsigned I = 0, N = E->getNumSubExprs(); I != N; ++I)
    Record.AddStmt(E->getExpr(I));
  Record.AddSourceLocation(E->getBuiltinLoc());
  Record.AddSourceLocation(E->getRParenLoc());
  Code = serialization::EXPR_SHUFFLE_VECTOR;
}

void ASTStmtWriter::VisitConvertVectorExpr(ConvertVectorExpr *E) {
  VisitExpr(E);
  Record.AddSourceLocation(E->getBuiltinLoc());
  Record.AddSourceLocation(E->getRParenLoc());
  Record.AddTypeSourceInfo(E->getTypeSourceInfo());
  Record.AddStmt(E->getSrcExpr());
  Code = serialization::EXPR_CONVERT_VECTOR;
}

void ASTStmtWriter::VisitBlockExpr(BlockExpr *E) {
  VisitExpr(E);
  Record.AddDeclRef(E->getBlockDecl());
  Code = serialization::EXPR_BLOCK;
}

void ASTStmtWriter::VisitGenericSelectionExpr(GenericSelectionExpr *E) {
  VisitExpr(E);

  Record.push_back(E->getNumAssocs());
  Record.push_back(E->ResultIndex);
  Record.AddSourceLocation(E->getGenericLoc());
  Record.AddSourceLocation(E->getDefaultLoc());
  Record.AddSourceLocation(E->getRParenLoc());

  Stmt **Stmts = E->getTrailingObjects<Stmt *>();
  // Add 1 to account for the controlling expression which is the first
  // expression in the trailing array of Stmt *. This is not needed for
  // the trailing array of TypeSourceInfo *.
  for (unsigned I = 0, N = E->getNumAssocs() + 1; I < N; ++I)
    Record.AddStmt(Stmts[I]);

  TypeSourceInfo **TSIs = E->getTrailingObjects<TypeSourceInfo *>();
  for (unsigned I = 0, N = E->getNumAssocs(); I < N; ++I)
    Record.AddTypeSourceInfo(TSIs[I]);

  Code = serialization::EXPR_GENERIC_SELECTION;
}

void ASTStmtWriter::VisitPseudoObjectExpr(PseudoObjectExpr *E) {
  VisitExpr(E);
  Record.push_back(E->getNumSemanticExprs());

  // Push the result index.  Currently, this needs to exactly match
  // the encoding used internally for ResultIndex.
  unsigned result = E->getResultExprIndex();
  result = (result == PseudoObjectExpr::NoResult ? 0 : result + 1);
  Record.push_back(result);

  Record.AddStmt(E->getSyntacticForm());
  for (PseudoObjectExpr::semantics_iterator
         i = E->semantics_begin(), e = E->semantics_end(); i != e; ++i) {
    Record.AddStmt(*i);
  }
  Code = serialization::EXPR_PSEUDO_OBJECT;
}

void ASTStmtWriter::VisitAtomicExpr(AtomicExpr *E) {
  VisitExpr(E);
  Record.push_back(E->getOp());
  for (unsigned I = 0, N = E->getNumSubExprs(); I != N; ++I)
    Record.AddStmt(E->getSubExprs()[I]);
  Record.AddSourceLocation(E->getBuiltinLoc());
  Record.AddSourceLocation(E->getRParenLoc());
  Code = serialization::EXPR_ATOMIC;
}

//===----------------------------------------------------------------------===//
// Objective-C Expressions and Statements.
//===----------------------------------------------------------------------===//

void ASTStmtWriter::VisitObjCStringLiteral(ObjCStringLiteral *E) {
  VisitExpr(E);
  Record.AddStmt(E->getString());
  Record.AddSourceLocation(E->getAtLoc());
  Code = serialization::EXPR_OBJC_STRING_LITERAL;
}

void ASTStmtWriter::VisitObjCBoxedExpr(ObjCBoxedExpr *E) {
  VisitExpr(E);
  Record.AddStmt(E->getSubExpr());
  Record.AddDeclRef(E->getBoxingMethod());
  Record.AddSourceRange(E->getSourceRange());
  Code = serialization::EXPR_OBJC_BOXED_EXPRESSION;
}

void ASTStmtWriter::VisitObjCArrayLiteral(ObjCArrayLiteral *E) {
  VisitExpr(E);
  Record.push_back(E->getNumElements());
  for (unsigned i = 0; i < E->getNumElements(); i++)
    Record.AddStmt(E->getElement(i));
  Record.AddDeclRef(E->getArrayWithObjectsMethod());
  Record.AddSourceRange(E->getSourceRange());
  Code = serialization::EXPR_OBJC_ARRAY_LITERAL;
}

void ASTStmtWriter::VisitObjCDictionaryLiteral(ObjCDictionaryLiteral *E) {
  VisitExpr(E);
  Record.push_back(E->getNumElements());
  Record.push_back(E->HasPackExpansions);
  for (unsigned i = 0; i < E->getNumElements(); i++) {
    ObjCDictionaryElement Element = E->getKeyValueElement(i);
    Record.AddStmt(Element.Key);
    Record.AddStmt(Element.Value);
    if (E->HasPackExpansions) {
      Record.AddSourceLocation(Element.EllipsisLoc);
      unsigned NumExpansions = 0;
      if (Element.NumExpansions)
        NumExpansions = *Element.NumExpansions + 1;
      Record.push_back(NumExpansions);
    }
  }

  Record.AddDeclRef(E->getDictWithObjectsMethod());
  Record.AddSourceRange(E->getSourceRange());
  Code = serialization::EXPR_OBJC_DICTIONARY_LITERAL;
}

void ASTStmtWriter::VisitObjCEncodeExpr(ObjCEncodeExpr *E) {
  VisitExpr(E);
  Record.AddTypeSourceInfo(E->getEncodedTypeSourceInfo());
  Record.AddSourceLocation(E->getAtLoc());
  Record.AddSourceLocation(E->getRParenLoc());
  Code = serialization::EXPR_OBJC_ENCODE;
}

void ASTStmtWriter::VisitObjCSelectorExpr(ObjCSelectorExpr *E) {
  VisitExpr(E);
  Record.AddSelectorRef(E->getSelector());
  Record.AddSourceLocation(E->getAtLoc());
  Record.AddSourceLocation(E->getRParenLoc());
  Code = serialization::EXPR_OBJC_SELECTOR_EXPR;
}

void ASTStmtWriter::VisitObjCProtocolExpr(ObjCProtocolExpr *E) {
  VisitExpr(E);
  Record.AddDeclRef(E->getProtocol());
  Record.AddSourceLocation(E->getAtLoc());
  Record.AddSourceLocation(E->ProtoLoc);
  Record.AddSourceLocation(E->getRParenLoc());
  Code = serialization::EXPR_OBJC_PROTOCOL_EXPR;
}

void ASTStmtWriter::VisitObjCIvarRefExpr(ObjCIvarRefExpr *E) {
  VisitExpr(E);
  Record.AddDeclRef(E->getDecl());
  Record.AddSourceLocation(E->getLocation());
  Record.AddSourceLocation(E->getOpLoc());
  Record.AddStmt(E->getBase());
  Record.push_back(E->isArrow());
  Record.push_back(E->isFreeIvar());
  Code = serialization::EXPR_OBJC_IVAR_REF_EXPR;
}

void ASTStmtWriter::VisitObjCPropertyRefExpr(ObjCPropertyRefExpr *E) {
  VisitExpr(E);
  Record.push_back(E->SetterAndMethodRefFlags.getInt());
  Record.push_back(E->isImplicitProperty());
  if (E->isImplicitProperty()) {
    Record.AddDeclRef(E->getImplicitPropertyGetter());
    Record.AddDeclRef(E->getImplicitPropertySetter());
  } else {
    Record.AddDeclRef(E->getExplicitProperty());
  }
  Record.AddSourceLocation(E->getLocation());
  Record.AddSourceLocation(E->getReceiverLocation());
  if (E->isObjectReceiver()) {
    Record.push_back(0);
    Record.AddStmt(E->getBase());
  } else if (E->isSuperReceiver()) {
    Record.push_back(1);
    Record.AddTypeRef(E->getSuperReceiverType());
  } else {
    Record.push_back(2);
    Record.AddDeclRef(E->getClassReceiver());
  }

  Code = serialization::EXPR_OBJC_PROPERTY_REF_EXPR;
}

void ASTStmtWriter::VisitObjCSubscriptRefExpr(ObjCSubscriptRefExpr *E) {
  VisitExpr(E);
  Record.AddSourceLocation(E->getRBracket());
  Record.AddStmt(E->getBaseExpr());
  Record.AddStmt(E->getKeyExpr());
  Record.AddDeclRef(E->getAtIndexMethodDecl());
  Record.AddDeclRef(E->setAtIndexMethodDecl());

  Code = serialization::EXPR_OBJC_SUBSCRIPT_REF_EXPR;
}

void ASTStmtWriter::VisitObjCMessageExpr(ObjCMessageExpr *E) {
  VisitExpr(E);
  Record.push_back(E->getNumArgs());
  Record.push_back(E->getNumStoredSelLocs());
  Record.push_back(E->SelLocsKind);
  Record.push_back(E->isDelegateInitCall());
  Record.push_back(E->IsImplicit);
  Record.push_back((unsigned)E->getReceiverKind()); // FIXME: stable encoding
  switch (E->getReceiverKind()) {
  case ObjCMessageExpr::Instance:
    Record.AddStmt(E->getInstanceReceiver());
    break;

  case ObjCMessageExpr::Class:
    Record.AddTypeSourceInfo(E->getClassReceiverTypeInfo());
    break;

  case ObjCMessageExpr::SuperClass:
  case ObjCMessageExpr::SuperInstance:
    Record.AddTypeRef(E->getSuperType());
    Record.AddSourceLocation(E->getSuperLoc());
    break;
  }

  if (E->getMethodDecl()) {
    Record.push_back(1);
    Record.AddDeclRef(E->getMethodDecl());
  } else {
    Record.push_back(0);
    Record.AddSelectorRef(E->getSelector());
  }

  Record.AddSourceLocation(E->getLeftLoc());
  Record.AddSourceLocation(E->getRightLoc());

  for (CallExpr::arg_iterator Arg = E->arg_begin(), ArgEnd = E->arg_end();
       Arg != ArgEnd; ++Arg)
    Record.AddStmt(*Arg);

  SourceLocation *Locs = E->getStoredSelLocs();
  for (unsigned i = 0, e = E->getNumStoredSelLocs(); i != e; ++i)
    Record.AddSourceLocation(Locs[i]);

  Code = serialization::EXPR_OBJC_MESSAGE_EXPR;
}

void ASTStmtWriter::VisitObjCForCollectionStmt(ObjCForCollectionStmt *S) {
  VisitStmt(S);
  Record.AddStmt(S->getElement());
  Record.AddStmt(S->getCollection());
  Record.AddStmt(S->getBody());
  Record.AddSourceLocation(S->getForLoc());
  Record.AddSourceLocation(S->getRParenLoc());
  Code = serialization::STMT_OBJC_FOR_COLLECTION;
}

void ASTStmtWriter::VisitObjCAtCatchStmt(ObjCAtCatchStmt *S) {
  Record.AddStmt(S->getCatchBody());
  Record.AddDeclRef(S->getCatchParamDecl());
  Record.AddSourceLocation(S->getAtCatchLoc());
  Record.AddSourceLocation(S->getRParenLoc());
  Code = serialization::STMT_OBJC_CATCH;
}

void ASTStmtWriter::VisitObjCAtFinallyStmt(ObjCAtFinallyStmt *S) {
  Record.AddStmt(S->getFinallyBody());
  Record.AddSourceLocation(S->getAtFinallyLoc());
  Code = serialization::STMT_OBJC_FINALLY;
}

void ASTStmtWriter::VisitObjCAutoreleasePoolStmt(ObjCAutoreleasePoolStmt *S) {
  Record.AddStmt(S->getSubStmt());
  Record.AddSourceLocation(S->getAtLoc());
  Code = serialization::STMT_OBJC_AUTORELEASE_POOL;
}

void ASTStmtWriter::VisitObjCAtTryStmt(ObjCAtTryStmt *S) {
  Record.push_back(S->getNumCatchStmts());
  Record.push_back(S->getFinallyStmt() != nullptr);
  Record.AddStmt(S->getTryBody());
  for (unsigned I = 0, N = S->getNumCatchStmts(); I != N; ++I)
    Record.AddStmt(S->getCatchStmt(I));
  if (S->getFinallyStmt())
    Record.AddStmt(S->getFinallyStmt());
  Record.AddSourceLocation(S->getAtTryLoc());
  Code = serialization::STMT_OBJC_AT_TRY;
}

void ASTStmtWriter::VisitObjCAtSynchronizedStmt(ObjCAtSynchronizedStmt *S) {
  Record.AddStmt(S->getSynchExpr());
  Record.AddStmt(S->getSynchBody());
  Record.AddSourceLocation(S->getAtSynchronizedLoc());
  Code = serialization::STMT_OBJC_AT_SYNCHRONIZED;
}

void ASTStmtWriter::VisitObjCAtThrowStmt(ObjCAtThrowStmt *S) {
  Record.AddStmt(S->getThrowExpr());
  Record.AddSourceLocation(S->getThrowLoc());
  Code = serialization::STMT_OBJC_AT_THROW;
}

void ASTStmtWriter::VisitObjCBoolLiteralExpr(ObjCBoolLiteralExpr *E) {
  VisitExpr(E);
  Record.push_back(E->getValue());
  Record.AddSourceLocation(E->getLocation());
  Code = serialization::EXPR_OBJC_BOOL_LITERAL;
}

void ASTStmtWriter::VisitObjCAvailabilityCheckExpr(ObjCAvailabilityCheckExpr *E) {
  VisitExpr(E);
  Record.AddSourceRange(E->getSourceRange());
  Record.AddVersionTuple(E->getVersion());
  Code = serialization::EXPR_OBJC_AVAILABILITY_CHECK;
}

//===----------------------------------------------------------------------===//
// C++ Expressions and Statements.
//===----------------------------------------------------------------------===//

void ASTStmtWriter::VisitCXXCatchStmt(CXXCatchStmt *S) {
  VisitStmt(S);
  Record.AddSourceLocation(S->getCatchLoc());
  Record.AddDeclRef(S->getExceptionDecl());
  Record.AddStmt(S->getHandlerBlock());
  Code = serialization::STMT_CXX_CATCH;
}

void ASTStmtWriter::VisitCXXTryStmt(CXXTryStmt *S) {
  VisitStmt(S);
  Record.push_back(S->getNumHandlers());
  Record.AddSourceLocation(S->getTryLoc());
  Record.AddStmt(S->getTryBlock());
  for (unsigned i = 0, e = S->getNumHandlers(); i != e; ++i)
    Record.AddStmt(S->getHandler(i));
  Code = serialization::STMT_CXX_TRY;
}

void ASTStmtWriter::VisitCXXForRangeStmt(CXXForRangeStmt *S) {
  VisitStmt(S);
  Record.AddSourceLocation(S->getForLoc());
  Record.AddSourceLocation(S->getCoawaitLoc());
  Record.AddSourceLocation(S->getColonLoc());
  Record.AddSourceLocation(S->getRParenLoc());
  Record.AddStmt(S->getInit());
  Record.AddStmt(S->getRangeStmt());
  Record.AddStmt(S->getBeginStmt());
  Record.AddStmt(S->getEndStmt());
  Record.AddStmt(S->getCond());
  Record.AddStmt(S->getInc());
  Record.AddStmt(S->getLoopVarStmt());
  Record.AddStmt(S->getBody());
  Code = serialization::STMT_CXX_FOR_RANGE;
}

void ASTStmtWriter::VisitCXXExpansionStmt(CXXExpansionStmt *S) {
  VisitStmt(S);
  // FIXME: Implement me.
  Code = serialization::STMT_CXX_EXPANSION;
}

void ASTStmtWriter::VisitCXXInjectionStmt(CXXInjectionStmt *S) {
  VisitStmt(S);
  // FIXME: Implement me.
  Code = serialization::STMT_CXX_INJECTION;
}

void ASTStmtWriter::VisitCXXBaseInjectionStmt(CXXBaseInjectionStmt *S) {
  VisitStmt(S);
  // FIXME: Implement me.
  Code = serialization::STMT_CXX_BASE_INJECTION;
}

void ASTStmtWriter::VisitMSDependentExistsStmt(MSDependentExistsStmt *S) {
  VisitStmt(S);
  Record.AddSourceLocation(S->getKeywordLoc());
  Record.push_back(S->isIfExists());
  Record.AddNestedNameSpecifierLoc(S->getQualifierLoc());
  Record.AddDeclarationNameInfo(S->getNameInfo());
  Record.AddStmt(S->getSubStmt());
  Code = serialization::STMT_MS_DEPENDENT_EXISTS;
}

void ASTStmtWriter::VisitCXXOperatorCallExpr(CXXOperatorCallExpr *E) {
  VisitCallExpr(E);
  Record.push_back(E->getOperator());
  Record.push_back(E->getFPFeatures().getInt());
  Record.AddSourceRange(E->Range);
  Code = serialization::EXPR_CXX_OPERATOR_CALL;
}

void ASTStmtWriter::VisitCXXMemberCallExpr(CXXMemberCallExpr *E) {
  VisitCallExpr(E);
  Code = serialization::EXPR_CXX_MEMBER_CALL;
}

void ASTStmtWriter::VisitCXXConstructExpr(CXXConstructExpr *E) {
  VisitExpr(E);

  Record.push_back(E->getNumArgs());
  Record.push_back(E->isElidable());
  Record.push_back(E->hadMultipleCandidates());
  Record.push_back(E->isListInitialization());
  Record.push_back(E->isStdInitListInitialization());
  Record.push_back(E->requiresZeroInitialization());
  Record.push_back(E->getConstructionKind()); // FIXME: stable encoding
  Record.AddSourceLocation(E->getLocation());
  Record.AddDeclRef(E->getConstructor());
  Record.AddSourceRange(E->getParenOrBraceRange());

  for (unsigned I = 0, N = E->getNumArgs(); I != N; ++I)
    Record.AddStmt(E->getArg(I));

  Code = serialization::EXPR_CXX_CONSTRUCT;
}

void ASTStmtWriter::VisitCXXInheritedCtorInitExpr(CXXInheritedCtorInitExpr *E) {
  VisitExpr(E);
  Record.AddDeclRef(E->getConstructor());
  Record.AddSourceLocation(E->getLocation());
  Record.push_back(E->constructsVBase());
  Record.push_back(E->inheritedFromVBase());
  Code = serialization::EXPR_CXX_INHERITED_CTOR_INIT;
}

void ASTStmtWriter::VisitCXXTemporaryObjectExpr(CXXTemporaryObjectExpr *E) {
  VisitCXXConstructExpr(E);
  Record.AddTypeSourceInfo(E->getTypeSourceInfo());
  Code = serialization::EXPR_CXX_TEMPORARY_OBJECT;
}

void ASTStmtWriter::VisitLambdaExpr(LambdaExpr *E) {
  VisitExpr(E);
  Record.push_back(E->NumCaptures);
  Record.AddSourceRange(E->IntroducerRange);
  Record.push_back(E->CaptureDefault); // FIXME: stable encoding
  Record.AddSourceLocation(E->CaptureDefaultLoc);
  Record.push_back(E->ExplicitParams);
  Record.push_back(E->ExplicitResultType);
  Record.AddSourceLocation(E->ClosingBrace);

  // Add capture initializers.
  for (LambdaExpr::capture_init_iterator C = E->capture_init_begin(),
                                      CEnd = E->capture_init_end();
       C != CEnd; ++C) {
    Record.AddStmt(*C);
  }

  Code = serialization::EXPR_LAMBDA;
}

void ASTStmtWriter::VisitCXXStdInitializerListExpr(CXXStdInitializerListExpr *E) {
  VisitExpr(E);
  Record.AddStmt(E->getSubExpr());
  Code = serialization::EXPR_CXX_STD_INITIALIZER_LIST;
}

void ASTStmtWriter::VisitCXXNamedCastExpr(CXXNamedCastExpr *E) {
  VisitExplicitCastExpr(E);
  Record.AddSourceRange(SourceRange(E->getOperatorLoc(), E->getRParenLoc()));
  Record.AddSourceRange(E->getAngleBrackets());
}

void ASTStmtWriter::VisitCXXStaticCastExpr(CXXStaticCastExpr *E) {
  VisitCXXNamedCastExpr(E);
  Code = serialization::EXPR_CXX_STATIC_CAST;
}

void ASTStmtWriter::VisitCXXDynamicCastExpr(CXXDynamicCastExpr *E) {
  VisitCXXNamedCastExpr(E);
  Code = serialization::EXPR_CXX_DYNAMIC_CAST;
}

void ASTStmtWriter::VisitCXXReinterpretCastExpr(CXXReinterpretCastExpr *E) {
  VisitCXXNamedCastExpr(E);
  Code = serialization::EXPR_CXX_REINTERPRET_CAST;
}

void ASTStmtWriter::VisitCXXConstCastExpr(CXXConstCastExpr *E) {
  VisitCXXNamedCastExpr(E);
  Code = serialization::EXPR_CXX_CONST_CAST;
}

void ASTStmtWriter::VisitCXXFunctionalCastExpr(CXXFunctionalCastExpr *E) {
  VisitExplicitCastExpr(E);
  Record.AddSourceLocation(E->getLParenLoc());
  Record.AddSourceLocation(E->getRParenLoc());
  Code = serialization::EXPR_CXX_FUNCTIONAL_CAST;
}

void ASTStmtWriter::VisitUserDefinedLiteral(UserDefinedLiteral *E) {
  VisitCallExpr(E);
  Record.AddSourceLocation(E->UDSuffixLoc);
  Code = serialization::EXPR_USER_DEFINED_LITERAL;
}

void ASTStmtWriter::VisitCXXBoolLiteralExpr(CXXBoolLiteralExpr *E) {
  VisitExpr(E);
  Record.push_back(E->getValue());
  Record.AddSourceLocation(E->getLocation());
  Code = serialization::EXPR_CXX_BOOL_LITERAL;
}

void ASTStmtWriter::VisitCXXNullPtrLiteralExpr(CXXNullPtrLiteralExpr *E) {
  VisitExpr(E);
  Record.AddSourceLocation(E->getLocation());
  Code = serialization::EXPR_CXX_NULL_PTR_LITERAL;
}

void ASTStmtWriter::VisitCXXTypeidExpr(CXXTypeidExpr *E) {
  VisitExpr(E);
  Record.AddSourceRange(E->getSourceRange());
  if (E->isTypeOperand()) {
    Record.AddTypeSourceInfo(E->getTypeOperandSourceInfo());
    Code = serialization::EXPR_CXX_TYPEID_TYPE;
  } else {
    Record.AddStmt(E->getExprOperand());
    Code = serialization::EXPR_CXX_TYPEID_EXPR;
  }
}

void ASTStmtWriter::VisitCXXThisExpr(CXXThisExpr *E) {
  VisitExpr(E);
  Record.AddSourceLocation(E->getLocation());
  Record.push_back(E->isImplicit());
  Code = serialization::EXPR_CXX_THIS;
}

void ASTStmtWriter::VisitCXXThrowExpr(CXXThrowExpr *E) {
  VisitExpr(E);
  Record.AddSourceLocation(E->getThrowLoc());
  Record.AddStmt(E->getSubExpr());
  Record.push_back(E->isThrownVariableInScope());
  Code = serialization::EXPR_CXX_THROW;
}

void ASTStmtWriter::VisitCXXDefaultArgExpr(CXXDefaultArgExpr *E) {
  VisitExpr(E);
  Record.AddDeclRef(E->getParam());
  Record.AddSourceLocation(E->getUsedLocation());
  Code = serialization::EXPR_CXX_DEFAULT_ARG;
}

void ASTStmtWriter::VisitCXXDefaultInitExpr(CXXDefaultInitExpr *E) {
  VisitExpr(E);
  Record.AddDeclRef(E->getField());
  Record.AddSourceLocation(E->getExprLoc());
  Code = serialization::EXPR_CXX_DEFAULT_INIT;
}

void ASTStmtWriter::VisitCXXBindTemporaryExpr(CXXBindTemporaryExpr *E) {
  VisitExpr(E);
  Record.AddCXXTemporary(E->getTemporary());
  Record.AddStmt(E->getSubExpr());
  Code = serialization::EXPR_CXX_BIND_TEMPORARY;
}

void ASTStmtWriter::VisitCXXScalarValueInitExpr(CXXScalarValueInitExpr *E) {
  VisitExpr(E);
  Record.AddTypeSourceInfo(E->getTypeSourceInfo());
  Record.AddSourceLocation(E->getRParenLoc());
  Code = serialization::EXPR_CXX_SCALAR_VALUE_INIT;
}

void ASTStmtWriter::VisitCXXNewExpr(CXXNewExpr *E) {
  VisitExpr(E);

  Record.push_back(E->isArray());
  Record.push_back(E->hasInitializer());
  Record.push_back(E->getNumPlacementArgs());
  Record.push_back(E->isParenTypeId());

  Record.push_back(E->isGlobalNew());
  Record.push_back(E->passAlignment());
  Record.push_back(E->doesUsualArrayDeleteWantSize());
  Record.push_back(E->CXXNewExprBits.StoredInitializationStyle);

  Record.AddDeclRef(E->getOperatorNew());
  Record.AddDeclRef(E->getOperatorDelete());
  Record.AddTypeSourceInfo(E->getAllocatedTypeSourceInfo());
  if (E->isParenTypeId())
    Record.AddSourceRange(E->getTypeIdParens());
  Record.AddSourceRange(E->getSourceRange());
  Record.AddSourceRange(E->getDirectInitRange());

  for (CXXNewExpr::arg_iterator I = E->raw_arg_begin(), N = E->raw_arg_end();
       I != N; ++I)
    Record.AddStmt(*I);

  Code = serialization::EXPR_CXX_NEW;
}

void ASTStmtWriter::VisitCXXDeleteExpr(CXXDeleteExpr *E) {
  VisitExpr(E);
  Record.push_back(E->isGlobalDelete());
  Record.push_back(E->isArrayForm());
  Record.push_back(E->isArrayFormAsWritten());
  Record.push_back(E->doesUsualArrayDeleteWantSize());
  Record.AddDeclRef(E->getOperatorDelete());
  Record.AddStmt(E->getArgument());
  Record.AddSourceLocation(E->getBeginLoc());

  Code = serialization::EXPR_CXX_DELETE;
}

void ASTStmtWriter::VisitCXXPseudoDestructorExpr(CXXPseudoDestructorExpr *E) {
  VisitExpr(E);

  Record.AddStmt(E->getBase());
  Record.push_back(E->isArrow());
  Record.AddSourceLocation(E->getOperatorLoc());
  Record.AddNestedNameSpecifierLoc(E->getQualifierLoc());
  Record.AddTypeSourceInfo(E->getScopeTypeInfo());
  Record.AddSourceLocation(E->getColonColonLoc());
  Record.AddSourceLocation(E->getTildeLoc());

  // PseudoDestructorTypeStorage.
  Record.AddIdentifierRef(E->getDestroyedTypeIdentifier());
  if (E->getDestroyedTypeIdentifier())
    Record.AddSourceLocation(E->getDestroyedTypeLoc());
  else
    Record.AddTypeSourceInfo(E->getDestroyedTypeInfo());

  Code = serialization::EXPR_CXX_PSEUDO_DESTRUCTOR;
}

void ASTStmtWriter::VisitExprWithCleanups(ExprWithCleanups *E) {
  VisitExpr(E);
  Record.push_back(E->getNumObjects());
  for (unsigned i = 0, e = E->getNumObjects(); i != e; ++i)
    Record.AddDeclRef(E->getObject(i));

  Record.push_back(E->cleanupsHaveSideEffects());
  Record.AddStmt(E->getSubExpr());
  Code = serialization::EXPR_EXPR_WITH_CLEANUPS;
}

void ASTStmtWriter::VisitCXXDependentScopeMemberExpr(
    CXXDependentScopeMemberExpr *E) {
  VisitExpr(E);

  // Don't emit anything here (or if you do you will have to update
  // the corresponding deserialization function).

  Record.push_back(E->hasTemplateKWAndArgsInfo());
  Record.push_back(E->getNumTemplateArgs());
  Record.push_back(E->hasFirstQualifierFoundInScope());

  if (E->hasTemplateKWAndArgsInfo()) {
    const ASTTemplateKWAndArgsInfo &ArgInfo =
        *E->getTrailingObjects<ASTTemplateKWAndArgsInfo>();
    AddTemplateKWAndArgsInfo(ArgInfo,
                             E->getTrailingObjects<TemplateArgumentLoc>());
  }

  Record.push_back(E->isArrow());
  Record.AddSourceLocation(E->getOperatorLoc());
  Record.AddTypeRef(E->getBaseType());
  Record.AddNestedNameSpecifierLoc(E->getQualifierLoc());
  if (!E->isImplicitAccess())
    Record.AddStmt(E->getBase());
  else
    Record.AddStmt(nullptr);

  if (E->hasFirstQualifierFoundInScope())
    Record.AddDeclRef(E->getFirstQualifierFoundInScope());

  Record.AddDeclarationNameInfo(E->MemberNameInfo);
  Code = serialization::EXPR_CXX_DEPENDENT_SCOPE_MEMBER;
}

void
ASTStmtWriter::VisitDependentScopeDeclRefExpr(DependentScopeDeclRefExpr *E) {
  VisitExpr(E);

  // Don't emit anything here, HasTemplateKWAndArgsInfo must be
  // emitted first.

  Record.push_back(E->DependentScopeDeclRefExprBits.HasTemplateKWAndArgsInfo);
  if (E->DependentScopeDeclRefExprBits.HasTemplateKWAndArgsInfo) {
    const ASTTemplateKWAndArgsInfo &ArgInfo =
        *E->getTrailingObjects<ASTTemplateKWAndArgsInfo>();
    Record.push_back(ArgInfo.NumTemplateArgs);
    AddTemplateKWAndArgsInfo(ArgInfo,
                             E->getTrailingObjects<TemplateArgumentLoc>());
  }

  Record.AddNestedNameSpecifierLoc(E->getQualifierLoc());
  Record.AddDeclarationNameInfo(E->NameInfo);
  Code = serialization::EXPR_CXX_DEPENDENT_SCOPE_DECL_REF;
}

void
ASTStmtWriter::VisitCXXUnresolvedConstructExpr(CXXUnresolvedConstructExpr *E) {
  VisitExpr(E);
  Record.push_back(E->arg_size());
  for (CXXUnresolvedConstructExpr::arg_iterator
         ArgI = E->arg_begin(), ArgE = E->arg_end(); ArgI != ArgE; ++ArgI)
    Record.AddStmt(*ArgI);
  Record.AddTypeSourceInfo(E->getTypeSourceInfo());
  Record.AddSourceLocation(E->getLParenLoc());
  Record.AddSourceLocation(E->getRParenLoc());
  Code = serialization::EXPR_CXX_UNRESOLVED_CONSTRUCT;
}

void ASTStmtWriter::VisitOverloadExpr(OverloadExpr *E) {
  VisitExpr(E);

  Record.push_back(E->getNumDecls());
  Record.push_back(E->hasTemplateKWAndArgsInfo());
  if (E->hasTemplateKWAndArgsInfo()) {
    const ASTTemplateKWAndArgsInfo &ArgInfo =
        *E->getTrailingASTTemplateKWAndArgsInfo();
    Record.push_back(ArgInfo.NumTemplateArgs);
    AddTemplateKWAndArgsInfo(ArgInfo, E->getTrailingTemplateArgumentLoc());
  }

  for (OverloadExpr::decls_iterator OvI = E->decls_begin(),
                                    OvE = E->decls_end();
       OvI != OvE; ++OvI) {
    Record.AddDeclRef(OvI.getDecl());
    Record.push_back(OvI.getAccess());
  }

  Record.AddDeclarationNameInfo(E->getNameInfo());
  Record.AddNestedNameSpecifierLoc(E->getQualifierLoc());
}

void ASTStmtWriter::VisitUnresolvedMemberExpr(UnresolvedMemberExpr *E) {
  VisitOverloadExpr(E);
  Record.push_back(E->isArrow());
  Record.push_back(E->hasUnresolvedUsing());
  Record.AddStmt(!E->isImplicitAccess() ? E->getBase() : nullptr);
  Record.AddTypeRef(E->getBaseType());
  Record.AddSourceLocation(E->getOperatorLoc());
  Code = serialization::EXPR_CXX_UNRESOLVED_MEMBER;
}

void ASTStmtWriter::VisitUnresolvedLookupExpr(UnresolvedLookupExpr *E) {
  VisitOverloadExpr(E);
  Record.push_back(E->requiresADL());
  Record.push_back(E->isOverloaded());
  Record.AddDeclRef(E->getNamingClass());
  Code = serialization::EXPR_CXX_UNRESOLVED_LOOKUP;
}

void ASTStmtWriter::VisitTypeTraitExpr(TypeTraitExpr *E) {
  VisitExpr(E);
  Record.push_back(E->TypeTraitExprBits.NumArgs);
  Record.push_back(E->TypeTraitExprBits.Kind); // FIXME: Stable encoding
  Record.push_back(E->TypeTraitExprBits.Value);
  Record.AddSourceRange(E->getSourceRange());
  for (unsigned I = 0, N = E->getNumArgs(); I != N; ++I)
    Record.AddTypeSourceInfo(E->getArg(I));
  Code = serialization::EXPR_TYPE_TRAIT;
}

void ASTStmtWriter::VisitArrayTypeTraitExpr(ArrayTypeTraitExpr *E) {
  VisitExpr(E);
  Record.push_back(E->getTrait());
  Record.push_back(E->getValue());
  Record.AddSourceRange(E->getSourceRange());
  Record.AddTypeSourceInfo(E->getQueriedTypeSourceInfo());
  Record.AddStmt(E->getDimensionExpression());
  Code = serialization::EXPR_ARRAY_TYPE_TRAIT;
}

void ASTStmtWriter::VisitExpressionTraitExpr(ExpressionTraitExpr *E) {
  VisitExpr(E);
  Record.push_back(E->getTrait());
  Record.push_back(E->getValue());
  Record.AddSourceRange(E->getSourceRange());
  Record.AddStmt(E->getQueriedExpression());
  Code = serialization::EXPR_CXX_EXPRESSION_TRAIT;
}

void ASTStmtWriter::VisitCXXNoexceptExpr(CXXNoexceptExpr *E) {
  VisitExpr(E);
  Record.push_back(E->getValue());
  Record.AddSourceRange(E->getSourceRange());
  Record.AddStmt(E->getOperand());
  Code = serialization::EXPR_CXX_NOEXCEPT;
}

void ASTStmtWriter::VisitPackExpansionExpr(PackExpansionExpr *E) {
  VisitExpr(E);
  Record.AddSourceLocation(E->getEllipsisLoc());
  Record.push_back(E->NumExpansions);
  Record.AddStmt(E->getPattern());
  Code = serialization::EXPR_PACK_EXPANSION;
}

void ASTStmtWriter::VisitPackSelectionExpr(PackSelectionExpr *E) {
  // FIXME: Implement me.
  assert(false);
}

void ASTStmtWriter::VisitSizeOfPackExpr(SizeOfPackExpr *E) {
  VisitExpr(E);
  Record.push_back(E->isPartiallySubstituted() ? E->getPartialArguments().size()
                                               : 0);
  Record.AddSourceLocation(E->OperatorLoc);
  Record.AddSourceLocation(E->PackLoc);
  Record.AddSourceLocation(E->RParenLoc);
  Record.AddDeclRef(E->Pack);
  if (E->isPartiallySubstituted()) {
    for (const auto &TA : E->getPartialArguments())
      Record.AddTemplateArgument(TA);
  } else if (!E->isValueDependent()) {
    Record.push_back(E->getPackLength());
  }
  Code = serialization::EXPR_SIZEOF_PACK;
}

void ASTStmtWriter::VisitSubstNonTypeTemplateParmExpr(
                                              SubstNonTypeTemplateParmExpr *E) {
  VisitExpr(E);
  Record.AddDeclRef(E->getParameter());
  Record.AddSourceLocation(E->getNameLoc());
  Record.AddStmt(E->getReplacement());
  Code = serialization::EXPR_SUBST_NON_TYPE_TEMPLATE_PARM;
}

void ASTStmtWriter::VisitSubstNonTypeTemplateParmPackExpr(
                                          SubstNonTypeTemplateParmPackExpr *E) {
  VisitExpr(E);
  Record.AddDeclRef(E->getParameterPack());
  Record.AddTemplateArgument(E->getArgumentPack());
  Record.AddSourceLocation(E->getParameterPackLocation());
  Code = serialization::EXPR_SUBST_NON_TYPE_TEMPLATE_PARM_PACK;
}

void ASTStmtWriter::VisitFunctionParmPackExpr(FunctionParmPackExpr *E) {
  VisitExpr(E);
  Record.push_back(E->getNumExpansions());
  Record.AddDeclRef(E->getParameterPack());
  Record.AddSourceLocation(E->getParameterPackLocation());
  for (FunctionParmPackExpr::iterator I = E->begin(), End = E->end();
       I != End; ++I)
    Record.AddDeclRef(*I);
  Code = serialization::EXPR_FUNCTION_PARM_PACK;
}

void ASTStmtWriter::VisitMaterializeTemporaryExpr(MaterializeTemporaryExpr *E) {
  VisitExpr(E);
  Record.AddStmt(E->getTemporary());
  Record.AddDeclRef(E->getExtendingDecl());
  Record.push_back(E->getManglingNumber());
  Code = serialization::EXPR_MATERIALIZE_TEMPORARY;
}

void ASTStmtWriter::VisitCXXFoldExpr(CXXFoldExpr *E) {
  VisitExpr(E);
  Record.AddSourceLocation(E->LParenLoc);
  Record.AddSourceLocation(E->EllipsisLoc);
  Record.AddSourceLocation(E->RParenLoc);
  Record.AddStmt(E->SubExprs[0]);
  Record.AddStmt(E->SubExprs[1]);
  Record.push_back(E->Opcode);
  Code = serialization::EXPR_CXX_FOLD;
}

void ASTStmtWriter::VisitOpaqueValueExpr(OpaqueValueExpr *E) {
  VisitExpr(E);
  Record.AddStmt(E->getSourceExpr());
  Record.AddSourceLocation(E->getLocation());
  Record.push_back(E->isUnique());
  Code = serialization::EXPR_OPAQUE_VALUE;
}

void ASTStmtWriter::VisitTypoExpr(TypoExpr *E) {
  VisitExpr(E);
  // TODO: Figure out sane writer behavior for a TypoExpr, if necessary
  llvm_unreachable("Cannot write TypoExpr nodes");
}

//===----------------------------------------------------------------------===//
// CUDA Expressions and Statements.
//===----------------------------------------------------------------------===//

void ASTStmtWriter::VisitCUDAKernelCallExpr(CUDAKernelCallExpr *E) {
  VisitCallExpr(E);
  Record.AddStmt(E->getConfig());
  Code = serialization::EXPR_CUDA_KERNEL_CALL;
}

//===----------------------------------------------------------------------===//
// OpenCL Expressions and Statements.
//===----------------------------------------------------------------------===//
void ASTStmtWriter::VisitAsTypeExpr(AsTypeExpr *E) {
  VisitExpr(E);
  Record.AddSourceLocation(E->getBuiltinLoc());
  Record.AddSourceLocation(E->getRParenLoc());
  Record.AddStmt(E->getSrcExpr());
  Code = serialization::EXPR_ASTYPE;
}

//===----------------------------------------------------------------------===//
// Microsoft Expressions and Statements.
//===----------------------------------------------------------------------===//
void ASTStmtWriter::VisitMSPropertyRefExpr(MSPropertyRefExpr *E) {
  VisitExpr(E);
  Record.push_back(E->isArrow());
  Record.AddStmt(E->getBaseExpr());
  Record.AddNestedNameSpecifierLoc(E->getQualifierLoc());
  Record.AddSourceLocation(E->getMemberLoc());
  Record.AddDeclRef(E->getPropertyDecl());
  Code = serialization::EXPR_CXX_PROPERTY_REF_EXPR;
}

void ASTStmtWriter::VisitMSPropertySubscriptExpr(MSPropertySubscriptExpr *E) {
  VisitExpr(E);
  Record.AddStmt(E->getBase());
  Record.AddStmt(E->getIdx());
  Record.AddSourceLocation(E->getRBracketLoc());
  Code = serialization::EXPR_CXX_PROPERTY_SUBSCRIPT_EXPR;
}

void ASTStmtWriter::VisitCXXUuidofExpr(CXXUuidofExpr *E) {
  VisitExpr(E);
  Record.AddSourceRange(E->getSourceRange());
  Record.AddString(E->getUuidStr());
  if (E->isTypeOperand()) {
    Record.AddTypeSourceInfo(E->getTypeOperandSourceInfo());
    Code = serialization::EXPR_CXX_UUIDOF_TYPE;
  } else {
    Record.AddStmt(E->getExprOperand());
    Code = serialization::EXPR_CXX_UUIDOF_EXPR;
  }
}

void ASTStmtWriter::VisitSEHExceptStmt(SEHExceptStmt *S) {
  VisitStmt(S);
  Record.AddSourceLocation(S->getExceptLoc());
  Record.AddStmt(S->getFilterExpr());
  Record.AddStmt(S->getBlock());
  Code = serialization::STMT_SEH_EXCEPT;
}

void ASTStmtWriter::VisitSEHFinallyStmt(SEHFinallyStmt *S) {
  VisitStmt(S);
  Record.AddSourceLocation(S->getFinallyLoc());
  Record.AddStmt(S->getBlock());
  Code = serialization::STMT_SEH_FINALLY;
}

void ASTStmtWriter::VisitSEHTryStmt(SEHTryStmt *S) {
  VisitStmt(S);
  Record.push_back(S->getIsCXXTry());
  Record.AddSourceLocation(S->getTryLoc());
  Record.AddStmt(S->getTryBlock());
  Record.AddStmt(S->getHandler());
  Code = serialization::STMT_SEH_TRY;
}

void ASTStmtWriter::VisitSEHLeaveStmt(SEHLeaveStmt *S) {
  VisitStmt(S);
  Record.AddSourceLocation(S->getLeaveLoc());
  Code = serialization::STMT_SEH_LEAVE;
}

//===----------------------------------------------------------------------===//
// OpenMP Directives.
//===----------------------------------------------------------------------===//
void ASTStmtWriter::VisitOMPExecutableDirective(OMPExecutableDirective *E) {
  Record.AddSourceLocation(E->getBeginLoc());
  Record.AddSourceLocation(E->getEndLoc());
  OMPClauseWriter ClauseWriter(Record);
  for (unsigned i = 0; i < E->getNumClauses(); ++i) {
    ClauseWriter.writeClause(E->getClause(i));
  }
  if (E->hasAssociatedStmt())
    Record.AddStmt(E->getAssociatedStmt());
}

void ASTStmtWriter::VisitOMPLoopDirective(OMPLoopDirective *D) {
  VisitStmt(D);
  Record.push_back(D->getNumClauses());
  Record.push_back(D->getCollapsedNumber());
  VisitOMPExecutableDirective(D);
  Record.AddStmt(D->getIterationVariable());
  Record.AddStmt(D->getLastIteration());
  Record.AddStmt(D->getCalcLastIteration());
  Record.AddStmt(D->getPreCond());
  Record.AddStmt(D->getCond());
  Record.AddStmt(D->getInit());
  Record.AddStmt(D->getInc());
  Record.AddStmt(D->getPreInits());
  if (isOpenMPWorksharingDirective(D->getDirectiveKind()) ||
      isOpenMPTaskLoopDirective(D->getDirectiveKind()) ||
      isOpenMPDistributeDirective(D->getDirectiveKind())) {
    Record.AddStmt(D->getIsLastIterVariable());
    Record.AddStmt(D->getLowerBoundVariable());
    Record.AddStmt(D->getUpperBoundVariable());
    Record.AddStmt(D->getStrideVariable());
    Record.AddStmt(D->getEnsureUpperBound());
    Record.AddStmt(D->getNextLowerBound());
    Record.AddStmt(D->getNextUpperBound());
    Record.AddStmt(D->getNumIterations());
  }
  if (isOpenMPLoopBoundSharingDirective(D->getDirectiveKind())) {
    Record.AddStmt(D->getPrevLowerBoundVariable());
    Record.AddStmt(D->getPrevUpperBoundVariable());
    Record.AddStmt(D->getDistInc());
    Record.AddStmt(D->getPrevEnsureUpperBound());
    Record.AddStmt(D->getCombinedLowerBoundVariable());
    Record.AddStmt(D->getCombinedUpperBoundVariable());
    Record.AddStmt(D->getCombinedEnsureUpperBound());
    Record.AddStmt(D->getCombinedInit());
    Record.AddStmt(D->getCombinedCond());
    Record.AddStmt(D->getCombinedNextLowerBound());
    Record.AddStmt(D->getCombinedNextUpperBound());
    Record.AddStmt(D->getCombinedDistCond());
    Record.AddStmt(D->getCombinedParForInDistCond());
  }
  for (auto I : D->counters()) {
    Record.AddStmt(I);
  }
  for (auto I : D->private_counters()) {
    Record.AddStmt(I);
  }
  for (auto I : D->inits()) {
    Record.AddStmt(I);
  }
  for (auto I : D->updates()) {
    Record.AddStmt(I);
  }
  for (auto I : D->finals()) {
    Record.AddStmt(I);
  }
}

void ASTStmtWriter::VisitOMPParallelDirective(OMPParallelDirective *D) {
  VisitStmt(D);
  Record.push_back(D->getNumClauses());
  VisitOMPExecutableDirective(D);
  Record.push_back(D->hasCancel() ? 1 : 0);
  Code = serialization::STMT_OMP_PARALLEL_DIRECTIVE;
}

void ASTStmtWriter::VisitOMPSimdDirective(OMPSimdDirective *D) {
  VisitOMPLoopDirective(D);
  Code = serialization::STMT_OMP_SIMD_DIRECTIVE;
}

void ASTStmtWriter::VisitOMPForDirective(OMPForDirective *D) {
  VisitOMPLoopDirective(D);
  Record.push_back(D->hasCancel() ? 1 : 0);
  Code = serialization::STMT_OMP_FOR_DIRECTIVE;
}

void ASTStmtWriter::VisitOMPForSimdDirective(OMPForSimdDirective *D) {
  VisitOMPLoopDirective(D);
  Code = serialization::STMT_OMP_FOR_SIMD_DIRECTIVE;
}

void ASTStmtWriter::VisitOMPSectionsDirective(OMPSectionsDirective *D) {
  VisitStmt(D);
  Record.push_back(D->getNumClauses());
  VisitOMPExecutableDirective(D);
  Record.push_back(D->hasCancel() ? 1 : 0);
  Code = serialization::STMT_OMP_SECTIONS_DIRECTIVE;
}

void ASTStmtWriter::VisitOMPSectionDirective(OMPSectionDirective *D) {
  VisitStmt(D);
  VisitOMPExecutableDirective(D);
  Record.push_back(D->hasCancel() ? 1 : 0);
  Code = serialization::STMT_OMP_SECTION_DIRECTIVE;
}

void ASTStmtWriter::VisitOMPSingleDirective(OMPSingleDirective *D) {
  VisitStmt(D);
  Record.push_back(D->getNumClauses());
  VisitOMPExecutableDirective(D);
  Code = serialization::STMT_OMP_SINGLE_DIRECTIVE;
}

void ASTStmtWriter::VisitOMPMasterDirective(OMPMasterDirective *D) {
  VisitStmt(D);
  VisitOMPExecutableDirective(D);
  Code = serialization::STMT_OMP_MASTER_DIRECTIVE;
}

void ASTStmtWriter::VisitOMPCriticalDirective(OMPCriticalDirective *D) {
  VisitStmt(D);
  Record.push_back(D->getNumClauses());
  VisitOMPExecutableDirective(D);
  Record.AddDeclarationNameInfo(D->getDirectiveName());
  Code = serialization::STMT_OMP_CRITICAL_DIRECTIVE;
}

void ASTStmtWriter::VisitOMPParallelForDirective(OMPParallelForDirective *D) {
  VisitOMPLoopDirective(D);
  Record.push_back(D->hasCancel() ? 1 : 0);
  Code = serialization::STMT_OMP_PARALLEL_FOR_DIRECTIVE;
}

void ASTStmtWriter::VisitOMPParallelForSimdDirective(
    OMPParallelForSimdDirective *D) {
  VisitOMPLoopDirective(D);
  Code = serialization::STMT_OMP_PARALLEL_FOR_SIMD_DIRECTIVE;
}

void ASTStmtWriter::VisitOMPParallelSectionsDirective(
    OMPParallelSectionsDirective *D) {
  VisitStmt(D);
  Record.push_back(D->getNumClauses());
  VisitOMPExecutableDirective(D);
  Record.push_back(D->hasCancel() ? 1 : 0);
  Code = serialization::STMT_OMP_PARALLEL_SECTIONS_DIRECTIVE;
}

void ASTStmtWriter::VisitOMPTaskDirective(OMPTaskDirective *D) {
  VisitStmt(D);
  Record.push_back(D->getNumClauses());
  VisitOMPExecutableDirective(D);
  Record.push_back(D->hasCancel() ? 1 : 0);
  Code = serialization::STMT_OMP_TASK_DIRECTIVE;
}

void ASTStmtWriter::VisitOMPAtomicDirective(OMPAtomicDirective *D) {
  VisitStmt(D);
  Record.push_back(D->getNumClauses());
  VisitOMPExecutableDirective(D);
  Record.AddStmt(D->getX());
  Record.AddStmt(D->getV());
  Record.AddStmt(D->getExpr());
  Record.AddStmt(D->getUpdateExpr());
  Record.push_back(D->isXLHSInRHSPart() ? 1 : 0);
  Record.push_back(D->isPostfixUpdate() ? 1 : 0);
  Code = serialization::STMT_OMP_ATOMIC_DIRECTIVE;
}

void ASTStmtWriter::VisitOMPTargetDirective(OMPTargetDirective *D) {
  VisitStmt(D);
  Record.push_back(D->getNumClauses());
  VisitOMPExecutableDirective(D);
  Code = serialization::STMT_OMP_TARGET_DIRECTIVE;
}

void ASTStmtWriter::VisitOMPTargetDataDirective(OMPTargetDataDirective *D) {
  VisitStmt(D);
  Record.push_back(D->getNumClauses());
  VisitOMPExecutableDirective(D);
  Code = serialization::STMT_OMP_TARGET_DATA_DIRECTIVE;
}

void ASTStmtWriter::VisitOMPTargetEnterDataDirective(
    OMPTargetEnterDataDirective *D) {
  VisitStmt(D);
  Record.push_back(D->getNumClauses());
  VisitOMPExecutableDirective(D);
  Code = serialization::STMT_OMP_TARGET_ENTER_DATA_DIRECTIVE;
}

void ASTStmtWriter::VisitOMPTargetExitDataDirective(
    OMPTargetExitDataDirective *D) {
  VisitStmt(D);
  Record.push_back(D->getNumClauses());
  VisitOMPExecutableDirective(D);
  Code = serialization::STMT_OMP_TARGET_EXIT_DATA_DIRECTIVE;
}

void ASTStmtWriter::VisitOMPTargetParallelDirective(
    OMPTargetParallelDirective *D) {
  VisitStmt(D);
  Record.push_back(D->getNumClauses());
  VisitOMPExecutableDirective(D);
  Code = serialization::STMT_OMP_TARGET_PARALLEL_DIRECTIVE;
}

void ASTStmtWriter::VisitOMPTargetParallelForDirective(
    OMPTargetParallelForDirective *D) {
  VisitOMPLoopDirective(D);
  Record.push_back(D->hasCancel() ? 1 : 0);
  Code = serialization::STMT_OMP_TARGET_PARALLEL_FOR_DIRECTIVE;
}

void ASTStmtWriter::VisitOMPTaskyieldDirective(OMPTaskyieldDirective *D) {
  VisitStmt(D);
  VisitOMPExecutableDirective(D);
  Code = serialization::STMT_OMP_TASKYIELD_DIRECTIVE;
}

void ASTStmtWriter::VisitOMPBarrierDirective(OMPBarrierDirective *D) {
  VisitStmt(D);
  VisitOMPExecutableDirective(D);
  Code = serialization::STMT_OMP_BARRIER_DIRECTIVE;
}

void ASTStmtWriter::VisitOMPTaskwaitDirective(OMPTaskwaitDirective *D) {
  VisitStmt(D);
  VisitOMPExecutableDirective(D);
  Code = serialization::STMT_OMP_TASKWAIT_DIRECTIVE;
}

void ASTStmtWriter::VisitOMPTaskgroupDirective(OMPTaskgroupDirective *D) {
  VisitStmt(D);
  Record.push_back(D->getNumClauses());
  VisitOMPExecutableDirective(D);
  Record.AddStmt(D->getReductionRef());
  Code = serialization::STMT_OMP_TASKGROUP_DIRECTIVE;
}

void ASTStmtWriter::VisitOMPFlushDirective(OMPFlushDirective *D) {
  VisitStmt(D);
  Record.push_back(D->getNumClauses());
  VisitOMPExecutableDirective(D);
  Code = serialization::STMT_OMP_FLUSH_DIRECTIVE;
}

void ASTStmtWriter::VisitOMPOrderedDirective(OMPOrderedDirective *D) {
  VisitStmt(D);
  Record.push_back(D->getNumClauses());
  VisitOMPExecutableDirective(D);
  Code = serialization::STMT_OMP_ORDERED_DIRECTIVE;
}

void ASTStmtWriter::VisitOMPTeamsDirective(OMPTeamsDirective *D) {
  VisitStmt(D);
  Record.push_back(D->getNumClauses());
  VisitOMPExecutableDirective(D);
  Code = serialization::STMT_OMP_TEAMS_DIRECTIVE;
}

void ASTStmtWriter::VisitOMPCancellationPointDirective(
    OMPCancellationPointDirective *D) {
  VisitStmt(D);
  VisitOMPExecutableDirective(D);
  Record.push_back(D->getCancelRegion());
  Code = serialization::STMT_OMP_CANCELLATION_POINT_DIRECTIVE;
}

void ASTStmtWriter::VisitOMPCancelDirective(OMPCancelDirective *D) {
  VisitStmt(D);
  Record.push_back(D->getNumClauses());
  VisitOMPExecutableDirective(D);
  Record.push_back(D->getCancelRegion());
  Code = serialization::STMT_OMP_CANCEL_DIRECTIVE;
}

void ASTStmtWriter::VisitOMPTaskLoopDirective(OMPTaskLoopDirective *D) {
  VisitOMPLoopDirective(D);
  Code = serialization::STMT_OMP_TASKLOOP_DIRECTIVE;
}

void ASTStmtWriter::VisitOMPTaskLoopSimdDirective(OMPTaskLoopSimdDirective *D) {
  VisitOMPLoopDirective(D);
  Code = serialization::STMT_OMP_TASKLOOP_SIMD_DIRECTIVE;
}

void ASTStmtWriter::VisitOMPDistributeDirective(OMPDistributeDirective *D) {
  VisitOMPLoopDirective(D);
  Code = serialization::STMT_OMP_DISTRIBUTE_DIRECTIVE;
}

void ASTStmtWriter::VisitOMPTargetUpdateDirective(OMPTargetUpdateDirective *D) {
  VisitStmt(D);
  Record.push_back(D->getNumClauses());
  VisitOMPExecutableDirective(D);
  Code = serialization::STMT_OMP_TARGET_UPDATE_DIRECTIVE;
}

void ASTStmtWriter::VisitOMPDistributeParallelForDirective(
    OMPDistributeParallelForDirective *D) {
  VisitOMPLoopDirective(D);
  Record.push_back(D->hasCancel() ? 1 : 0);
  Code = serialization::STMT_OMP_DISTRIBUTE_PARALLEL_FOR_DIRECTIVE;
}

void ASTStmtWriter::VisitOMPDistributeParallelForSimdDirective(
    OMPDistributeParallelForSimdDirective *D) {
  VisitOMPLoopDirective(D);
  Code = serialization::STMT_OMP_DISTRIBUTE_PARALLEL_FOR_SIMD_DIRECTIVE;
}

void ASTStmtWriter::VisitOMPDistributeSimdDirective(
    OMPDistributeSimdDirective *D) {
  VisitOMPLoopDirective(D);
  Code = serialization::STMT_OMP_DISTRIBUTE_SIMD_DIRECTIVE;
}

void ASTStmtWriter::VisitOMPTargetParallelForSimdDirective(
    OMPTargetParallelForSimdDirective *D) {
  VisitOMPLoopDirective(D);
  Code = serialization::STMT_OMP_TARGET_PARALLEL_FOR_SIMD_DIRECTIVE;
}

void ASTStmtWriter::VisitOMPTargetSimdDirective(OMPTargetSimdDirective *D) {
  VisitOMPLoopDirective(D);
  Code = serialization::STMT_OMP_TARGET_SIMD_DIRECTIVE;
}

void ASTStmtWriter::VisitOMPTeamsDistributeDirective(
    OMPTeamsDistributeDirective *D) {
  VisitOMPLoopDirective(D);
  Code = serialization::STMT_OMP_TEAMS_DISTRIBUTE_DIRECTIVE;
}

void ASTStmtWriter::VisitOMPTeamsDistributeSimdDirective(
    OMPTeamsDistributeSimdDirective *D) {
  VisitOMPLoopDirective(D);
  Code = serialization::STMT_OMP_TEAMS_DISTRIBUTE_SIMD_DIRECTIVE;
}

void ASTStmtWriter::VisitOMPTeamsDistributeParallelForSimdDirective(
    OMPTeamsDistributeParallelForSimdDirective *D) {
  VisitOMPLoopDirective(D);
  Code = serialization::STMT_OMP_TEAMS_DISTRIBUTE_PARALLEL_FOR_SIMD_DIRECTIVE;
}

void ASTStmtWriter::VisitOMPTeamsDistributeParallelForDirective(
    OMPTeamsDistributeParallelForDirective *D) {
  VisitOMPLoopDirective(D);
  Record.push_back(D->hasCancel() ? 1 : 0);
  Code = serialization::STMT_OMP_TEAMS_DISTRIBUTE_PARALLEL_FOR_DIRECTIVE;
}

void ASTStmtWriter::VisitOMPTargetTeamsDirective(OMPTargetTeamsDirective *D) {
  VisitStmt(D);
  Record.push_back(D->getNumClauses());
  VisitOMPExecutableDirective(D);
  Code = serialization::STMT_OMP_TARGET_TEAMS_DIRECTIVE;
}

void ASTStmtWriter::VisitOMPTargetTeamsDistributeDirective(
    OMPTargetTeamsDistributeDirective *D) {
  VisitOMPLoopDirective(D);
  Code = serialization::STMT_OMP_TARGET_TEAMS_DISTRIBUTE_DIRECTIVE;
}

void ASTStmtWriter::VisitOMPTargetTeamsDistributeParallelForDirective(
    OMPTargetTeamsDistributeParallelForDirective *D) {
  VisitOMPLoopDirective(D);
  Record.push_back(D->hasCancel() ? 1 : 0);
  Code = serialization::STMT_OMP_TARGET_TEAMS_DISTRIBUTE_PARALLEL_FOR_DIRECTIVE;
}

void ASTStmtWriter::VisitOMPTargetTeamsDistributeParallelForSimdDirective(
    OMPTargetTeamsDistributeParallelForSimdDirective *D) {
  VisitOMPLoopDirective(D);
  Code = serialization::
      STMT_OMP_TARGET_TEAMS_DISTRIBUTE_PARALLEL_FOR_SIMD_DIRECTIVE;
}

void ASTStmtWriter::VisitOMPTargetTeamsDistributeSimdDirective(
    OMPTargetTeamsDistributeSimdDirective *D) {
  VisitOMPLoopDirective(D);
  Code = serialization::STMT_OMP_TARGET_TEAMS_DISTRIBUTE_SIMD_DIRECTIVE;
}

//===----------------------------------------------------------------------===//
// ASTWriter Implementation
//===----------------------------------------------------------------------===//

unsigned ASTWriter::RecordSwitchCaseID(SwitchCase *S) {
  assert(SwitchCaseIDs.find(S) == SwitchCaseIDs.end() &&
         "SwitchCase recorded twice");
  unsigned NextID = SwitchCaseIDs.size();
  SwitchCaseIDs[S] = NextID;
  return NextID;
}

unsigned ASTWriter::getSwitchCaseID(SwitchCase *S) {
  assert(SwitchCaseIDs.find(S) != SwitchCaseIDs.end() &&
         "SwitchCase hasn't been seen yet");
  return SwitchCaseIDs[S];
}

void ASTWriter::ClearSwitchCaseIDs() {
  SwitchCaseIDs.clear();
}

/// Write the given substatement or subexpression to the
/// bitstream.
void ASTWriter::WriteSubStmt(Stmt *S) {
  RecordData Record;
  ASTStmtWriter Writer(*this, Record);
  ++NumStatements;

  if (!S) {
    Stream.EmitRecord(serialization::STMT_NULL_PTR, Record);
    return;
  }

  llvm::DenseMap<Stmt *, uint64_t>::iterator I = SubStmtEntries.find(S);
  if (I != SubStmtEntries.end()) {
    Record.push_back(I->second);
    Stream.EmitRecord(serialization::STMT_REF_PTR, Record);
    return;
  }

#ifndef NDEBUG
  assert(!ParentStmts.count(S) && "There is a Stmt cycle!");

  struct ParentStmtInserterRAII {
    Stmt *S;
    llvm::DenseSet<Stmt *> &ParentStmts;

    ParentStmtInserterRAII(Stmt *S, llvm::DenseSet<Stmt *> &ParentStmts)
      : S(S), ParentStmts(ParentStmts) {
      ParentStmts.insert(S);
    }
    ~ParentStmtInserterRAII() {
      ParentStmts.erase(S);
    }
  };

  ParentStmtInserterRAII ParentStmtInserter(S, ParentStmts);
#endif

  Writer.Visit(S);

  uint64_t Offset = Writer.Emit();
  SubStmtEntries[S] = Offset;
}

/// Flush all of the statements that have been added to the
/// queue via AddStmt().
void ASTRecordWriter::FlushStmts() {
  // We expect to be the only consumer of the two temporary statement maps,
  // assert that they are empty.
  assert(Writer->SubStmtEntries.empty() && "unexpected entries in sub-stmt map");
  assert(Writer->ParentStmts.empty() && "unexpected entries in parent stmt map");

  for (unsigned I = 0, N = StmtsToEmit.size(); I != N; ++I) {
    Writer->WriteSubStmt(StmtsToEmit[I]);

    assert(N == StmtsToEmit.size() && "record modified while being written!");

    // Note that we are at the end of a full expression. Any
    // expression records that follow this one are part of a different
    // expression.
    Writer->Stream.EmitRecord(serialization::STMT_STOP, ArrayRef<uint32_t>());

    Writer->SubStmtEntries.clear();
    Writer->ParentStmts.clear();
  }

  StmtsToEmit.clear();
}

void ASTRecordWriter::FlushSubStmts() {
  // For a nested statement, write out the substatements in reverse order (so
  // that a simple stack machine can be used when loading), and don't emit a
  // STMT_STOP after each one.
  for (unsigned I = 0, N = StmtsToEmit.size(); I != N; ++I) {
    Writer->WriteSubStmt(StmtsToEmit[N - I - 1]);
    assert(N == StmtsToEmit.size() && "record modified while being written!");
  }

  StmtsToEmit.clear();
}<|MERGE_RESOLUTION|>--- conflicted
+++ resolved
@@ -383,7 +383,10 @@
   llvm_unreachable("unimplemented");
 }
 
-<<<<<<< HEAD
+void ASTStmtWriter::VisitCXXInvalidReflectionExpr(CXXInvalidReflectionExpr *S) {
+  llvm_unreachable("unimplemented");
+}
+
 void ASTStmtWriter::VisitCXXReflectionReadQueryExpr(
                                                 CXXReflectionReadQueryExpr *E) {
   llvm_unreachable("unimplemented");
@@ -391,13 +394,6 @@
 
 void ASTStmtWriter::VisitCXXReflectionWriteQueryExpr(
                                                CXXReflectionWriteQueryExpr *E) {
-=======
-void ASTStmtWriter::VisitCXXInvalidReflectionExpr(CXXInvalidReflectionExpr *S) {
-  llvm_unreachable("unimplemented");
-}
-
-void ASTStmtWriter::VisitCXXReflectionTraitExpr(CXXReflectionTraitExpr *E) {
->>>>>>> 59d612b8
   llvm_unreachable("unimplemented");
 }
 
