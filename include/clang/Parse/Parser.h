//===--- Parser.h - C Language Parser ---------------------------*- C++ -*-===//
//
//                     The LLVM Compiler Infrastructure
//
// This file is distributed under the University of Illinois Open Source
// License. See LICENSE.TXT for details.
//
//===----------------------------------------------------------------------===//
//
//  This file defines the Parser interface.
//
//===----------------------------------------------------------------------===//

#ifndef LLVM_CLANG_PARSE_PARSER_H
#define LLVM_CLANG_PARSE_PARSER_H

#include "clang/AST/Availability.h"
#include "clang/Basic/BitmaskEnum.h"
#include "clang/Basic/OpenMPKinds.h"
#include "clang/Basic/OperatorPrecedence.h"
#include "clang/Basic/Specifiers.h"
#include "clang/Lex/CodeCompletionHandler.h"
#include "clang/Lex/Preprocessor.h"
#include "clang/Sema/DeclSpec.h"
#include "clang/Sema/LoopHint.h"
#include "clang/Sema/Sema.h"
#include "llvm/ADT/SmallVector.h"
#include "llvm/Support/Compiler.h"
#include "llvm/Support/PrettyStackTrace.h"
#include "llvm/Support/SaveAndRestore.h"
#include <memory>
#include <stack>

namespace clang {
  class PragmaHandler;
  class Scope;
  class BalancedDelimiterTracker;
  class CorrectionCandidateCallback;
  class DeclGroupRef;
  class DiagnosticBuilder;
  class Parser;
  class ParsingDeclRAIIObject;
  class ParsingDeclSpec;
  class ParsingDeclarator;
  class ParsingFieldDeclarator;
  class ColonProtectionRAIIObject;
  class InMessageExpressionRAIIObject;
  class PoisonSEHIdentifiersRAIIObject;
  class OMPClause;
  class ObjCTypeParamList;
  class ObjCTypeParameter;

/// Parser - This implements a parser for the C family of languages.  After
/// parsing units of the grammar, productions are invoked to handle whatever has
/// been read.
///
class Parser : public CodeCompletionHandler {
  friend class ColonProtectionRAIIObject;
  friend class InMessageExpressionRAIIObject;
  friend class PoisonSEHIdentifiersRAIIObject;
  friend class ObjCDeclContextSwitch;
  friend class ParenBraceBracketBalancer;
  friend class BalancedDelimiterTracker;

  Preprocessor &PP;

  /// Tok - The current token we are peeking ahead.  All parsing methods assume
  /// that this is valid.
  Token Tok;

  // PrevTokLocation - The location of the token we previously
  // consumed. This token is used for diagnostics where we expected to
  // see a token following another token (e.g., the ';' at the end of
  // a statement).
  SourceLocation PrevTokLocation;

  unsigned short ParenCount = 0, BracketCount = 0, BraceCount = 0;
  unsigned short MisplacedModuleBeginCount = 0;

  /// Actions - These are the callbacks we invoke as we parse various constructs
  /// in the file.
  Sema &Actions;

  DiagnosticsEngine &Diags;

  /// ScopeCache - Cache scopes to reduce malloc traffic.
  enum { ScopeCacheSize = 16 };
  unsigned NumCachedScopes;
  Scope *ScopeCache[ScopeCacheSize];

  /// Identifiers used for SEH handling in Borland. These are only
  /// allowed in particular circumstances
  // __except block
  IdentifierInfo *Ident__exception_code,
                 *Ident___exception_code,
                 *Ident_GetExceptionCode;
  // __except filter expression
  IdentifierInfo *Ident__exception_info,
                 *Ident___exception_info,
                 *Ident_GetExceptionInfo;
  // __finally
  IdentifierInfo *Ident__abnormal_termination,
                 *Ident___abnormal_termination,
                 *Ident_AbnormalTermination;

  /// Contextual keywords for Microsoft extensions.
  IdentifierInfo *Ident__except;
  mutable IdentifierInfo *Ident_sealed;

  /// Ident_super - IdentifierInfo for "super", to support fast
  /// comparison.
  IdentifierInfo *Ident_super;
  /// Ident_vector, Ident_bool - cached IdentifierInfos for "vector" and
  /// "bool" fast comparison.  Only present if AltiVec or ZVector are enabled.
  IdentifierInfo *Ident_vector;
  IdentifierInfo *Ident_bool;
  /// Ident_pixel - cached IdentifierInfos for "pixel" fast comparison.
  /// Only present if AltiVec enabled.
  IdentifierInfo *Ident_pixel;

  /// Objective-C contextual keywords.
  IdentifierInfo *Ident_instancetype;

  /// Identifier for "introduced".
  IdentifierInfo *Ident_introduced;

  /// Identifier for "deprecated".
  IdentifierInfo *Ident_deprecated;

  /// Identifier for "obsoleted".
  IdentifierInfo *Ident_obsoleted;

  /// Identifier for "unavailable".
  IdentifierInfo *Ident_unavailable;

  /// Identifier for "message".
  IdentifierInfo *Ident_message;

  /// Identifier for "strict".
  IdentifierInfo *Ident_strict;

  /// Identifier for "replacement".
  IdentifierInfo *Ident_replacement;

  /// Identifiers used by the 'external_source_symbol' attribute.
  IdentifierInfo *Ident_language, *Ident_defined_in,
      *Ident_generated_declaration;

  /// C++0x contextual keywords.
  mutable IdentifierInfo *Ident_final;
  mutable IdentifierInfo *Ident_GNU_final;
  mutable IdentifierInfo *Ident_override;

  // C++ type trait keywords that can be reverted to identifiers and still be
  // used as type traits.
  llvm::SmallDenseMap<IdentifierInfo *, tok::TokenKind> RevertibleTypeTraits;

  std::unique_ptr<PragmaHandler> AlignHandler;
  std::unique_ptr<PragmaHandler> GCCVisibilityHandler;
  std::unique_ptr<PragmaHandler> OptionsHandler;
  std::unique_ptr<PragmaHandler> PackHandler;
  std::unique_ptr<PragmaHandler> MSStructHandler;
  std::unique_ptr<PragmaHandler> UnusedHandler;
  std::unique_ptr<PragmaHandler> WeakHandler;
  std::unique_ptr<PragmaHandler> RedefineExtnameHandler;
  std::unique_ptr<PragmaHandler> FPContractHandler;
  std::unique_ptr<PragmaHandler> OpenCLExtensionHandler;
  std::unique_ptr<PragmaHandler> OpenMPHandler;
  std::unique_ptr<PragmaHandler> PCSectionHandler;
  std::unique_ptr<PragmaHandler> MSCommentHandler;
  std::unique_ptr<PragmaHandler> MSDetectMismatchHandler;
  std::unique_ptr<PragmaHandler> MSPointersToMembers;
  std::unique_ptr<PragmaHandler> MSVtorDisp;
  std::unique_ptr<PragmaHandler> MSInitSeg;
  std::unique_ptr<PragmaHandler> MSDataSeg;
  std::unique_ptr<PragmaHandler> MSBSSSeg;
  std::unique_ptr<PragmaHandler> MSConstSeg;
  std::unique_ptr<PragmaHandler> MSCodeSeg;
  std::unique_ptr<PragmaHandler> MSSection;
  std::unique_ptr<PragmaHandler> MSRuntimeChecks;
  std::unique_ptr<PragmaHandler> MSIntrinsic;
  std::unique_ptr<PragmaHandler> MSOptimize;
  std::unique_ptr<PragmaHandler> CUDAForceHostDeviceHandler;
  std::unique_ptr<PragmaHandler> OptimizeHandler;
  std::unique_ptr<PragmaHandler> LoopHintHandler;
  std::unique_ptr<PragmaHandler> UnrollHintHandler;
  std::unique_ptr<PragmaHandler> NoUnrollHintHandler;
  std::unique_ptr<PragmaHandler> UnrollAndJamHintHandler;
  std::unique_ptr<PragmaHandler> NoUnrollAndJamHintHandler;
  std::unique_ptr<PragmaHandler> FPHandler;
  std::unique_ptr<PragmaHandler> STDCFENVHandler;
  std::unique_ptr<PragmaHandler> STDCCXLIMITHandler;
  std::unique_ptr<PragmaHandler> STDCUnknownHandler;
  std::unique_ptr<PragmaHandler> AttributePragmaHandler;

  std::unique_ptr<CommentHandler> CommentSemaHandler;

  /// Whether the '>' token acts as an operator or not. This will be
  /// true except when we are parsing an expression within a C++
  /// template argument list, where the '>' closes the template
  /// argument list.
  bool GreaterThanIsOperator;

  /// ColonIsSacred - When this is false, we aggressively try to recover from
  /// code like "foo : bar" as if it were a typo for "foo :: bar".  This is not
  /// safe in case statements and a few other things.  This is managed by the
  /// ColonProtectionRAIIObject RAII object.
  bool ColonIsSacred;

  /// When true, we are directly inside an Objective-C message
  /// send expression.
  ///
  /// This is managed by the \c InMessageExpressionRAIIObject class, and
  /// should not be set directly.
  bool InMessageExpression;

  /// Gets set to true after calling ProduceSignatureHelp, it is for a
  /// workaround to make sure ProduceSignatureHelp is only called at the deepest
  /// function call.
  bool CalledSignatureHelp = false;

  /// The "depth" of the template parameters currently being parsed.
  unsigned TemplateParameterDepth;

  /// RAII class that manages the template parameter depth.
  class TemplateParameterDepthRAII {
    unsigned &Depth;
    unsigned AddedLevels;
  public:
    explicit TemplateParameterDepthRAII(unsigned &Depth)
      : Depth(Depth), AddedLevels(0) {}

    ~TemplateParameterDepthRAII() {
      Depth -= AddedLevels;
    }

    void operator++() {
      ++Depth;
      ++AddedLevels;
    }
    void addDepth(unsigned D) {
      Depth += D;
      AddedLevels += D;
    }
    unsigned getDepth() const { return Depth; }
  };

  /// Factory object for creating ParsedAttr objects.
  AttributeFactory AttrFactory;

  /// Gathers and cleans up TemplateIdAnnotations when parsing of a
  /// top-level declaration is finished.
  SmallVector<TemplateIdAnnotation *, 16> TemplateIds;

  /// Identifiers which have been declared within a tentative parse.
  SmallVector<IdentifierInfo *, 8> TentativelyDeclaredIdentifiers;

  /// Tracker for '<' tokens that might have been intended to be treated as an
  /// angle bracket instead of a less-than comparison.
  ///
  /// This happens when the user intends to form a template-id, but typoes the
  /// template-name or forgets a 'template' keyword for a dependent template
  /// name.
  ///
  /// We track these locations from the point where we see a '<' with a
  /// name-like expression on its left until we see a '>' or '>>' that might
  /// match it.
  struct AngleBracketTracker {
    /// Flags used to rank candidate template names when there is more than one
    /// '<' in a scope.
    enum Priority : unsigned short {
      /// A non-dependent name that is a potential typo for a template name.
      PotentialTypo = 0x0,
      /// A dependent name that might instantiate to a template-name.
      DependentName = 0x2,

      /// A space appears before the '<' token.
      SpaceBeforeLess = 0x0,
      /// No space before the '<' token
      NoSpaceBeforeLess = 0x1,

      LLVM_MARK_AS_BITMASK_ENUM(/*LargestValue*/ DependentName)
    };

    struct Loc {
      Expr *TemplateName;
      SourceLocation LessLoc;
      AngleBracketTracker::Priority Priority;
      unsigned short ParenCount, BracketCount, BraceCount;

      bool isActive(Parser &P) const {
        return P.ParenCount == ParenCount && P.BracketCount == BracketCount &&
               P.BraceCount == BraceCount;
      }

      bool isActiveOrNested(Parser &P) const {
        return isActive(P) || P.ParenCount > ParenCount ||
               P.BracketCount > BracketCount || P.BraceCount > BraceCount;
      }
    };

    SmallVector<Loc, 8> Locs;

    /// Add an expression that might have been intended to be a template name.
    /// In the case of ambiguity, we arbitrarily select the innermost such
    /// expression, for example in 'foo < bar < baz', 'bar' is the current
    /// candidate. No attempt is made to track that 'foo' is also a candidate
    /// for the case where we see a second suspicious '>' token.
    void add(Parser &P, Expr *TemplateName, SourceLocation LessLoc,
             Priority Prio) {
      if (!Locs.empty() && Locs.back().isActive(P)) {
        if (Locs.back().Priority <= Prio) {
          Locs.back().TemplateName = TemplateName;
          Locs.back().LessLoc = LessLoc;
          Locs.back().Priority = Prio;
        }
      } else {
        Locs.push_back({TemplateName, LessLoc, Prio,
                        P.ParenCount, P.BracketCount, P.BraceCount});
      }
    }

    /// Mark the current potential missing template location as having been
    /// handled (this happens if we pass a "corresponding" '>' or '>>' token
    /// or leave a bracket scope).
    void clear(Parser &P) {
      while (!Locs.empty() && Locs.back().isActiveOrNested(P))
        Locs.pop_back();
    }

    /// Get the current enclosing expression that might hve been intended to be
    /// a template name.
    Loc *getCurrent(Parser &P) {
      if (!Locs.empty() && Locs.back().isActive(P))
        return &Locs.back();
      return nullptr;
    }
  };

  AngleBracketTracker AngleBrackets;

  IdentifierInfo *getSEHExceptKeyword();

  /// True if we are within an Objective-C container while parsing C-like decls.
  ///
  /// This is necessary because Sema thinks we have left the container
  /// to parse the C-like decls, meaning Actions.getObjCDeclContext() will
  /// be NULL.
  bool ParsingInObjCContainer;

  /// Whether to skip parsing of function bodies.
  ///
  /// This option can be used, for example, to speed up searches for
  /// declarations/definitions when indexing.
  bool SkipFunctionBodies;

  /// The location of the expression statement that is being parsed right now.
  /// Used to determine if an expression that is being parsed is a statement or
  /// just a regular sub-expression.
  SourceLocation ExprStatementTokLoc;

public:
  Parser(Preprocessor &PP, Sema &Actions, bool SkipFunctionBodies);
  ~Parser() override;

  const LangOptions &getLangOpts() const { return PP.getLangOpts(); }
  const TargetInfo &getTargetInfo() const { return PP.getTargetInfo(); }
  Preprocessor &getPreprocessor() const { return PP; }
  Sema &getActions() const { return Actions; }
  AttributeFactory &getAttrFactory() { return AttrFactory; }

  const Token &getCurToken() const { return Tok; }
  Scope *getCurScope() const { return Actions.getCurScope(); }
  void incrementMSManglingNumber() const {
    return Actions.incrementMSManglingNumber();
  }

  Decl  *getObjCDeclContext() const { return Actions.getObjCDeclContext(); }

  // Type forwarding.  All of these are statically 'void*', but they may all be
  // different actual classes based on the actions in place.
  typedef OpaquePtr<DeclGroupRef> DeclGroupPtrTy;
  typedef OpaquePtr<TemplateName> TemplateTy;

  typedef SmallVector<TemplateParameterList *, 4> TemplateParameterLists;

  typedef Sema::FullExprArg FullExprArg;

  // Parsing methods.

  /// Initialize - Warm up the parser.
  ///
  void Initialize();

  /// Parse the first top-level declaration in a translation unit.
  bool ParseFirstTopLevelDecl(DeclGroupPtrTy &Result);

  /// ParseTopLevelDecl - Parse one top-level declaration. Returns true if
  /// the EOF was encountered.
  bool ParseTopLevelDecl(DeclGroupPtrTy &Result);
  bool ParseTopLevelDecl() {
    DeclGroupPtrTy Result;
    return ParseTopLevelDecl(Result);
  }

  /// ConsumeToken - Consume the current 'peek token' and lex the next one.
  /// This does not work with special tokens: string literals, code completion,
  /// annotation tokens and balanced tokens must be handled using the specific
  /// consume methods.
  /// Returns the location of the consumed token.
  SourceLocation ConsumeToken() {
    assert(!isTokenSpecial() &&
           "Should consume special tokens with Consume*Token");
    PrevTokLocation = Tok.getLocation();
    PP.Lex(Tok);
    return PrevTokLocation;
  }

  bool TryConsumeToken(tok::TokenKind Expected) {
    if (Tok.isNot(Expected))
      return false;
    assert(!isTokenSpecial() &&
           "Should consume special tokens with Consume*Token");
    PrevTokLocation = Tok.getLocation();
    PP.Lex(Tok);
    return true;
  }

  bool TryConsumeToken(tok::TokenKind Expected, SourceLocation &Loc) {
    if (!TryConsumeToken(Expected))
      return false;
    Loc = PrevTokLocation;
    return true;
  }

  /// ConsumeAnyToken - Dispatch to the right Consume* method based on the
  /// current token type.  This should only be used in cases where the type of
  /// the token really isn't known, e.g. in error recovery.
  SourceLocation ConsumeAnyToken(bool ConsumeCodeCompletionTok = false) {
    if (isTokenParen())
      return ConsumeParen();
    if (isTokenBracket())
      return ConsumeBracket();
    if (isTokenBrace())
      return ConsumeBrace();
    if (isTokenStringLiteral())
      return ConsumeStringToken();
    if (Tok.is(tok::code_completion))
      return ConsumeCodeCompletionTok ? ConsumeCodeCompletionToken()
                                      : handleUnexpectedCodeCompletionToken();
    if (Tok.isAnnotation())
      return ConsumeAnnotationToken();
    return ConsumeToken();
  }


  SourceLocation getEndOfPreviousToken() {
    return PP.getLocForEndOfToken(PrevTokLocation);
  }

  /// Retrieve the underscored keyword (_Nonnull, _Nullable) that corresponds
  /// to the given nullability kind.
  IdentifierInfo *getNullabilityKeyword(NullabilityKind nullability) {
    return Actions.getNullabilityKeyword(nullability);
  }

private:
  //===--------------------------------------------------------------------===//
  // Low-Level token peeking and consumption methods.
  //

  /// isTokenParen - Return true if the cur token is '(' or ')'.
  bool isTokenParen() const {
    return Tok.isOneOf(tok::l_paren, tok::r_paren);
  }
  /// isTokenBracket - Return true if the cur token is '[' or ']'.
  bool isTokenBracket() const {
    return Tok.isOneOf(tok::l_square, tok::r_square);
  }
  /// isTokenBrace - Return true if the cur token is '{' or '}'.
  bool isTokenBrace() const {
    return Tok.isOneOf(tok::l_brace, tok::r_brace);
  }
  /// isTokenStringLiteral - True if this token is a string-literal.
  bool isTokenStringLiteral() const {
    return tok::isStringLiteral(Tok.getKind());
  }
  /// isTokenSpecial - True if this token requires special consumption methods.
  bool isTokenSpecial() const {
    return isTokenStringLiteral() || isTokenParen() || isTokenBracket() ||
           isTokenBrace() || Tok.is(tok::code_completion) || Tok.isAnnotation();
  }

  /// Returns true if the current token is '=' or is a type of '='.
  /// For typos, give a fixit to '='
  bool isTokenEqualOrEqualTypo();

  /// Return the current token to the token stream and make the given
  /// token the current token.
  void UnconsumeToken(Token &Consumed) {
      Token Next = Tok;
      PP.EnterToken(Consumed);
      PP.Lex(Tok);
      PP.EnterToken(Next);
  }

  SourceLocation ConsumeAnnotationToken() {
    assert(Tok.isAnnotation() && "wrong consume method");
    SourceLocation Loc = Tok.getLocation();
    PrevTokLocation = Tok.getAnnotationEndLoc();
    PP.Lex(Tok);
    return Loc;
  }

  /// ConsumeParen - This consume method keeps the paren count up-to-date.
  ///
  SourceLocation ConsumeParen() {
    assert(isTokenParen() && "wrong consume method");
    if (Tok.getKind() == tok::l_paren)
      ++ParenCount;
    else if (ParenCount) {
      AngleBrackets.clear(*this);
      --ParenCount;       // Don't let unbalanced )'s drive the count negative.
    }
    PrevTokLocation = Tok.getLocation();
    PP.Lex(Tok);
    return PrevTokLocation;
  }

  /// ConsumeBracket - This consume method keeps the bracket count up-to-date.
  ///
  SourceLocation ConsumeBracket() {
    assert(isTokenBracket() && "wrong consume method");
    if (Tok.getKind() == tok::l_square)
      ++BracketCount;
    else if (BracketCount) {
      AngleBrackets.clear(*this);
      --BracketCount;     // Don't let unbalanced ]'s drive the count negative.
    }

    PrevTokLocation = Tok.getLocation();
    PP.Lex(Tok);
    return PrevTokLocation;
  }

  /// ConsumeBrace - This consume method keeps the brace count up-to-date.
  ///
  SourceLocation ConsumeBrace() {
    assert(isTokenBrace() && "wrong consume method");
    if (Tok.getKind() == tok::l_brace)
      ++BraceCount;
    else if (BraceCount) {
      AngleBrackets.clear(*this);
      --BraceCount;     // Don't let unbalanced }'s drive the count negative.
    }

    PrevTokLocation = Tok.getLocation();
    PP.Lex(Tok);
    return PrevTokLocation;
  }

  /// ConsumeStringToken - Consume the current 'peek token', lexing a new one
  /// and returning the token kind.  This method is specific to strings, as it
  /// handles string literal concatenation, as per C99 5.1.1.2, translation
  /// phase #6.
  SourceLocation ConsumeStringToken() {
    assert(isTokenStringLiteral() &&
           "Should only consume string literals with this method");
    PrevTokLocation = Tok.getLocation();
    PP.Lex(Tok);
    return PrevTokLocation;
  }

  /// Consume the current code-completion token.
  ///
  /// This routine can be called to consume the code-completion token and
  /// continue processing in special cases where \c cutOffParsing() isn't
  /// desired, such as token caching or completion with lookahead.
  SourceLocation ConsumeCodeCompletionToken() {
    assert(Tok.is(tok::code_completion));
    PrevTokLocation = Tok.getLocation();
    PP.Lex(Tok);
    return PrevTokLocation;
  }

  ///\ brief When we are consuming a code-completion token without having
  /// matched specific position in the grammar, provide code-completion results
  /// based on context.
  ///
  /// \returns the source location of the code-completion token.
  SourceLocation handleUnexpectedCodeCompletionToken();

  /// Abruptly cut off parsing; mainly used when we have reached the
  /// code-completion point.
  void cutOffParsing() {
    if (PP.isCodeCompletionEnabled())
      PP.setCodeCompletionReached();
    // Cut off parsing by acting as if we reached the end-of-file.
    Tok.setKind(tok::eof);
  }

  /// Determine if we're at the end of the file or at a transition
  /// between modules.
  bool isEofOrEom() {
    tok::TokenKind Kind = Tok.getKind();
    return Kind == tok::eof || Kind == tok::annot_module_begin ||
           Kind == tok::annot_module_end || Kind == tok::annot_module_include;
  }

  /// Checks if the \p Level is valid for use in a fold expression.
  bool isFoldOperator(prec::Level Level) const;

  /// Checks if the \p Kind is a valid operator for fold expressions.
  bool isFoldOperator(tok::TokenKind Kind) const;

  /// Initialize all pragma handlers.
  void initializePragmaHandlers();

  /// Destroy and reset all pragma handlers.
  void resetPragmaHandlers();

  /// Handle the annotation token produced for #pragma unused(...)
  void HandlePragmaUnused();

  /// Handle the annotation token produced for
  /// #pragma GCC visibility...
  void HandlePragmaVisibility();

  /// Handle the annotation token produced for
  /// #pragma pack...
  void HandlePragmaPack();

  /// Handle the annotation token produced for
  /// #pragma ms_struct...
  void HandlePragmaMSStruct();

  /// Handle the annotation token produced for
  /// #pragma comment...
  void HandlePragmaMSComment();

  void HandlePragmaMSPointersToMembers();

  void HandlePragmaMSVtorDisp();

  void HandlePragmaMSPragma();
  bool HandlePragmaMSSection(StringRef PragmaName,
                             SourceLocation PragmaLocation);
  bool HandlePragmaMSSegment(StringRef PragmaName,
                             SourceLocation PragmaLocation);
  bool HandlePragmaMSInitSeg(StringRef PragmaName,
                             SourceLocation PragmaLocation);

  /// Handle the annotation token produced for
  /// #pragma align...
  void HandlePragmaAlign();

  /// Handle the annotation token produced for
  /// #pragma clang __debug dump...
  void HandlePragmaDump();

  /// Handle the annotation token produced for
  /// #pragma weak id...
  void HandlePragmaWeak();

  /// Handle the annotation token produced for
  /// #pragma weak id = id...
  void HandlePragmaWeakAlias();

  /// Handle the annotation token produced for
  /// #pragma redefine_extname...
  void HandlePragmaRedefineExtname();

  /// Handle the annotation token produced for
  /// #pragma STDC FP_CONTRACT...
  void HandlePragmaFPContract();

  /// Handle the annotation token produced for
  /// #pragma STDC FENV_ACCESS...
  void HandlePragmaFEnvAccess();

  /// \brief Handle the annotation token produced for
  /// #pragma clang fp ...
  void HandlePragmaFP();

  /// Handle the annotation token produced for
  /// #pragma OPENCL EXTENSION...
  void HandlePragmaOpenCLExtension();

  /// Handle the annotation token produced for
  /// #pragma clang __debug captured
  StmtResult HandlePragmaCaptured();

  /// Handle the annotation token produced for
  /// #pragma clang loop and #pragma unroll.
  bool HandlePragmaLoopHint(LoopHint &Hint);

  bool ParsePragmaAttributeSubjectMatchRuleSet(
      attr::ParsedSubjectMatchRuleSet &SubjectMatchRules,
      SourceLocation &AnyLoc, SourceLocation &LastMatchRuleEndLoc);

  void HandlePragmaAttribute();

  /// GetLookAheadToken - This peeks ahead N tokens and returns that token
  /// without consuming any tokens.  LookAhead(0) returns 'Tok', LookAhead(1)
  /// returns the token after Tok, etc.
  ///
  /// Note that this differs from the Preprocessor's LookAhead method, because
  /// the Parser always has one token lexed that the preprocessor doesn't.
  ///
  const Token &GetLookAheadToken(unsigned N) {
    if (N == 0 || Tok.is(tok::eof)) return Tok;
    return PP.LookAhead(N-1);
  }

public:
  /// NextToken - This peeks ahead one token and returns it without
  /// consuming it.
  const Token &NextToken() {
    return PP.LookAhead(0);
  }

  /// getTypeAnnotation - Read a parsed type out of an annotation token.
  static ParsedType getTypeAnnotation(const Token &Tok) {
    return ParsedType::getFromOpaquePtr(Tok.getAnnotationValue());
  }

private:
  static void setTypeAnnotation(Token &Tok, ParsedType T) {
    Tok.setAnnotationValue(T.getAsOpaquePtr());
  }

  /// Read an already-translated primary expression out of an annotation
  /// token.
  static ExprResult getExprAnnotation(const Token &Tok) {
    return ExprResult::getFromOpaquePointer(Tok.getAnnotationValue());
  }

  /// Set the primary expression corresponding to the given annotation
  /// token.
  static void setExprAnnotation(Token &Tok, ExprResult ER) {
    Tok.setAnnotationValue(ER.getAsOpaquePointer());
  }

public:
  // If NeedType is true, then TryAnnotateTypeOrScopeToken will try harder to
  // find a type name by attempting typo correction.
  bool TryAnnotateTypeOrScopeToken();
  bool TryAnnotateTypeOrScopeTokenAfterScopeSpec(CXXScopeSpec &SS,
                                                 bool IsNewScope);
  bool TryAnnotateCXXScopeToken(bool EnteringContext = false);

private:
  enum AnnotatedNameKind {
    /// Annotation has failed and emitted an error.
    ANK_Error,
    /// The identifier is a tentatively-declared name.
    ANK_TentativeDecl,
    /// The identifier is a template name. FIXME: Add an annotation for that.
    ANK_TemplateName,
    /// The identifier can't be resolved.
    ANK_Unresolved,
    /// Annotation was successful.
    ANK_Success
  };
  AnnotatedNameKind
  TryAnnotateName(bool IsAddressOfOperand,
                  std::unique_ptr<CorrectionCandidateCallback> CCC = nullptr);

  /// Push a tok::annot_cxxscope token onto the token stream.
  void AnnotateScopeToken(CXXScopeSpec &SS, bool IsNewAnnotation);

  /// TryAltiVecToken - Check for context-sensitive AltiVec identifier tokens,
  /// replacing them with the non-context-sensitive keywords.  This returns
  /// true if the token was replaced.
  bool TryAltiVecToken(DeclSpec &DS, SourceLocation Loc,
                       const char *&PrevSpec, unsigned &DiagID,
                       bool &isInvalid) {
    if (!getLangOpts().AltiVec && !getLangOpts().ZVector)
      return false;

    if (Tok.getIdentifierInfo() != Ident_vector &&
        Tok.getIdentifierInfo() != Ident_bool &&
        (!getLangOpts().AltiVec || Tok.getIdentifierInfo() != Ident_pixel))
      return false;

    return TryAltiVecTokenOutOfLine(DS, Loc, PrevSpec, DiagID, isInvalid);
  }

  /// TryAltiVecVectorToken - Check for context-sensitive AltiVec vector
  /// identifier token, replacing it with the non-context-sensitive __vector.
  /// This returns true if the token was replaced.
  bool TryAltiVecVectorToken() {
    if ((!getLangOpts().AltiVec && !getLangOpts().ZVector) ||
        Tok.getIdentifierInfo() != Ident_vector) return false;
    return TryAltiVecVectorTokenOutOfLine();
  }

  bool TryAltiVecVectorTokenOutOfLine();
  bool TryAltiVecTokenOutOfLine(DeclSpec &DS, SourceLocation Loc,
                                const char *&PrevSpec, unsigned &DiagID,
                                bool &isInvalid);

  /// Returns true if the current token is the identifier 'instancetype'.
  ///
  /// Should only be used in Objective-C language modes.
  bool isObjCInstancetype() {
    assert(getLangOpts().ObjC);
    if (Tok.isAnnotation())
      return false;
    if (!Ident_instancetype)
      Ident_instancetype = PP.getIdentifierInfo("instancetype");
    return Tok.getIdentifierInfo() == Ident_instancetype;
  }

  /// TryKeywordIdentFallback - For compatibility with system headers using
  /// keywords as identifiers, attempt to convert the current token to an
  /// identifier and optionally disable the keyword for the remainder of the
  /// translation unit. This returns false if the token was not replaced,
  /// otherwise emits a diagnostic and returns true.
  bool TryKeywordIdentFallback(bool DisableKeyword);

  /// Get the TemplateIdAnnotation from the token.
  TemplateIdAnnotation *takeTemplateIdAnnotation(const Token &tok);

  /// TentativeParsingAction - An object that is used as a kind of "tentative
  /// parsing transaction". It gets instantiated to mark the token position and
  /// after the token consumption is done, Commit() or Revert() is called to
  /// either "commit the consumed tokens" or revert to the previously marked
  /// token position. Example:
  ///
  ///   TentativeParsingAction TPA(*this);
  ///   ConsumeToken();
  ///   ....
  ///   TPA.Revert();
  ///
  class TentativeParsingAction {
    Parser &P;
    Token PrevTok;
    size_t PrevTentativelyDeclaredIdentifierCount;
    unsigned short PrevParenCount, PrevBracketCount, PrevBraceCount;
    bool isActive;

  public:
    explicit TentativeParsingAction(Parser& p) : P(p) {
      PrevTok = P.Tok;
      PrevTentativelyDeclaredIdentifierCount =
          P.TentativelyDeclaredIdentifiers.size();
      PrevParenCount = P.ParenCount;
      PrevBracketCount = P.BracketCount;
      PrevBraceCount = P.BraceCount;
      P.PP.EnableBacktrackAtThisPos();
      isActive = true;
    }
    void Commit() {
      assert(isActive && "Parsing action was finished!");
      P.TentativelyDeclaredIdentifiers.resize(
          PrevTentativelyDeclaredIdentifierCount);
      P.PP.CommitBacktrackedTokens();
      isActive = false;
    }
    void Revert() {
      assert(isActive && "Parsing action was finished!");
      P.PP.Backtrack();
      P.Tok = PrevTok;
      P.TentativelyDeclaredIdentifiers.resize(
          PrevTentativelyDeclaredIdentifierCount);
      P.ParenCount = PrevParenCount;
      P.BracketCount = PrevBracketCount;
      P.BraceCount = PrevBraceCount;
      isActive = false;
    }
    ~TentativeParsingAction() {
      assert(!isActive && "Forgot to call Commit or Revert!");
    }
  };
  /// A TentativeParsingAction that automatically reverts in its destructor.
  /// Useful for disambiguation parses that will always be reverted.
  class RevertingTentativeParsingAction
      : private Parser::TentativeParsingAction {
  public:
    RevertingTentativeParsingAction(Parser &P)
        : Parser::TentativeParsingAction(P) {}
    ~RevertingTentativeParsingAction() { Revert(); }
  };

  class UnannotatedTentativeParsingAction;

  /// ObjCDeclContextSwitch - An object used to switch context from
  /// an objective-c decl context to its enclosing decl context and
  /// back.
  class ObjCDeclContextSwitch {
    Parser &P;
    Decl *DC;
    SaveAndRestore<bool> WithinObjCContainer;
  public:
    explicit ObjCDeclContextSwitch(Parser &p)
      : P(p), DC(p.getObjCDeclContext()),
        WithinObjCContainer(P.ParsingInObjCContainer, DC != nullptr) {
      if (DC)
        P.Actions.ActOnObjCTemporaryExitContainerContext(cast<DeclContext>(DC));
    }
    ~ObjCDeclContextSwitch() {
      if (DC)
        P.Actions.ActOnObjCReenterContainerContext(cast<DeclContext>(DC));
    }
  };

  /// ExpectAndConsume - The parser expects that 'ExpectedTok' is next in the
  /// input.  If so, it is consumed and false is returned.
  ///
  /// If a trivial punctuator misspelling is encountered, a FixIt error
  /// diagnostic is issued and false is returned after recovery.
  ///
  /// If the input is malformed, this emits the specified diagnostic and true is
  /// returned.
  bool ExpectAndConsume(tok::TokenKind ExpectedTok,
                        unsigned Diag = diag::err_expected,
                        StringRef DiagMsg = "");

  /// The parser expects a semicolon and, if present, will consume it.
  ///
  /// If the next token is not a semicolon, this emits the specified diagnostic,
  /// or, if there's just some closing-delimiter noise (e.g., ')' or ']') prior
  /// to the semicolon, consumes that extra token.
  bool ExpectAndConsumeSemi(unsigned DiagID);

  /// The kind of extra semi diagnostic to emit.
  enum ExtraSemiKind {
    OutsideFunction = 0,
    InsideStruct = 1,
    InstanceVariableList = 2,
    AfterMemberFunctionDefinition = 3
  };

  /// Consume any extra semi-colons until the end of the line.
  void ConsumeExtraSemi(ExtraSemiKind Kind, unsigned TST = TST_unspecified);

  /// Return false if the next token is an identifier. An 'expected identifier'
  /// error is emitted otherwise.
  ///
  /// The parser tries to recover from the error by checking if the next token
  /// is a C++ keyword when parsing Objective-C++. Return false if the recovery
  /// was successful.
  bool expectIdentifier();

public:
  //===--------------------------------------------------------------------===//
  // Scope manipulation

  /// ParseScope - Introduces a new scope for parsing. The kind of
  /// scope is determined by ScopeFlags. Objects of this type should
  /// be created on the stack to coincide with the position where the
  /// parser enters the new scope, and this object's constructor will
  /// create that new scope. Similarly, once the object is destroyed
  /// the parser will exit the scope.
  class ParseScope {
    Parser *Self;
    ParseScope(const ParseScope &) = delete;
    void operator=(const ParseScope &) = delete;

  public:
    // ParseScope - Construct a new object to manage a scope in the
    // parser Self where the new Scope is created with the flags
    // ScopeFlags, but only when we aren't about to enter a compound statement.
    ParseScope(Parser *Self, unsigned ScopeFlags, bool EnteredScope = true,
               bool BeforeCompoundStmt = false)
      : Self(Self) {
      if (EnteredScope && !BeforeCompoundStmt)
        Self->EnterScope(ScopeFlags);
      else {
        if (BeforeCompoundStmt)
          Self->incrementMSManglingNumber();

        this->Self = nullptr;
      }
    }

    // Exit - Exit the scope associated with this object now, rather
    // than waiting until the object is destroyed.
    void Exit() {
      if (Self) {
        Self->ExitScope();
        Self = nullptr;
      }
    }

    ~ParseScope() {
      Exit();
    }
  };

  /// EnterScope - Start a new scope.
  void EnterScope(unsigned ScopeFlags);

  /// ExitScope - Pop a scope off the scope stack.
  void ExitScope();

private:
  /// RAII object used to modify the scope flags for the current scope.
  class ParseScopeFlags {
    Scope *CurScope;
    unsigned OldFlags;
    ParseScopeFlags(const ParseScopeFlags &) = delete;
    void operator=(const ParseScopeFlags &) = delete;

  public:
    ParseScopeFlags(Parser *Self, unsigned ScopeFlags, bool ManageFlags = true);
    ~ParseScopeFlags();
  };

  //===--------------------------------------------------------------------===//
  // Diagnostic Emission and Error recovery.

public:
  DiagnosticBuilder Diag(SourceLocation Loc, unsigned DiagID);
  DiagnosticBuilder Diag(const Token &Tok, unsigned DiagID);
  DiagnosticBuilder Diag(unsigned DiagID) {
    return Diag(Tok, DiagID);
  }

private:
  void SuggestParentheses(SourceLocation Loc, unsigned DK,
                          SourceRange ParenRange);
  void CheckNestedObjCContexts(SourceLocation AtLoc);

public:

  /// Control flags for SkipUntil functions.
  enum SkipUntilFlags {
    StopAtSemi = 1 << 0,  ///< Stop skipping at semicolon
    /// Stop skipping at specified token, but don't skip the token itself
    StopBeforeMatch = 1 << 1,
    StopAtCodeCompletion = 1 << 2 ///< Stop at code completion
  };

  friend constexpr SkipUntilFlags operator|(SkipUntilFlags L,
                                            SkipUntilFlags R) {
    return static_cast<SkipUntilFlags>(static_cast<unsigned>(L) |
                                       static_cast<unsigned>(R));
  }

  /// SkipUntil - Read tokens until we get to the specified token, then consume
  /// it (unless StopBeforeMatch is specified).  Because we cannot guarantee
  /// that the token will ever occur, this skips to the next token, or to some
  /// likely good stopping point.  If Flags has StopAtSemi flag, skipping will
  /// stop at a ';' character.
  ///
  /// If SkipUntil finds the specified token, it returns true, otherwise it
  /// returns false.
  bool SkipUntil(tok::TokenKind T,
                 SkipUntilFlags Flags = static_cast<SkipUntilFlags>(0)) {
    return SkipUntil(llvm::makeArrayRef(T), Flags);
  }
  bool SkipUntil(tok::TokenKind T1, tok::TokenKind T2,
                 SkipUntilFlags Flags = static_cast<SkipUntilFlags>(0)) {
    tok::TokenKind TokArray[] = {T1, T2};
    return SkipUntil(TokArray, Flags);
  }
  bool SkipUntil(tok::TokenKind T1, tok::TokenKind T2, tok::TokenKind T3,
                 SkipUntilFlags Flags = static_cast<SkipUntilFlags>(0)) {
    tok::TokenKind TokArray[] = {T1, T2, T3};
    return SkipUntil(TokArray, Flags);
  }
  bool SkipUntil(ArrayRef<tok::TokenKind> Toks,
                 SkipUntilFlags Flags = static_cast<SkipUntilFlags>(0));

  /// SkipMalformedDecl - Read tokens until we get to some likely good stopping
  /// point for skipping past a simple-declaration.
  void SkipMalformedDecl();

private:
  //===--------------------------------------------------------------------===//
  // Lexing and parsing of C++ inline methods.

  struct ParsingClass;

  /// [class.mem]p1: "... the class is regarded as complete within
  /// - function bodies
  /// - default arguments
  /// - exception-specifications (TODO: C++0x)
  /// - and brace-or-equal-initializers for non-static data members
  /// (including such things in nested classes)."
  /// LateParsedDeclarations build the tree of those elements so they can
  /// be parsed after parsing the top-level class.
  class LateParsedDeclaration {
  public:
    virtual ~LateParsedDeclaration();

    virtual void ParseLexedMethodDeclarations();
    virtual void ParseLexedMemberInitializers();
    virtual void ParseLexedMethodDefs();
    virtual void ParseLexedAttributes();
  };

  /// Inner node of the LateParsedDeclaration tree that parses
  /// all its members recursively.
  class LateParsedClass : public LateParsedDeclaration {
  public:
    LateParsedClass(Parser *P, ParsingClass *C);
    ~LateParsedClass() override;

    void ParseLexedMethodDeclarations() override;
    void ParseLexedMemberInitializers() override;
    void ParseLexedMethodDefs() override;
    void ParseLexedAttributes() override;

  private:
    Parser *Self;
    ParsingClass *Class;
  };

  /// Contains the lexed tokens of an attribute with arguments that
  /// may reference member variables and so need to be parsed at the
  /// end of the class declaration after parsing all other member
  /// member declarations.
  /// FIXME: Perhaps we should change the name of LateParsedDeclaration to
  /// LateParsedTokens.
  struct LateParsedAttribute : public LateParsedDeclaration {
    Parser *Self;
    CachedTokens Toks;
    IdentifierInfo &AttrName;
    SourceLocation AttrNameLoc;
    SmallVector<Decl*, 2> Decls;

    explicit LateParsedAttribute(Parser *P, IdentifierInfo &Name,
                                 SourceLocation Loc)
      : Self(P), AttrName(Name), AttrNameLoc(Loc) {}

    void ParseLexedAttributes() override;

    void addDecl(Decl *D) { Decls.push_back(D); }
  };

  // A list of late-parsed attributes.  Used by ParseGNUAttributes.
  class LateParsedAttrList: public SmallVector<LateParsedAttribute *, 2> {
  public:
    LateParsedAttrList(bool PSoon = false) : ParseSoon(PSoon) { }

    bool parseSoon() { return ParseSoon; }

  private:
    bool ParseSoon;  // Are we planning to parse these shortly after creation?
  };

  /// Contains the lexed tokens of a member function definition
  /// which needs to be parsed at the end of the class declaration
  /// after parsing all other member declarations.
  struct LexedMethod : public LateParsedDeclaration {
    Parser *Self;
    Decl *D;
    CachedTokens Toks;

    /// Whether this member function had an associated template
    /// scope. When true, D is a template declaration.
    /// otherwise, it is a member function declaration.
    bool TemplateScope;

    explicit LexedMethod(Parser* P, Decl *MD)
      : Self(P), D(MD), TemplateScope(false) {}

    void ParseLexedMethodDefs() override;
  };

  /// LateParsedDefaultArgument - Keeps track of a parameter that may
  /// have a default argument that cannot be parsed yet because it
  /// occurs within a member function declaration inside the class
  /// (C++ [class.mem]p2).
  struct LateParsedDefaultArgument {
    explicit LateParsedDefaultArgument(Decl *P,
                                       std::unique_ptr<CachedTokens> Toks = nullptr)
      : Param(P), Toks(std::move(Toks)) { }

    /// Param - The parameter declaration for this parameter.
    Decl *Param;

    /// Toks - The sequence of tokens that comprises the default
    /// argument expression, not including the '=' or the terminating
    /// ')' or ','. This will be NULL for parameters that have no
    /// default argument.
    std::unique_ptr<CachedTokens> Toks;
  };

  /// LateParsedMethodDeclaration - A method declaration inside a class that
  /// contains at least one entity whose parsing needs to be delayed
  /// until the class itself is completely-defined, such as a default
  /// argument (C++ [class.mem]p2).
  struct LateParsedMethodDeclaration : public LateParsedDeclaration {
    explicit LateParsedMethodDeclaration(Parser *P, Decl *M)
      : Self(P), Method(M), TemplateScope(false),
        ExceptionSpecTokens(nullptr) {}

    void ParseLexedMethodDeclarations() override;

    Parser* Self;

    /// Method - The method declaration.
    Decl *Method;

    /// Whether this member function had an associated template
    /// scope. When true, D is a template declaration.
    /// otherwise, it is a member function declaration.
    bool TemplateScope;

    /// DefaultArgs - Contains the parameters of the function and
    /// their default arguments. At least one of the parameters will
    /// have a default argument, but all of the parameters of the
    /// method will be stored so that they can be reintroduced into
    /// scope at the appropriate times.
    SmallVector<LateParsedDefaultArgument, 8> DefaultArgs;

    /// The set of tokens that make up an exception-specification that
    /// has not yet been parsed.
    CachedTokens *ExceptionSpecTokens;
  };

  /// LateParsedMemberInitializer - An initializer for a non-static class data
  /// member whose parsing must to be delayed until the class is completely
  /// defined (C++11 [class.mem]p2).
  struct LateParsedMemberInitializer : public LateParsedDeclaration {
    LateParsedMemberInitializer(Parser *P, Decl *FD)
      : Self(P), Field(FD) { }

    void ParseLexedMemberInitializers() override;

    Parser *Self;

    /// Field - The field declaration.
    Decl *Field;

    /// CachedTokens - The sequence of tokens that comprises the initializer,
    /// including any leading '='.
    CachedTokens Toks;
  };

  /// LateParsedDeclarationsContainer - During parsing of a top (non-nested)
  /// C++ class, its method declarations that contain parts that won't be
  /// parsed until after the definition is completed (C++ [class.mem]p2),
  /// the method declarations and possibly attached inline definitions
  /// will be stored here with the tokens that will be parsed to create those
  /// entities.
  typedef SmallVector<LateParsedDeclaration*,2> LateParsedDeclarationsContainer;

  /// Representation of a class that has been parsed, including
  /// any member function declarations or definitions that need to be
  /// parsed after the corresponding top-level class is complete.
  struct ParsingClass {
    ParsingClass(Decl *TagOrTemplate, bool TopLevelClass, bool IsInterface)
      : TopLevelClass(TopLevelClass), TemplateScope(false),
        IsInterface(IsInterface), TagOrTemplate(TagOrTemplate) { }

    /// Whether this is a "top-level" class, meaning that it is
    /// not nested within another class.
    bool TopLevelClass : 1;

    /// Whether this class had an associated template
    /// scope. When true, TagOrTemplate is a template declaration;
    /// otherwise, it is a tag declaration.
    bool TemplateScope : 1;

    /// Whether this class is an __interface.
    bool IsInterface : 1;

    /// The class or class template whose definition we are parsing.
    Decl *TagOrTemplate;

    /// LateParsedDeclarations - Method declarations, inline definitions and
    /// nested classes that contain pieces whose parsing will be delayed until
    /// the top-level class is fully defined.
    LateParsedDeclarationsContainer LateParsedDeclarations;
  };

  /// The stack of classes that is currently being
  /// parsed. Nested and local classes will be pushed onto this stack
  /// when they are parsed, and removed afterward.
  std::stack<ParsingClass *> ClassStack;

  ParsingClass &getCurrentClass() {
    assert(!ClassStack.empty() && "No lexed method stacks!");
    return *ClassStack.top();
  }

  /// RAII object used to manage the parsing of a class definition.
  class ParsingClassDefinition {
    Parser &P;
    bool Popped;
    Sema::ParsingClassState State;

  public:
    ParsingClassDefinition(Parser &P, Decl *TagOrTemplate, bool TopLevelClass,
                           bool IsInterface)
      : P(P), Popped(false),
        State(P.PushParsingClass(TagOrTemplate, TopLevelClass, IsInterface)) {
    }

    /// Pop this class of the stack.
    void Pop() {
      assert(!Popped && "Nested class has already been popped");
      Popped = true;
      P.PopParsingClass(State);
    }

    ~ParsingClassDefinition() {
      if (!Popped)
        P.PopParsingClass(State);
    }
  };

  /// Contains information about any template-specific
  /// information that has been parsed prior to parsing declaration
  /// specifiers.
  struct ParsedTemplateInfo {
    ParsedTemplateInfo()
      : Kind(NonTemplate), TemplateParams(nullptr), TemplateLoc() { }

    ParsedTemplateInfo(TemplateParameterLists *TemplateParams,
                       bool isSpecialization,
                       bool lastParameterListWasEmpty = false)
      : Kind(isSpecialization? ExplicitSpecialization : Template),
        TemplateParams(TemplateParams),
        LastParameterListWasEmpty(lastParameterListWasEmpty) { }

    explicit ParsedTemplateInfo(SourceLocation ExternLoc,
                                SourceLocation TemplateLoc)
      : Kind(ExplicitInstantiation), TemplateParams(nullptr),
        ExternLoc(ExternLoc), TemplateLoc(TemplateLoc),
        LastParameterListWasEmpty(false){ }

    /// The kind of template we are parsing.
    enum {
      /// We are not parsing a template at all.
      NonTemplate = 0,
      /// We are parsing a template declaration.
      Template,
      /// We are parsing an explicit specialization.
      ExplicitSpecialization,
      /// We are parsing an explicit instantiation.
      ExplicitInstantiation
    } Kind;

    /// The template parameter lists, for template declarations
    /// and explicit specializations.
    TemplateParameterLists *TemplateParams;

    /// The location of the 'extern' keyword, if any, for an explicit
    /// instantiation
    SourceLocation ExternLoc;

    /// The location of the 'template' keyword, for an explicit
    /// instantiation.
    SourceLocation TemplateLoc;

    /// Whether the last template parameter list was empty.
    bool LastParameterListWasEmpty;

    SourceRange getSourceRange() const LLVM_READONLY;
  };

  void LexTemplateFunctionForLateParsing(CachedTokens &Toks);
  void ParseLateTemplatedFuncDef(LateParsedTemplate &LPT);

  static void LateTemplateParserCallback(void *P, LateParsedTemplate &LPT);
  static void LateTemplateParserCleanupCallback(void *P);

  Sema::ParsingClassState
  PushParsingClass(Decl *TagOrTemplate, bool TopLevelClass, bool IsInterface);
  void DeallocateParsedClasses(ParsingClass *Class);
  void PopParsingClass(Sema::ParsingClassState);

  enum CachedInitKind {
    CIK_DefaultArgument,
    CIK_DefaultInitializer
  };

  NamedDecl *ParseCXXInlineMethodDef(AccessSpecifier AS,
                                     ParsedAttributes &AccessAttrs,
                                     ParsingDeclarator &D,
                                     const ParsedTemplateInfo &TemplateInfo,
                                     const VirtSpecifiers &VS,
                                     SourceLocation PureSpecLoc);
  void ParseCXXNonStaticMemberInitializer(Decl *VarD);
  void ParseLexedAttributes(ParsingClass &Class);
  void ParseLexedAttributeList(LateParsedAttrList &LAs, Decl *D,
                               bool EnterScope, bool OnDefinition);
  void ParseLexedAttribute(LateParsedAttribute &LA,
                           bool EnterScope, bool OnDefinition);
  void ParseLexedMethodDeclarations(ParsingClass &Class);
  void ParseLexedMethodDeclaration(LateParsedMethodDeclaration &LM);
  void ParseLexedMethodDefs(ParsingClass &Class);
  void ParseLexedMethodDef(LexedMethod &LM);
  void ParseLexedMemberInitializers(ParsingClass &Class);
  void ParseLexedMemberInitializer(LateParsedMemberInitializer &MI);
  void ParseLexedObjCMethodDefs(LexedMethod &LM, bool parseMethod);
  bool ConsumeAndStoreFunctionPrologue(CachedTokens &Toks);
  bool ConsumeAndStoreInitializer(CachedTokens &Toks, CachedInitKind CIK);
  bool ConsumeAndStoreConditional(CachedTokens &Toks);
  bool ConsumeAndStoreUntil(tok::TokenKind T1,
                            CachedTokens &Toks,
                            bool StopAtSemi = true,
                            bool ConsumeFinalToken = true) {
    return ConsumeAndStoreUntil(T1, T1, Toks, StopAtSemi, ConsumeFinalToken);
  }
  bool ConsumeAndStoreUntil(tok::TokenKind T1, tok::TokenKind T2,
                            CachedTokens &Toks,
                            bool StopAtSemi = true,
                            bool ConsumeFinalToken = true);

  //===--------------------------------------------------------------------===//
  // C99 6.9: External Definitions.
  struct ParsedAttributesWithRange : ParsedAttributes {
    ParsedAttributesWithRange(AttributeFactory &factory)
      : ParsedAttributes(factory) {}

    void clear() {
      ParsedAttributes::clear();
      Range = SourceRange();
    }

    SourceRange Range;
  };
  struct ParsedAttributesViewWithRange : ParsedAttributesView {
    ParsedAttributesViewWithRange() : ParsedAttributesView() {}
    void clearListOnly() {
      ParsedAttributesView::clearListOnly();
      Range = SourceRange();
    }

    SourceRange Range;
  };

  DeclGroupPtrTy ParseExternalDeclaration(ParsedAttributesWithRange &attrs,
                                          ParsingDeclSpec *DS = nullptr);
  bool isDeclarationAfterDeclarator();
  bool isStartOfFunctionDefinition(const ParsingDeclarator &Declarator);
  DeclGroupPtrTy ParseDeclarationOrFunctionDefinition(
                                                  ParsedAttributesWithRange &attrs,
                                                  ParsingDeclSpec *DS = nullptr,
                                                  AccessSpecifier AS = AS_none);
  DeclGroupPtrTy ParseDeclOrFunctionDefInternal(ParsedAttributesWithRange &attrs,
                                                ParsingDeclSpec &DS,
                                                AccessSpecifier AS);

  void SkipFunctionBody();
  Decl *ParseFunctionDefinition(ParsingDeclarator &D,
                 const ParsedTemplateInfo &TemplateInfo = ParsedTemplateInfo(),
                 LateParsedAttrList *LateParsedAttrs = nullptr);
  void ParseKNRParamDeclarations(Declarator &D);
  // EndLoc, if non-NULL, is filled with the location of the last token of
  // the simple-asm.
  ExprResult ParseSimpleAsm(SourceLocation *EndLoc = nullptr);
  ExprResult ParseAsmStringLiteral();

  // Objective-C External Declarations
  void MaybeSkipAttributes(tok::ObjCKeywordKind Kind);
  DeclGroupPtrTy ParseObjCAtDirectives(ParsedAttributesWithRange &Attrs);
  DeclGroupPtrTy ParseObjCAtClassDeclaration(SourceLocation atLoc);
  Decl *ParseObjCAtInterfaceDeclaration(SourceLocation AtLoc,
                                        ParsedAttributes &prefixAttrs);
  class ObjCTypeParamListScope;
  ObjCTypeParamList *parseObjCTypeParamList();
  ObjCTypeParamList *parseObjCTypeParamListOrProtocolRefs(
      ObjCTypeParamListScope &Scope, SourceLocation &lAngleLoc,
      SmallVectorImpl<IdentifierLocPair> &protocolIdents,
      SourceLocation &rAngleLoc, bool mayBeProtocolList = true);

  void HelperActionsForIvarDeclarations(Decl *interfaceDecl, SourceLocation atLoc,
                                        BalancedDelimiterTracker &T,
                                        SmallVectorImpl<Decl *> &AllIvarDecls,
                                        bool RBraceMissing);
  void ParseObjCClassInstanceVariables(Decl *interfaceDecl,
                                       tok::ObjCKeywordKind visibility,
                                       SourceLocation atLoc);
  bool ParseObjCProtocolReferences(SmallVectorImpl<Decl *> &P,
                                   SmallVectorImpl<SourceLocation> &PLocs,
                                   bool WarnOnDeclarations,
                                   bool ForObjCContainer,
                                   SourceLocation &LAngleLoc,
                                   SourceLocation &EndProtoLoc,
                                   bool consumeLastToken);

  /// Parse the first angle-bracket-delimited clause for an
  /// Objective-C object or object pointer type, which may be either
  /// type arguments or protocol qualifiers.
  void parseObjCTypeArgsOrProtocolQualifiers(
         ParsedType baseType,
         SourceLocation &typeArgsLAngleLoc,
         SmallVectorImpl<ParsedType> &typeArgs,
         SourceLocation &typeArgsRAngleLoc,
         SourceLocation &protocolLAngleLoc,
         SmallVectorImpl<Decl *> &protocols,
         SmallVectorImpl<SourceLocation> &protocolLocs,
         SourceLocation &protocolRAngleLoc,
         bool consumeLastToken,
         bool warnOnIncompleteProtocols);

  /// Parse either Objective-C type arguments or protocol qualifiers; if the
  /// former, also parse protocol qualifiers afterward.
  void parseObjCTypeArgsAndProtocolQualifiers(
         ParsedType baseType,
         SourceLocation &typeArgsLAngleLoc,
         SmallVectorImpl<ParsedType> &typeArgs,
         SourceLocation &typeArgsRAngleLoc,
         SourceLocation &protocolLAngleLoc,
         SmallVectorImpl<Decl *> &protocols,
         SmallVectorImpl<SourceLocation> &protocolLocs,
         SourceLocation &protocolRAngleLoc,
         bool consumeLastToken);

  /// Parse a protocol qualifier type such as '<NSCopying>', which is
  /// an anachronistic way of writing 'id<NSCopying>'.
  TypeResult parseObjCProtocolQualifierType(SourceLocation &rAngleLoc);

  /// Parse Objective-C type arguments and protocol qualifiers, extending the
  /// current type with the parsed result.
  TypeResult parseObjCTypeArgsAndProtocolQualifiers(SourceLocation loc,
                                                    ParsedType type,
                                                    bool consumeLastToken,
                                                    SourceLocation &endLoc);

  void ParseObjCInterfaceDeclList(tok::ObjCKeywordKind contextKey,
                                  Decl *CDecl);
  DeclGroupPtrTy ParseObjCAtProtocolDeclaration(SourceLocation atLoc,
                                                ParsedAttributes &prefixAttrs);

  struct ObjCImplParsingDataRAII {
    Parser &P;
    Decl *Dcl;
    bool HasCFunction;
    typedef SmallVector<LexedMethod*, 8> LateParsedObjCMethodContainer;
    LateParsedObjCMethodContainer LateParsedObjCMethods;

    ObjCImplParsingDataRAII(Parser &parser, Decl *D)
      : P(parser), Dcl(D), HasCFunction(false) {
      P.CurParsedObjCImpl = this;
      Finished = false;
    }
    ~ObjCImplParsingDataRAII();

    void finish(SourceRange AtEnd);
    bool isFinished() const { return Finished; }

  private:
    bool Finished;
  };
  ObjCImplParsingDataRAII *CurParsedObjCImpl;
  void StashAwayMethodOrFunctionBodyTokens(Decl *MDecl);

  DeclGroupPtrTy ParseObjCAtImplementationDeclaration(SourceLocation AtLoc);
  DeclGroupPtrTy ParseObjCAtEndDeclaration(SourceRange atEnd);
  Decl *ParseObjCAtAliasDeclaration(SourceLocation atLoc);
  Decl *ParseObjCPropertySynthesize(SourceLocation atLoc);
  Decl *ParseObjCPropertyDynamic(SourceLocation atLoc);

  IdentifierInfo *ParseObjCSelectorPiece(SourceLocation &MethodLocation);
  // Definitions for Objective-c context sensitive keywords recognition.
  enum ObjCTypeQual {
    objc_in=0, objc_out, objc_inout, objc_oneway, objc_bycopy, objc_byref,
    objc_nonnull, objc_nullable, objc_null_unspecified,
    objc_NumQuals
  };
  IdentifierInfo *ObjCTypeQuals[objc_NumQuals];

  bool isTokIdentifier_in() const;

  ParsedType ParseObjCTypeName(ObjCDeclSpec &DS, DeclaratorContext Ctx,
                               ParsedAttributes *ParamAttrs);
  void ParseObjCMethodRequirement();
  Decl *ParseObjCMethodPrototype(
            tok::ObjCKeywordKind MethodImplKind = tok::objc_not_keyword,
            bool MethodDefinition = true);
  Decl *ParseObjCMethodDecl(SourceLocation mLoc, tok::TokenKind mType,
            tok::ObjCKeywordKind MethodImplKind = tok::objc_not_keyword,
            bool MethodDefinition=true);
  void ParseObjCPropertyAttribute(ObjCDeclSpec &DS);

  Decl *ParseObjCMethodDefinition();

public:
  //===--------------------------------------------------------------------===//
  // C99 6.5: Expressions.

  /// TypeCastState - State whether an expression is or may be a type cast.
  enum TypeCastState {
    NotTypeCast = 0,
    MaybeTypeCast,
    IsTypeCast
  };

  ExprResult ParseExpression(TypeCastState isTypeCast = NotTypeCast);
  ExprResult ParseConstantExpressionInExprEvalContext(
      TypeCastState isTypeCast = NotTypeCast);
  ExprResult ParseConditionalExpression(TypeCastState isTypecast = NotTypeCast);
  ExprResult ParseConstantExpression(TypeCastState isTypeCast = NotTypeCast);
  ExprResult ParseCaseExpression(SourceLocation CaseLoc);
  ExprResult ParseConstraintExpression();
  // Expr that doesn't include commas.
  ExprResult ParseAssignmentExpression(TypeCastState isTypeCast = NotTypeCast);

  ExprResult ParseMSAsmIdentifier(llvm::SmallVectorImpl<Token> &LineToks,
                                  unsigned &NumLineToksConsumed,
                                  bool IsUnevaluated);

private:
  ExprResult ParseExpressionWithLeadingAt(SourceLocation AtLoc);

  ExprResult ParseExpressionWithLeadingExtension(SourceLocation ExtLoc);

  ExprResult ParseRHSOfBinaryExpression(ExprResult LHS,
                                        prec::Level MinPrec);
  ExprResult ParseCastExpression(bool isUnaryExpression,
                                 bool isAddressOfOperand,
                                 bool &NotCastExpr,
                                 TypeCastState isTypeCast,
                                 bool isVectorLiteral = false);
  ExprResult ParseCastExpression(bool isUnaryExpression,
                                 bool isAddressOfOperand = false,
                                 TypeCastState isTypeCast = NotTypeCast,
                                 bool isVectorLiteral = false);

  /// Returns true if the next token cannot start an expression.
  bool isNotExpressionStart();

  /// Returns true if the next token would start a postfix-expression
  /// suffix.
  bool isPostfixExpressionSuffixStart() {
    tok::TokenKind K = Tok.getKind();
    return (K == tok::l_square || K == tok::l_paren ||
            K == tok::period || K == tok::arrow ||
            K == tok::plusplus || K == tok::minusminus);
  }

  bool diagnoseUnknownTemplateId(ExprResult TemplateName, SourceLocation Less);
  void checkPotentialAngleBracket(ExprResult &PotentialTemplateName);
  bool checkPotentialAngleBracketDelimiter(const AngleBracketTracker::Loc &,
                                           const Token &OpToken);
  bool checkPotentialAngleBracketDelimiter(const Token &OpToken) {
    if (auto *Info = AngleBrackets.getCurrent(*this))
      return checkPotentialAngleBracketDelimiter(*Info, OpToken);
    return false;
  }

  ExprResult ParsePostfixExpressionSuffix(ExprResult LHS);
  ExprResult ParseUnaryExprOrTypeTraitExpression();
  ExprResult ParseBuiltinPrimaryExpression();

  ExprResult ParseExprAfterUnaryExprOrTypeTrait(const Token &OpTok,
                                                     bool &isCastExpr,
                                                     ParsedType &CastTy,
                                                     SourceRange &CastRange);

  typedef SmallVector<Expr*, 20> ExprListTy;
  typedef SmallVector<SourceLocation, 20> CommaLocsTy;

  /// ParseExpressionList - Used for C/C++ (argument-)expression-list.
  bool ParseExpressionList(
      SmallVectorImpl<Expr *> &Exprs,
      SmallVectorImpl<SourceLocation> &CommaLocs,
      llvm::function_ref<void()> Completer = llvm::function_ref<void()>());

  /// ParseSimpleExpressionList - A simple comma-separated list of expressions,
  /// used for misc language extensions.
  bool ParseSimpleExpressionList(SmallVectorImpl<Expr*> &Exprs,
                                 SmallVectorImpl<SourceLocation> &CommaLocs);


  /// ParenParseOption - Control what ParseParenExpression will parse.
  enum ParenParseOption {
    SimpleExpr,      // Only parse '(' expression ')'
    FoldExpr,        // Also allow fold-expression <anything>
    CompoundStmt,    // Also allow '(' compound-statement ')'
    CompoundLiteral, // Also allow '(' type-name ')' '{' ... '}'
    CastExpr         // Also allow '(' type-name ')' <anything>
  };
  ExprResult ParseParenExpression(ParenParseOption &ExprType,
                                        bool stopIfCastExpr,
                                        bool isTypeCast,
                                        ParsedType &CastTy,
                                        SourceLocation &RParenLoc);

  ExprResult ParseCXXAmbiguousParenExpression(
      ParenParseOption &ExprType, ParsedType &CastTy,
      BalancedDelimiterTracker &Tracker, ColonProtectionRAIIObject &ColonProt);
  ExprResult ParseCompoundLiteralExpression(ParsedType Ty,
                                                  SourceLocation LParenLoc,
                                                  SourceLocation RParenLoc);

  ExprResult ParseStringLiteralExpression(bool AllowUserDefinedLiteral = false);

  ExprResult ParseGenericSelectionExpression();

  ExprResult ParseObjCBoolLiteral();

  ExprResult ParseFoldExpression(ExprResult LHS, BalancedDelimiterTracker &T);

  //===--------------------------------------------------------------------===//
  // C++ Expressions
  ExprResult tryParseCXXIdExpression(CXXScopeSpec &SS, bool isAddressOfOperand,
                                     Token &Replacement);
  ExprResult ParseCXXIdExpression(bool isAddressOfOperand = false);

  bool areTokensAdjacent(const Token &A, const Token &B);

  void CheckForTemplateAndDigraph(Token &Next, ParsedType ObjectTypePtr,
                                  bool EnteringContext, IdentifierInfo &II,
                                  CXXScopeSpec &SS);

  bool ParseOptionalCXXScopeSpecifier(CXXScopeSpec &SS,
                                      ParsedType ObjectType,
                                      bool EnteringContext,
                                      bool *MayBePseudoDestructor = nullptr,
                                      bool IsTypename = false,
                                      IdentifierInfo **LastII = nullptr,
                                      bool OnlyNamespace = false);

  //===--------------------------------------------------------------------===//
  // C++0x 5.1.2: Lambda expressions

  // [...] () -> type {...}
  ExprResult ParseLambdaExpression();
  ExprResult TryParseLambdaExpression();
  Optional<unsigned> ParseLambdaIntroducer(LambdaIntroducer &Intro,
                                           bool *SkippedInits = nullptr);
  bool TryParseLambdaIntroducer(LambdaIntroducer &Intro);
  ExprResult ParseLambdaExpressionAfterIntroducer(
               LambdaIntroducer &Intro);

  //===--------------------------------------------------------------------===//
  // C++ 5.2p1: C++ Casts
  ExprResult ParseCXXCasts();

  //===--------------------------------------------------------------------===//
  // C++ 5.2p1: C++ Type Identification
  ExprResult ParseCXXTypeid();

  //===--------------------------------------------------------------------===//
  //  C++ : Microsoft __uuidof Expression
  ExprResult ParseCXXUuidof();

  //===--------------------------------------------------------------------===//
  // C++ 5.2.4: C++ Pseudo-Destructor Expressions
  ExprResult ParseCXXPseudoDestructor(Expr *Base, SourceLocation OpLoc,
                                            tok::TokenKind OpKind,
                                            CXXScopeSpec &SS,
                                            ParsedType ObjectType);

  //===--------------------------------------------------------------------===//
  // C++ 9.3.2: C++ 'this' pointer
  ExprResult ParseCXXThis();

  //===--------------------------------------------------------------------===//
  // C++ 15: C++ Throw Expression
  ExprResult ParseThrowExpression();

  ExceptionSpecificationType tryParseExceptionSpecification(
                    bool Delayed,
                    SourceRange &SpecificationRange,
                    SmallVectorImpl<ParsedType> &DynamicExceptions,
                    SmallVectorImpl<SourceRange> &DynamicExceptionRanges,
                    ExprResult &NoexceptExpr,
                    CachedTokens *&ExceptionSpecTokens);

  // EndLoc is filled with the location of the last token of the specification.
  ExceptionSpecificationType ParseDynamicExceptionSpecification(
                                  SourceRange &SpecificationRange,
                                  SmallVectorImpl<ParsedType> &Exceptions,
                                  SmallVectorImpl<SourceRange> &Ranges);

  //===--------------------------------------------------------------------===//
  // C++0x 8: Function declaration trailing-return-type
  TypeResult ParseTrailingReturnType(SourceRange &Range,
                                     bool MayBeFollowedByDirectInit);

  //===--------------------------------------------------------------------===//
  // C++ 2.13.5: C++ Boolean Literals
  ExprResult ParseCXXBoolLiteral();

  //===--------------------------------------------------------------------===//
  // C++ 5.2.3: Explicit type conversion (functional notation)
  ExprResult ParseCXXTypeConstructExpression(const DeclSpec &DS);

  /// ParseCXXSimpleTypeSpecifier - [C++ 7.1.5.2] Simple type specifiers.
  /// This should only be called when the current token is known to be part of
  /// simple-type-specifier.
  void ParseCXXSimpleTypeSpecifier(DeclSpec &DS);

  bool ParseCXXTypeSpecifierSeq(DeclSpec &DS);

  //===--------------------------------------------------------------------===//
  // C++ 5.3.4 and 5.3.5: C++ new and delete
  bool ParseExpressionListOrTypeId(SmallVectorImpl<Expr*> &Exprs,
                                   Declarator &D);
  void ParseDirectNewDeclarator(Declarator &D);
  ExprResult ParseCXXNewExpression(bool UseGlobal, SourceLocation Start);
  ExprResult ParseCXXDeleteExpression(bool UseGlobal,
                                            SourceLocation Start);

  //===--------------------------------------------------------------------===//
  // C++ if/switch/while/for condition expression.
  struct ForRangeInfo;

  //===--------------------------------------------------------------------===//
  // C++ Code Injection

  Decl *ParseNamespaceDeclForInjectionContext();
  bool ParseOptionalCXXInjectionContextSpecifier(
                                       CXXInjectionContextSpecifier &Specifier);
  StmtResult ParseCXXInjectionStatement();

  //===--------------------------------------------------------------------===//
  // C++ if/switch/while condition expression.
  Sema::ConditionResult ParseCXXCondition(StmtResult *InitStmt,
                                          SourceLocation Loc,
                                          Sema::ConditionKind CK,
                                          ForRangeInfo *FRI = nullptr);

  //===--------------------------------------------------------------------===//
  // C++ Coroutines

  ExprResult ParseCoyieldExpression();

  //===--------------------------------------------------------------------===//
  // C99 6.7.8: Initialization.

  /// ParseInitializer
  ///       initializer: [C99 6.7.8]
  ///         assignment-expression
  ///         '{' ...
  ExprResult ParseInitializer() {
    if (Tok.isNot(tok::l_brace))
      return ParseAssignmentExpression();
    return ParseBraceInitializer();
  }
  bool MayBeDesignationStart();
  ExprResult ParseBraceInitializer();
  ExprResult ParseInitializerWithPotentialDesignator();

  //===--------------------------------------------------------------------===//
  // clang Expressions

  ExprResult ParseBlockLiteralExpression();  // ^{...}

  //===--------------------------------------------------------------------===//
  // Objective-C Expressions
  ExprResult ParseObjCAtExpression(SourceLocation AtLocation);
  ExprResult ParseObjCStringLiteral(SourceLocation AtLoc);
  ExprResult ParseObjCCharacterLiteral(SourceLocation AtLoc);
  ExprResult ParseObjCNumericLiteral(SourceLocation AtLoc);
  ExprResult ParseObjCBooleanLiteral(SourceLocation AtLoc, bool ArgValue);
  ExprResult ParseObjCArrayLiteral(SourceLocation AtLoc);
  ExprResult ParseObjCDictionaryLiteral(SourceLocation AtLoc);
  ExprResult ParseObjCBoxedExpr(SourceLocation AtLoc);
  ExprResult ParseObjCEncodeExpression(SourceLocation AtLoc);
  ExprResult ParseObjCSelectorExpression(SourceLocation AtLoc);
  ExprResult ParseObjCProtocolExpression(SourceLocation AtLoc);
  bool isSimpleObjCMessageExpression();
  ExprResult ParseObjCMessageExpression();
  ExprResult ParseObjCMessageExpressionBody(SourceLocation LBracloc,
                                            SourceLocation SuperLoc,
                                            ParsedType ReceiverType,
                                            Expr *ReceiverExpr);
  ExprResult ParseAssignmentExprWithObjCMessageExprStart(
      SourceLocation LBracloc, SourceLocation SuperLoc,
      ParsedType ReceiverType, Expr *ReceiverExpr);
  bool ParseObjCXXMessageReceiver(bool &IsExpr, void *&TypeOrExpr);

  //===--------------------------------------------------------------------===//
  // C99 6.8: Statements and Blocks.

  /// A SmallVector of statements, with stack size 32 (as that is the only one
  /// used.)
  typedef SmallVector<Stmt*, 32> StmtVector;
  /// A SmallVector of expressions, with stack size 12 (the maximum used.)
  typedef SmallVector<Expr*, 12> ExprVector;
  /// A SmallVector of types.
  typedef SmallVector<ParsedType, 12> TypeVector;

  StmtResult ParseStatement(SourceLocation *TrailingElseLoc = nullptr,
                            bool AllowOpenMPStandalone = false);
  enum AllowedConstructsKind {
    /// Allow any declarations, statements, OpenMP directives.
    ACK_Any,
    /// Allow only statements and non-standalone OpenMP directives.
    ACK_StatementsOpenMPNonStandalone,
    /// Allow statements and all executable OpenMP directives
    ACK_StatementsOpenMPAnyExecutable
  };
  StmtResult
  ParseStatementOrDeclaration(StmtVector &Stmts, AllowedConstructsKind Allowed,
                              SourceLocation *TrailingElseLoc = nullptr);
  StmtResult ParseStatementOrDeclarationAfterAttributes(
                                         StmtVector &Stmts,
                                         AllowedConstructsKind Allowed,
                                         SourceLocation *TrailingElseLoc,
                                         ParsedAttributesWithRange &Attrs);
  StmtResult ParseExprStatement();
  StmtResult ParseLabeledStatement(ParsedAttributesWithRange &attrs);
  StmtResult ParseCaseStatement(bool MissingCase = false,
                                ExprResult Expr = ExprResult());
  StmtResult ParseDefaultStatement();
  StmtResult ParseCompoundStatement(bool isStmtExpr = false);
  StmtResult ParseCompoundStatement(bool isStmtExpr,
                                    unsigned ScopeFlags);
  void ParseCompoundStatementLeadingPragmas();
  StmtResult ParseCompoundStatementBody(bool isStmtExpr = false);
  bool ParseParenExprOrCondition(StmtResult *InitStmt,
                                 Sema::ConditionResult &CondResult,
                                 SourceLocation Loc,
                                 Sema::ConditionKind CK);
  StmtResult ParseIfStatement(SourceLocation *TrailingElseLoc);
  StmtResult ParseSwitchStatement(SourceLocation *TrailingElseLoc);
  StmtResult ParseWhileStatement(SourceLocation *TrailingElseLoc);
  StmtResult ParseDoStatement();
  StmtResult ParseForStatement(SourceLocation *TrailingElseLoc);
  StmtResult ParseGotoStatement();
  StmtResult ParseContinueStatement();
  StmtResult ParseBreakStatement();
  StmtResult ParseReturnStatement();
  StmtResult ParseAsmStatement(bool &msAsm);
  StmtResult ParseMicrosoftAsmStatement(SourceLocation AsmLoc);
  StmtResult ParsePragmaLoopHint(StmtVector &Stmts,
                                 AllowedConstructsKind Allowed,
                                 SourceLocation *TrailingElseLoc,
                                 ParsedAttributesWithRange &Attrs);

  /// Describes the behavior that should be taken for an __if_exists
  /// block.
  enum IfExistsBehavior {
    /// Parse the block; this code is always used.
    IEB_Parse,
    /// Skip the block entirely; this code is never used.
    IEB_Skip,
    /// Parse the block as a dependent block, which may be used in
    /// some template instantiations but not others.
    IEB_Dependent
  };

  /// Describes the condition of a Microsoft __if_exists or
  /// __if_not_exists block.
  struct IfExistsCondition {
    /// The location of the initial keyword.
    SourceLocation KeywordLoc;
    /// Whether this is an __if_exists block (rather than an
    /// __if_not_exists block).
    bool IsIfExists;

    /// Nested-name-specifier preceding the name.
    CXXScopeSpec SS;

    /// The name we're looking for.
    UnqualifiedId Name;

    /// The behavior of this __if_exists or __if_not_exists block
    /// should.
    IfExistsBehavior Behavior;
  };

  bool ParseMicrosoftIfExistsCondition(IfExistsCondition& Result);
  void ParseMicrosoftIfExistsStatement(StmtVector &Stmts);
  void ParseMicrosoftIfExistsExternalDeclaration();
  void ParseMicrosoftIfExistsClassDeclaration(DeclSpec::TST TagType,
                                              ParsedAttributes &AccessAttrs,
                                              AccessSpecifier &CurAS);
  bool ParseMicrosoftIfExistsBraceInitializer(ExprVector &InitExprs,
                                              bool &InitExprsOk);
  bool ParseAsmOperandsOpt(SmallVectorImpl<IdentifierInfo *> &Names,
                           SmallVectorImpl<Expr *> &Constraints,
                           SmallVectorImpl<Expr *> &Exprs);

  //===--------------------------------------------------------------------===//
  // C++ 6: Statements and Blocks

  StmtResult ParseCXXTryBlock();
  StmtResult ParseCXXTryBlockCommon(SourceLocation TryLoc, bool FnTry = false);
  StmtResult ParseCXXCatchBlock(bool FnCatch = false);

  //===--------------------------------------------------------------------===//
  // MS: SEH Statements and Blocks

  StmtResult ParseSEHTryBlock();
  StmtResult ParseSEHExceptBlock(SourceLocation Loc);
  StmtResult ParseSEHFinallyBlock(SourceLocation Loc);
  StmtResult ParseSEHLeaveStatement();

  //===--------------------------------------------------------------------===//
  // Objective-C Statements

  StmtResult ParseObjCAtStatement(SourceLocation atLoc);
  StmtResult ParseObjCTryStmt(SourceLocation atLoc);
  StmtResult ParseObjCThrowStmt(SourceLocation atLoc);
  StmtResult ParseObjCSynchronizedStmt(SourceLocation atLoc);
  StmtResult ParseObjCAutoreleasePoolStmt(SourceLocation atLoc);


  //===--------------------------------------------------------------------===//
  // C99 6.7: Declarations.

  /// A context for parsing declaration specifiers.  TODO: flesh this
  /// out, there are other significant restrictions on specifiers than
  /// would be best implemented in the parser.
  enum class DeclSpecContext {
    DSC_normal, // normal context
    DSC_class,  // class context, enables 'friend'
    DSC_type_specifier, // C++ type-specifier-seq or C specifier-qualifier-list
    DSC_trailing, // C++11 trailing-type-specifier in a trailing return type
    DSC_alias_declaration, // C++11 type-specifier-seq in an alias-declaration
    DSC_top_level, // top-level/namespace declaration context
    DSC_template_param, // template parameter context
    DSC_template_type_arg, // template type argument context
    DSC_objc_method_result, // ObjC method result context, enables 'instancetype'
    DSC_condition // condition declaration context
  };

  /// Is this a context in which we are parsing just a type-specifier (or
  /// trailing-type-specifier)?
  static bool isTypeSpecifier(DeclSpecContext DSC) {
    switch (DSC) {
    case DeclSpecContext::DSC_normal:
    case DeclSpecContext::DSC_template_param:
    case DeclSpecContext::DSC_class:
    case DeclSpecContext::DSC_top_level:
    case DeclSpecContext::DSC_objc_method_result:
    case DeclSpecContext::DSC_condition:
      return false;

    case DeclSpecContext::DSC_template_type_arg:
    case DeclSpecContext::DSC_type_specifier:
    case DeclSpecContext::DSC_trailing:
    case DeclSpecContext::DSC_alias_declaration:
      return true;
    }
    llvm_unreachable("Missing DeclSpecContext case");
  }

  /// Is this a context in which we can perform class template argument
  /// deduction?
  static bool isClassTemplateDeductionContext(DeclSpecContext DSC) {
    switch (DSC) {
    case DeclSpecContext::DSC_normal:
    case DeclSpecContext::DSC_template_param:
    case DeclSpecContext::DSC_class:
    case DeclSpecContext::DSC_top_level:
    case DeclSpecContext::DSC_condition:
    case DeclSpecContext::DSC_type_specifier:
      return true;

    case DeclSpecContext::DSC_objc_method_result:
    case DeclSpecContext::DSC_template_type_arg:
    case DeclSpecContext::DSC_trailing:
    case DeclSpecContext::DSC_alias_declaration:
      return false;
    }
    llvm_unreachable("Missing DeclSpecContext case");
  }

  /// Information on a C++0x for-range-initializer found while parsing a
  /// declaration which turns out to be a for-range-declaration.
  struct ForRangeInit {
    SourceLocation ColonLoc;
    ExprResult RangeExpr;

    bool ParsedForRangeDecl() { return !ColonLoc.isInvalid(); }
  };
  struct ForRangeInfo : ForRangeInit {
    StmtResult LoopVar;
  };

  DeclGroupPtrTy ParseDeclaration(DeclaratorContext Context,
                                  SourceLocation &DeclEnd,
                                  ParsedAttributesWithRange &attrs);
  DeclGroupPtrTy ParseSimpleDeclaration(DeclaratorContext Context,
                                        SourceLocation &DeclEnd,
                                        ParsedAttributesWithRange &attrs,
                                        bool RequireSemi,
                                        ForRangeInit *FRI = nullptr);
  bool MightBeDeclarator(DeclaratorContext Context);
  DeclGroupPtrTy ParseDeclGroup(ParsingDeclSpec &DS, DeclaratorContext Context,
                                SourceLocation *DeclEnd = nullptr,
                                ForRangeInit *FRI = nullptr);
  Decl *ParseDeclarationAfterDeclarator(Declarator &D,
               const ParsedTemplateInfo &TemplateInfo = ParsedTemplateInfo());
  bool ParseAsmAttributesAfterDeclarator(Declarator &D);
  Decl *ParseDeclarationAfterDeclaratorAndAttributes(
      Declarator &D,
      const ParsedTemplateInfo &TemplateInfo = ParsedTemplateInfo(),
      ForRangeInit *FRI = nullptr);
  Decl *ParseFunctionStatementBody(Decl *Decl, ParseScope &BodyScope);
  Decl *ParseFunctionTryBlock(Decl *Decl, ParseScope &BodyScope);

  /// When in code-completion, skip parsing of the function/method body
  /// unless the body contains the code-completion point.
  ///
  /// \returns true if the function body was skipped.
  bool trySkippingFunctionBody();

  bool ParseImplicitInt(DeclSpec &DS, CXXScopeSpec *SS,
                        const ParsedTemplateInfo &TemplateInfo,
                        AccessSpecifier AS, DeclSpecContext DSC,
                        ParsedAttributesWithRange &Attrs);
  DeclSpecContext
  getDeclSpecContextFromDeclaratorContext(DeclaratorContext Context);
  void ParseDeclarationSpecifiers(
      DeclSpec &DS,
      const ParsedTemplateInfo &TemplateInfo = ParsedTemplateInfo(),
      AccessSpecifier AS = AS_none,
      DeclSpecContext DSC = DeclSpecContext::DSC_normal,
      LateParsedAttrList *LateAttrs = nullptr);
  bool DiagnoseMissingSemiAfterTagDefinition(
      DeclSpec &DS, AccessSpecifier AS, DeclSpecContext DSContext,
      LateParsedAttrList *LateAttrs = nullptr);

  void ParseSpecifierQualifierList(
      DeclSpec &DS, AccessSpecifier AS = AS_none,
      DeclSpecContext DSC = DeclSpecContext::DSC_normal);

  void ParseObjCTypeQualifierList(ObjCDeclSpec &DS,
                                  DeclaratorContext Context);

  void ParseEnumSpecifier(SourceLocation TagLoc, DeclSpec &DS,
                          const ParsedTemplateInfo &TemplateInfo,
                          AccessSpecifier AS, DeclSpecContext DSC);
  void ParseEnumBody(SourceLocation StartLoc, Decl *TagDecl);
  void ParseStructUnionBody(SourceLocation StartLoc, unsigned TagType,
                            Decl *TagDecl);

  void ParseStructDeclaration(
      ParsingDeclSpec &DS,
      llvm::function_ref<void(ParsingFieldDeclarator &)> FieldsCallback);

  bool isDeclarationSpecifier(bool DisambiguatingWithExpression = false);
  bool isTypeSpecifierQualifier();

  /// isKnownToBeTypeSpecifier - Return true if we know that the specified token
  /// is definitely a type-specifier.  Return false if it isn't part of a type
  /// specifier or if we're not sure.
  bool isKnownToBeTypeSpecifier(const Token &Tok) const;

  /// Return true if we know that we are definitely looking at a
  /// decl-specifier, and isn't part of an expression such as a function-style
  /// cast. Return false if it's no a decl-specifier, or we're not sure.
  bool isKnownToBeDeclarationSpecifier() {
    if (getLangOpts().CPlusPlus)
      return isCXXDeclarationSpecifier() == TPResult::True;
    return isDeclarationSpecifier(true);
  }

  /// isDeclarationStatement - Disambiguates between a declaration or an
  /// expression statement, when parsing function bodies.
  /// Returns true for declaration, false for expression.
  bool isDeclarationStatement() {
    if (getLangOpts().CPlusPlus)
      return isCXXDeclarationStatement();
    return isDeclarationSpecifier(true);
  }

  /// isForInitDeclaration - Disambiguates between a declaration or an
  /// expression in the context of the C 'clause-1' or the C++
  // 'for-init-statement' part of a 'for' statement.
  /// Returns true for declaration, false for expression.
  bool isForInitDeclaration() {
    if (getLangOpts().OpenMP)
      Actions.startOpenMPLoop();
    if (getLangOpts().CPlusPlus)
      return isCXXSimpleDeclaration(/*AllowForRangeDecl=*/true);
    return isDeclarationSpecifier(true);
  }

  /// Determine whether this is a C++1z for-range-identifier.
  bool isForRangeIdentifier();

  /// Determine whether we are currently at the start of an Objective-C
  /// class message that appears to be missing the open bracket '['.
  bool isStartOfObjCClassMessageMissingOpenBracket();

  /// Starting with a scope specifier, identifier, or
  /// template-id that refers to the current class, determine whether
  /// this is a constructor declarator.
  bool isConstructorDeclarator(bool Unqualified, bool DeductionGuide = false);

  /// Specifies the context in which type-id/expression
  /// disambiguation will occur.
  enum TentativeCXXTypeIdContext {
    TypeIdInParens,
    TypeIdUnambiguous,
    TypeIdAsTemplateArgument
  };


  /// isTypeIdInParens - Assumes that a '(' was parsed and now we want to know
  /// whether the parens contain an expression or a type-id.
  /// Returns true for a type-id and false for an expression.
  bool isTypeIdInParens(bool &isAmbiguous) {
    if (getLangOpts().CPlusPlus)
      return isCXXTypeId(TypeIdInParens, isAmbiguous);
    isAmbiguous = false;
    return isTypeSpecifierQualifier();
  }
  bool isTypeIdInParens() {
    bool isAmbiguous;
    return isTypeIdInParens(isAmbiguous);
  }

  /// Checks if the current tokens form type-id or expression.
  /// It is similar to isTypeIdInParens but does not suppose that type-id
  /// is in parenthesis.
  bool isTypeIdUnambiguously() {
    bool IsAmbiguous;
    if (getLangOpts().CPlusPlus)
      return isCXXTypeId(TypeIdUnambiguous, IsAmbiguous);
    return isTypeSpecifierQualifier();
  }

  /// isCXXDeclarationStatement - C++-specialized function that disambiguates
  /// between a declaration or an expression statement, when parsing function
  /// bodies. Returns true for declaration, false for expression.
  bool isCXXDeclarationStatement();

  /// isCXXSimpleDeclaration - C++-specialized function that disambiguates
  /// between a simple-declaration or an expression-statement.
  /// If during the disambiguation process a parsing error is encountered,
  /// the function returns true to let the declaration parsing code handle it.
  /// Returns false if the statement is disambiguated as expression.
  bool isCXXSimpleDeclaration(bool AllowForRangeDecl);

  /// isCXXFunctionDeclarator - Disambiguates between a function declarator or
  /// a constructor-style initializer, when parsing declaration statements.
  /// Returns true for function declarator and false for constructor-style
  /// initializer. Sets 'IsAmbiguous' to true to indicate that this declaration
  /// might be a constructor-style initializer.
  /// If during the disambiguation process a parsing error is encountered,
  /// the function returns true to let the declaration parsing code handle it.
  bool isCXXFunctionDeclarator(bool *IsAmbiguous = nullptr);

  struct ConditionDeclarationOrInitStatementState;
  enum class ConditionOrInitStatement {
    Expression,    ///< Disambiguated as an expression (either kind).
    ConditionDecl, ///< Disambiguated as the declaration form of condition.
    InitStmtDecl,  ///< Disambiguated as a simple-declaration init-statement.
    ForRangeDecl,  ///< Disambiguated as a for-range declaration.
    Error          ///< Can't be any of the above!
  };
  /// Disambiguates between the different kinds of things that can happen
  /// after 'if (' or 'switch ('. This could be one of two different kinds of
  /// declaration (depending on whether there is a ';' later) or an expression.
  ConditionOrInitStatement
  isCXXConditionDeclarationOrInitStatement(bool CanBeInitStmt,
                                           bool CanBeForRangeDecl);

  bool isCXXTypeId(TentativeCXXTypeIdContext Context, bool &isAmbiguous);
  bool isCXXTypeId(TentativeCXXTypeIdContext Context) {
    bool isAmbiguous;
    return isCXXTypeId(Context, isAmbiguous);
  }

  /// TPResult - Used as the result value for functions whose purpose is to
  /// disambiguate C++ constructs by "tentatively parsing" them.
  enum class TPResult {
    True, False, Ambiguous, Error
  };

  /// Based only on the given token kind, determine whether we know that
  /// we're at the start of an expression or a type-specifier-seq (which may
  /// be an expression, in C++).
  ///
  /// This routine does not attempt to resolve any of the trick cases, e.g.,
  /// those involving lookup of identifiers.
  ///
  /// \returns \c TPR_true if this token starts an expression, \c TPR_false if
  /// this token starts a type-specifier-seq, or \c TPR_ambiguous if it cannot
  /// tell.
  TPResult isExpressionOrTypeSpecifierSimple(tok::TokenKind Kind);

  /// isCXXDeclarationSpecifier - Returns TPResult::True if it is a
  /// declaration specifier, TPResult::False if it is not,
  /// TPResult::Ambiguous if it could be either a decl-specifier or a
  /// function-style cast, and TPResult::Error if a parsing error was
  /// encountered. If it could be a braced C++11 function-style cast, returns
  /// BracedCastResult.
  /// Doesn't consume tokens.
  TPResult
  isCXXDeclarationSpecifier(TPResult BracedCastResult = TPResult::False,
                            bool *HasMissingTypename = nullptr);

  /// Given that isCXXDeclarationSpecifier returns \c TPResult::True or
  /// \c TPResult::Ambiguous, determine whether the decl-specifier would be
  /// a type-specifier other than a cv-qualifier.
  bool isCXXDeclarationSpecifierAType();

  /// Determine whether an identifier has been tentatively declared as a
  /// non-type. Such tentative declarations should not be found to name a type
  /// during a tentative parse, but also should not be annotated as a non-type.
  bool isTentativelyDeclared(IdentifierInfo *II);

  // "Tentative parsing" functions, used for disambiguation. If a parsing error
  // is encountered they will return TPResult::Error.
  // Returning TPResult::True/False indicates that the ambiguity was
  // resolved and tentative parsing may stop. TPResult::Ambiguous indicates
  // that more tentative parsing is necessary for disambiguation.
  // They all consume tokens, so backtracking should be used after calling them.

  TPResult TryParseSimpleDeclaration(bool AllowForRangeDecl);
  TPResult TryParseTypeofSpecifier();
  TPResult TryParseProtocolQualifiers();
  TPResult TryParsePtrOperatorSeq();
  TPResult TryParseOperatorId();
  TPResult TryParseInitDeclaratorList();
  TPResult TryParseDeclarator(bool mayBeAbstract, bool mayHaveIdentifier = true,
                              bool mayHaveDirectInit = false);
  TPResult
  TryParseParameterDeclarationClause(bool *InvalidAsDeclaration = nullptr,
                                     bool VersusTemplateArg = false);
  TPResult TryParseFunctionDeclarator();
  TPResult TryParseBracketDeclarator();
  TPResult TryConsumeDeclarationSpecifier();

public:
  TypeResult ParseTypeName(SourceRange *Range = nullptr,
                           DeclaratorContext Context
                             = DeclaratorContext::TypeNameContext,
                           AccessSpecifier AS = AS_none,
                           Decl **OwnedType = nullptr,
                           ParsedAttributes *Attrs = nullptr);

private:
  void ParseBlockId(SourceLocation CaretLoc);

  /// Are [[]] attributes enabled?
  bool standardAttributesAllowed() const {
    const LangOptions &LO = getLangOpts();
    return LO.DoubleSquareBracketAttributes;
  }

  // Check for the start of an attribute-specifier-seq in a context where an
  // attribute is not allowed.
  bool CheckProhibitedCXX11Attribute() {
    assert(Tok.is(tok::l_square));
    if (!standardAttributesAllowed() || NextToken().isNot(tok::l_square))
      return false;
    return DiagnoseProhibitedCXX11Attribute();
  }

  bool DiagnoseProhibitedCXX11Attribute();
  void CheckMisplacedCXX11Attribute(ParsedAttributesWithRange &Attrs,
                                    SourceLocation CorrectLocation) {
    if (!standardAttributesAllowed())
      return;
    if ((Tok.isNot(tok::l_square) || NextToken().isNot(tok::l_square)) &&
        Tok.isNot(tok::kw_alignas))
      return;
    DiagnoseMisplacedCXX11Attribute(Attrs, CorrectLocation);
  }
  void DiagnoseMisplacedCXX11Attribute(ParsedAttributesWithRange &Attrs,
                                       SourceLocation CorrectLocation);

  void stripTypeAttributesOffDeclSpec(ParsedAttributesWithRange &Attrs,
                                      DeclSpec &DS, Sema::TagUseKind TUK);

  // FixItLoc = possible correct location for the attributes
  void ProhibitAttributes(ParsedAttributesWithRange &Attrs,
                          SourceLocation FixItLoc = SourceLocation()) {
    if (Attrs.Range.isInvalid())
      return;
    DiagnoseProhibitedAttributes(Attrs.Range, FixItLoc);
    Attrs.clear();
  }

  void ProhibitAttributes(ParsedAttributesViewWithRange &Attrs,
                          SourceLocation FixItLoc = SourceLocation()) {
    if (Attrs.Range.isInvalid())
      return;
    DiagnoseProhibitedAttributes(Attrs.Range, FixItLoc);
    Attrs.clearListOnly();
  }
  void DiagnoseProhibitedAttributes(const SourceRange &Range,
                                    SourceLocation FixItLoc);

  // Forbid C++11 and C2x attributes that appear on certain syntactic locations
  // which standard permits but we don't supported yet, for example, attributes
  // appertain to decl specifiers.
  void ProhibitCXX11Attributes(ParsedAttributesWithRange &Attrs,
                               unsigned DiagID);

  /// Skip C++11 and C2x attributes and return the end location of the
  /// last one.
  /// \returns SourceLocation() if there are no attributes.
  SourceLocation SkipCXX11Attributes();

  /// Diagnose and skip C++11 and C2x attributes that appear in syntactic
  /// locations where attributes are not allowed.
  void DiagnoseAndSkipCXX11Attributes();

  /// Parses syntax-generic attribute arguments for attributes which are
  /// known to the implementation, and adds them to the given ParsedAttributes
  /// list with the given attribute syntax. Returns the number of arguments
  /// parsed for the attribute.
  unsigned
  ParseAttributeArgsCommon(IdentifierInfo *AttrName, SourceLocation AttrNameLoc,
                           ParsedAttributes &Attrs, SourceLocation *EndLoc,
                           IdentifierInfo *ScopeName, SourceLocation ScopeLoc,
                           ParsedAttr::Syntax Syntax);

  void MaybeParseGNUAttributes(Declarator &D,
                               LateParsedAttrList *LateAttrs = nullptr) {
    if (Tok.is(tok::kw___attribute)) {
      ParsedAttributes attrs(AttrFactory);
      SourceLocation endLoc;
      ParseGNUAttributes(attrs, &endLoc, LateAttrs, &D);
      D.takeAttributes(attrs, endLoc);
    }
  }
  void MaybeParseGNUAttributes(ParsedAttributes &attrs,
                               SourceLocation *endLoc = nullptr,
                               LateParsedAttrList *LateAttrs = nullptr) {
    if (Tok.is(tok::kw___attribute))
      ParseGNUAttributes(attrs, endLoc, LateAttrs);
  }
  void ParseGNUAttributes(ParsedAttributes &attrs,
                          SourceLocation *endLoc = nullptr,
                          LateParsedAttrList *LateAttrs = nullptr,
                          Declarator *D = nullptr);
  void ParseGNUAttributeArgs(IdentifierInfo *AttrName,
                             SourceLocation AttrNameLoc,
                             ParsedAttributes &Attrs, SourceLocation *EndLoc,
                             IdentifierInfo *ScopeName, SourceLocation ScopeLoc,
                             ParsedAttr::Syntax Syntax, Declarator *D);
  IdentifierLoc *ParseIdentifierLoc();

  unsigned
  ParseClangAttributeArgs(IdentifierInfo *AttrName, SourceLocation AttrNameLoc,
                          ParsedAttributes &Attrs, SourceLocation *EndLoc,
                          IdentifierInfo *ScopeName, SourceLocation ScopeLoc,
                          ParsedAttr::Syntax Syntax);

  void MaybeParseCXX11Attributes(Declarator &D) {
    if (standardAttributesAllowed() && isCXX11AttributeSpecifier()) {
      ParsedAttributesWithRange attrs(AttrFactory);
      SourceLocation endLoc;
      ParseCXX11Attributes(attrs, &endLoc);
      D.takeAttributes(attrs, endLoc);
    }
  }
  void MaybeParseCXX11Attributes(ParsedAttributes &attrs,
                                 SourceLocation *endLoc = nullptr) {
    if (standardAttributesAllowed() && isCXX11AttributeSpecifier()) {
      ParsedAttributesWithRange attrsWithRange(AttrFactory);
      ParseCXX11Attributes(attrsWithRange, endLoc);
      attrs.takeAllFrom(attrsWithRange);
    }
  }
  void MaybeParseCXX11Attributes(ParsedAttributesWithRange &attrs,
                                 SourceLocation *endLoc = nullptr,
                                 bool OuterMightBeMessageSend = false) {
    if (standardAttributesAllowed() &&
      isCXX11AttributeSpecifier(false, OuterMightBeMessageSend))
      ParseCXX11Attributes(attrs, endLoc);
  }

  void ParseCXX11AttributeSpecifier(ParsedAttributes &attrs,
                                    SourceLocation *EndLoc = nullptr);
  void ParseCXX11Attributes(ParsedAttributesWithRange &attrs,
                            SourceLocation *EndLoc = nullptr);
  /// Parses a C++11 (or C2x)-style attribute argument list. Returns true
  /// if this results in adding an attribute to the ParsedAttributes list.
  bool ParseCXX11AttributeArgs(IdentifierInfo *AttrName,
                               SourceLocation AttrNameLoc,
                               ParsedAttributes &Attrs, SourceLocation *EndLoc,
                               IdentifierInfo *ScopeName,
                               SourceLocation ScopeLoc);

  IdentifierInfo *TryParseCXX11AttributeIdentifier(SourceLocation &Loc);

  void MaybeParseMicrosoftAttributes(ParsedAttributes &attrs,
                                     SourceLocation *endLoc = nullptr) {
    if (getLangOpts().MicrosoftExt && Tok.is(tok::l_square))
      ParseMicrosoftAttributes(attrs, endLoc);
  }
  void ParseMicrosoftUuidAttributeArgs(ParsedAttributes &Attrs);
  void ParseMicrosoftAttributes(ParsedAttributes &attrs,
                                SourceLocation *endLoc = nullptr);
  void MaybeParseMicrosoftDeclSpecs(ParsedAttributes &Attrs,
                                    SourceLocation *End = nullptr) {
    const auto &LO = getLangOpts();
    if (LO.DeclSpecKeyword && Tok.is(tok::kw___declspec))
      ParseMicrosoftDeclSpecs(Attrs, End);
  }
  void ParseMicrosoftDeclSpecs(ParsedAttributes &Attrs,
                               SourceLocation *End = nullptr);
  bool ParseMicrosoftDeclSpecArgs(IdentifierInfo *AttrName,
                                  SourceLocation AttrNameLoc,
                                  ParsedAttributes &Attrs);
  void ParseMicrosoftTypeAttributes(ParsedAttributes &attrs);
  void DiagnoseAndSkipExtendedMicrosoftTypeAttributes();
  SourceLocation SkipExtendedMicrosoftTypeAttributes();
  void ParseMicrosoftInheritanceClassAttributes(ParsedAttributes &attrs);
  void ParseBorlandTypeAttributes(ParsedAttributes &attrs);
  void ParseOpenCLKernelAttributes(ParsedAttributes &attrs);
  void ParseOpenCLQualifiers(ParsedAttributes &Attrs);
  /// Parses opencl_unroll_hint attribute if language is OpenCL v2.0
  /// or higher.
  /// \return false if error happens.
  bool MaybeParseOpenCLUnrollHintAttribute(ParsedAttributes &Attrs) {
    if (getLangOpts().OpenCL)
      return ParseOpenCLUnrollHintAttribute(Attrs);
    return true;
  }
  /// Parses opencl_unroll_hint attribute.
  /// \return false if error happens.
  bool ParseOpenCLUnrollHintAttribute(ParsedAttributes &Attrs);
  void ParseNullabilityTypeSpecifiers(ParsedAttributes &attrs);

  VersionTuple ParseVersionTuple(SourceRange &Range);
  void ParseAvailabilityAttribute(IdentifierInfo &Availability,
                                  SourceLocation AvailabilityLoc,
                                  ParsedAttributes &attrs,
                                  SourceLocation *endLoc,
                                  IdentifierInfo *ScopeName,
                                  SourceLocation ScopeLoc,
                                  ParsedAttr::Syntax Syntax);

  Optional<AvailabilitySpec> ParseAvailabilitySpec();
  ExprResult ParseAvailabilityCheckExpr(SourceLocation StartLoc);

  void ParseExternalSourceSymbolAttribute(IdentifierInfo &ExternalSourceSymbol,
                                          SourceLocation Loc,
                                          ParsedAttributes &Attrs,
                                          SourceLocation *EndLoc,
                                          IdentifierInfo *ScopeName,
                                          SourceLocation ScopeLoc,
                                          ParsedAttr::Syntax Syntax);

  void ParseObjCBridgeRelatedAttribute(IdentifierInfo &ObjCBridgeRelated,
                                       SourceLocation ObjCBridgeRelatedLoc,
                                       ParsedAttributes &attrs,
                                       SourceLocation *endLoc,
                                       IdentifierInfo *ScopeName,
                                       SourceLocation ScopeLoc,
                                       ParsedAttr::Syntax Syntax);

  void ParseTypeTagForDatatypeAttribute(IdentifierInfo &AttrName,
                                        SourceLocation AttrNameLoc,
                                        ParsedAttributes &Attrs,
                                        SourceLocation *EndLoc,
                                        IdentifierInfo *ScopeName,
                                        SourceLocation ScopeLoc,
                                        ParsedAttr::Syntax Syntax);

  void
  ParseAttributeWithTypeArg(IdentifierInfo &AttrName,
                            SourceLocation AttrNameLoc, ParsedAttributes &Attrs,
                            SourceLocation *EndLoc, IdentifierInfo *ScopeName,
                            SourceLocation ScopeLoc, ParsedAttr::Syntax Syntax);

  void ParseTypeofSpecifier(DeclSpec &DS);
  SourceLocation ParseDecltypeSpecifier(DeclSpec &DS);
  void AnnotateExistingDecltypeSpecifier(const DeclSpec &DS,
                                         SourceLocation StartLoc,
                                         SourceLocation EndLoc);
  void ParseUnderlyingTypeSpecifier(DeclSpec &DS);
  void ParseAtomicSpecifier(DeclSpec &DS);

  ExprResult ParseAlignArgument(SourceLocation Start,
                                SourceLocation &EllipsisLoc);
  void ParseAlignmentSpecifier(ParsedAttributes &Attrs,
                               SourceLocation *endLoc = nullptr);

  VirtSpecifiers::Specifier isCXX11VirtSpecifier(const Token &Tok) const;
  VirtSpecifiers::Specifier isCXX11VirtSpecifier() const {
    return isCXX11VirtSpecifier(Tok);
  }
  void ParseOptionalCXX11VirtSpecifierSeq(VirtSpecifiers &VS, bool IsInterface,
                                          SourceLocation FriendLoc);

  bool isCXX11FinalKeyword() const;

  /// DeclaratorScopeObj - RAII object used in Parser::ParseDirectDeclarator to
  /// enter a new C++ declarator scope and exit it when the function is
  /// finished.
  class DeclaratorScopeObj {
    Parser &P;
    CXXScopeSpec &SS;
    bool EnteredScope;
    bool CreatedScope;
  public:
    DeclaratorScopeObj(Parser &p, CXXScopeSpec &ss)
      : P(p), SS(ss), EnteredScope(false), CreatedScope(false) {}

    void EnterDeclaratorScope() {
      assert(!EnteredScope && "Already entered the scope!");
      assert(SS.isSet() && "C++ scope was not set!");

      CreatedScope = true;
      P.EnterScope(0); // Not a decl scope.

      if (!P.Actions.ActOnCXXEnterDeclaratorScope(P.getCurScope(), SS))
        EnteredScope = true;
    }

    ~DeclaratorScopeObj() {
      if (EnteredScope) {
        assert(SS.isSet() && "C++ scope was cleared ?");
        P.Actions.ActOnCXXExitDeclaratorScope(P.getCurScope(), SS);
      }
      if (CreatedScope)
        P.ExitScope();
    }
  };

  /// ParseDeclarator - Parse and verify a newly-initialized declarator.
  void ParseDeclarator(Declarator &D);
  /// A function that parses a variant of direct-declarator.
  typedef void (Parser::*DirectDeclParseFunction)(Declarator&);
  void ParseDeclaratorInternal(Declarator &D,
                               DirectDeclParseFunction DirectDeclParser);

  enum AttrRequirements {
    AR_NoAttributesParsed = 0, ///< No attributes are diagnosed.
    AR_GNUAttributesParsedAndRejected = 1 << 0, ///< Diagnose GNU attributes.
    AR_GNUAttributesParsed = 1 << 1,
    AR_CXX11AttributesParsed = 1 << 2,
    AR_DeclspecAttributesParsed = 1 << 3,
    AR_AllAttributesParsed = AR_GNUAttributesParsed |
                             AR_CXX11AttributesParsed |
                             AR_DeclspecAttributesParsed,
    AR_VendorAttributesParsed = AR_GNUAttributesParsed |
                                AR_DeclspecAttributesParsed
  };

  void ParseTypeQualifierListOpt(
      DeclSpec &DS, unsigned AttrReqs = AR_AllAttributesParsed,
      bool AtomicAllowed = true, bool IdentifierRequired = false,
      Optional<llvm::function_ref<void()>> CodeCompletionHandler = None);
  void ParseDirectDeclarator(Declarator &D);
  void ParseDecompositionDeclarator(Declarator &D);
  void ParseParenDeclarator(Declarator &D);
  void ParseFunctionDeclarator(Declarator &D,
                               ParsedAttributes &attrs,
                               BalancedDelimiterTracker &Tracker,
                               bool IsAmbiguous,
                               bool RequiresArg = false);
  bool ParseRefQualifier(bool &RefQualifierIsLValueRef,
                         SourceLocation &RefQualifierLoc);
  bool isFunctionDeclaratorIdentifierList();
  void ParseFunctionDeclaratorIdentifierList(
         Declarator &D,
         SmallVectorImpl<DeclaratorChunk::ParamInfo> &ParamInfo);
  void ParseParameterDeclarationClause(
         Declarator &D,
         ParsedAttributes &attrs,
         SmallVectorImpl<DeclaratorChunk::ParamInfo> &ParamInfo,
         SourceLocation &EllipsisLoc);
  void ParseBracketDeclarator(Declarator &D);
  void ParseMisplacedBracketDeclarator(Declarator &D);

  //===--------------------------------------------------------------------===//
  // C++ 7: Declarations [dcl.dcl]

  /// The kind of attribute specifier we have found.
  enum CXX11AttributeKind {
    /// This is not an attribute specifier.
    CAK_NotAttributeSpecifier,
    /// This should be treated as an attribute-specifier.
    CAK_AttributeSpecifier,
    /// The next tokens are '[[', but this is not an attribute-specifier. This
    /// is ill-formed by C++11 [dcl.attr.grammar]p6.
    CAK_InvalidAttributeSpecifier
  };
  CXX11AttributeKind
  isCXX11AttributeSpecifier(bool Disambiguate = false,
                            bool OuterMightBeMessageSend = false);

  void DiagnoseUnexpectedNamespace(NamedDecl *Context);

  DeclGroupPtrTy ParseNamespace(DeclaratorContext Context,
                                SourceLocation &DeclEnd,
                                SourceLocation InlineLoc = SourceLocation());

  struct InnerNamespaceInfo {
    SourceLocation NamespaceLoc;
    SourceLocation InlineLoc;
    SourceLocation IdentLoc;
    IdentifierInfo *Ident;
  };
  using InnerNamespaceInfoList = llvm::SmallVector<InnerNamespaceInfo, 4>;

  void ParseInnerNamespace(const InnerNamespaceInfoList &InnerNSs,
                           unsigned int index, SourceLocation &InlineLoc,
                           ParsedAttributes &attrs,
                           BalancedDelimiterTracker &Tracker);
  Decl *ParseLinkage(ParsingDeclSpec &DS, DeclaratorContext Context);
  Decl *ParseExportDeclaration();
  DeclGroupPtrTy ParseUsingDirectiveOrDeclaration(
      DeclaratorContext Context, const ParsedTemplateInfo &TemplateInfo,
      SourceLocation &DeclEnd, ParsedAttributesWithRange &attrs);
  Decl *ParseUsingDirective(DeclaratorContext Context,
                            SourceLocation UsingLoc,
                            SourceLocation &DeclEnd,
                            ParsedAttributes &attrs);
  Decl *ParseNamespaceName(CXXScopeSpec &SS, SourceLocation &IdentLoc);

  struct UsingDeclarator {
    SourceLocation TypenameLoc;
    CXXScopeSpec SS;
    UnqualifiedId Name;
    SourceLocation EllipsisLoc;

    void clear() {
      TypenameLoc = EllipsisLoc = SourceLocation();
      SS.clear();
      Name.clear();
    }
  };

  bool ParseUsingDeclarator(DeclaratorContext Context, UsingDeclarator &D);
  DeclGroupPtrTy ParseUsingDeclaration(DeclaratorContext Context,
                                       const ParsedTemplateInfo &TemplateInfo,
                                       SourceLocation UsingLoc,
                                       SourceLocation &DeclEnd,
                                       AccessSpecifier AS = AS_none);
  Decl *ParseAliasDeclarationAfterDeclarator(
      const ParsedTemplateInfo &TemplateInfo, SourceLocation UsingLoc,
      UsingDeclarator &D, SourceLocation &DeclEnd, AccessSpecifier AS,
      ParsedAttributes &Attrs, Decl **OwnedType = nullptr);

  Decl *ParseStaticAssertDeclaration(SourceLocation &DeclEnd);
  Decl *ParseNamespaceAlias(SourceLocation NamespaceLoc,
                            SourceLocation AliasLoc, IdentifierInfo *Alias,
                            SourceLocation &DeclEnd);

  //===--------------------------------------------------------------------===//
  // C++ 9: classes [class] and C structs/unions.
  bool isValidAfterTypeSpecifier(bool CouldBeBitfield);
  void ParseClassSpecifier(tok::TokenKind TagTokKind, SourceLocation TagLoc,
                           DeclSpec &DS, const ParsedTemplateInfo &TemplateInfo,
                           AccessSpecifier AS, bool EnteringContext,
                           DeclSpecContext DSC,
                           ParsedAttributesWithRange &Attributes);
  void SkipCXXMemberSpecification(SourceLocation StartLoc,
                                  SourceLocation AttrFixitLoc,
                                  unsigned TagType,
                                  Decl *TagDecl);
  void ParseCXXMemberSpecification(SourceLocation StartLoc,
                                   SourceLocation AttrFixitLoc,
                                   ParsedAttributesWithRange &Attrs,
                                   unsigned TagType,
                                   Decl *&TagDecl);
  ExprResult ParseCXXMemberInitializer(Decl *D, bool IsFunction,
                                       SourceLocation &EqualLoc);
  bool ParseCXXMemberDeclaratorBeforeInitializer(Declarator &DeclaratorInfo,
                                                 VirtSpecifiers &VS,
                                                 ExprResult &BitfieldSize,
                                                 LateParsedAttrList &LateAttrs);
  void MaybeParseAndDiagnoseDeclSpecAfterCXX11VirtSpecifierSeq(Declarator &D,
                                                               VirtSpecifiers &VS);
  DeclGroupPtrTy ParseCXXClassMemberDeclaration(
      AccessSpecifier AS, ParsedAttributes &Attr,
      const ParsedTemplateInfo &TemplateInfo = ParsedTemplateInfo(),
      ParsingDeclRAIIObject *DiagsFromTParams = nullptr);
  DeclGroupPtrTy ParseCXXClassMemberDeclarationWithPragmas(
      AccessSpecifier &AS, ParsedAttributesWithRange &AccessAttrs,
      DeclSpec::TST TagType, Decl *Tag);
  void ParseConstructorInitializer(Decl *ConstructorDecl);
  MemInitResult ParseMemInitializer(Decl *ConstructorDecl);
  bool
  ParseReifMemInitializer(Decl *ConstructorDecl,
                          llvm::SmallVectorImpl<QualType> &Typenames,
                          llvm::SmallVectorImpl<CXXCtorInitializer *> &MemInits);
  bool ParseMemInitExprList(Decl *ConstructorDecl,
                            CXXScopeSpec &SS, IdentifierInfo *II,
                            DeclSpec const &DS, ParsedType const &TemplateTypeTy,
                            SourceLocation IdLoc, SourceLocation &LParen,
                            ExprVector &ArgExprs,
                            SourceLocation &RParen, SourceLocation &Ellipsis);
  void HandleMemberFunctionDeclDelays(Declarator& DeclaratorInfo,
                                      Decl *ThisDecl);

  //===--------------------------------------------------------------------===//
  // C++ 10: Derived classes [class.derived]
  TypeResult ParseBaseTypeSpecifier(SourceLocation &BaseLoc,
                                    SourceLocation &EndLocation);
  void ParseBaseClause(Decl *ClassDecl);
  BaseResult ParseBaseSpecifier(Decl *ClassDecl,
                          llvm::SmallVectorImpl<BaseResult> &ReifiedTypes);
  void ParseReifierBaseSpecifier(llvm::SmallVectorImpl<QualType>);
  AccessSpecifier getAccessSpecifierIfPresent() const;

  bool ParseUnqualifiedIdTemplateId(CXXScopeSpec &SS,
                                    SourceLocation TemplateKWLoc,
                                    IdentifierInfo *Name,
                                    SourceLocation NameLoc,
                                    bool EnteringContext,
                                    ParsedType ObjectType,
                                    UnqualifiedId &Id,
                                    bool AssumeTemplateId);
  bool ParseUnqualifiedIdOperator(CXXScopeSpec &SS, bool EnteringContext,
                                  ParsedType ObjectType,
                                  UnqualifiedId &Result);

  //===--------------------------------------------------------------------===//
  // Metaprogramming

  // C++ 14.3: Template arguments [temp.arg]
  typedef SmallVector<ParsedTemplateArgument, 16> TemplateArgList;

  ParsedReflectionOperand ParseCXXReflectOperand();
  ExprResult ParseCXXReflectExpression();
  ExprResult ParseCXXReflectionReadQuery();
  ExprResult ParseCXXReflectionWriteQuery();
  ExprResult ParseCXXReflectPrintLiteralExpression();
  ExprResult ParseCXXReflectPrintReflectionExpression();
  ExprResult ParseCXXReflectDumpReflectionExpression();
  ExprResult ParseCXXCompilerErrorExpression();

  bool ParseCXXReflectedId(CXXScopeSpec &SS, SourceLocation TemplateKWLoc,
                           UnqualifiedId &Result);
  ExprResult ParseCXXUnreflexprExpression();
  ExprResult ParseCXXIdExprExpression();
  ExprResult ParseCXXValueOfExpression();
  TypeResult ParseReflectedTypeSpecifier(SourceLocation TypenameLoc,
                                         SourceLocation &EndLoc);
  ParsedTemplateArgument ParseReflectedTemplateArgument();
  ExprResult ParseCXXConcatenateExpression();

<<<<<<< HEAD
  // C++ Code Fragments
  Decl *ParseCXXNamespaceFragment(Decl *Fragment);
  Decl *ParseCXXClassFragment(Decl *Fragment);
  Decl *ParseCXXFragment(SmallVectorImpl<Expr *> &Captures);
  ExprResult ParseCXXFragmentExpression();

  DeclGroupPtrTy ParseCXXMetaprogramDeclaration();
  DeclGroupPtrTy ParseCXXInjectionDeclaration();
=======
  /// Returns true if reflection is enabled and the
  /// current expression appears to be a variadic reifier.
  bool isVariadicReifier() const;

  /// Parse a variadic reifier. Returns true on error.
  bool ParseVariadicReifier(llvm::SmallVectorImpl<Expr *> &Exprs);
  bool ParseVariadicReifier(llvm::SmallVectorImpl<QualType> &Types);

  /// Parse the two types of variadic reifiers that may appear in a template
  /// argument list.
  bool ParseNonTypeReifier(TemplateArgList &Args, SourceLocation KWLoc);
  bool ParseTypeReifier(TemplateArgList &Args, SourceLocation KWLoc);

  /// Parse a variadic reifier as a member/base initializer.
  void ParseReifierMemInitalizer(llvm::SmallVectorImpl<QualType>& Types);
>>>>>>> 577c0ebf

  //===--------------------------------------------------------------------===//
  // OpenMP: Directives and clauses.
  /// Parse clauses for '#pragma omp declare simd'.
  DeclGroupPtrTy ParseOMPDeclareSimdClauses(DeclGroupPtrTy Ptr,
                                            CachedTokens &Toks,
                                            SourceLocation Loc);
  /// Parses declarative OpenMP directives.
  DeclGroupPtrTy ParseOpenMPDeclarativeDirectiveWithExtDecl(
      AccessSpecifier &AS, ParsedAttributesWithRange &Attrs,
      DeclSpec::TST TagType = DeclSpec::TST_unspecified,
      Decl *TagDecl = nullptr);
  /// Parse 'omp declare reduction' construct.
  DeclGroupPtrTy ParseOpenMPDeclareReductionDirective(AccessSpecifier AS);
  /// Parses initializer for provided omp_priv declaration inside the reduction
  /// initializer.
  void ParseOpenMPReductionInitializerForDecl(VarDecl *OmpPrivParm);

  /// Parses simple list of variables.
  ///
  /// \param Kind Kind of the directive.
  /// \param Callback Callback function to be called for the list elements.
  /// \param AllowScopeSpecifier true, if the variables can have fully
  /// qualified names.
  ///
  bool ParseOpenMPSimpleVarList(
      OpenMPDirectiveKind Kind,
      const llvm::function_ref<void(CXXScopeSpec &, DeclarationNameInfo)> &
          Callback,
      bool AllowScopeSpecifier);
  /// Parses declarative or executable directive.
  ///
  /// \param Allowed ACK_Any, if any directives are allowed,
  /// ACK_StatementsOpenMPAnyExecutable - if any executable directives are
  /// allowed, ACK_StatementsOpenMPNonStandalone - if only non-standalone
  /// executable directives are allowed.
  ///
  StmtResult
  ParseOpenMPDeclarativeOrExecutableDirective(AllowedConstructsKind Allowed);
  /// Parses clause of kind \a CKind for directive of a kind \a Kind.
  ///
  /// \param DKind Kind of current directive.
  /// \param CKind Kind of current clause.
  /// \param FirstClause true, if this is the first clause of a kind \a CKind
  /// in current directive.
  ///
  OMPClause *ParseOpenMPClause(OpenMPDirectiveKind DKind,
                               OpenMPClauseKind CKind, bool FirstClause);
  /// Parses clause with a single expression of a kind \a Kind.
  ///
  /// \param Kind Kind of current clause.
  /// \param ParseOnly true to skip the clause's semantic actions and return
  /// nullptr.
  ///
  OMPClause *ParseOpenMPSingleExprClause(OpenMPClauseKind Kind,
                                         bool ParseOnly);
  /// Parses simple clause of a kind \a Kind.
  ///
  /// \param Kind Kind of current clause.
  /// \param ParseOnly true to skip the clause's semantic actions and return
  /// nullptr.
  ///
  OMPClause *ParseOpenMPSimpleClause(OpenMPClauseKind Kind, bool ParseOnly);
  /// Parses clause with a single expression and an additional argument
  /// of a kind \a Kind.
  ///
  /// \param Kind Kind of current clause.
  /// \param ParseOnly true to skip the clause's semantic actions and return
  /// nullptr.
  ///
  OMPClause *ParseOpenMPSingleExprWithArgClause(OpenMPClauseKind Kind,
                                                bool ParseOnly);
  /// Parses clause without any additional arguments.
  ///
  /// \param Kind Kind of current clause.
  /// \param ParseOnly true to skip the clause's semantic actions and return
  /// nullptr.
  ///
  OMPClause *ParseOpenMPClause(OpenMPClauseKind Kind, bool ParseOnly = false);
  /// Parses clause with the list of variables of a kind \a Kind.
  ///
  /// \param Kind Kind of current clause.
  /// \param ParseOnly true to skip the clause's semantic actions and return
  /// nullptr.
  ///
  OMPClause *ParseOpenMPVarListClause(OpenMPDirectiveKind DKind,
                                      OpenMPClauseKind Kind, bool ParseOnly);

public:
  /// Parses simple expression in parens for single-expression clauses of OpenMP
  /// constructs.
  /// \param RLoc Returned location of right paren.
  ExprResult ParseOpenMPParensExpr(StringRef ClauseName, SourceLocation &RLoc);

  /// Data used for parsing list of variables in OpenMP clauses.
  struct OpenMPVarListDataTy {
    Expr *TailExpr = nullptr;
    SourceLocation ColonLoc;
    SourceLocation RLoc;
    CXXScopeSpec ReductionIdScopeSpec;
    DeclarationNameInfo ReductionId;
    OpenMPDependClauseKind DepKind = OMPC_DEPEND_unknown;
    OpenMPLinearClauseKind LinKind = OMPC_LINEAR_val;
    OpenMPMapClauseKind MapTypeModifier = OMPC_MAP_unknown;
    OpenMPMapClauseKind MapType = OMPC_MAP_unknown;
    bool IsMapTypeImplicit = false;
    SourceLocation DepLinMapLoc;
  };

  /// Parses clauses with list.
  bool ParseOpenMPVarList(OpenMPDirectiveKind DKind, OpenMPClauseKind Kind,
                          SmallVectorImpl<Expr *> &Vars,
                          OpenMPVarListDataTy &Data);
  bool ParseUnqualifiedId(CXXScopeSpec &SS, bool EnteringContext,
                          bool AllowDestructorName,
                          bool AllowConstructorName,
                          bool AllowDeductionGuide,
                          ParsedType ObjectType,
                          SourceLocation *TemplateKWLoc,
                          UnqualifiedId &Result);

private:
  //===--------------------------------------------------------------------===//
  // C++ 14: Templates [temp]

  // C++ 14.1: Template Parameters [temp.param]
  Decl *ParseDeclarationStartingWithTemplate(DeclaratorContext Context,
                                             SourceLocation &DeclEnd,
                                             ParsedAttributes &AccessAttrs,
                                             AccessSpecifier AS = AS_none);
  Decl *ParseTemplateDeclarationOrSpecialization(DeclaratorContext Context,
                                                 SourceLocation &DeclEnd,
                                                 ParsedAttributes &AccessAttrs,
                                                 AccessSpecifier AS);
  Decl *ParseSingleDeclarationAfterTemplate(
      DeclaratorContext Context, const ParsedTemplateInfo &TemplateInfo,
      ParsingDeclRAIIObject &DiagsFromParams, SourceLocation &DeclEnd,
      ParsedAttributes &AccessAttrs, AccessSpecifier AS = AS_none);
  bool ParseTemplateParameters(unsigned Depth,
                               SmallVectorImpl<NamedDecl *> &TemplateParams,
                               SourceLocation &LAngleLoc,
                               SourceLocation &RAngleLoc);
  bool ParseTemplateParameterList(unsigned Depth,
                                  SmallVectorImpl<NamedDecl*> &TemplateParams);
  bool isStartOfTemplateTypeParameter();
  NamedDecl *ParseTemplateParameter(unsigned Depth, unsigned Position);
  NamedDecl *ParseTypeParameter(unsigned Depth, unsigned Position);
  NamedDecl *ParseTemplateTemplateParameter(unsigned Depth, unsigned Position);
  NamedDecl *ParseNonTypeTemplateParameter(unsigned Depth, unsigned Position);
  void DiagnoseMisplacedEllipsis(SourceLocation EllipsisLoc,
                                 SourceLocation CorrectLoc,
                                 bool AlreadyHasEllipsis,
                                 bool IdentifierHasName);
  void DiagnoseMisplacedEllipsisInDeclarator(SourceLocation EllipsisLoc,
                                             Declarator &D);

  bool ParseGreaterThanInTemplateList(SourceLocation &RAngleLoc,
                                      bool ConsumeLastToken,
                                      bool ObjCGenericList);
  bool ParseTemplateIdAfterTemplateName(bool ConsumeLastToken,
                                        SourceLocation &LAngleLoc,
                                        TemplateArgList &TemplateArgs,
                                        SourceLocation &RAngleLoc);

  bool AnnotateTemplateIdToken(TemplateTy Template, TemplateNameKind TNK,
                               CXXScopeSpec &SS,
                               SourceLocation TemplateKWLoc,
                               UnqualifiedId &TemplateName,
                               bool AllowTypeAnnotation = true);
  void AnnotateTemplateIdTokenAsType(bool IsClassName = false);
  bool IsTemplateArgumentList(unsigned Skip = 0);
  bool ParseTemplateArgumentList(TemplateArgList &TemplateArgs);
  ParsedTemplateArgument ParseTemplateTemplateArgument();
  ParsedTemplateArgument ParseTemplateArgument();
  Decl *ParseExplicitInstantiation(DeclaratorContext Context,
                                   SourceLocation ExternLoc,
                                   SourceLocation TemplateLoc,
                                   SourceLocation &DeclEnd,
                                   ParsedAttributes &AccessAttrs,
                                   AccessSpecifier AS = AS_none);

  //===--------------------------------------------------------------------===//
  // Modules
  DeclGroupPtrTy ParseModuleDecl();
  Decl *ParseModuleImport(SourceLocation AtLoc);
  bool parseMisplacedModuleImport();
  bool tryParseMisplacedModuleImport() {
    tok::TokenKind Kind = Tok.getKind();
    if (Kind == tok::annot_module_begin || Kind == tok::annot_module_end ||
        Kind == tok::annot_module_include)
      return parseMisplacedModuleImport();
    return false;
  }

  bool ParseModuleName(
      SourceLocation UseLoc,
      SmallVectorImpl<std::pair<IdentifierInfo *, SourceLocation>> &Path,
      bool IsImport);

  //===--------------------------------------------------------------------===//
  // C++11/G++: Type Traits [Type-Traits.html in the GCC manual]
  ExprResult ParseTypeTrait();

  //===--------------------------------------------------------------------===//
  // Embarcadero: Arary and Expression Traits
  ExprResult ParseArrayTypeTrait();
  ExprResult ParseExpressionTrait();

  //===--------------------------------------------------------------------===//
  // Preprocessor code-completion pass-through
  void CodeCompleteDirective(bool InConditional) override;
  void CodeCompleteInConditionalExclusion() override;
  void CodeCompleteMacroName(bool IsDefinition) override;
  void CodeCompletePreprocessorExpression() override;
  void CodeCompleteMacroArgument(IdentifierInfo *Macro, MacroInfo *MacroInfo,
                                 unsigned ArgumentIndex) override;
  void CodeCompleteIncludedFile(llvm::StringRef Dir, bool IsAngled) override;
  void CodeCompleteNaturalLanguage() override;
};

}  // end namespace clang

#endif<|MERGE_RESOLUTION|>--- conflicted
+++ resolved
@@ -2818,7 +2818,22 @@
   ParsedTemplateArgument ParseReflectedTemplateArgument();
   ExprResult ParseCXXConcatenateExpression();
 
-<<<<<<< HEAD
+  /// Returns true if reflection is enabled and the
+  /// current expression appears to be a variadic reifier.
+  bool isVariadicReifier() const;
+
+  /// Parse a variadic reifier. Returns true on error.
+  bool ParseVariadicReifier(llvm::SmallVectorImpl<Expr *> &Exprs);
+  bool ParseVariadicReifier(llvm::SmallVectorImpl<QualType> &Types);
+
+  /// Parse the two types of variadic reifiers that may appear in a template
+  /// argument list.
+  bool ParseNonTypeReifier(TemplateArgList &Args, SourceLocation KWLoc);
+  bool ParseTypeReifier(TemplateArgList &Args, SourceLocation KWLoc);
+
+  /// Parse a variadic reifier as a member/base initializer.
+  void ParseReifierMemInitalizer(llvm::SmallVectorImpl<QualType>& Types);
+
   // C++ Code Fragments
   Decl *ParseCXXNamespaceFragment(Decl *Fragment);
   Decl *ParseCXXClassFragment(Decl *Fragment);
@@ -2827,23 +2842,6 @@
 
   DeclGroupPtrTy ParseCXXMetaprogramDeclaration();
   DeclGroupPtrTy ParseCXXInjectionDeclaration();
-=======
-  /// Returns true if reflection is enabled and the
-  /// current expression appears to be a variadic reifier.
-  bool isVariadicReifier() const;
-
-  /// Parse a variadic reifier. Returns true on error.
-  bool ParseVariadicReifier(llvm::SmallVectorImpl<Expr *> &Exprs);
-  bool ParseVariadicReifier(llvm::SmallVectorImpl<QualType> &Types);
-
-  /// Parse the two types of variadic reifiers that may appear in a template
-  /// argument list.
-  bool ParseNonTypeReifier(TemplateArgList &Args, SourceLocation KWLoc);
-  bool ParseTypeReifier(TemplateArgList &Args, SourceLocation KWLoc);
-
-  /// Parse a variadic reifier as a member/base initializer.
-  void ParseReifierMemInitalizer(llvm::SmallVectorImpl<QualType>& Types);
->>>>>>> 577c0ebf
 
   //===--------------------------------------------------------------------===//
   // OpenMP: Directives and clauses.
