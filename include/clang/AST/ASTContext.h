//===- ASTContext.h - Context to hold long-lived AST nodes ------*- C++ -*-===//
//
// Part of the LLVM Project, under the Apache License v2.0 with LLVM Exceptions.
// See https://llvm.org/LICENSE.txt for license information.
// SPDX-License-Identifier: Apache-2.0 WITH LLVM-exception
//
//===----------------------------------------------------------------------===//
//
/// \file
/// Defines the clang::ASTContext interface.
//
//===----------------------------------------------------------------------===//

#ifndef LLVM_CLANG_AST_ASTCONTEXT_H
#define LLVM_CLANG_AST_ASTCONTEXT_H

#include "clang/AST/ASTContextAllocate.h"
#include "clang/AST/ASTTypeTraits.h"
#include "clang/AST/CanonicalType.h"
#include "clang/AST/CommentCommandTraits.h"
#include "clang/AST/ComparisonCategories.h"
#include "clang/AST/Decl.h"
#include "clang/AST/DeclBase.h"
#include "clang/AST/DeclarationName.h"
#include "clang/AST/Expr.h"
#include "clang/AST/ExternalASTSource.h"
#include "clang/AST/NestedNameSpecifier.h"
#include "clang/AST/PrettyPrinter.h"
#include "clang/AST/RawCommentList.h"
#include "clang/AST/TemplateBase.h"
#include "clang/AST/TemplateName.h"
#include "clang/AST/Type.h"
#include "clang/Basic/AddressSpaces.h"
#include "clang/Basic/AttrKinds.h"
#include "clang/Basic/IdentifierTable.h"
#include "clang/Basic/LLVM.h"
#include "clang/Basic/LangOptions.h"
#include "clang/Basic/Linkage.h"
#include "clang/Basic/OperatorKinds.h"
#include "clang/Basic/PartialDiagnostic.h"
#include "clang/Basic/SanitizerBlacklist.h"
#include "clang/Basic/SourceLocation.h"
#include "clang/Basic/Specifiers.h"
#include "clang/Basic/TargetInfo.h"
#include "clang/Basic/XRayLists.h"
#include "llvm/ADT/APSInt.h"
#include "llvm/ADT/ArrayRef.h"
#include "llvm/ADT/DenseMap.h"
#include "llvm/ADT/FoldingSet.h"
#include "llvm/ADT/IntrusiveRefCntPtr.h"
#include "llvm/ADT/MapVector.h"
#include "llvm/ADT/None.h"
#include "llvm/ADT/Optional.h"
#include "llvm/ADT/PointerIntPair.h"
#include "llvm/ADT/PointerUnion.h"
#include "llvm/ADT/SmallVector.h"
#include "llvm/ADT/StringMap.h"
#include "llvm/ADT/StringRef.h"
#include "llvm/ADT/TinyPtrVector.h"
#include "llvm/ADT/Triple.h"
#include "llvm/ADT/iterator_range.h"
#include "llvm/Support/AlignOf.h"
#include "llvm/Support/Allocator.h"
#include "llvm/Support/Casting.h"
#include "llvm/Support/Compiler.h"
#include <cassert>
#include <cstddef>
#include <cstdint>
#include <iterator>
#include <memory>
#include <string>
#include <type_traits>
#include <utility>
#include <vector>

namespace llvm {

struct fltSemantics;

} // namespace llvm

namespace clang {

class APFixedPoint;
class APValue;
class ASTMutationListener;
class ASTRecordLayout;
class AtomicExpr;
class BlockExpr;
class BuiltinTemplateDecl;
class CharUnits;
class CXXABI;
class CXXConstructorDecl;
class CXXMethodDecl;
class CXXRecordDecl;
class DiagnosticsEngine;
class Expr;
class FixedPointSemantics;
class MangleContext;
class MangleNumberingContext;
class MaterializeTemporaryExpr;
class MemberSpecializationInfo;
class Module;
class ObjCCategoryDecl;
class ObjCCategoryImplDecl;
class ObjCContainerDecl;
class ObjCImplDecl;
class ObjCImplementationDecl;
class ObjCInterfaceDecl;
class ObjCIvarDecl;
class ObjCMethodDecl;
class ObjCPropertyDecl;
class ObjCPropertyImplDecl;
class ObjCProtocolDecl;
class ObjCTypeParamDecl;
class Preprocessor;
class Stmt;
class StoredDeclsMap;
class TemplateDecl;
class TemplateParameterList;
class TemplateTemplateParmDecl;
class TemplateTypeParmDecl;
class UnresolvedSetIterator;
class UsingShadowDecl;
class VarTemplateDecl;
class VTableContextBase;

namespace Builtin {

class Context;

} // namespace Builtin

enum BuiltinTemplateKind : int;

namespace comments {

class FullComment;

} // namespace comments

namespace interp {

class Context;

} // namespace interp

struct TypeInfo {
  uint64_t Width = 0;
  unsigned Align = 0;
  bool AlignIsRequired : 1;

  TypeInfo() : AlignIsRequired(false) {}
  TypeInfo(uint64_t Width, unsigned Align, bool AlignIsRequired)
      : Width(Width), Align(Align), AlignIsRequired(AlignIsRequired) {}
};

/// Holds long-lived AST nodes (such as types and decls) that can be
/// referred to throughout the semantic analysis of a file.
class ASTContext : public RefCountedBase<ASTContext> {
public:
  /// Copy initialization expr of a __block variable and a boolean flag that
  /// indicates whether the expression can throw.
  struct BlockVarCopyInit {
    BlockVarCopyInit() = default;
    BlockVarCopyInit(Expr *CopyExpr, bool CanThrow)
        : ExprAndFlag(CopyExpr, CanThrow) {}
    void setExprAndFlag(Expr *CopyExpr, bool CanThrow) {
      ExprAndFlag.setPointerAndInt(CopyExpr, CanThrow);
    }
    Expr *getCopyExpr() const { return ExprAndFlag.getPointer(); }
    bool canThrow() const { return ExprAndFlag.getInt(); }
    llvm::PointerIntPair<Expr *, 1, bool> ExprAndFlag;
  };

private:
  friend class NestedNameSpecifier;

  mutable SmallVector<Type *, 0> Types;
  mutable llvm::FoldingSet<ExtQuals> ExtQualNodes;
  mutable llvm::FoldingSet<ComplexType> ComplexTypes;
  mutable llvm::FoldingSet<PointerType> PointerTypes;
  mutable llvm::FoldingSet<AdjustedType> AdjustedTypes;
  mutable llvm::FoldingSet<BlockPointerType> BlockPointerTypes;
  mutable llvm::FoldingSet<LValueReferenceType> LValueReferenceTypes;
  mutable llvm::FoldingSet<RValueReferenceType> RValueReferenceTypes;
  mutable llvm::FoldingSet<MemberPointerType> MemberPointerTypes;
  mutable llvm::ContextualFoldingSet<ConstantArrayType, ASTContext &>
      ConstantArrayTypes;
  mutable llvm::FoldingSet<IncompleteArrayType> IncompleteArrayTypes;
  mutable std::vector<VariableArrayType*> VariableArrayTypes;
  mutable llvm::FoldingSet<DependentSizedArrayType> DependentSizedArrayTypes;
  mutable llvm::FoldingSet<DependentSizedExtVectorType>
    DependentSizedExtVectorTypes;
  mutable llvm::FoldingSet<DependentAddressSpaceType>
      DependentAddressSpaceTypes;
  mutable llvm::FoldingSet<VectorType> VectorTypes;
  mutable llvm::FoldingSet<DependentVectorType> DependentVectorTypes;
  mutable llvm::FoldingSet<FunctionNoProtoType> FunctionNoProtoTypes;
  mutable llvm::ContextualFoldingSet<FunctionProtoType, ASTContext&>
    FunctionProtoTypes;
  mutable llvm::FoldingSet<DependentTypeOfExprType> DependentTypeOfExprTypes;
  mutable llvm::FoldingSet<DependentDecltypeType> DependentDecltypeTypes;
  mutable llvm::FoldingSet<DependentReflectedType> DependentReflectedTypes;
  mutable llvm::FoldingSet<TemplateTypeParmType> TemplateTypeParmTypes;
  mutable llvm::FoldingSet<ObjCTypeParamType> ObjCTypeParamTypes;
  mutable llvm::FoldingSet<SubstTemplateTypeParmType>
    SubstTemplateTypeParmTypes;
  mutable llvm::FoldingSet<SubstTemplateTypeParmPackType>
    SubstTemplateTypeParmPackTypes;
  mutable llvm::ContextualFoldingSet<TemplateSpecializationType, ASTContext&>
    TemplateSpecializationTypes;
  mutable llvm::FoldingSet<ParenType> ParenTypes;
  mutable llvm::FoldingSet<ElaboratedType> ElaboratedTypes;
  mutable llvm::FoldingSet<DependentNameType> DependentNameTypes;
  mutable llvm::ContextualFoldingSet<DependentTemplateSpecializationType,
                                     ASTContext&>
    DependentTemplateSpecializationTypes;
  llvm::FoldingSet<PackExpansionType> PackExpansionTypes;
  mutable llvm::FoldingSet<ObjCObjectTypeImpl> ObjCObjectTypes;
  mutable llvm::FoldingSet<ObjCObjectPointerType> ObjCObjectPointerTypes;
  mutable llvm::FoldingSet<DependentUnaryTransformType>
    DependentUnaryTransformTypes;
  mutable llvm::FoldingSet<AutoType> AutoTypes;
  mutable llvm::FoldingSet<DeducedTemplateSpecializationType>
    DeducedTemplateSpecializationTypes;
  mutable llvm::FoldingSet<AtomicType> AtomicTypes;
  llvm::FoldingSet<AttributedType> AttributedTypes;
  mutable llvm::FoldingSet<PipeType> PipeTypes;

  mutable llvm::FoldingSet<QualifiedTemplateName> QualifiedTemplateNames;
  mutable llvm::FoldingSet<DependentTemplateName> DependentTemplateNames;
  mutable llvm::FoldingSet<SubstTemplateTemplateParmStorage>
    SubstTemplateTemplateParms;
  mutable llvm::ContextualFoldingSet<SubstTemplateTemplateParmPackStorage,
                                     ASTContext&>
    SubstTemplateTemplateParmPacks;

  /// The set of nested name specifiers.
  ///
  /// This set is managed by the NestedNameSpecifier class.
  mutable llvm::FoldingSet<NestedNameSpecifier> NestedNameSpecifiers;
  mutable NestedNameSpecifier *GlobalNestedNameSpecifier = nullptr;

  /// A cache mapping from RecordDecls to ASTRecordLayouts.
  ///
  /// This is lazily created.  This is intentionally not serialized.
  mutable llvm::DenseMap<const RecordDecl*, const ASTRecordLayout*>
    ASTRecordLayouts;
  mutable llvm::DenseMap<const ObjCContainerDecl*, const ASTRecordLayout*>
    ObjCLayouts;

  /// A cache from types to size and alignment information.
  using TypeInfoMap = llvm::DenseMap<const Type *, struct TypeInfo>;
  mutable TypeInfoMap MemoizedTypeInfo;

  /// A cache from types to unadjusted alignment information. Only ARM and
  /// AArch64 targets need this information, keeping it separate prevents
  /// imposing overhead on TypeInfo size.
  using UnadjustedAlignMap = llvm::DenseMap<const Type *, unsigned>;
  mutable UnadjustedAlignMap MemoizedUnadjustedAlign;

  /// A cache mapping from CXXRecordDecls to key functions.
  llvm::DenseMap<const CXXRecordDecl*, LazyDeclPtr> KeyFunctions;

  /// Mapping from ObjCContainers to their ObjCImplementations.
  llvm::DenseMap<ObjCContainerDecl*, ObjCImplDecl*> ObjCImpls;

  /// Mapping from ObjCMethod to its duplicate declaration in the same
  /// interface.
  llvm::DenseMap<const ObjCMethodDecl*,const ObjCMethodDecl*> ObjCMethodRedecls;

  /// Mapping from __block VarDecls to BlockVarCopyInit.
  llvm::DenseMap<const VarDecl *, BlockVarCopyInit> BlockVarCopyInits;

  /// Mapping from materialized temporaries with static storage duration
  /// that appear in constant initializers to their evaluated values.  These are
  /// allocated in a std::map because their address must be stable.
  llvm::DenseMap<const MaterializeTemporaryExpr *, APValue *>
    MaterializedTemporaryValues;

  /// Used to cleanups APValues stored in the AST.
  mutable llvm::SmallVector<APValue *, 0> APValueCleanups;

  /// A cache mapping a string value to a StringLiteral object with the same
  /// value.
  ///
  /// This is lazily created.  This is intentionally not serialized.
  mutable llvm::StringMap<StringLiteral *> StringLiteralCache;

  /// Representation of a "canonical" template template parameter that
  /// is used in canonical template names.
  class CanonicalTemplateTemplateParm : public llvm::FoldingSetNode {
    TemplateTemplateParmDecl *Parm;

  public:
    CanonicalTemplateTemplateParm(TemplateTemplateParmDecl *Parm)
        : Parm(Parm) {}

    TemplateTemplateParmDecl *getParam() const { return Parm; }

    void Profile(llvm::FoldingSetNodeID &ID) { Profile(ID, Parm); }

    static void Profile(llvm::FoldingSetNodeID &ID,
                        TemplateTemplateParmDecl *Parm);
  };
  mutable llvm::FoldingSet<CanonicalTemplateTemplateParm>
    CanonTemplateTemplateParms;

  TemplateTemplateParmDecl *
    getCanonicalTemplateTemplateParmDecl(TemplateTemplateParmDecl *TTP) const;

  /// The typedef for the __int128_t type.
  mutable TypedefDecl *Int128Decl = nullptr;

  /// The typedef for the __uint128_t type.
  mutable TypedefDecl *UInt128Decl = nullptr;

  /// The typedef for the target specific predefined
  /// __builtin_va_list type.
  mutable TypedefDecl *BuiltinVaListDecl = nullptr;

  /// The typedef for the predefined \c __builtin_ms_va_list type.
  mutable TypedefDecl *BuiltinMSVaListDecl = nullptr;

  /// The typedef for the predefined \c id type.
  mutable TypedefDecl *ObjCIdDecl = nullptr;

  /// The typedef for the predefined \c SEL type.
  mutable TypedefDecl *ObjCSelDecl = nullptr;

  /// The typedef for the predefined \c Class type.
  mutable TypedefDecl *ObjCClassDecl = nullptr;

  /// The typedef for the predefined \c Protocol class in Objective-C.
  mutable ObjCInterfaceDecl *ObjCProtocolClassDecl = nullptr;

  /// The typedef for the predefined 'BOOL' type.
  mutable TypedefDecl *BOOLDecl = nullptr;

  // Typedefs which may be provided defining the structure of Objective-C
  // pseudo-builtins
  QualType ObjCIdRedefinitionType;
  QualType ObjCClassRedefinitionType;
  QualType ObjCSelRedefinitionType;

  /// The identifier 'bool'.
  mutable IdentifierInfo *BoolName = nullptr;

  /// The identifier 'NSObject'.
  mutable IdentifierInfo *NSObjectName = nullptr;

  /// The identifier 'NSCopying'.
  IdentifierInfo *NSCopyingName = nullptr;

  /// The identifier '__make_integer_seq'.
  mutable IdentifierInfo *MakeIntegerSeqName = nullptr;

  /// The identifier '__type_pack_element'.
  mutable IdentifierInfo *TypePackElementName = nullptr;

  QualType ObjCConstantStringType;
  mutable RecordDecl *CFConstantStringTagDecl = nullptr;
  mutable TypedefDecl *CFConstantStringTypeDecl = nullptr;

  mutable QualType ObjCSuperType;

  QualType ObjCNSStringType;

  /// The typedef declaration for the Objective-C "instancetype" type.
  TypedefDecl *ObjCInstanceTypeDecl = nullptr;

  /// The type for the C FILE type.
  TypeDecl *FILEDecl = nullptr;

  /// The type for the C jmp_buf type.
  TypeDecl *jmp_bufDecl = nullptr;

  /// The type for the C sigjmp_buf type.
  TypeDecl *sigjmp_bufDecl = nullptr;

  /// The type for the C ucontext_t type.
  TypeDecl *ucontext_tDecl = nullptr;

  /// Type for the Block descriptor for Blocks CodeGen.
  ///
  /// Since this is only used for generation of debug info, it is not
  /// serialized.
  mutable RecordDecl *BlockDescriptorType = nullptr;

  /// Type for the Block descriptor for Blocks CodeGen.
  ///
  /// Since this is only used for generation of debug info, it is not
  /// serialized.
  mutable RecordDecl *BlockDescriptorExtendedType = nullptr;

  /// Declaration for the CUDA cudaConfigureCall function.
  FunctionDecl *cudaConfigureCallDecl = nullptr;

  /// Keeps track of all declaration attributes.
  ///
  /// Since so few decls have attrs, we keep them in a hash map instead of
  /// wasting space in the Decl class.
  llvm::DenseMap<const Decl*, AttrVec*> DeclAttrs;

  /// A mapping from non-redeclarable declarations in modules that were
  /// merged with other declarations to the canonical declaration that they were
  /// merged into.
  llvm::DenseMap<Decl*, Decl*> MergedDecls;

  /// A mapping from a defining declaration to a list of modules (other
  /// than the owning module of the declaration) that contain merged
  /// definitions of that entity.
  llvm::DenseMap<NamedDecl*, llvm::TinyPtrVector<Module*>> MergedDefModules;

  /// Initializers for a module, in order. Each Decl will be either
  /// something that has a semantic effect on startup (such as a variable with
  /// a non-constant initializer), or an ImportDecl (which recursively triggers
  /// initialization of another module).
  struct PerModuleInitializers {
    llvm::SmallVector<Decl*, 4> Initializers;
    llvm::SmallVector<uint32_t, 4> LazyInitializers;

    void resolve(ASTContext &Ctx);
  };
  llvm::DenseMap<Module*, PerModuleInitializers*> ModuleInitializers;

  ASTContext &this_() { return *this; }

public:
  /// A type synonym for the TemplateOrInstantiation mapping.
  using TemplateOrSpecializationInfo =
      llvm::PointerUnion<VarTemplateDecl *, MemberSpecializationInfo *>;

private:
  friend class ASTDeclReader;
  friend class ASTReader;
  friend class ASTWriter;
  friend class CXXRecordDecl;

  /// A mapping to contain the template or declaration that
  /// a variable declaration describes or was instantiated from,
  /// respectively.
  ///
  /// For non-templates, this value will be NULL. For variable
  /// declarations that describe a variable template, this will be a
  /// pointer to a VarTemplateDecl. For static data members
  /// of class template specializations, this will be the
  /// MemberSpecializationInfo referring to the member variable that was
  /// instantiated or specialized. Thus, the mapping will keep track of
  /// the static data member templates from which static data members of
  /// class template specializations were instantiated.
  ///
  /// Given the following example:
  ///
  /// \code
  /// template<typename T>
  /// struct X {
  ///   static T value;
  /// };
  ///
  /// template<typename T>
  ///   T X<T>::value = T(17);
  ///
  /// int *x = &X<int>::value;
  /// \endcode
  ///
  /// This mapping will contain an entry that maps from the VarDecl for
  /// X<int>::value to the corresponding VarDecl for X<T>::value (within the
  /// class template X) and will be marked TSK_ImplicitInstantiation.
  llvm::DenseMap<const VarDecl *, TemplateOrSpecializationInfo>
  TemplateOrInstantiation;

  /// Keeps track of the declaration from which a using declaration was
  /// created during instantiation.
  ///
  /// The source and target declarations are always a UsingDecl, an
  /// UnresolvedUsingValueDecl, or an UnresolvedUsingTypenameDecl.
  ///
  /// For example:
  /// \code
  /// template<typename T>
  /// struct A {
  ///   void f();
  /// };
  ///
  /// template<typename T>
  /// struct B : A<T> {
  ///   using A<T>::f;
  /// };
  ///
  /// template struct B<int>;
  /// \endcode
  ///
  /// This mapping will contain an entry that maps from the UsingDecl in
  /// B<int> to the UnresolvedUsingDecl in B<T>.
  llvm::DenseMap<NamedDecl *, NamedDecl *> InstantiatedFromUsingDecl;

  llvm::DenseMap<UsingShadowDecl*, UsingShadowDecl*>
    InstantiatedFromUsingShadowDecl;

  llvm::DenseMap<FieldDecl *, FieldDecl *> InstantiatedFromUnnamedFieldDecl;

  /// Mapping that stores the methods overridden by a given C++
  /// member function.
  ///
  /// Since most C++ member functions aren't virtual and therefore
  /// don't override anything, we store the overridden functions in
  /// this map on the side rather than within the CXXMethodDecl structure.
  using CXXMethodVector = llvm::TinyPtrVector<const CXXMethodDecl *>;
  llvm::DenseMap<const CXXMethodDecl *, CXXMethodVector> OverriddenMethods;

  /// Mapping from each declaration context to its corresponding
  /// mangling numbering context (used for constructs like lambdas which
  /// need to be consistently numbered for the mangler).
  llvm::DenseMap<const DeclContext *, std::unique_ptr<MangleNumberingContext>>
      MangleNumberingContexts;
  llvm::DenseMap<const Decl *, std::unique_ptr<MangleNumberingContext>>
      ExtraMangleNumberingContexts;

  /// Side-table of mangling numbers for declarations which rarely
  /// need them (like static local vars).
  llvm::MapVector<const NamedDecl *, unsigned> MangleNumbers;
  llvm::MapVector<const VarDecl *, unsigned> StaticLocalNumbers;

  /// Mapping that stores parameterIndex values for ParmVarDecls when
  /// that value exceeds the bitfield size of ParmVarDeclBits.ParameterIndex.
  using ParameterIndexTable = llvm::DenseMap<const VarDecl *, unsigned>;
  ParameterIndexTable ParamIndices;

  ImportDecl *FirstLocalImport = nullptr;
  ImportDecl *LastLocalImport = nullptr;

  TranslationUnitDecl *TUDecl;
  mutable ExternCContextDecl *ExternCContext = nullptr;
  mutable BuiltinTemplateDecl *MakeIntegerSeqDecl = nullptr;
  mutable BuiltinTemplateDecl *TypePackElementDecl = nullptr;

  /// The associated SourceManager object.
  SourceManager &SourceMgr;

  /// The language options used to create the AST associated with
  ///  this ASTContext object.
  LangOptions &LangOpts;

  /// Blacklist object that is used by sanitizers to decide which
  /// entities should not be instrumented.
  std::unique_ptr<SanitizerBlacklist> SanitizerBL;

  /// Function filtering mechanism to determine whether a given function
  /// should be imbued with the XRay "always" or "never" attributes.
  std::unique_ptr<XRayFunctionFilter> XRayFilter;

  /// The allocator used to create AST objects.
  ///
  /// AST objects are never destructed; rather, all memory associated with the
  /// AST objects will be released when the ASTContext itself is destroyed.
  mutable llvm::BumpPtrAllocator BumpAlloc;

  /// Allocator for partial diagnostics.
  PartialDiagnostic::StorageAllocator DiagAllocator;

  /// The current C++ ABI.
  std::unique_ptr<CXXABI> ABI;
  CXXABI *createCXXABI(const TargetInfo &T);

  /// The logical -> physical address space map.
  const LangASMap *AddrSpaceMap = nullptr;

  /// Address space map mangling must be used with language specific
  /// address spaces (e.g. OpenCL/CUDA)
  bool AddrSpaceMapMangling;

  const TargetInfo *Target = nullptr;
  const TargetInfo *AuxTarget = nullptr;
  clang::PrintingPolicy PrintingPolicy;
  std::unique_ptr<interp::Context> InterpContext;

public:
  IdentifierTable &Idents;
  SelectorTable &Selectors;
  Builtin::Context &BuiltinInfo;
  mutable DeclarationNameTable DeclarationNames;
  IntrusiveRefCntPtr<ExternalASTSource> ExternalSource;
  ASTMutationListener *Listener = nullptr;

<<<<<<< HEAD
  /// Active destructures of structures or parameter packs, used by
  /// expansion statements. Maps a record decl to its destructured fields.
  using MemberVector = llvm::SmallVector<Expr *, 8>;
  llvm::DenseMap<const Expr *, MemberVector *> Destructures;
=======
  /// Returns the clang bytecode interpreter context.
  interp::Context &getInterpContext();
>>>>>>> d4eeec7c

  /// Container for either a single DynTypedNode or for an ArrayRef to
  /// DynTypedNode. For use with ParentMap.
  class DynTypedNodeList {
    using DynTypedNode = ast_type_traits::DynTypedNode;

    llvm::AlignedCharArrayUnion<ast_type_traits::DynTypedNode,
                                ArrayRef<DynTypedNode>> Storage;
    bool IsSingleNode;

  public:
    DynTypedNodeList(const DynTypedNode &N) : IsSingleNode(true) {
      new (Storage.buffer) DynTypedNode(N);
    }

    DynTypedNodeList(ArrayRef<DynTypedNode> A) : IsSingleNode(false) {
      new (Storage.buffer) ArrayRef<DynTypedNode>(A);
    }

    const ast_type_traits::DynTypedNode *begin() const {
      if (!IsSingleNode)
        return reinterpret_cast<const ArrayRef<DynTypedNode> *>(Storage.buffer)
            ->begin();
      return reinterpret_cast<const DynTypedNode *>(Storage.buffer);
    }

    const ast_type_traits::DynTypedNode *end() const {
      if (!IsSingleNode)
        return reinterpret_cast<const ArrayRef<DynTypedNode> *>(Storage.buffer)
            ->end();
      return reinterpret_cast<const DynTypedNode *>(Storage.buffer) + 1;
    }

    size_t size() const { return end() - begin(); }
    bool empty() const { return begin() == end(); }

    const DynTypedNode &operator[](size_t N) const {
      assert(N < size() && "Out of bounds!");
      return *(begin() + N);
    }
  };

  // A traversal scope limits the parts of the AST visible to certain analyses.
  // RecursiveASTVisitor::TraverseAST will only visit reachable nodes, and
  // getParents() will only observe reachable parent edges.
  //
  // The scope is defined by a set of "top-level" declarations.
  // Initially, it is the entire TU: {getTranslationUnitDecl()}.
  // Changing the scope clears the parent cache, which is expensive to rebuild.
  std::vector<Decl *> getTraversalScope() const { return TraversalScope; }
  void setTraversalScope(const std::vector<Decl *> &);

  /// Returns the parents of the given node (within the traversal scope).
  ///
  /// Note that this will lazily compute the parents of all nodes
  /// and store them for later retrieval. Thus, the first call is O(n)
  /// in the number of AST nodes.
  ///
  /// Caveats and FIXMEs:
  /// Calculating the parent map over all AST nodes will need to load the
  /// full AST. This can be undesirable in the case where the full AST is
  /// expensive to create (for example, when using precompiled header
  /// preambles). Thus, there are good opportunities for optimization here.
  /// One idea is to walk the given node downwards, looking for references
  /// to declaration contexts - once a declaration context is found, compute
  /// the parent map for the declaration context; if that can satisfy the
  /// request, loading the whole AST can be avoided. Note that this is made
  /// more complex by statements in templates having multiple parents - those
  /// problems can be solved by building closure over the templated parts of
  /// the AST, which also avoids touching large parts of the AST.
  /// Additionally, we will want to add an interface to already give a hint
  /// where to search for the parents, for example when looking at a statement
  /// inside a certain function.
  ///
  /// 'NodeT' can be one of Decl, Stmt, Type, TypeLoc,
  /// NestedNameSpecifier or NestedNameSpecifierLoc.
  template <typename NodeT> DynTypedNodeList getParents(const NodeT &Node) {
    return getParents(ast_type_traits::DynTypedNode::create(Node));
  }

  DynTypedNodeList getParents(const ast_type_traits::DynTypedNode &Node);

  const clang::PrintingPolicy &getPrintingPolicy() const {
    return PrintingPolicy;
  }

  void setPrintingPolicy(const clang::PrintingPolicy &Policy) {
    PrintingPolicy = Policy;
  }

  SourceManager& getSourceManager() { return SourceMgr; }
  const SourceManager& getSourceManager() const { return SourceMgr; }

  llvm::BumpPtrAllocator &getAllocator() const {
    return BumpAlloc;
  }

  void *Allocate(size_t Size, unsigned Align = 8) const {
    return BumpAlloc.Allocate(Size, Align);
  }
  template <typename T> T *Allocate(size_t Num = 1) const {
    return static_cast<T *>(Allocate(Num * sizeof(T), alignof(T)));
  }
  void Deallocate(void *Ptr) const {}

  /// Return the total amount of physical memory allocated for representing
  /// AST nodes and type information.
  size_t getASTAllocatedMemory() const {
    return BumpAlloc.getTotalMemory();
  }

  /// Return the total memory used for various side tables.
  size_t getSideTableAllocatedMemory() const;

  PartialDiagnostic::StorageAllocator &getDiagAllocator() {
    return DiagAllocator;
  }

  const TargetInfo &getTargetInfo() const { return *Target; }
  const TargetInfo *getAuxTargetInfo() const { return AuxTarget; }

  /// getIntTypeForBitwidth -
  /// sets integer QualTy according to specified details:
  /// bitwidth, signed/unsigned.
  /// Returns empty type if there is no appropriate target types.
  QualType getIntTypeForBitwidth(unsigned DestWidth,
                                 unsigned Signed) const;

  /// getRealTypeForBitwidth -
  /// sets floating point QualTy according to specified bitwidth.
  /// Returns empty type if there is no appropriate target types.
  QualType getRealTypeForBitwidth(unsigned DestWidth) const;

  bool AtomicUsesUnsupportedLibcall(const AtomicExpr *E) const;

  const LangOptions& getLangOpts() const { return LangOpts; }

  const SanitizerBlacklist &getSanitizerBlacklist() const {
    return *SanitizerBL;
  }

  const XRayFunctionFilter &getXRayFilter() const {
    return *XRayFilter;
  }

  DiagnosticsEngine &getDiagnostics() const;

  FullSourceLoc getFullLoc(SourceLocation Loc) const {
    return FullSourceLoc(Loc,SourceMgr);
  }

  /// All comments in this translation unit.
  RawCommentList Comments;

  /// True if comments are already loaded from ExternalASTSource.
  mutable bool CommentsLoaded = false;

  /// Mapping from declaration to directly attached comment.
  ///
  /// Raw comments are owned by Comments list.  This mapping is populated
  /// lazily.
  mutable llvm::DenseMap<const Decl *, const RawComment *> DeclRawComments;

  /// Mapping from canonical declaration to the first redeclaration in chain
  /// that has a comment attached.
  ///
  /// Raw comments are owned by Comments list.  This mapping is populated
  /// lazily.
  mutable llvm::DenseMap<const Decl *, const Decl *> RedeclChainComments;

  /// Keeps track of redeclaration chains that don't have any comment attached.
  /// Mapping from canonical declaration to redeclaration chain that has no
  /// comments attached to any redeclaration. Specifically it's mapping to
  /// the last redeclaration we've checked.
  ///
  /// Shall not contain declarations that have comments attached to any
  /// redeclaration in their chain.
  mutable llvm::DenseMap<const Decl *, const Decl *> CommentlessRedeclChains;

  /// Mapping from declarations to parsed comments attached to any
  /// redeclaration.
  mutable llvm::DenseMap<const Decl *, comments::FullComment *> ParsedComments;

  /// Attaches \p Comment to \p OriginalD and to its redeclaration chain
  /// and removes the redeclaration chain from the set of commentless chains.
  ///
  /// Don't do anything if a comment has already been attached to \p OriginalD
  /// or its redeclaration chain.
  void cacheRawCommentForDecl(const Decl &OriginalD,
                              const RawComment &Comment) const;

  /// \returns searches \p CommentsInFile for doc comment for \p D.
  ///
  /// \p RepresentativeLocForDecl is used as a location for searching doc
  /// comments. \p CommentsInFile is a mapping offset -> comment of files in the
  /// same file where \p RepresentativeLocForDecl is.
  RawComment *getRawCommentForDeclNoCacheImpl(
      const Decl *D, const SourceLocation RepresentativeLocForDecl,
      const std::map<unsigned, RawComment *> &CommentsInFile) const;

  /// Return the documentation comment attached to a given declaration,
  /// without looking into cache.
  RawComment *getRawCommentForDeclNoCache(const Decl *D) const;

public:
  RawCommentList &getRawCommentList() {
    return Comments;
  }

  void addComment(const RawComment &RC) {
    assert(LangOpts.RetainCommentsFromSystemHeaders ||
           !SourceMgr.isInSystemHeader(RC.getSourceRange().getBegin()));
    Comments.addComment(RC, LangOpts.CommentOpts, BumpAlloc);
  }

  /// Return the documentation comment attached to a given declaration.
  /// Returns nullptr if no comment is attached.
  ///
  /// \param OriginalDecl if not nullptr, is set to declaration AST node that
  /// had the comment, if the comment we found comes from a redeclaration.
  const RawComment *
  getRawCommentForAnyRedecl(const Decl *D,
                            const Decl **OriginalDecl = nullptr) const;

  /// Searches existing comments for doc comments that should be attached to \p
  /// Decls. If any doc comment is found, it is parsed.
  ///
  /// Requirement: All \p Decls are in the same file.
  ///
  /// If the last comment in the file is already attached we assume
  /// there are not comments left to be attached to \p Decls.
  void attachCommentsToJustParsedDecls(ArrayRef<Decl *> Decls,
                                       const Preprocessor *PP);

  /// Return parsed documentation comment attached to a given declaration.
  /// Returns nullptr if no comment is attached.
  ///
  /// \param PP the Preprocessor used with this TU.  Could be nullptr if
  /// preprocessor is not available.
  comments::FullComment *getCommentForDecl(const Decl *D,
                                           const Preprocessor *PP) const;

  /// Return parsed documentation comment attached to a given declaration.
  /// Returns nullptr if no comment is attached. Does not look at any
  /// redeclarations of the declaration.
  comments::FullComment *getLocalCommentForDeclUncached(const Decl *D) const;

  comments::FullComment *cloneFullComment(comments::FullComment *FC,
                                         const Decl *D) const;

private:
  mutable comments::CommandTraits CommentCommandTraits;

  /// Iterator that visits import declarations.
  class import_iterator {
    ImportDecl *Import = nullptr;

  public:
    using value_type = ImportDecl *;
    using reference = ImportDecl *;
    using pointer = ImportDecl *;
    using difference_type = int;
    using iterator_category = std::forward_iterator_tag;

    import_iterator() = default;
    explicit import_iterator(ImportDecl *Import) : Import(Import) {}

    reference operator*() const { return Import; }
    pointer operator->() const { return Import; }

    import_iterator &operator++() {
      Import = ASTContext::getNextLocalImport(Import);
      return *this;
    }

    import_iterator operator++(int) {
      import_iterator Other(*this);
      ++(*this);
      return Other;
    }

    friend bool operator==(import_iterator X, import_iterator Y) {
      return X.Import == Y.Import;
    }

    friend bool operator!=(import_iterator X, import_iterator Y) {
      return X.Import != Y.Import;
    }
  };

public:
  comments::CommandTraits &getCommentCommandTraits() const {
    return CommentCommandTraits;
  }

  /// Retrieve the attributes for the given declaration.
  AttrVec& getDeclAttrs(const Decl *D);

  /// Erase the attributes corresponding to the given declaration.
  void eraseDeclAttrs(const Decl *D);

  /// If this variable is an instantiated static data member of a
  /// class template specialization, returns the templated static data member
  /// from which it was instantiated.
  // FIXME: Remove ?
  MemberSpecializationInfo *getInstantiatedFromStaticDataMember(
                                                           const VarDecl *Var);

  TemplateOrSpecializationInfo
  getTemplateOrSpecializationInfo(const VarDecl *Var);

  /// Note that the static data member \p Inst is an instantiation of
  /// the static data member template \p Tmpl of a class template.
  void setInstantiatedFromStaticDataMember(VarDecl *Inst, VarDecl *Tmpl,
                                           TemplateSpecializationKind TSK,
                        SourceLocation PointOfInstantiation = SourceLocation());

  void setTemplateOrSpecializationInfo(VarDecl *Inst,
                                       TemplateOrSpecializationInfo TSI);

  /// If the given using decl \p Inst is an instantiation of a
  /// (possibly unresolved) using decl from a template instantiation,
  /// return it.
  NamedDecl *getInstantiatedFromUsingDecl(NamedDecl *Inst);

  /// Remember that the using decl \p Inst is an instantiation
  /// of the using decl \p Pattern of a class template.
  void setInstantiatedFromUsingDecl(NamedDecl *Inst, NamedDecl *Pattern);

  void setInstantiatedFromUsingShadowDecl(UsingShadowDecl *Inst,
                                          UsingShadowDecl *Pattern);
  UsingShadowDecl *getInstantiatedFromUsingShadowDecl(UsingShadowDecl *Inst);

  FieldDecl *getInstantiatedFromUnnamedFieldDecl(FieldDecl *Field);

  void setInstantiatedFromUnnamedFieldDecl(FieldDecl *Inst, FieldDecl *Tmpl);

  // Access to the set of methods overridden by the given C++ method.
  using overridden_cxx_method_iterator = CXXMethodVector::const_iterator;
  overridden_cxx_method_iterator
  overridden_methods_begin(const CXXMethodDecl *Method) const;

  overridden_cxx_method_iterator
  overridden_methods_end(const CXXMethodDecl *Method) const;

  unsigned overridden_methods_size(const CXXMethodDecl *Method) const;

  using overridden_method_range =
      llvm::iterator_range<overridden_cxx_method_iterator>;

  overridden_method_range overridden_methods(const CXXMethodDecl *Method) const;

  /// Note that the given C++ \p Method overrides the given \p
  /// Overridden method.
  void addOverriddenMethod(const CXXMethodDecl *Method,
                           const CXXMethodDecl *Overridden);

  /// Return C++ or ObjC overridden methods for the given \p Method.
  ///
  /// An ObjC method is considered to override any method in the class's
  /// base classes, its protocols, or its categories' protocols, that has
  /// the same selector and is of the same kind (class or instance).
  /// A method in an implementation is not considered as overriding the same
  /// method in the interface or its categories.
  void getOverriddenMethods(
                        const NamedDecl *Method,
                        SmallVectorImpl<const NamedDecl *> &Overridden) const;

  /// Notify the AST context that a new import declaration has been
  /// parsed or implicitly created within this translation unit.
  void addedLocalImportDecl(ImportDecl *Import);

  static ImportDecl *getNextLocalImport(ImportDecl *Import) {
    return Import->NextLocalImport;
  }

  using import_range = llvm::iterator_range<import_iterator>;

  import_range local_imports() const {
    return import_range(import_iterator(FirstLocalImport), import_iterator());
  }

  Decl *getPrimaryMergedDecl(Decl *D) {
    Decl *Result = MergedDecls.lookup(D);
    return Result ? Result : D;
  }
  void setPrimaryMergedDecl(Decl *D, Decl *Primary) {
    MergedDecls[D] = Primary;
  }

  /// Note that the definition \p ND has been merged into module \p M,
  /// and should be visible whenever \p M is visible.
  void mergeDefinitionIntoModule(NamedDecl *ND, Module *M,
                                 bool NotifyListeners = true);

  /// Clean up the merged definition list. Call this if you might have
  /// added duplicates into the list.
  void deduplicateMergedDefinitonsFor(NamedDecl *ND);

  /// Get the additional modules in which the definition \p Def has
  /// been merged.
  ArrayRef<Module*> getModulesWithMergedDefinition(const NamedDecl *Def) {
    auto MergedIt =
        MergedDefModules.find(cast<NamedDecl>(Def->getCanonicalDecl()));
    if (MergedIt == MergedDefModules.end())
      return None;
    return MergedIt->second;
  }

  /// Add a declaration to the list of declarations that are initialized
  /// for a module. This will typically be a global variable (with internal
  /// linkage) that runs module initializers, such as the iostream initializer,
  /// or an ImportDecl nominating another module that has initializers.
  void addModuleInitializer(Module *M, Decl *Init);

  void addLazyModuleInitializers(Module *M, ArrayRef<uint32_t> IDs);

  /// Get the initializations to perform when importing a module, if any.
  ArrayRef<Decl*> getModuleInitializers(Module *M);

  TranslationUnitDecl *getTranslationUnitDecl() const { return TUDecl; }

  ExternCContextDecl *getExternCContextDecl() const;
  BuiltinTemplateDecl *getMakeIntegerSeqDecl() const;
  BuiltinTemplateDecl *getTypePackElementDecl() const;

  // Builtin Types.
  CanQualType VoidTy;
  CanQualType BoolTy;
  CanQualType CharTy;
  CanQualType WCharTy;  // [C++ 3.9.1p5].
  CanQualType WideCharTy; // Same as WCharTy in C++, integer type in C99.
  CanQualType WIntTy;   // [C99 7.24.1], integer type unchanged by default promotions.
  CanQualType Char8Ty;  // [C++20 proposal]
  CanQualType Char16Ty; // [C++0x 3.9.1p5], integer type in C99.
  CanQualType Char32Ty; // [C++0x 3.9.1p5], integer type in C99.
  CanQualType SignedCharTy, ShortTy, IntTy, LongTy, LongLongTy, Int128Ty;
  CanQualType UnsignedCharTy, UnsignedShortTy, UnsignedIntTy, UnsignedLongTy;
  CanQualType UnsignedLongLongTy, UnsignedInt128Ty;
  CanQualType FloatTy, DoubleTy, LongDoubleTy, Float128Ty;
  CanQualType ShortAccumTy, AccumTy,
      LongAccumTy;  // ISO/IEC JTC1 SC22 WG14 N1169 Extension
  CanQualType UnsignedShortAccumTy, UnsignedAccumTy, UnsignedLongAccumTy;
  CanQualType ShortFractTy, FractTy, LongFractTy;
  CanQualType UnsignedShortFractTy, UnsignedFractTy, UnsignedLongFractTy;
  CanQualType SatShortAccumTy, SatAccumTy, SatLongAccumTy;
  CanQualType SatUnsignedShortAccumTy, SatUnsignedAccumTy,
      SatUnsignedLongAccumTy;
  CanQualType SatShortFractTy, SatFractTy, SatLongFractTy;
  CanQualType SatUnsignedShortFractTy, SatUnsignedFractTy,
      SatUnsignedLongFractTy;
  CanQualType HalfTy; // [OpenCL 6.1.1.1], ARM NEON
  CanQualType Float16Ty; // C11 extension ISO/IEC TS 18661-3
  CanQualType FloatComplexTy, DoubleComplexTy, LongDoubleComplexTy;
  CanQualType Float128ComplexTy;
  CanQualType VoidPtrTy, NullPtrTy;
  CanQualType MetaInfoTy;
  CanQualType DependentTy, OverloadTy, BoundMemberTy, UnknownAnyTy;
  CanQualType BuiltinFnTy;
  CanQualType PseudoObjectTy, ARCUnbridgedCastTy;
  CanQualType ObjCBuiltinIdTy, ObjCBuiltinClassTy, ObjCBuiltinSelTy;
  CanQualType ObjCBuiltinBoolTy;
#define IMAGE_TYPE(ImgType, Id, SingletonId, Access, Suffix) \
  CanQualType SingletonId;
#include "clang/Basic/OpenCLImageTypes.def"
  CanQualType OCLSamplerTy, OCLEventTy, OCLClkEventTy;
  CanQualType OCLQueueTy, OCLReserveIDTy;
  CanQualType OMPArraySectionTy;
#define EXT_OPAQUE_TYPE(ExtType, Id, Ext) \
  CanQualType Id##Ty;
#include "clang/Basic/OpenCLExtensionTypes.def"
#define SVE_TYPE(Name, Id, SingletonId) \
  CanQualType SingletonId;
#include "clang/Basic/AArch64SVEACLETypes.def"

  // Types for deductions in C++0x [stmt.ranged]'s desugaring. Built on demand.
  mutable QualType AutoDeductTy;     // Deduction against 'auto'.
  mutable QualType AutoRRefDeductTy; // Deduction against 'auto &&'.

  // Decl used to help define __builtin_va_list for some targets.
  // The decl is built when constructing 'BuiltinVaListDecl'.
  mutable Decl *VaListTagDecl;

  ASTContext(LangOptions &LOpts, SourceManager &SM, IdentifierTable &idents,
             SelectorTable &sels, Builtin::Context &builtins);
  ASTContext(const ASTContext &) = delete;
  ASTContext &operator=(const ASTContext &) = delete;
  ~ASTContext();

  /// Attach an external AST source to the AST context.
  ///
  /// The external AST source provides the ability to load parts of
  /// the abstract syntax tree as needed from some external storage,
  /// e.g., a precompiled header.
  void setExternalSource(IntrusiveRefCntPtr<ExternalASTSource> Source);

  /// Retrieve a pointer to the external AST source associated
  /// with this AST context, if any.
  ExternalASTSource *getExternalSource() const {
    return ExternalSource.get();
  }

  /// Attach an AST mutation listener to the AST context.
  ///
  /// The AST mutation listener provides the ability to track modifications to
  /// the abstract syntax tree entities committed after they were initially
  /// created.
  void setASTMutationListener(ASTMutationListener *Listener) {
    this->Listener = Listener;
  }

  /// Retrieve a pointer to the AST mutation listener associated
  /// with this AST context, if any.
  ASTMutationListener *getASTMutationListener() const { return Listener; }

  void PrintStats() const;
  const SmallVectorImpl<Type *>& getTypes() const { return Types; }

  BuiltinTemplateDecl *buildBuiltinTemplateDecl(BuiltinTemplateKind BTK,
                                                const IdentifierInfo *II) const;

  /// Create a new implicit TU-level CXXRecordDecl or RecordDecl
  /// declaration.
  RecordDecl *buildImplicitRecord(StringRef Name,
                                  RecordDecl::TagKind TK = TTK_Struct) const;

  /// Create a new implicit TU-level typedef declaration.
  TypedefDecl *buildImplicitTypedef(QualType T, StringRef Name) const;

  /// Retrieve the declaration for the 128-bit signed integer type.
  TypedefDecl *getInt128Decl() const;

  /// Retrieve the declaration for the 128-bit unsigned integer type.
  TypedefDecl *getUInt128Decl() const;

  //===--------------------------------------------------------------------===//
  //                           Type Constructors
  //===--------------------------------------------------------------------===//

private:
  /// Return a type with extended qualifiers.
  QualType getExtQualType(const Type *Base, Qualifiers Quals) const;

  QualType getTypeDeclTypeSlow(const TypeDecl *Decl) const;

  QualType getPipeType(QualType T, bool ReadOnly) const;

public:
  /// Return the uniqued reference to the type for an address space
  /// qualified type with the specified type and address space.
  ///
  /// The resulting type has a union of the qualifiers from T and the address
  /// space. If T already has an address space specifier, it is silently
  /// replaced.
  QualType getAddrSpaceQualType(QualType T, LangAS AddressSpace) const;

  /// Remove any existing address space on the type and returns the type
  /// with qualifiers intact (or that's the idea anyway)
  ///
  /// The return type should be T with all prior qualifiers minus the address
  /// space.
  QualType removeAddrSpaceQualType(QualType T) const;

  /// Apply Objective-C protocol qualifiers to the given type.
  /// \param allowOnPointerType specifies if we can apply protocol
  /// qualifiers on ObjCObjectPointerType. It can be set to true when
  /// constructing the canonical type of a Objective-C type parameter.
  QualType applyObjCProtocolQualifiers(QualType type,
      ArrayRef<ObjCProtocolDecl *> protocols, bool &hasError,
      bool allowOnPointerType = false) const;

  /// Return the uniqued reference to the type for an Objective-C
  /// gc-qualified type.
  ///
  /// The resulting type has a union of the qualifiers from T and the gc
  /// attribute.
  QualType getObjCGCQualType(QualType T, Qualifiers::GC gcAttr) const;

  /// Return the uniqued reference to the type for a \c restrict
  /// qualified type.
  ///
  /// The resulting type has a union of the qualifiers from \p T and
  /// \c restrict.
  QualType getRestrictType(QualType T) const {
    return T.withFastQualifiers(Qualifiers::Restrict);
  }

  /// Return the uniqued reference to the type for a \c volatile
  /// qualified type.
  ///
  /// The resulting type has a union of the qualifiers from \p T and
  /// \c volatile.
  QualType getVolatileType(QualType T) const {
    return T.withFastQualifiers(Qualifiers::Volatile);
  }

  /// Return the uniqued reference to the type for a \c const
  /// qualified type.
  ///
  /// The resulting type has a union of the qualifiers from \p T and \c const.
  ///
  /// It can be reasonably expected that this will always be equivalent to
  /// calling T.withConst().
  QualType getConstType(QualType T) const { return T.withConst(); }

  /// Change the ExtInfo on a function type.
  const FunctionType *adjustFunctionType(const FunctionType *Fn,
                                         FunctionType::ExtInfo EInfo);

  /// Adjust the given function result type.
  CanQualType getCanonicalFunctionResultType(QualType ResultType) const;

  /// Change the result type of a function type once it is deduced.
  void adjustDeducedFunctionResultType(FunctionDecl *FD, QualType ResultType);

  /// Get a function type and produce the equivalent function type with the
  /// specified exception specification. Type sugar that can be present on a
  /// declaration of a function with an exception specification is permitted
  /// and preserved. Other type sugar (for instance, typedefs) is not.
  QualType getFunctionTypeWithExceptionSpec(
      QualType Orig, const FunctionProtoType::ExceptionSpecInfo &ESI);

  /// Determine whether two function types are the same, ignoring
  /// exception specifications in cases where they're part of the type.
  bool hasSameFunctionTypeIgnoringExceptionSpec(QualType T, QualType U);

  /// Change the exception specification on a function once it is
  /// delay-parsed, instantiated, or computed.
  void adjustExceptionSpec(FunctionDecl *FD,
                           const FunctionProtoType::ExceptionSpecInfo &ESI,
                           bool AsWritten = false);

  /// Return the uniqued reference to the type for a complex
  /// number with the specified element type.
  QualType getComplexType(QualType T) const;
  CanQualType getComplexType(CanQualType T) const {
    return CanQualType::CreateUnsafe(getComplexType((QualType) T));
  }

  /// Return the uniqued reference to the type for a pointer to
  /// the specified type.
  QualType getPointerType(QualType T) const;
  CanQualType getPointerType(CanQualType T) const {
    return CanQualType::CreateUnsafe(getPointerType((QualType) T));
  }

  /// Return the uniqued reference to a type adjusted from the original
  /// type to a new type.
  QualType getAdjustedType(QualType Orig, QualType New) const;
  CanQualType getAdjustedType(CanQualType Orig, CanQualType New) const {
    return CanQualType::CreateUnsafe(
        getAdjustedType((QualType)Orig, (QualType)New));
  }

  /// Return the uniqued reference to the decayed version of the given
  /// type.  Can only be called on array and function types which decay to
  /// pointer types.
  QualType getDecayedType(QualType T) const;
  CanQualType getDecayedType(CanQualType T) const {
    return CanQualType::CreateUnsafe(getDecayedType((QualType) T));
  }

  /// Return the uniqued reference to the atomic type for the specified
  /// type.
  QualType getAtomicType(QualType T) const;

  /// Return the uniqued reference to the type for a block of the
  /// specified type.
  QualType getBlockPointerType(QualType T) const;

  /// Gets the struct used to keep track of the descriptor for pointer to
  /// blocks.
  QualType getBlockDescriptorType() const;

  /// Return a read_only pipe type for the specified type.
  QualType getReadPipeType(QualType T) const;

  /// Return a write_only pipe type for the specified type.
  QualType getWritePipeType(QualType T) const;

  /// Gets the struct used to keep track of the extended descriptor for
  /// pointer to blocks.
  QualType getBlockDescriptorExtendedType() const;

  /// Map an AST Type to an OpenCLTypeKind enum value.
  TargetInfo::OpenCLTypeKind getOpenCLTypeKind(const Type *T) const;

  /// Get address space for OpenCL type.
  LangAS getOpenCLTypeAddrSpace(const Type *T) const;

  void setcudaConfigureCallDecl(FunctionDecl *FD) {
    cudaConfigureCallDecl = FD;
  }

  FunctionDecl *getcudaConfigureCallDecl() {
    return cudaConfigureCallDecl;
  }

  /// Returns true iff we need copy/dispose helpers for the given type.
  bool BlockRequiresCopying(QualType Ty, const VarDecl *D);

  /// Returns true, if given type has a known lifetime. HasByrefExtendedLayout
  /// is set to false in this case. If HasByrefExtendedLayout returns true,
  /// byref variable has extended lifetime.
  bool getByrefLifetime(QualType Ty,
                        Qualifiers::ObjCLifetime &Lifetime,
                        bool &HasByrefExtendedLayout) const;

  /// Return the uniqued reference to the type for an lvalue reference
  /// to the specified type.
  QualType getLValueReferenceType(QualType T, bool SpelledAsLValue = true)
    const;

  /// Return the uniqued reference to the type for an rvalue reference
  /// to the specified type.
  QualType getRValueReferenceType(QualType T) const;

  /// Return the uniqued reference to the type for a member pointer to
  /// the specified type in the specified class.
  ///
  /// The class \p Cls is a \c Type because it could be a dependent name.
  QualType getMemberPointerType(QualType T, const Type *Cls) const;

  /// Return a non-unique reference to the type for a variable array of
  /// the specified element type.
  QualType getVariableArrayType(QualType EltTy, Expr *NumElts,
                                ArrayType::ArraySizeModifier ASM,
                                unsigned IndexTypeQuals,
                                SourceRange Brackets) const;

  /// Return a non-unique reference to the type for a dependently-sized
  /// array of the specified element type.
  ///
  /// FIXME: We will need these to be uniqued, or at least comparable, at some
  /// point.
  QualType getDependentSizedArrayType(QualType EltTy, Expr *NumElts,
                                      ArrayType::ArraySizeModifier ASM,
                                      unsigned IndexTypeQuals,
                                      SourceRange Brackets) const;

  /// Return a unique reference to the type for an incomplete array of
  /// the specified element type.
  QualType getIncompleteArrayType(QualType EltTy,
                                  ArrayType::ArraySizeModifier ASM,
                                  unsigned IndexTypeQuals) const;

  /// Return the unique reference to the type for a constant array of
  /// the specified element type.
  QualType getConstantArrayType(QualType EltTy, const llvm::APInt &ArySize,
                                const Expr *SizeExpr,
                                ArrayType::ArraySizeModifier ASM,
                                unsigned IndexTypeQuals) const;

  /// Return a type for a constant array for a string literal of the
  /// specified element type and length.
  QualType getStringLiteralArrayType(QualType EltTy, unsigned Length) const;

  /// Returns a vla type where known sizes are replaced with [*].
  QualType getVariableArrayDecayedType(QualType Ty) const;

  /// Return the unique reference to a vector type of the specified
  /// element type and size.
  ///
  /// \pre \p VectorType must be a built-in type.
  QualType getVectorType(QualType VectorType, unsigned NumElts,
                         VectorType::VectorKind VecKind) const;
  /// Return the unique reference to the type for a dependently sized vector of
  /// the specified element type.
  QualType getDependentVectorType(QualType VectorType, Expr *SizeExpr,
                                  SourceLocation AttrLoc,
                                  VectorType::VectorKind VecKind) const;

  /// Return the unique reference to an extended vector type
  /// of the specified element type and size.
  ///
  /// \pre \p VectorType must be a built-in type.
  QualType getExtVectorType(QualType VectorType, unsigned NumElts) const;

  /// \pre Return a non-unique reference to the type for a dependently-sized
  /// vector of the specified element type.
  ///
  /// FIXME: We will need these to be uniqued, or at least comparable, at some
  /// point.
  QualType getDependentSizedExtVectorType(QualType VectorType,
                                          Expr *SizeExpr,
                                          SourceLocation AttrLoc) const;

  QualType getDependentAddressSpaceType(QualType PointeeType,
                                        Expr *AddrSpaceExpr,
                                        SourceLocation AttrLoc) const;

  /// Return a K&R style C function type like 'int()'.
  QualType getFunctionNoProtoType(QualType ResultTy,
                                  const FunctionType::ExtInfo &Info) const;

  QualType getFunctionNoProtoType(QualType ResultTy) const {
    return getFunctionNoProtoType(ResultTy, FunctionType::ExtInfo());
  }

  /// Return a normal function type with a typed argument list.
  QualType getFunctionType(QualType ResultTy, ArrayRef<QualType> Args,
                           const FunctionProtoType::ExtProtoInfo &EPI) const {
    return getFunctionTypeInternal(ResultTy, Args, EPI, false);
  }

  QualType adjustStringLiteralBaseType(QualType StrLTy) const;

private:
  /// Return a normal function type with a typed argument list.
  QualType getFunctionTypeInternal(QualType ResultTy, ArrayRef<QualType> Args,
                                   const FunctionProtoType::ExtProtoInfo &EPI,
                                   bool OnlyWantCanonical) const;

public:
  /// Return the unique reference to the type for the specified type
  /// declaration.
  QualType getTypeDeclType(const TypeDecl *Decl,
                           const TypeDecl *PrevDecl = nullptr) const {
    assert(Decl && "Passed null for Decl param");
    if (Decl->TypeForDecl) return QualType(Decl->TypeForDecl, 0);

    if (PrevDecl) {
      assert(PrevDecl->TypeForDecl && "previous decl has no TypeForDecl");
      Decl->TypeForDecl = PrevDecl->TypeForDecl;
      return QualType(PrevDecl->TypeForDecl, 0);
    }

    return getTypeDeclTypeSlow(Decl);
  }

  /// Return the unique reference to the type for the specified
  /// typedef-name decl.
  QualType getTypedefType(const TypedefNameDecl *Decl,
                          QualType Canon = QualType()) const;

  QualType getRecordType(const RecordDecl *Decl) const;

  QualType getEnumType(const EnumDecl *Decl) const;

  QualType getInjectedClassNameType(CXXRecordDecl *Decl, QualType TST) const;

  QualType getAttributedType(attr::Kind attrKind,
                             QualType modifiedType,
                             QualType equivalentType);

  QualType getSubstTemplateTypeParmType(const TemplateTypeParmType *Replaced,
                                        QualType Replacement) const;
  QualType getSubstTemplateTypeParmPackType(
                                          const TemplateTypeParmType *Replaced,
                                            const TemplateArgument &ArgPack);

  QualType
  getTemplateTypeParmType(unsigned Depth, unsigned Index,
                          bool ParameterPack,
                          TemplateTypeParmDecl *ParmDecl = nullptr) const;

  QualType getTemplateSpecializationType(TemplateName T,
                                         ArrayRef<TemplateArgument> Args,
                                         QualType Canon = QualType()) const;

  QualType
  getCanonicalTemplateSpecializationType(TemplateName T,
                                         ArrayRef<TemplateArgument> Args) const;

  QualType getTemplateSpecializationType(TemplateName T,
                                         const TemplateArgumentListInfo &Args,
                                         QualType Canon = QualType()) const;

  TypeSourceInfo *
  getTemplateSpecializationTypeInfo(TemplateName T, SourceLocation TLoc,
                                    const TemplateArgumentListInfo &Args,
                                    QualType Canon = QualType()) const;

  QualType getParenType(QualType NamedType) const;

  QualType getMacroQualifiedType(QualType UnderlyingTy,
                                 const IdentifierInfo *MacroII) const;

  QualType getElaboratedType(ElaboratedTypeKeyword Keyword,
                             NestedNameSpecifier *NNS, QualType NamedType,
                             TagDecl *OwnedTagDecl = nullptr) const;
  QualType getDependentNameType(ElaboratedTypeKeyword Keyword,
                                NestedNameSpecifier *NNS,
                                const IdentifierInfo *Name,
                                QualType Canon = QualType()) const;

  QualType getDependentTemplateSpecializationType(ElaboratedTypeKeyword Keyword,
                                                  NestedNameSpecifier *NNS,
                                                  const IdentifierInfo *Name,
                                    const TemplateArgumentListInfo &Args) const;
  QualType getDependentTemplateSpecializationType(
      ElaboratedTypeKeyword Keyword, NestedNameSpecifier *NNS,
      const IdentifierInfo *Name, ArrayRef<TemplateArgument> Args) const;

  TemplateArgument getInjectedTemplateArg(NamedDecl *ParamDecl);

  /// Get a template argument list with one argument per template parameter
  /// in a template parameter list, such as for the injected class name of
  /// a class template.
  void getInjectedTemplateArgs(const TemplateParameterList *Params,
                               SmallVectorImpl<TemplateArgument> &Args);

  QualType getPackExpansionType(QualType Pattern,
                                Optional<unsigned> NumExpansions);

  QualType getCXXDependentVariadicReifierType(Expr *Range, SourceLocation KWLoc,
                                              SourceLocation EllipsisLoc,
                                              SourceLocation RParenLoc);

  QualType getObjCInterfaceType(const ObjCInterfaceDecl *Decl,
                                ObjCInterfaceDecl *PrevDecl = nullptr) const;

  /// Legacy interface: cannot provide type arguments or __kindof.
  QualType getObjCObjectType(QualType Base,
                             ObjCProtocolDecl * const *Protocols,
                             unsigned NumProtocols) const;

  QualType getObjCObjectType(QualType Base,
                             ArrayRef<QualType> typeArgs,
                             ArrayRef<ObjCProtocolDecl *> protocols,
                             bool isKindOf) const;

  QualType getObjCTypeParamType(const ObjCTypeParamDecl *Decl,
                                ArrayRef<ObjCProtocolDecl *> protocols,
                                QualType Canonical = QualType()) const;

  bool ObjCObjectAdoptsQTypeProtocols(QualType QT, ObjCInterfaceDecl *Decl);

  /// QIdProtocolsAdoptObjCObjectProtocols - Checks that protocols in
  /// QT's qualified-id protocol list adopt all protocols in IDecl's list
  /// of protocols.
  bool QIdProtocolsAdoptObjCObjectProtocols(QualType QT,
                                            ObjCInterfaceDecl *IDecl);

  /// Return a ObjCObjectPointerType type for the given ObjCObjectType.
  QualType getObjCObjectPointerType(QualType OIT) const;

  /// GCC extension.
  QualType getTypeOfExprType(Expr *e) const;
  QualType getTypeOfType(QualType t) const;

  /// C++11 decltype.
  QualType getDecltypeType(Expr *e, QualType UnderlyingType) const;

  /// \brief Reflected types.
  QualType getReflectedType(Expr *e, QualType UnderlyingType) const;

  /// Unary type transforms
  QualType getUnaryTransformType(QualType BaseType, QualType UnderlyingType,
                                 UnaryTransformType::UTTKind UKind) const;

  /// C++11 deduced auto type.
  QualType getAutoType(QualType DeducedType, AutoTypeKeyword Keyword,
                       bool IsDependent, bool IsPack = false) const;

  /// C++11 deduction pattern for 'auto' type.
  QualType getAutoDeductType() const;

  /// C++11 deduction pattern for 'auto &&' type.
  QualType getAutoRRefDeductType() const;

  /// C++17 deduced class template specialization type.
  QualType getDeducedTemplateSpecializationType(TemplateName Template,
                                                QualType DeducedType,
                                                bool IsDependent) const;

  /// Return the unique reference to the type for the specified TagDecl
  /// (struct/union/class/enum) decl.
  QualType getTagDeclType(const TagDecl *Decl) const;

  /// Return the unique type for "size_t" (C99 7.17), defined in
  /// <stddef.h>.
  ///
  /// The sizeof operator requires this (C99 6.5.3.4p4).
  CanQualType getSizeType() const;

  /// Return the unique signed counterpart of
  /// the integer type corresponding to size_t.
  CanQualType getSignedSizeType() const;

  /// Return the unique type for "intmax_t" (C99 7.18.1.5), defined in
  /// <stdint.h>.
  CanQualType getIntMaxType() const;

  /// Return the unique type for "uintmax_t" (C99 7.18.1.5), defined in
  /// <stdint.h>.
  CanQualType getUIntMaxType() const;

  /// Return the unique wchar_t type available in C++ (and available as
  /// __wchar_t as a Microsoft extension).
  QualType getWCharType() const { return WCharTy; }

  /// Return the type of wide characters. In C++, this returns the
  /// unique wchar_t type. In C99, this returns a type compatible with the type
  /// defined in <stddef.h> as defined by the target.
  QualType getWideCharType() const { return WideCharTy; }

  /// Return the type of "signed wchar_t".
  ///
  /// Used when in C++, as a GCC extension.
  QualType getSignedWCharType() const;

  /// Return the type of "unsigned wchar_t".
  ///
  /// Used when in C++, as a GCC extension.
  QualType getUnsignedWCharType() const;

  /// In C99, this returns a type compatible with the type
  /// defined in <stddef.h> as defined by the target.
  QualType getWIntType() const { return WIntTy; }

  /// Return a type compatible with "intptr_t" (C99 7.18.1.4),
  /// as defined by the target.
  QualType getIntPtrType() const;

  /// Return a type compatible with "uintptr_t" (C99 7.18.1.4),
  /// as defined by the target.
  QualType getUIntPtrType() const;

  /// Return the unique type for "ptrdiff_t" (C99 7.17) defined in
  /// <stddef.h>. Pointer - pointer requires this (C99 6.5.6p9).
  QualType getPointerDiffType() const;

  /// Return the unique unsigned counterpart of "ptrdiff_t"
  /// integer type. The standard (C11 7.21.6.1p7) refers to this type
  /// in the definition of %tu format specifier.
  QualType getUnsignedPointerDiffType() const;

  /// Return the unique type for "pid_t" defined in
  /// <sys/types.h>. We need this to compute the correct type for vfork().
  QualType getProcessIDType() const;

  /// Return the C structure type used to represent constant CFStrings.
  QualType getCFConstantStringType() const;

  /// Returns the C struct type for objc_super
  QualType getObjCSuperType() const;
  void setObjCSuperType(QualType ST) { ObjCSuperType = ST; }

  /// Get the structure type used to representation CFStrings, or NULL
  /// if it hasn't yet been built.
  QualType getRawCFConstantStringType() const {
    if (CFConstantStringTypeDecl)
      return getTypedefType(CFConstantStringTypeDecl);
    return QualType();
  }
  void setCFConstantStringType(QualType T);
  TypedefDecl *getCFConstantStringDecl() const;
  RecordDecl *getCFConstantStringTagDecl() const;

  // This setter/getter represents the ObjC type for an NSConstantString.
  void setObjCConstantStringInterface(ObjCInterfaceDecl *Decl);
  QualType getObjCConstantStringInterface() const {
    return ObjCConstantStringType;
  }

  QualType getObjCNSStringType() const {
    return ObjCNSStringType;
  }

  void setObjCNSStringType(QualType T) {
    ObjCNSStringType = T;
  }

  /// Retrieve the type that \c id has been defined to, which may be
  /// different from the built-in \c id if \c id has been typedef'd.
  QualType getObjCIdRedefinitionType() const {
    if (ObjCIdRedefinitionType.isNull())
      return getObjCIdType();
    return ObjCIdRedefinitionType;
  }

  /// Set the user-written type that redefines \c id.
  void setObjCIdRedefinitionType(QualType RedefType) {
    ObjCIdRedefinitionType = RedefType;
  }

  /// Retrieve the type that \c Class has been defined to, which may be
  /// different from the built-in \c Class if \c Class has been typedef'd.
  QualType getObjCClassRedefinitionType() const {
    if (ObjCClassRedefinitionType.isNull())
      return getObjCClassType();
    return ObjCClassRedefinitionType;
  }

  /// Set the user-written type that redefines 'SEL'.
  void setObjCClassRedefinitionType(QualType RedefType) {
    ObjCClassRedefinitionType = RedefType;
  }

  /// Retrieve the type that 'SEL' has been defined to, which may be
  /// different from the built-in 'SEL' if 'SEL' has been typedef'd.
  QualType getObjCSelRedefinitionType() const {
    if (ObjCSelRedefinitionType.isNull())
      return getObjCSelType();
    return ObjCSelRedefinitionType;
  }

  /// Set the user-written type that redefines 'SEL'.
  void setObjCSelRedefinitionType(QualType RedefType) {
    ObjCSelRedefinitionType = RedefType;
  }

  /// Retrieve the identifier 'NSObject'.
  IdentifierInfo *getNSObjectName() const {
    if (!NSObjectName) {
      NSObjectName = &Idents.get("NSObject");
    }

    return NSObjectName;
  }

  /// Retrieve the identifier 'NSCopying'.
  IdentifierInfo *getNSCopyingName() {
    if (!NSCopyingName) {
      NSCopyingName = &Idents.get("NSCopying");
    }

    return NSCopyingName;
  }

  CanQualType getNSUIntegerType() const {
    assert(Target && "Expected target to be initialized");
    const llvm::Triple &T = Target->getTriple();
    // Windows is LLP64 rather than LP64
    if (T.isOSWindows() && T.isArch64Bit())
      return UnsignedLongLongTy;
    return UnsignedLongTy;
  }

  CanQualType getNSIntegerType() const {
    assert(Target && "Expected target to be initialized");
    const llvm::Triple &T = Target->getTriple();
    // Windows is LLP64 rather than LP64
    if (T.isOSWindows() && T.isArch64Bit())
      return LongLongTy;
    return LongTy;
  }

  /// Retrieve the identifier 'bool'.
  IdentifierInfo *getBoolName() const {
    if (!BoolName)
      BoolName = &Idents.get("bool");
    return BoolName;
  }

  IdentifierInfo *getMakeIntegerSeqName() const {
    if (!MakeIntegerSeqName)
      MakeIntegerSeqName = &Idents.get("__make_integer_seq");
    return MakeIntegerSeqName;
  }

  IdentifierInfo *getTypePackElementName() const {
    if (!TypePackElementName)
      TypePackElementName = &Idents.get("__type_pack_element");
    return TypePackElementName;
  }

  /// Retrieve the Objective-C "instancetype" type, if already known;
  /// otherwise, returns a NULL type;
  QualType getObjCInstanceType() {
    return getTypeDeclType(getObjCInstanceTypeDecl());
  }

  /// Retrieve the typedef declaration corresponding to the Objective-C
  /// "instancetype" type.
  TypedefDecl *getObjCInstanceTypeDecl();

  /// Set the type for the C FILE type.
  void setFILEDecl(TypeDecl *FILEDecl) { this->FILEDecl = FILEDecl; }

  /// Retrieve the C FILE type.
  QualType getFILEType() const {
    if (FILEDecl)
      return getTypeDeclType(FILEDecl);
    return QualType();
  }

  /// Set the type for the C jmp_buf type.
  void setjmp_bufDecl(TypeDecl *jmp_bufDecl) {
    this->jmp_bufDecl = jmp_bufDecl;
  }

  /// Retrieve the C jmp_buf type.
  QualType getjmp_bufType() const {
    if (jmp_bufDecl)
      return getTypeDeclType(jmp_bufDecl);
    return QualType();
  }

  /// Set the type for the C sigjmp_buf type.
  void setsigjmp_bufDecl(TypeDecl *sigjmp_bufDecl) {
    this->sigjmp_bufDecl = sigjmp_bufDecl;
  }

  /// Retrieve the C sigjmp_buf type.
  QualType getsigjmp_bufType() const {
    if (sigjmp_bufDecl)
      return getTypeDeclType(sigjmp_bufDecl);
    return QualType();
  }

  /// Set the type for the C ucontext_t type.
  void setucontext_tDecl(TypeDecl *ucontext_tDecl) {
    this->ucontext_tDecl = ucontext_tDecl;
  }

  /// Retrieve the C ucontext_t type.
  QualType getucontext_tType() const {
    if (ucontext_tDecl)
      return getTypeDeclType(ucontext_tDecl);
    return QualType();
  }

  /// The result type of logical operations, '<', '>', '!=', etc.
  QualType getLogicalOperationType() const {
    return getLangOpts().CPlusPlus ? BoolTy : IntTy;
  }

  /// Emit the Objective-CC type encoding for the given type \p T into
  /// \p S.
  ///
  /// If \p Field is specified then record field names are also encoded.
  void getObjCEncodingForType(QualType T, std::string &S,
                              const FieldDecl *Field=nullptr,
                              QualType *NotEncodedT=nullptr) const;

  /// Emit the Objective-C property type encoding for the given
  /// type \p T into \p S.
  void getObjCEncodingForPropertyType(QualType T, std::string &S) const;

  void getLegacyIntegralTypeEncoding(QualType &t) const;

  /// Put the string version of the type qualifiers \p QT into \p S.
  void getObjCEncodingForTypeQualifier(Decl::ObjCDeclQualifier QT,
                                       std::string &S) const;

  /// Emit the encoded type for the function \p Decl into \p S.
  ///
  /// This is in the same format as Objective-C method encodings.
  ///
  /// \returns true if an error occurred (e.g., because one of the parameter
  /// types is incomplete), false otherwise.
  std::string getObjCEncodingForFunctionDecl(const FunctionDecl *Decl) const;

  /// Emit the encoded type for the method declaration \p Decl into
  /// \p S.
  std::string getObjCEncodingForMethodDecl(const ObjCMethodDecl *Decl,
                                           bool Extended = false) const;

  /// Return the encoded type for this block declaration.
  std::string getObjCEncodingForBlock(const BlockExpr *blockExpr) const;

  /// getObjCEncodingForPropertyDecl - Return the encoded type for
  /// this method declaration. If non-NULL, Container must be either
  /// an ObjCCategoryImplDecl or ObjCImplementationDecl; it should
  /// only be NULL when getting encodings for protocol properties.
  std::string getObjCEncodingForPropertyDecl(const ObjCPropertyDecl *PD,
                                             const Decl *Container) const;

  bool ProtocolCompatibleWithProtocol(ObjCProtocolDecl *lProto,
                                      ObjCProtocolDecl *rProto) const;

  ObjCPropertyImplDecl *getObjCPropertyImplDeclForPropertyDecl(
                                                  const ObjCPropertyDecl *PD,
                                                  const Decl *Container) const;

  /// Return the size of type \p T for Objective-C encoding purpose,
  /// in characters.
  CharUnits getObjCEncodingTypeSize(QualType T) const;

  /// Retrieve the typedef corresponding to the predefined \c id type
  /// in Objective-C.
  TypedefDecl *getObjCIdDecl() const;

  /// Represents the Objective-CC \c id type.
  ///
  /// This is set up lazily, by Sema.  \c id is always a (typedef for a)
  /// pointer type, a pointer to a struct.
  QualType getObjCIdType() const {
    return getTypeDeclType(getObjCIdDecl());
  }

  /// Retrieve the typedef corresponding to the predefined 'SEL' type
  /// in Objective-C.
  TypedefDecl *getObjCSelDecl() const;

  /// Retrieve the type that corresponds to the predefined Objective-C
  /// 'SEL' type.
  QualType getObjCSelType() const {
    return getTypeDeclType(getObjCSelDecl());
  }

  /// Retrieve the typedef declaration corresponding to the predefined
  /// Objective-C 'Class' type.
  TypedefDecl *getObjCClassDecl() const;

  /// Represents the Objective-C \c Class type.
  ///
  /// This is set up lazily, by Sema.  \c Class is always a (typedef for a)
  /// pointer type, a pointer to a struct.
  QualType getObjCClassType() const {
    return getTypeDeclType(getObjCClassDecl());
  }

  /// Retrieve the Objective-C class declaration corresponding to
  /// the predefined \c Protocol class.
  ObjCInterfaceDecl *getObjCProtocolDecl() const;

  /// Retrieve declaration of 'BOOL' typedef
  TypedefDecl *getBOOLDecl() const {
    return BOOLDecl;
  }

  /// Save declaration of 'BOOL' typedef
  void setBOOLDecl(TypedefDecl *TD) {
    BOOLDecl = TD;
  }

  /// type of 'BOOL' type.
  QualType getBOOLType() const {
    return getTypeDeclType(getBOOLDecl());
  }

  /// Retrieve the type of the Objective-C \c Protocol class.
  QualType getObjCProtoType() const {
    return getObjCInterfaceType(getObjCProtocolDecl());
  }

  /// Retrieve the C type declaration corresponding to the predefined
  /// \c __builtin_va_list type.
  TypedefDecl *getBuiltinVaListDecl() const;

  /// Retrieve the type of the \c __builtin_va_list type.
  QualType getBuiltinVaListType() const {
    return getTypeDeclType(getBuiltinVaListDecl());
  }

  /// Retrieve the C type declaration corresponding to the predefined
  /// \c __va_list_tag type used to help define the \c __builtin_va_list type
  /// for some targets.
  Decl *getVaListTagDecl() const;

  /// Retrieve the C type declaration corresponding to the predefined
  /// \c __builtin_ms_va_list type.
  TypedefDecl *getBuiltinMSVaListDecl() const;

  /// Retrieve the type of the \c __builtin_ms_va_list type.
  QualType getBuiltinMSVaListType() const {
    return getTypeDeclType(getBuiltinMSVaListDecl());
  }

  /// Return whether a declaration to a builtin is allowed to be
  /// overloaded/redeclared.
  bool canBuiltinBeRedeclared(const FunctionDecl *) const;

  /// Return a type with additional \c const, \c volatile, or
  /// \c restrict qualifiers.
  QualType getCVRQualifiedType(QualType T, unsigned CVR) const {
    return getQualifiedType(T, Qualifiers::fromCVRMask(CVR));
  }

  /// Un-split a SplitQualType.
  QualType getQualifiedType(SplitQualType split) const {
    return getQualifiedType(split.Ty, split.Quals);
  }

  /// Return a type with additional qualifiers.
  QualType getQualifiedType(QualType T, Qualifiers Qs) const {
    if (!Qs.hasNonFastQualifiers())
      return T.withFastQualifiers(Qs.getFastQualifiers());
    QualifierCollector Qc(Qs);
    const Type *Ptr = Qc.strip(T);
    return getExtQualType(Ptr, Qc);
  }

  /// Return a type with additional qualifiers.
  QualType getQualifiedType(const Type *T, Qualifiers Qs) const {
    if (!Qs.hasNonFastQualifiers())
      return QualType(T, Qs.getFastQualifiers());
    return getExtQualType(T, Qs);
  }

  /// Return a type with the given lifetime qualifier.
  ///
  /// \pre Neither type.ObjCLifetime() nor \p lifetime may be \c OCL_None.
  QualType getLifetimeQualifiedType(QualType type,
                                    Qualifiers::ObjCLifetime lifetime) {
    assert(type.getObjCLifetime() == Qualifiers::OCL_None);
    assert(lifetime != Qualifiers::OCL_None);

    Qualifiers qs;
    qs.addObjCLifetime(lifetime);
    return getQualifiedType(type, qs);
  }

  /// getUnqualifiedObjCPointerType - Returns version of
  /// Objective-C pointer type with lifetime qualifier removed.
  QualType getUnqualifiedObjCPointerType(QualType type) const {
    if (!type.getTypePtr()->isObjCObjectPointerType() ||
        !type.getQualifiers().hasObjCLifetime())
      return type;
    Qualifiers Qs = type.getQualifiers();
    Qs.removeObjCLifetime();
    return getQualifiedType(type.getUnqualifiedType(), Qs);
  }

  unsigned char getFixedPointScale(QualType Ty) const;
  unsigned char getFixedPointIBits(QualType Ty) const;
  FixedPointSemantics getFixedPointSemantics(QualType Ty) const;
  APFixedPoint getFixedPointMax(QualType Ty) const;
  APFixedPoint getFixedPointMin(QualType Ty) const;

  DeclarationNameInfo getNameForTemplate(TemplateName Name,
                                         SourceLocation NameLoc) const;

  TemplateName getOverloadedTemplateName(UnresolvedSetIterator Begin,
                                         UnresolvedSetIterator End) const;
  TemplateName getAssumedTemplateName(DeclarationName Name) const;

  TemplateName getQualifiedTemplateName(NestedNameSpecifier *NNS,
                                        bool TemplateKeyword,
                                        TemplateDecl *Template) const;

  TemplateName getDependentTemplateName(NestedNameSpecifier *NNS,
                                        const IdentifierInfo *Name) const;
  TemplateName getDependentTemplateName(NestedNameSpecifier *NNS,
                                        OverloadedOperatorKind Operator) const;
  TemplateName getSubstTemplateTemplateParm(TemplateTemplateParmDecl *param,
                                            TemplateName replacement) const;
  TemplateName getSubstTemplateTemplateParmPack(TemplateTemplateParmDecl *Param,
                                        const TemplateArgument &ArgPack) const;

  enum GetBuiltinTypeError {
    /// No error
    GE_None,

    /// Missing a type
    GE_Missing_type,

    /// Missing a type from <stdio.h>
    GE_Missing_stdio,

    /// Missing a type from <setjmp.h>
    GE_Missing_setjmp,

    /// Missing a type from <ucontext.h>
    GE_Missing_ucontext
  };

  /// Return the type for the specified builtin.
  ///
  /// If \p IntegerConstantArgs is non-null, it is filled in with a bitmask of
  /// arguments to the builtin that are required to be integer constant
  /// expressions.
  QualType GetBuiltinType(unsigned ID, GetBuiltinTypeError &Error,
                          unsigned *IntegerConstantArgs = nullptr) const;

  /// Types and expressions required to build C++2a three-way comparisons
  /// using operator<=>, including the values return by builtin <=> operators.
  ComparisonCategories CompCategories;

private:
  CanQualType getFromTargetType(unsigned Type) const;
  TypeInfo getTypeInfoImpl(const Type *T) const;

  //===--------------------------------------------------------------------===//
  //                         Type Predicates.
  //===--------------------------------------------------------------------===//

public:
  /// Return one of the GCNone, Weak or Strong Objective-C garbage
  /// collection attributes.
  Qualifiers::GC getObjCGCAttrKind(QualType Ty) const;

  /// Return true if the given vector types are of the same unqualified
  /// type or if they are equivalent to the same GCC vector type.
  ///
  /// \note This ignores whether they are target-specific (AltiVec or Neon)
  /// types.
  bool areCompatibleVectorTypes(QualType FirstVec, QualType SecondVec);

  /// Return true if the type has been explicitly qualified with ObjC ownership.
  /// A type may be implicitly qualified with ownership under ObjC ARC, and in
  /// some cases the compiler treats these differently.
  bool hasDirectOwnershipQualifier(QualType Ty) const;

  /// Return true if this is an \c NSObject object with its \c NSObject
  /// attribute set.
  static bool isObjCNSObjectType(QualType Ty) {
    return Ty->isObjCNSObjectType();
  }

  //===--------------------------------------------------------------------===//
  //                         Type Sizing and Analysis
  //===--------------------------------------------------------------------===//

  /// Return the APFloat 'semantics' for the specified scalar floating
  /// point type.
  const llvm::fltSemantics &getFloatTypeSemantics(QualType T) const;

  /// Get the size and alignment of the specified complete type in bits.
  TypeInfo getTypeInfo(const Type *T) const;
  TypeInfo getTypeInfo(QualType T) const { return getTypeInfo(T.getTypePtr()); }

  /// Get default simd alignment of the specified complete type in bits.
  unsigned getOpenMPDefaultSimdAlign(QualType T) const;

  /// Return the size of the specified (complete) type \p T, in bits.
  uint64_t getTypeSize(QualType T) const { return getTypeInfo(T).Width; }
  uint64_t getTypeSize(const Type *T) const { return getTypeInfo(T).Width; }

  /// Return the size of the character type, in bits.
  uint64_t getCharWidth() const {
    return getTypeSize(CharTy);
  }

  /// Convert a size in bits to a size in characters.
  CharUnits toCharUnitsFromBits(int64_t BitSize) const;

  /// Convert a size in characters to a size in bits.
  int64_t toBits(CharUnits CharSize) const;

  /// Return the size of the specified (complete) type \p T, in
  /// characters.
  CharUnits getTypeSizeInChars(QualType T) const;
  CharUnits getTypeSizeInChars(const Type *T) const;

  Optional<CharUnits> getTypeSizeInCharsIfKnown(QualType Ty) const {
    if (Ty->isIncompleteType() || Ty->isDependentType())
      return None;
    return getTypeSizeInChars(Ty);
  }

  Optional<CharUnits> getTypeSizeInCharsIfKnown(const Type *Ty) const {
    return getTypeSizeInCharsIfKnown(QualType(Ty, 0));
  }

  /// Return the ABI-specified alignment of a (complete) type \p T, in
  /// bits.
  unsigned getTypeAlign(QualType T) const { return getTypeInfo(T).Align; }
  unsigned getTypeAlign(const Type *T) const { return getTypeInfo(T).Align; }

  /// Return the ABI-specified natural alignment of a (complete) type \p T,
  /// before alignment adjustments, in bits.
  ///
  /// This alignment is curently used only by ARM and AArch64 when passing
  /// arguments of a composite type.
  unsigned getTypeUnadjustedAlign(QualType T) const {
    return getTypeUnadjustedAlign(T.getTypePtr());
  }
  unsigned getTypeUnadjustedAlign(const Type *T) const;

  /// Return the ABI-specified alignment of a type, in bits, or 0 if
  /// the type is incomplete and we cannot determine the alignment (for
  /// example, from alignment attributes).
  unsigned getTypeAlignIfKnown(QualType T) const;

  /// Return the ABI-specified alignment of a (complete) type \p T, in
  /// characters.
  CharUnits getTypeAlignInChars(QualType T) const;
  CharUnits getTypeAlignInChars(const Type *T) const;

  /// getTypeUnadjustedAlignInChars - Return the ABI-specified alignment of a type,
  /// in characters, before alignment adjustments. This method does not work on
  /// incomplete types.
  CharUnits getTypeUnadjustedAlignInChars(QualType T) const;
  CharUnits getTypeUnadjustedAlignInChars(const Type *T) const;

  // getTypeInfoDataSizeInChars - Return the size of a type, in chars. If the
  // type is a record, its data size is returned.
  std::pair<CharUnits, CharUnits> getTypeInfoDataSizeInChars(QualType T) const;

  std::pair<CharUnits, CharUnits> getTypeInfoInChars(const Type *T) const;
  std::pair<CharUnits, CharUnits> getTypeInfoInChars(QualType T) const;

  /// Determine if the alignment the type has was required using an
  /// alignment attribute.
  bool isAlignmentRequired(const Type *T) const;
  bool isAlignmentRequired(QualType T) const;

  /// Return the "preferred" alignment of the specified type \p T for
  /// the current target, in bits.
  ///
  /// This can be different than the ABI alignment in cases where it is
  /// beneficial for performance to overalign a data type.
  unsigned getPreferredTypeAlign(const Type *T) const;

  /// Return the default alignment for __attribute__((aligned)) on
  /// this target, to be used if no alignment value is specified.
  unsigned getTargetDefaultAlignForAttributeAligned() const;

  /// Return the alignment in bits that should be given to a
  /// global variable with type \p T.
  unsigned getAlignOfGlobalVar(QualType T) const;

  /// Return the alignment in characters that should be given to a
  /// global variable with type \p T.
  CharUnits getAlignOfGlobalVarInChars(QualType T) const;

  /// Return a conservative estimate of the alignment of the specified
  /// decl \p D.
  ///
  /// \pre \p D must not be a bitfield type, as bitfields do not have a valid
  /// alignment.
  ///
  /// If \p ForAlignof, references are treated like their underlying type
  /// and  large arrays don't get any special treatment. If not \p ForAlignof
  /// it computes the value expected by CodeGen: references are treated like
  /// pointers and large arrays get extra alignment.
  CharUnits getDeclAlign(const Decl *D, bool ForAlignof = false) const;

  /// Return the alignment (in bytes) of the thrown exception object. This is
  /// only meaningful for targets that allocate C++ exceptions in a system
  /// runtime, such as those using the Itanium C++ ABI.
  CharUnits getExnObjectAlignment() const {
    return toCharUnitsFromBits(Target->getExnObjectAlignment());
  }

  /// Get or compute information about the layout of the specified
  /// record (struct/union/class) \p D, which indicates its size and field
  /// position information.
  const ASTRecordLayout &getASTRecordLayout(const RecordDecl *D) const;

  /// Get or compute information about the layout of the specified
  /// Objective-C interface.
  const ASTRecordLayout &getASTObjCInterfaceLayout(const ObjCInterfaceDecl *D)
    const;

  void DumpRecordLayout(const RecordDecl *RD, raw_ostream &OS,
                        bool Simple = false) const;

  /// Get or compute information about the layout of the specified
  /// Objective-C implementation.
  ///
  /// This may differ from the interface if synthesized ivars are present.
  const ASTRecordLayout &
  getASTObjCImplementationLayout(const ObjCImplementationDecl *D) const;

  /// Get our current best idea for the key function of the
  /// given record decl, or nullptr if there isn't one.
  ///
  /// The key function is, according to the Itanium C++ ABI section 5.2.3:
  ///   ...the first non-pure virtual function that is not inline at the
  ///   point of class definition.
  ///
  /// Other ABIs use the same idea.  However, the ARM C++ ABI ignores
  /// virtual functions that are defined 'inline', which means that
  /// the result of this computation can change.
  const CXXMethodDecl *getCurrentKeyFunction(const CXXRecordDecl *RD);

  /// Observe that the given method cannot be a key function.
  /// Checks the key-function cache for the method's class and clears it
  /// if matches the given declaration.
  ///
  /// This is used in ABIs where out-of-line definitions marked
  /// inline are not considered to be key functions.
  ///
  /// \param method should be the declaration from the class definition
  void setNonKeyFunction(const CXXMethodDecl *method);

  /// Loading virtual member pointers using the virtual inheritance model
  /// always results in an adjustment using the vbtable even if the index is
  /// zero.
  ///
  /// This is usually OK because the first slot in the vbtable points
  /// backwards to the top of the MDC.  However, the MDC might be reusing a
  /// vbptr from an nv-base.  In this case, the first slot in the vbtable
  /// points to the start of the nv-base which introduced the vbptr and *not*
  /// the MDC.  Modify the NonVirtualBaseAdjustment to account for this.
  CharUnits getOffsetOfBaseWithVBPtr(const CXXRecordDecl *RD) const;

  /// Get the offset of a FieldDecl or IndirectFieldDecl, in bits.
  uint64_t getFieldOffset(const ValueDecl *FD) const;

  /// Get the offset of an ObjCIvarDecl in bits.
  uint64_t lookupFieldBitOffset(const ObjCInterfaceDecl *OID,
                                const ObjCImplementationDecl *ID,
                                const ObjCIvarDecl *Ivar) const;

  bool isNearlyEmpty(const CXXRecordDecl *RD) const;

  VTableContextBase *getVTableContext();

  /// If \p T is null pointer, assume the target in ASTContext.
  MangleContext *createMangleContext(const TargetInfo *T = nullptr);

  void DeepCollectObjCIvars(const ObjCInterfaceDecl *OI, bool leafClass,
                            SmallVectorImpl<const ObjCIvarDecl*> &Ivars) const;

  unsigned CountNonClassIvars(const ObjCInterfaceDecl *OI) const;
  void CollectInheritedProtocols(const Decl *CDecl,
                          llvm::SmallPtrSet<ObjCProtocolDecl*, 8> &Protocols);

  /// Return true if the specified type has unique object representations
  /// according to (C++17 [meta.unary.prop]p9)
  bool hasUniqueObjectRepresentations(QualType Ty) const;

  //===--------------------------------------------------------------------===//
  //                            Type Operators
  //===--------------------------------------------------------------------===//

  /// Return the canonical (structural) type corresponding to the
  /// specified potentially non-canonical type \p T.
  ///
  /// The non-canonical version of a type may have many "decorated" versions of
  /// types.  Decorators can include typedefs, 'typeof' operators, etc. The
  /// returned type is guaranteed to be free of any of these, allowing two
  /// canonical types to be compared for exact equality with a simple pointer
  /// comparison.
  CanQualType getCanonicalType(QualType T) const {
    return CanQualType::CreateUnsafe(T.getCanonicalType());
  }

  const Type *getCanonicalType(const Type *T) const {
    return T->getCanonicalTypeInternal().getTypePtr();
  }

  /// Return the canonical parameter type corresponding to the specific
  /// potentially non-canonical one.
  ///
  /// Qualifiers are stripped off, functions are turned into function
  /// pointers, and arrays decay one level into pointers.
  CanQualType getCanonicalParamType(QualType T) const;

  /// Determine whether the given types \p T1 and \p T2 are equivalent.
  bool hasSameType(QualType T1, QualType T2) const {
    return getCanonicalType(T1) == getCanonicalType(T2);
  }
  bool hasSameType(const Type *T1, const Type *T2) const {
    return getCanonicalType(T1) == getCanonicalType(T2);
  }

  /// Return this type as a completely-unqualified array type,
  /// capturing the qualifiers in \p Quals.
  ///
  /// This will remove the minimal amount of sugaring from the types, similar
  /// to the behavior of QualType::getUnqualifiedType().
  ///
  /// \param T is the qualified type, which may be an ArrayType
  ///
  /// \param Quals will receive the full set of qualifiers that were
  /// applied to the array.
  ///
  /// \returns if this is an array type, the completely unqualified array type
  /// that corresponds to it. Otherwise, returns T.getUnqualifiedType().
  QualType getUnqualifiedArrayType(QualType T, Qualifiers &Quals);

  /// Determine whether the given types are equivalent after
  /// cvr-qualifiers have been removed.
  bool hasSameUnqualifiedType(QualType T1, QualType T2) const {
    return getCanonicalType(T1).getTypePtr() ==
           getCanonicalType(T2).getTypePtr();
  }

  bool hasSameNullabilityTypeQualifier(QualType SubT, QualType SuperT,
                                       bool IsParam) const {
    auto SubTnullability = SubT->getNullability(*this);
    auto SuperTnullability = SuperT->getNullability(*this);
    if (SubTnullability.hasValue() == SuperTnullability.hasValue()) {
      // Neither has nullability; return true
      if (!SubTnullability)
        return true;
      // Both have nullability qualifier.
      if (*SubTnullability == *SuperTnullability ||
          *SubTnullability == NullabilityKind::Unspecified ||
          *SuperTnullability == NullabilityKind::Unspecified)
        return true;

      if (IsParam) {
        // Ok for the superclass method parameter to be "nonnull" and the subclass
        // method parameter to be "nullable"
        return (*SuperTnullability == NullabilityKind::NonNull &&
                *SubTnullability == NullabilityKind::Nullable);
      }
      else {
        // For the return type, it's okay for the superclass method to specify
        // "nullable" and the subclass method specify "nonnull"
        return (*SuperTnullability == NullabilityKind::Nullable &&
                *SubTnullability == NullabilityKind::NonNull);
      }
    }
    return true;
  }

  bool ObjCMethodsAreEqual(const ObjCMethodDecl *MethodDecl,
                           const ObjCMethodDecl *MethodImp);

  bool UnwrapSimilarTypes(QualType &T1, QualType &T2);
  bool UnwrapSimilarArrayTypes(QualType &T1, QualType &T2);

  /// Determine if two types are similar, according to the C++ rules. That is,
  /// determine if they are the same other than qualifiers on the initial
  /// sequence of pointer / pointer-to-member / array (and in Clang, object
  /// pointer) types and their element types.
  ///
  /// Clang offers a number of qualifiers in addition to the C++ qualifiers;
  /// those qualifiers are also ignored in the 'similarity' check.
  bool hasSimilarType(QualType T1, QualType T2);

  /// Determine if two types are similar, ignoring only CVR qualifiers.
  bool hasCvrSimilarType(QualType T1, QualType T2);

  /// Retrieves the "canonical" nested name specifier for a
  /// given nested name specifier.
  ///
  /// The canonical nested name specifier is a nested name specifier
  /// that uniquely identifies a type or namespace within the type
  /// system. For example, given:
  ///
  /// \code
  /// namespace N {
  ///   struct S {
  ///     template<typename T> struct X { typename T* type; };
  ///   };
  /// }
  ///
  /// template<typename T> struct Y {
  ///   typename N::S::X<T>::type member;
  /// };
  /// \endcode
  ///
  /// Here, the nested-name-specifier for N::S::X<T>:: will be
  /// S::X<template-param-0-0>, since 'S' and 'X' are uniquely defined
  /// by declarations in the type system and the canonical type for
  /// the template type parameter 'T' is template-param-0-0.
  NestedNameSpecifier *
  getCanonicalNestedNameSpecifier(NestedNameSpecifier *NNS) const;

  /// Retrieves the default calling convention for the current target.
  CallingConv getDefaultCallingConvention(bool IsVariadic,
                                          bool IsCXXMethod,
                                          bool IsBuiltin = false) const;

  /// Retrieves the "canonical" template name that refers to a
  /// given template.
  ///
  /// The canonical template name is the simplest expression that can
  /// be used to refer to a given template. For most templates, this
  /// expression is just the template declaration itself. For example,
  /// the template std::vector can be referred to via a variety of
  /// names---std::vector, \::std::vector, vector (if vector is in
  /// scope), etc.---but all of these names map down to the same
  /// TemplateDecl, which is used to form the canonical template name.
  ///
  /// Dependent template names are more interesting. Here, the
  /// template name could be something like T::template apply or
  /// std::allocator<T>::template rebind, where the nested name
  /// specifier itself is dependent. In this case, the canonical
  /// template name uses the shortest form of the dependent
  /// nested-name-specifier, which itself contains all canonical
  /// types, values, and templates.
  TemplateName getCanonicalTemplateName(TemplateName Name) const;

  /// Determine whether the given template names refer to the same
  /// template.
  bool hasSameTemplateName(TemplateName X, TemplateName Y);

  /// Retrieve the "canonical" template argument.
  ///
  /// The canonical template argument is the simplest template argument
  /// (which may be a type, value, expression, or declaration) that
  /// expresses the value of the argument.
  TemplateArgument getCanonicalTemplateArgument(const TemplateArgument &Arg)
    const;

  /// Type Query functions.  If the type is an instance of the specified class,
  /// return the Type pointer for the underlying maximally pretty type.  This
  /// is a member of ASTContext because this may need to do some amount of
  /// canonicalization, e.g. to move type qualifiers into the element type.
  const ArrayType *getAsArrayType(QualType T) const;
  const ConstantArrayType *getAsConstantArrayType(QualType T) const {
    return dyn_cast_or_null<ConstantArrayType>(getAsArrayType(T));
  }
  const VariableArrayType *getAsVariableArrayType(QualType T) const {
    return dyn_cast_or_null<VariableArrayType>(getAsArrayType(T));
  }
  const IncompleteArrayType *getAsIncompleteArrayType(QualType T) const {
    return dyn_cast_or_null<IncompleteArrayType>(getAsArrayType(T));
  }
  const DependentSizedArrayType *getAsDependentSizedArrayType(QualType T)
    const {
    return dyn_cast_or_null<DependentSizedArrayType>(getAsArrayType(T));
  }

  /// Return the innermost element type of an array type.
  ///
  /// For example, will return "int" for int[m][n]
  QualType getBaseElementType(const ArrayType *VAT) const;

  /// Return the innermost element type of a type (which needn't
  /// actually be an array type).
  QualType getBaseElementType(QualType QT) const;

  /// Return number of constant array elements.
  uint64_t getConstantArrayElementCount(const ConstantArrayType *CA) const;

  /// Perform adjustment on the parameter type of a function.
  ///
  /// This routine adjusts the given parameter type @p T to the actual
  /// parameter type used by semantic analysis (C99 6.7.5.3p[7,8],
  /// C++ [dcl.fct]p3). The adjusted parameter type is returned.
  QualType getAdjustedParameterType(QualType T) const;

  /// Retrieve the parameter type as adjusted for use in the signature
  /// of a function, decaying array and function types and removing top-level
  /// cv-qualifiers.
  QualType getSignatureParameterType(QualType T) const;

  QualType getExceptionObjectType(QualType T) const;

  /// Return the properly qualified result of decaying the specified
  /// array type to a pointer.
  ///
  /// This operation is non-trivial when handling typedefs etc.  The canonical
  /// type of \p T must be an array type, this returns a pointer to a properly
  /// qualified element of the array.
  ///
  /// See C99 6.7.5.3p7 and C99 6.3.2.1p3.
  QualType getArrayDecayedType(QualType T) const;

  /// Return the type that \p PromotableType will promote to: C99
  /// 6.3.1.1p2, assuming that \p PromotableType is a promotable integer type.
  QualType getPromotedIntegerType(QualType PromotableType) const;

  /// Recurses in pointer/array types until it finds an Objective-C
  /// retainable type and returns its ownership.
  Qualifiers::ObjCLifetime getInnerObjCOwnership(QualType T) const;

  /// Whether this is a promotable bitfield reference according
  /// to C99 6.3.1.1p2, bullet 2 (and GCC extensions).
  ///
  /// \returns the type this bit-field will promote to, or NULL if no
  /// promotion occurs.
  QualType isPromotableBitField(Expr *E) const;

  /// Return the highest ranked integer type, see C99 6.3.1.8p1.
  ///
  /// If \p LHS > \p RHS, returns 1.  If \p LHS == \p RHS, returns 0.  If
  /// \p LHS < \p RHS, return -1.
  int getIntegerTypeOrder(QualType LHS, QualType RHS) const;

  /// Compare the rank of the two specified floating point types,
  /// ignoring the domain of the type (i.e. 'double' == '_Complex double').
  ///
  /// If \p LHS > \p RHS, returns 1.  If \p LHS == \p RHS, returns 0.  If
  /// \p LHS < \p RHS, return -1.
  int getFloatingTypeOrder(QualType LHS, QualType RHS) const;

  /// Compare the rank of two floating point types as above, but compare equal
  /// if both types have the same floating-point semantics on the target (i.e.
  /// long double and double on AArch64 will return 0).
  int getFloatingTypeSemanticOrder(QualType LHS, QualType RHS) const;

  /// Return a real floating point or a complex type (based on
  /// \p typeDomain/\p typeSize).
  ///
  /// \param typeDomain a real floating point or complex type.
  /// \param typeSize a real floating point or complex type.
  QualType getFloatingTypeOfSizeWithinDomain(QualType typeSize,
                                             QualType typeDomain) const;

  unsigned getTargetAddressSpace(QualType T) const {
    return getTargetAddressSpace(T.getQualifiers());
  }

  unsigned getTargetAddressSpace(Qualifiers Q) const {
    return getTargetAddressSpace(Q.getAddressSpace());
  }

  unsigned getTargetAddressSpace(LangAS AS) const;

  LangAS getLangASForBuiltinAddressSpace(unsigned AS) const;

  /// Get target-dependent integer value for null pointer which is used for
  /// constant folding.
  uint64_t getTargetNullPointerValue(QualType QT) const;

  bool addressSpaceMapManglingFor(LangAS AS) const {
    return AddrSpaceMapMangling || isTargetAddressSpace(AS);
  }

private:
  // Helper for integer ordering
  unsigned getIntegerRank(const Type *T) const;

public:
  //===--------------------------------------------------------------------===//
  //                    Type Compatibility Predicates
  //===--------------------------------------------------------------------===//

  /// Compatibility predicates used to check assignment expressions.
  bool typesAreCompatible(QualType T1, QualType T2,
                          bool CompareUnqualified = false); // C99 6.2.7p1

  bool propertyTypesAreCompatible(QualType, QualType);
  bool typesAreBlockPointerCompatible(QualType, QualType);

  bool isObjCIdType(QualType T) const {
    return T == getObjCIdType();
  }

  bool isObjCClassType(QualType T) const {
    return T == getObjCClassType();
  }

  bool isObjCSelType(QualType T) const {
    return T == getObjCSelType();
  }

  bool ObjCQualifiedIdTypesAreCompatible(const ObjCObjectPointerType *LHS,
                                         const ObjCObjectPointerType *RHS,
                                         bool ForCompare);

  bool ObjCQualifiedClassTypesAreCompatible(const ObjCObjectPointerType *LHS,
                                            const ObjCObjectPointerType *RHS);

  // Check the safety of assignment from LHS to RHS
  bool canAssignObjCInterfaces(const ObjCObjectPointerType *LHSOPT,
                               const ObjCObjectPointerType *RHSOPT);
  bool canAssignObjCInterfaces(const ObjCObjectType *LHS,
                               const ObjCObjectType *RHS);
  bool canAssignObjCInterfacesInBlockPointer(
                                          const ObjCObjectPointerType *LHSOPT,
                                          const ObjCObjectPointerType *RHSOPT,
                                          bool BlockReturnType);
  bool areComparableObjCPointerTypes(QualType LHS, QualType RHS);
  QualType areCommonBaseCompatible(const ObjCObjectPointerType *LHSOPT,
                                   const ObjCObjectPointerType *RHSOPT);
  bool canBindObjCObjectType(QualType To, QualType From);

  // Functions for calculating composite types
  QualType mergeTypes(QualType, QualType, bool OfBlockPointer=false,
                      bool Unqualified = false, bool BlockReturnType = false);
  QualType mergeFunctionTypes(QualType, QualType, bool OfBlockPointer=false,
                              bool Unqualified = false);
  QualType mergeFunctionParameterTypes(QualType, QualType,
                                       bool OfBlockPointer = false,
                                       bool Unqualified = false);
  QualType mergeTransparentUnionType(QualType, QualType,
                                     bool OfBlockPointer=false,
                                     bool Unqualified = false);

  QualType mergeObjCGCQualifiers(QualType, QualType);

  /// This function merges the ExtParameterInfo lists of two functions. It
  /// returns true if the lists are compatible. The merged list is returned in
  /// NewParamInfos.
  ///
  /// \param FirstFnType The type of the first function.
  ///
  /// \param SecondFnType The type of the second function.
  ///
  /// \param CanUseFirst This flag is set to true if the first function's
  /// ExtParameterInfo list can be used as the composite list of
  /// ExtParameterInfo.
  ///
  /// \param CanUseSecond This flag is set to true if the second function's
  /// ExtParameterInfo list can be used as the composite list of
  /// ExtParameterInfo.
  ///
  /// \param NewParamInfos The composite list of ExtParameterInfo. The list is
  /// empty if none of the flags are set.
  ///
  bool mergeExtParameterInfo(
      const FunctionProtoType *FirstFnType,
      const FunctionProtoType *SecondFnType,
      bool &CanUseFirst, bool &CanUseSecond,
      SmallVectorImpl<FunctionProtoType::ExtParameterInfo> &NewParamInfos);

  void ResetObjCLayout(const ObjCContainerDecl *CD);

  //===--------------------------------------------------------------------===//
  //                    Integer Predicates
  //===--------------------------------------------------------------------===//

  // The width of an integer, as defined in C99 6.2.6.2. This is the number
  // of bits in an integer type excluding any padding bits.
  unsigned getIntWidth(QualType T) const;

  // Per C99 6.2.5p6, for every signed integer type, there is a corresponding
  // unsigned integer type.  This method takes a signed type, and returns the
  // corresponding unsigned integer type.
  // With the introduction of fixed point types in ISO N1169, this method also
  // accepts fixed point types and returns the corresponding unsigned type for
  // a given fixed point type.
  QualType getCorrespondingUnsignedType(QualType T) const;

  // Per ISO N1169, this method accepts fixed point types and returns the
  // corresponding saturated type for a given fixed point type.
  QualType getCorrespondingSaturatedType(QualType Ty) const;

  // This method accepts fixed point types and returns the corresponding signed
  // type. Unlike getCorrespondingUnsignedType(), this only accepts unsigned
  // fixed point types because there are unsigned integer types like bool and
  // char8_t that don't have signed equivalents.
  QualType getCorrespondingSignedFixedPointType(QualType Ty) const;

  //===--------------------------------------------------------------------===//
  //                    Integer Values
  //===--------------------------------------------------------------------===//

  /// Make an APSInt of the appropriate width and signedness for the
  /// given \p Value and integer \p Type.
  llvm::APSInt MakeIntValue(uint64_t Value, QualType Type) const {
    // If Type is a signed integer type larger than 64 bits, we need to be sure
    // to sign extend Res appropriately.
    llvm::APSInt Res(64, !Type->isSignedIntegerOrEnumerationType());
    Res = Value;
    unsigned Width = getIntWidth(Type);
    if (Width != Res.getBitWidth())
      return Res.extOrTrunc(Width);
    return Res;
  }

  bool isSentinelNullExpr(const Expr *E);

  /// Get the implementation of the ObjCInterfaceDecl \p D, or nullptr if
  /// none exists.
  ObjCImplementationDecl *getObjCImplementation(ObjCInterfaceDecl *D);

  /// Get the implementation of the ObjCCategoryDecl \p D, or nullptr if
  /// none exists.
  ObjCCategoryImplDecl *getObjCImplementation(ObjCCategoryDecl *D);

  /// Return true if there is at least one \@implementation in the TU.
  bool AnyObjCImplementation() {
    return !ObjCImpls.empty();
  }

  /// Set the implementation of ObjCInterfaceDecl.
  void setObjCImplementation(ObjCInterfaceDecl *IFaceD,
                             ObjCImplementationDecl *ImplD);

  /// Set the implementation of ObjCCategoryDecl.
  void setObjCImplementation(ObjCCategoryDecl *CatD,
                             ObjCCategoryImplDecl *ImplD);

  /// Get the duplicate declaration of a ObjCMethod in the same
  /// interface, or null if none exists.
  const ObjCMethodDecl *
  getObjCMethodRedeclaration(const ObjCMethodDecl *MD) const;

  void setObjCMethodRedeclaration(const ObjCMethodDecl *MD,
                                  const ObjCMethodDecl *Redecl);

  /// Returns the Objective-C interface that \p ND belongs to if it is
  /// an Objective-C method/property/ivar etc. that is part of an interface,
  /// otherwise returns null.
  const ObjCInterfaceDecl *getObjContainingInterface(const NamedDecl *ND) const;

  /// Set the copy initialization expression of a block var decl. \p CanThrow
  /// indicates whether the copy expression can throw or not.
  void setBlockVarCopyInit(const VarDecl* VD, Expr *CopyExpr, bool CanThrow);

  /// Get the copy initialization expression of the VarDecl \p VD, or
  /// nullptr if none exists.
  BlockVarCopyInit getBlockVarCopyInit(const VarDecl* VD) const;

  /// Allocate an uninitialized TypeSourceInfo.
  ///
  /// The caller should initialize the memory held by TypeSourceInfo using
  /// the TypeLoc wrappers.
  ///
  /// \param T the type that will be the basis for type source info. This type
  /// should refer to how the declarator was written in source code, not to
  /// what type semantic analysis resolved the declarator to.
  ///
  /// \param Size the size of the type info to create, or 0 if the size
  /// should be calculated based on the type.
  TypeSourceInfo *CreateTypeSourceInfo(QualType T, unsigned Size = 0) const;

  /// Allocate a TypeSourceInfo where all locations have been
  /// initialized to a given location, which defaults to the empty
  /// location.
  TypeSourceInfo *
  getTrivialTypeSourceInfo(QualType T,
                           SourceLocation Loc = SourceLocation()) const;

  /// Add a deallocation callback that will be invoked when the
  /// ASTContext is destroyed.
  ///
  /// \param Callback A callback function that will be invoked on destruction.
  ///
  /// \param Data Pointer data that will be provided to the callback function
  /// when it is called.
  void AddDeallocation(void (*Callback)(void *), void *Data) const;

  /// If T isn't trivially destructible, calls AddDeallocation to register it
  /// for destruction.
  template <typename T> void addDestruction(T *Ptr) const {
    if (!std::is_trivially_destructible<T>::value) {
      auto DestroyPtr = [](void *V) { static_cast<T *>(V)->~T(); };
      AddDeallocation(DestroyPtr, Ptr);
    }
  }

  GVALinkage GetGVALinkageForFunction(const FunctionDecl *FD) const;
  GVALinkage GetGVALinkageForVariable(const VarDecl *VD);

  /// Determines if the decl can be CodeGen'ed or deserialized from PCH
  /// lazily, only when used; this is only relevant for function or file scoped
  /// var definitions.
  ///
  /// \returns true if the function/var must be CodeGen'ed/deserialized even if
  /// it is not used.
  bool DeclMustBeEmitted(const Decl *D);

  /// Visits all versions of a multiversioned function with the passed
  /// predicate.
  void forEachMultiversionedFunctionVersion(
      const FunctionDecl *FD,
      llvm::function_ref<void(FunctionDecl *)> Pred) const;

  const CXXConstructorDecl *
  getCopyConstructorForExceptionObject(CXXRecordDecl *RD);

  void addCopyConstructorForExceptionObject(CXXRecordDecl *RD,
                                            CXXConstructorDecl *CD);

  void addTypedefNameForUnnamedTagDecl(TagDecl *TD, TypedefNameDecl *TND);

  TypedefNameDecl *getTypedefNameForUnnamedTagDecl(const TagDecl *TD);

  void addDeclaratorForUnnamedTagDecl(TagDecl *TD, DeclaratorDecl *DD);

  DeclaratorDecl *getDeclaratorForUnnamedTagDecl(const TagDecl *TD);

  void setManglingNumber(const NamedDecl *ND, unsigned Number);
  unsigned getManglingNumber(const NamedDecl *ND) const;

  void setStaticLocalNumber(const VarDecl *VD, unsigned Number);
  unsigned getStaticLocalNumber(const VarDecl *VD) const;

  /// Retrieve the context for computing mangling numbers in the given
  /// DeclContext.
  MangleNumberingContext &getManglingNumberContext(const DeclContext *DC);
  enum NeedExtraManglingDecl_t { NeedExtraManglingDecl };
  MangleNumberingContext &getManglingNumberContext(NeedExtraManglingDecl_t,
                                                   const Decl *D);

  std::unique_ptr<MangleNumberingContext> createMangleNumberingContext() const;

  /// Used by ParmVarDecl to store on the side the
  /// index of the parameter when it exceeds the size of the normal bitfield.
  void setParameterIndex(const ParmVarDecl *D, unsigned index);

  /// Used by ParmVarDecl to retrieve on the side the
  /// index of the parameter when it exceeds the size of the normal bitfield.
  unsigned getParameterIndex(const ParmVarDecl *D) const;

  /// Get the storage for the constant value of a materialized temporary
  /// of static storage duration.
  APValue *getMaterializedTemporaryValue(const MaterializeTemporaryExpr *E,
                                         bool MayCreate);

  /// Return a string representing the human readable name for the specified
  /// function declaration or file name. Used by SourceLocExpr and
  /// PredefinedExpr to cache evaluated results.
  StringLiteral *getPredefinedStringLiteralFromCache(StringRef Key) const;

  //===--------------------------------------------------------------------===//
  //                    Statistics
  //===--------------------------------------------------------------------===//

  /// The number of implicitly-declared default constructors.
  unsigned NumImplicitDefaultConstructors = 0;

  /// The number of implicitly-declared default constructors for
  /// which declarations were built.
  unsigned NumImplicitDefaultConstructorsDeclared = 0;

  /// The number of implicitly-declared copy constructors.
  unsigned NumImplicitCopyConstructors = 0;

  /// The number of implicitly-declared copy constructors for
  /// which declarations were built.
  unsigned NumImplicitCopyConstructorsDeclared = 0;

  /// The number of implicitly-declared move constructors.
  unsigned NumImplicitMoveConstructors = 0;

  /// The number of implicitly-declared move constructors for
  /// which declarations were built.
  unsigned NumImplicitMoveConstructorsDeclared = 0;

  /// The number of implicitly-declared copy assignment operators.
  unsigned NumImplicitCopyAssignmentOperators = 0;

  /// The number of implicitly-declared copy assignment operators for
  /// which declarations were built.
  unsigned NumImplicitCopyAssignmentOperatorsDeclared = 0;

  /// The number of implicitly-declared move assignment operators.
  unsigned NumImplicitMoveAssignmentOperators = 0;

  /// The number of implicitly-declared move assignment operators for
  /// which declarations were built.
  unsigned NumImplicitMoveAssignmentOperatorsDeclared = 0;

  /// The number of implicitly-declared destructors.
  unsigned NumImplicitDestructors = 0;

  /// The number of implicitly-declared destructors for which
  /// declarations were built.
  unsigned NumImplicitDestructorsDeclared = 0;

public:
  /// Initialize built-in types.
  ///
  /// This routine may only be invoked once for a given ASTContext object.
  /// It is normally invoked after ASTContext construction.
  ///
  /// \param Target The target
  void InitBuiltinTypes(const TargetInfo &Target,
                        const TargetInfo *AuxTarget = nullptr);

private:
  void InitBuiltinType(CanQualType &R, BuiltinType::Kind K);

  class ObjCEncOptions {
    unsigned Bits;

    ObjCEncOptions(unsigned Bits) : Bits(Bits) {}

  public:
    ObjCEncOptions() : Bits(0) {}
    ObjCEncOptions(const ObjCEncOptions &RHS) : Bits(RHS.Bits) {}

#define OPT_LIST(V)                                                            \
  V(ExpandPointedToStructures, 0)                                              \
  V(ExpandStructures, 1)                                                       \
  V(IsOutermostType, 2)                                                        \
  V(EncodingProperty, 3)                                                       \
  V(IsStructField, 4)                                                          \
  V(EncodeBlockParameters, 5)                                                  \
  V(EncodeClassNames, 6)                                                       \

#define V(N,I) ObjCEncOptions& set##N() { Bits |= 1 << I; return *this; }
OPT_LIST(V)
#undef V

#define V(N,I) bool N() const { return Bits & 1 << I; }
OPT_LIST(V)
#undef V

#undef OPT_LIST

    LLVM_NODISCARD ObjCEncOptions keepingOnly(ObjCEncOptions Mask) const {
      return Bits & Mask.Bits;
    }

    LLVM_NODISCARD ObjCEncOptions forComponentType() const {
      ObjCEncOptions Mask = ObjCEncOptions()
                                .setIsOutermostType()
                                .setIsStructField();
      return Bits & ~Mask.Bits;
    }
  };

  // Return the Objective-C type encoding for a given type.
  void getObjCEncodingForTypeImpl(QualType t, std::string &S,
                                  ObjCEncOptions Options,
                                  const FieldDecl *Field,
                                  QualType *NotEncodedT = nullptr) const;

  // Adds the encoding of the structure's members.
  void getObjCEncodingForStructureImpl(RecordDecl *RD, std::string &S,
                                       const FieldDecl *Field,
                                       bool includeVBases = true,
                                       QualType *NotEncodedT=nullptr) const;

public:
  // Adds the encoding of a method parameter or return type.
  void getObjCEncodingForMethodParameter(Decl::ObjCDeclQualifier QT,
                                         QualType T, std::string& S,
                                         bool Extended) const;

  /// Returns true if this is an inline-initialized static data member
  /// which is treated as a definition for MSVC compatibility.
  bool isMSStaticDataMemberInlineDefinition(const VarDecl *VD) const;

  enum class InlineVariableDefinitionKind {
    /// Not an inline variable.
    None,

    /// Weak definition of inline variable.
    Weak,

    /// Weak for now, might become strong later in this TU.
    WeakUnknown,

    /// Strong definition.
    Strong
  };

  /// Determine whether a definition of this inline variable should
  /// be treated as a weak or strong definition. For compatibility with
  /// C++14 and before, for a constexpr static data member, if there is an
  /// out-of-line declaration of the member, we may promote it from weak to
  /// strong.
  InlineVariableDefinitionKind
  getInlineVariableDefinitionKind(const VarDecl *VD) const;

private:
  friend class DeclarationNameTable;
  friend class DeclContext;

  const ASTRecordLayout &
  getObjCLayout(const ObjCInterfaceDecl *D,
                const ObjCImplementationDecl *Impl) const;

  /// A set of deallocations that should be performed when the
  /// ASTContext is destroyed.
  // FIXME: We really should have a better mechanism in the ASTContext to
  // manage running destructors for types which do variable sized allocation
  // within the AST. In some places we thread the AST bump pointer allocator
  // into the datastructures which avoids this mess during deallocation but is
  // wasteful of memory, and here we require a lot of error prone book keeping
  // in order to track and run destructors while we're tearing things down.
  using DeallocationFunctionsAndArguments =
      llvm::SmallVector<std::pair<void (*)(void *), void *>, 16>;
  mutable DeallocationFunctionsAndArguments Deallocations;

  // FIXME: This currently contains the set of StoredDeclMaps used
  // by DeclContext objects.  This probably should not be in ASTContext,
  // but we include it here so that ASTContext can quickly deallocate them.
  llvm::PointerIntPair<StoredDeclsMap *, 1> LastSDM;

  std::vector<Decl *> TraversalScope;
  class ParentMap;
  std::unique_ptr<ParentMap> Parents;

  std::unique_ptr<VTableContextBase> VTContext;

  void ReleaseDeclContextMaps();

public:
  enum PragmaSectionFlag : unsigned {
    PSF_None = 0,
    PSF_Read = 0x1,
    PSF_Write = 0x2,
    PSF_Execute = 0x4,
    PSF_Implicit = 0x8,
    PSF_Invalid = 0x80000000U,
  };

  struct SectionInfo {
    DeclaratorDecl *Decl;
    SourceLocation PragmaSectionLocation;
    int SectionFlags;

    SectionInfo() = default;
    SectionInfo(DeclaratorDecl *Decl,
                SourceLocation PragmaSectionLocation,
                int SectionFlags)
        : Decl(Decl), PragmaSectionLocation(PragmaSectionLocation),
          SectionFlags(SectionFlags) {}
  };

  llvm::StringMap<SectionInfo> SectionInfos;
};

/// Utility function for constructing a nullary selector.
inline Selector GetNullarySelector(StringRef name, ASTContext &Ctx) {
  IdentifierInfo* II = &Ctx.Idents.get(name);
  return Ctx.Selectors.getSelector(0, &II);
}

/// Utility function for constructing an unary selector.
inline Selector GetUnarySelector(StringRef name, ASTContext &Ctx) {
  IdentifierInfo* II = &Ctx.Idents.get(name);
  return Ctx.Selectors.getSelector(1, &II);
}

} // namespace clang

// operator new and delete aren't allowed inside namespaces.

/// Placement new for using the ASTContext's allocator.
///
/// This placement form of operator new uses the ASTContext's allocator for
/// obtaining memory.
///
/// IMPORTANT: These are also declared in clang/AST/ASTContextAllocate.h!
/// Any changes here need to also be made there.
///
/// We intentionally avoid using a nothrow specification here so that the calls
/// to this operator will not perform a null check on the result -- the
/// underlying allocator never returns null pointers.
///
/// Usage looks like this (assuming there's an ASTContext 'Context' in scope):
/// @code
/// // Default alignment (8)
/// IntegerLiteral *Ex = new (Context) IntegerLiteral(arguments);
/// // Specific alignment
/// IntegerLiteral *Ex2 = new (Context, 4) IntegerLiteral(arguments);
/// @endcode
/// Memory allocated through this placement new operator does not need to be
/// explicitly freed, as ASTContext will free all of this memory when it gets
/// destroyed. Please note that you cannot use delete on the pointer.
///
/// @param Bytes The number of bytes to allocate. Calculated by the compiler.
/// @param C The ASTContext that provides the allocator.
/// @param Alignment The alignment of the allocated memory (if the underlying
///                  allocator supports it).
/// @return The allocated memory. Could be nullptr.
inline void *operator new(size_t Bytes, const clang::ASTContext &C,
                          size_t Alignment /* = 8 */) {
  return C.Allocate(Bytes, Alignment);
}

/// Placement delete companion to the new above.
///
/// This operator is just a companion to the new above. There is no way of
/// invoking it directly; see the new operator for more details. This operator
/// is called implicitly by the compiler if a placement new expression using
/// the ASTContext throws in the object constructor.
inline void operator delete(void *Ptr, const clang::ASTContext &C, size_t) {
  C.Deallocate(Ptr);
}

/// This placement form of operator new[] uses the ASTContext's allocator for
/// obtaining memory.
///
/// We intentionally avoid using a nothrow specification here so that the calls
/// to this operator will not perform a null check on the result -- the
/// underlying allocator never returns null pointers.
///
/// Usage looks like this (assuming there's an ASTContext 'Context' in scope):
/// @code
/// // Default alignment (8)
/// char *data = new (Context) char[10];
/// // Specific alignment
/// char *data = new (Context, 4) char[10];
/// @endcode
/// Memory allocated through this placement new[] operator does not need to be
/// explicitly freed, as ASTContext will free all of this memory when it gets
/// destroyed. Please note that you cannot use delete on the pointer.
///
/// @param Bytes The number of bytes to allocate. Calculated by the compiler.
/// @param C The ASTContext that provides the allocator.
/// @param Alignment The alignment of the allocated memory (if the underlying
///                  allocator supports it).
/// @return The allocated memory. Could be nullptr.
inline void *operator new[](size_t Bytes, const clang::ASTContext& C,
                            size_t Alignment /* = 8 */) {
  return C.Allocate(Bytes, Alignment);
}

/// Placement delete[] companion to the new[] above.
///
/// This operator is just a companion to the new[] above. There is no way of
/// invoking it directly; see the new[] operator for more details. This operator
/// is called implicitly by the compiler if a placement new[] expression using
/// the ASTContext throws in the object constructor.
inline void operator delete[](void *Ptr, const clang::ASTContext &C, size_t) {
  C.Deallocate(Ptr);
}

/// Create the representation of a LazyGenerationalUpdatePtr.
template <typename Owner, typename T,
          void (clang::ExternalASTSource::*Update)(Owner)>
typename clang::LazyGenerationalUpdatePtr<Owner, T, Update>::ValueType
    clang::LazyGenerationalUpdatePtr<Owner, T, Update>::makeValue(
        const clang::ASTContext &Ctx, T Value) {
  // Note, this is implemented here so that ExternalASTSource.h doesn't need to
  // include ASTContext.h. We explicitly instantiate it for all relevant types
  // in ASTContext.cpp.
  if (auto *Source = Ctx.getExternalSource())
    return new (Ctx) LazyData(Source, Value);
  return Value;
}

#endif // LLVM_CLANG_AST_ASTCONTEXT_H<|MERGE_RESOLUTION|>--- conflicted
+++ resolved
@@ -584,15 +584,13 @@
   IntrusiveRefCntPtr<ExternalASTSource> ExternalSource;
   ASTMutationListener *Listener = nullptr;
 
-<<<<<<< HEAD
+  /// Returns the clang bytecode interpreter context.
+  interp::Context &getInterpContext();
+
   /// Active destructures of structures or parameter packs, used by
   /// expansion statements. Maps a record decl to its destructured fields.
   using MemberVector = llvm::SmallVector<Expr *, 8>;
   llvm::DenseMap<const Expr *, MemberVector *> Destructures;
-=======
-  /// Returns the clang bytecode interpreter context.
-  interp::Context &getInterpContext();
->>>>>>> d4eeec7c
 
   /// Container for either a single DynTypedNode or for an ArrayRef to
   /// DynTypedNode. For use with ParentMap.
