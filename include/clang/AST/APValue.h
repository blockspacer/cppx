--- conflicted
+++ resolved
@@ -190,18 +190,13 @@
   struct ReflectionData {
     const ReflectionKind ReflKind;
     const void *ReflEntity;
-<<<<<<< HEAD
     const ReflectionModifiers *ReflModifiers;
-
-    ReflectionData(ReflectionKind ReflKind, const void *ReflEntity,
-                   const ReflectionModifiers &ReflModifiers);
-=======
     unsigned Offset;
     const APValue *Parent;
 
     ReflectionData(ReflectionKind ReflKind, const void *ReflEntity,
+                   const ReflectionModifiers &ReflModifiers,
                    unsigned Offset, const APValue *Parent);
->>>>>>> 87619a54
     ~ReflectionData();
   };
 
@@ -263,21 +258,12 @@
       : Kind(Uninitialized) {
     MakeAddrLabelDiff(); setAddrLabelDiff(LHSExpr, RHSExpr);
   }
-<<<<<<< HEAD
+
   APValue(ReflectionKind ReflKind, const void *ReflEntity);
   APValue(ReflectionKind ReflKind, const void *ReflEntity,
           const ReflectionModifiers &ReflModifiers);
-=======
-  APValue(ReflectionKind ReflKind, const void *ReflEntity)
-    : Kind(Uninitialized) {
-    MakeReflection(ReflKind, ReflEntity, 0, nullptr);
-  }
   APValue(ReflectionKind ReflKind, const void *ReflEntity,
-          unsigned Offset, const APValue &Parent)
-    : Kind(Uninitialized) {
-    MakeReflection(ReflKind, ReflEntity, Offset, &Parent);
-  }
->>>>>>> 87619a54
+          unsigned Offset, const APValue &Parent);
 
   ~APValue() {
     MakeUninit();
@@ -508,10 +494,9 @@
   /// Returns the reflected base class specifier.
   const CXXBaseSpecifier *getReflectedBaseSpecifier() const;
 
-<<<<<<< HEAD
   // Returns the modifiers to be applied to the reflection, upon injection.
   const ReflectionModifiers &getReflectionModifiers() const;
-=======
+
   /// Returns the offset into the parent which if
   /// reflected, results in this reflection.
   ///
@@ -531,7 +516,6 @@
     assert(hasParentReflection() && "No parent reflection");
     return *((const ReflectionData*)(const char*)Data.buffer)->Parent;
   }
->>>>>>> 87619a54
 
   void setInt(APSInt I) {
     assert(isInt() && "Invalid accessor");
@@ -644,12 +628,7 @@
     Kind = AddrLabelDiff;
   }
   void MakeReflection(ReflectionKind ReflKind, const void *ReflEntity,
-<<<<<<< HEAD
-                      const ReflectionModifiers &ReflModifiers) {
-    assert(isUninit() && "Bad state change");
-    new ((void*)(char*)Data.buffer) ReflectionData(ReflKind, ReflEntity,
-                                                   ReflModifiers);
-=======
+                      const ReflectionModifiers &ReflModifiers,
                       unsigned Offset, const APValue *Parent) {
     assert(isUninit() && "Bad state change");
 
@@ -661,8 +640,8 @@
 #endif
 
     new ((void*)(char*)Data.buffer) ReflectionData(ReflKind, ReflEntity,
+                                                   ReflModifiers,
                                                    Offset, Parent);
->>>>>>> 87619a54
     Kind = Reflection;
   }
 };
