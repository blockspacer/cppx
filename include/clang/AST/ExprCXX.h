//===- ExprCXX.h - Classes for representing expressions ---------*- C++ -*-===//
//
//                     The LLVM Compiler Infrastructure
//
// This file is distributed under the University of Illinois Open Source
// License. See LICENSE.TXT for details.
//
//===----------------------------------------------------------------------===//
//
/// \file
/// Defines the clang::Expr interface and subclasses for C++ expressions.
//
//===----------------------------------------------------------------------===//

#ifndef LLVM_CLANG_AST_EXPRCXX_H
#define LLVM_CLANG_AST_EXPRCXX_H

#include "clang/AST/Decl.h"
#include "clang/AST/DeclBase.h"
#include "clang/AST/DeclCXX.h"
#include "clang/AST/DeclarationName.h"
#include "clang/AST/CXXInjectionContextSpecifier.h"
#include "clang/AST/Expr.h"
#include "clang/AST/NestedNameSpecifier.h"
#include "clang/AST/OperationKinds.h"
#include "clang/AST/Stmt.h"
#include "clang/AST/Reflection.h"
#include "clang/AST/TemplateBase.h"
#include "clang/AST/Type.h"
#include "clang/AST/UnresolvedSet.h"
#include "clang/Basic/ExceptionSpecificationType.h"
#include "clang/Basic/ExpressionTraits.h"
#include "clang/Basic/LLVM.h"
#include "clang/Basic/Lambda.h"
#include "clang/Basic/LangOptions.h"
#include "clang/Basic/OperatorKinds.h"
#include "clang/Basic/SourceLocation.h"
#include "clang/Basic/Specifiers.h"
#include "clang/Basic/TypeTraits.h"
#include "llvm/ADT/ArrayRef.h"
#include "llvm/ADT/None.h"
#include "llvm/ADT/Optional.h"
#include "llvm/ADT/PointerUnion.h"
#include "llvm/ADT/StringRef.h"
#include "llvm/ADT/iterator_range.h"
#include "llvm/Support/Casting.h"
#include "llvm/Support/Compiler.h"
#include "llvm/Support/TrailingObjects.h"
#include <cassert>
#include <cstddef>
#include <cstdint>
#include <memory>

namespace clang {

class ASTContext;
class DeclAccessPair;
class IdentifierInfo;
class LambdaCapture;
class NonTypeTemplateParmDecl;
class TemplateParameterList;
<<<<<<< HEAD

/// An injection records a code generation effect resulting from evaluation.
/// This is a set containing type and evaluated value information,
/// which shall be used in the injection process.
struct InjectionEffect {
  /// The type of the expression evaluated to produce this effect.
  const QualType ExprType;

  /// The evaluated value of the expression evaluated to produce this effect.
  const APValue ExprValue;

  /// The context specifier describing where this
  /// effect should be injected into.
  const CXXInjectionContextSpecifier ContextSpecifier;

  InjectionEffect(QualType ExprType, APValue ExprValue,
                  const CXXInjectionContextSpecifier &ContextSpecifier)
    : ExprType(ExprType), ExprValue(ExprValue),
      ContextSpecifier(ContextSpecifier) { }
};
=======
>>>>>>> 577c0ebf

//===--------------------------------------------------------------------===//
// C++ Expressions.
//===--------------------------------------------------------------------===//

/// A call to an overloaded operator written using operator
/// syntax.
///
/// Represents a call to an overloaded operator written using operator
/// syntax, e.g., "x + y" or "*p". While semantically equivalent to a
/// normal call, this AST node provides better information about the
/// syntactic representation of the call.
///
/// In a C++ template, this expression node kind will be used whenever
/// any of the arguments are type-dependent. In this case, the
/// function itself will be a (possibly empty) set of functions and
/// function templates that were found by name lookup at template
/// definition time.
class CXXOperatorCallExpr : public CallExpr {
  /// The overloaded operator.
  OverloadedOperatorKind Operator;

  SourceRange Range;

  // Only meaningful for floating point types.
  FPOptions FPFeatures;

  SourceRange getSourceRangeImpl() const LLVM_READONLY;

public:
  friend class ASTStmtReader;
  friend class ASTStmtWriter;

  CXXOperatorCallExpr(ASTContext& C, OverloadedOperatorKind Op, Expr *fn,
                      ArrayRef<Expr*> args, QualType t, ExprValueKind VK,
                      SourceLocation operatorloc, FPOptions FPFeatures)
      : CallExpr(C, CXXOperatorCallExprClass, fn, args, t, VK, operatorloc),
        Operator(Op), FPFeatures(FPFeatures) {
    Range = getSourceRangeImpl();
  }

  explicit CXXOperatorCallExpr(ASTContext& C, EmptyShell Empty)
      : CallExpr(C, CXXOperatorCallExprClass, Empty) {}

  /// Returns the kind of overloaded operator that this
  /// expression refers to.
  OverloadedOperatorKind getOperator() const { return Operator; }

  static bool isAssignmentOp(OverloadedOperatorKind Opc) {
    return Opc == OO_Equal || Opc == OO_StarEqual ||
           Opc == OO_SlashEqual || Opc == OO_PercentEqual ||
           Opc == OO_PlusEqual || Opc == OO_MinusEqual ||
           Opc == OO_LessLessEqual || Opc == OO_GreaterGreaterEqual ||
           Opc == OO_AmpEqual || Opc == OO_CaretEqual ||
           Opc == OO_PipeEqual;
  }
  bool isAssignmentOp() const { return isAssignmentOp(getOperator()); }

  /// Is this written as an infix binary operator?
  bool isInfixBinaryOp() const;

  /// Returns the location of the operator symbol in the expression.
  ///
  /// When \c getOperator()==OO_Call, this is the location of the right
  /// parentheses; when \c getOperator()==OO_Subscript, this is the location
  /// of the right bracket.
  SourceLocation getOperatorLoc() const { return getRParenLoc(); }

  SourceLocation getExprLoc() const LLVM_READONLY {
    return (Operator < OO_Plus || Operator >= OO_Arrow ||
            Operator == OO_PlusPlus || Operator == OO_MinusMinus)
               ? getBeginLoc()
               : getOperatorLoc();
  }

  SourceLocation getBeginLoc() const LLVM_READONLY { return Range.getBegin(); }
  SourceLocation getEndLoc() const LLVM_READONLY { return Range.getEnd(); }
  SourceRange getSourceRange() const { return Range; }

  static bool classof(const Stmt *T) {
    return T->getStmtClass() == CXXOperatorCallExprClass;
  }

  // Set the FP contractability status of this operator. Only meaningful for
  // operations on floating point types.
  void setFPFeatures(FPOptions F) { FPFeatures = F; }

  FPOptions getFPFeatures() const { return FPFeatures; }

  // Get the FP contractability status of this operator. Only meaningful for
  // operations on floating point types.
  bool isFPContractableWithinStatement() const {
    return FPFeatures.allowFPContractWithinStatement();
  }
};

/// Represents a call to a member function that
/// may be written either with member call syntax (e.g., "obj.func()"
/// or "objptr->func()") or with normal function-call syntax
/// ("func()") within a member function that ends up calling a member
/// function. The callee in either case is a MemberExpr that contains
/// both the object argument and the member function, while the
/// arguments are the arguments within the parentheses (not including
/// the object argument).
class CXXMemberCallExpr : public CallExpr {
public:
  CXXMemberCallExpr(ASTContext &C, Expr *fn, ArrayRef<Expr*> args,
                    QualType t, ExprValueKind VK, SourceLocation RP)
      : CallExpr(C, CXXMemberCallExprClass, fn, args, t, VK, RP) {}

  CXXMemberCallExpr(ASTContext &C, EmptyShell Empty)
      : CallExpr(C, CXXMemberCallExprClass, Empty) {}

  /// Retrieves the implicit object argument for the member call.
  ///
  /// For example, in "x.f(5)", this returns the sub-expression "x".
  Expr *getImplicitObjectArgument() const;

  /// Retrieves the declaration of the called method.
  CXXMethodDecl *getMethodDecl() const;

  /// Retrieves the CXXRecordDecl for the underlying type of
  /// the implicit object argument.
  ///
  /// Note that this is may not be the same declaration as that of the class
  /// context of the CXXMethodDecl which this function is calling.
  /// FIXME: Returns 0 for member pointer call exprs.
  CXXRecordDecl *getRecordDecl() const;

  SourceLocation getExprLoc() const LLVM_READONLY {
    SourceLocation CLoc = getCallee()->getExprLoc();
    if (CLoc.isValid())
      return CLoc;

    return getBeginLoc();
  }

  static bool classof(const Stmt *T) {
    return T->getStmtClass() == CXXMemberCallExprClass;
  }
};

/// Represents a call to a CUDA kernel function.
class CUDAKernelCallExpr : public CallExpr {
private:
  enum { CONFIG, END_PREARG };

public:
  CUDAKernelCallExpr(ASTContext &C, Expr *fn, CallExpr *Config,
                     ArrayRef<Expr*> args, QualType t, ExprValueKind VK,
                     SourceLocation RP)
      : CallExpr(C, CUDAKernelCallExprClass, fn, Config, args, t, VK, RP) {}

  CUDAKernelCallExpr(ASTContext &C, EmptyShell Empty)
      : CallExpr(C, CUDAKernelCallExprClass, END_PREARG, Empty) {}

  const CallExpr *getConfig() const {
    return cast_or_null<CallExpr>(getPreArg(CONFIG));
  }
  CallExpr *getConfig() { return cast_or_null<CallExpr>(getPreArg(CONFIG)); }

  /// Sets the kernel configuration expression.
  ///
  /// Note that this method cannot be called if config has already been set to a
  /// non-null value.
  void setConfig(CallExpr *E) {
    assert(!getConfig() &&
           "Cannot call setConfig if config is not null");
    setPreArg(CONFIG, E);
    setInstantiationDependent(isInstantiationDependent() ||
                              E->isInstantiationDependent());
    setContainsUnexpandedParameterPack(containsUnexpandedParameterPack() ||
                                       E->containsUnexpandedParameterPack());
  }

  static bool classof(const Stmt *T) {
    return T->getStmtClass() == CUDAKernelCallExprClass;
  }
};

/// Abstract class common to all of the C++ "named"/"keyword" casts.
///
/// This abstract class is inherited by all of the classes
/// representing "named" casts: CXXStaticCastExpr for \c static_cast,
/// CXXDynamicCastExpr for \c dynamic_cast, CXXReinterpretCastExpr for
/// reinterpret_cast, and CXXConstCastExpr for \c const_cast.
class CXXNamedCastExpr : public ExplicitCastExpr {
private:
  // the location of the casting op
  SourceLocation Loc;

  // the location of the right parenthesis
  SourceLocation RParenLoc;

  // range for '<' '>'
  SourceRange AngleBrackets;

protected:
  friend class ASTStmtReader;

  CXXNamedCastExpr(StmtClass SC, QualType ty, ExprValueKind VK,
                   CastKind kind, Expr *op, unsigned PathSize,
                   TypeSourceInfo *writtenTy, SourceLocation l,
                   SourceLocation RParenLoc,
                   SourceRange AngleBrackets)
      : ExplicitCastExpr(SC, ty, VK, kind, op, PathSize, writtenTy), Loc(l),
        RParenLoc(RParenLoc), AngleBrackets(AngleBrackets) {}

  explicit CXXNamedCastExpr(StmtClass SC, EmptyShell Shell, unsigned PathSize)
      : ExplicitCastExpr(SC, Shell, PathSize) {}

public:
  const char *getCastName() const;

  /// Retrieve the location of the cast operator keyword, e.g.,
  /// \c static_cast.
  SourceLocation getOperatorLoc() const { return Loc; }

  /// Retrieve the location of the closing parenthesis.
  SourceLocation getRParenLoc() const { return RParenLoc; }

  SourceLocation getBeginLoc() const LLVM_READONLY { return Loc; }
  SourceLocation getEndLoc() const LLVM_READONLY { return RParenLoc; }
  SourceRange getAngleBrackets() const LLVM_READONLY { return AngleBrackets; }

  static bool classof(const Stmt *T) {
    switch (T->getStmtClass()) {
    case CXXStaticCastExprClass:
    case CXXDynamicCastExprClass:
    case CXXReinterpretCastExprClass:
    case CXXConstCastExprClass:
      return true;
    default:
      return false;
    }
  }
};

/// A C++ \c static_cast expression (C++ [expr.static.cast]).
///
/// This expression node represents a C++ static cast, e.g.,
/// \c static_cast<int>(1.0).
class CXXStaticCastExpr final
    : public CXXNamedCastExpr,
      private llvm::TrailingObjects<CXXStaticCastExpr, CastExpr::BasePathSizeTy,
                                    CXXBaseSpecifier *> {
  CXXStaticCastExpr(QualType ty, ExprValueKind vk, CastKind kind, Expr *op,
                    unsigned pathSize, TypeSourceInfo *writtenTy,
                    SourceLocation l, SourceLocation RParenLoc,
                    SourceRange AngleBrackets)
      : CXXNamedCastExpr(CXXStaticCastExprClass, ty, vk, kind, op, pathSize,
                         writtenTy, l, RParenLoc, AngleBrackets) {}

  explicit CXXStaticCastExpr(EmptyShell Empty, unsigned PathSize)
      : CXXNamedCastExpr(CXXStaticCastExprClass, Empty, PathSize) {}

  size_t numTrailingObjects(OverloadToken<CastExpr::BasePathSizeTy>) const {
    return path_empty() ? 0 : 1;
  }

public:
  friend class CastExpr;
  friend TrailingObjects;

  static CXXStaticCastExpr *Create(const ASTContext &Context, QualType T,
                                   ExprValueKind VK, CastKind K, Expr *Op,
                                   const CXXCastPath *Path,
                                   TypeSourceInfo *Written, SourceLocation L,
                                   SourceLocation RParenLoc,
                                   SourceRange AngleBrackets);
  static CXXStaticCastExpr *CreateEmpty(const ASTContext &Context,
                                        unsigned PathSize);

  static bool classof(const Stmt *T) {
    return T->getStmtClass() == CXXStaticCastExprClass;
  }
};

/// A C++ @c dynamic_cast expression (C++ [expr.dynamic.cast]).
///
/// This expression node represents a dynamic cast, e.g.,
/// \c dynamic_cast<Derived*>(BasePtr). Such a cast may perform a run-time
/// check to determine how to perform the type conversion.
class CXXDynamicCastExpr final
    : public CXXNamedCastExpr,
      private llvm::TrailingObjects<
          CXXDynamicCastExpr, CastExpr::BasePathSizeTy, CXXBaseSpecifier *> {
  CXXDynamicCastExpr(QualType ty, ExprValueKind VK, CastKind kind,
                     Expr *op, unsigned pathSize, TypeSourceInfo *writtenTy,
                     SourceLocation l, SourceLocation RParenLoc,
                     SourceRange AngleBrackets)
      : CXXNamedCastExpr(CXXDynamicCastExprClass, ty, VK, kind, op, pathSize,
                         writtenTy, l, RParenLoc, AngleBrackets) {}

  explicit CXXDynamicCastExpr(EmptyShell Empty, unsigned pathSize)
      : CXXNamedCastExpr(CXXDynamicCastExprClass, Empty, pathSize) {}

  size_t numTrailingObjects(OverloadToken<CastExpr::BasePathSizeTy>) const {
    return path_empty() ? 0 : 1;
  }

public:
  friend class CastExpr;
  friend TrailingObjects;

  static CXXDynamicCastExpr *Create(const ASTContext &Context, QualType T,
                                    ExprValueKind VK, CastKind Kind, Expr *Op,
                                    const CXXCastPath *Path,
                                    TypeSourceInfo *Written, SourceLocation L,
                                    SourceLocation RParenLoc,
                                    SourceRange AngleBrackets);

  static CXXDynamicCastExpr *CreateEmpty(const ASTContext &Context,
                                         unsigned pathSize);

  bool isAlwaysNull() const;

  static bool classof(const Stmt *T) {
    return T->getStmtClass() == CXXDynamicCastExprClass;
  }
};

/// A C++ @c reinterpret_cast expression (C++ [expr.reinterpret.cast]).
///
/// This expression node represents a reinterpret cast, e.g.,
/// @c reinterpret_cast<int>(VoidPtr).
///
/// A reinterpret_cast provides a differently-typed view of a value but
/// (in Clang, as in most C++ implementations) performs no actual work at
/// run time.
class CXXReinterpretCastExpr final
    : public CXXNamedCastExpr,
      private llvm::TrailingObjects<CXXReinterpretCastExpr,
                                    CastExpr::BasePathSizeTy,
                                    CXXBaseSpecifier *> {
  CXXReinterpretCastExpr(QualType ty, ExprValueKind vk, CastKind kind,
                         Expr *op, unsigned pathSize,
                         TypeSourceInfo *writtenTy, SourceLocation l,
                         SourceLocation RParenLoc,
                         SourceRange AngleBrackets)
      : CXXNamedCastExpr(CXXReinterpretCastExprClass, ty, vk, kind, op,
                         pathSize, writtenTy, l, RParenLoc, AngleBrackets) {}

  CXXReinterpretCastExpr(EmptyShell Empty, unsigned pathSize)
      : CXXNamedCastExpr(CXXReinterpretCastExprClass, Empty, pathSize) {}

  size_t numTrailingObjects(OverloadToken<CastExpr::BasePathSizeTy>) const {
    return path_empty() ? 0 : 1;
  }

public:
  friend class CastExpr;
  friend TrailingObjects;

  static CXXReinterpretCastExpr *Create(const ASTContext &Context, QualType T,
                                        ExprValueKind VK, CastKind Kind,
                                        Expr *Op, const CXXCastPath *Path,
                                 TypeSourceInfo *WrittenTy, SourceLocation L,
                                        SourceLocation RParenLoc,
                                        SourceRange AngleBrackets);
  static CXXReinterpretCastExpr *CreateEmpty(const ASTContext &Context,
                                             unsigned pathSize);

  static bool classof(const Stmt *T) {
    return T->getStmtClass() == CXXReinterpretCastExprClass;
  }
};

/// A C++ \c const_cast expression (C++ [expr.const.cast]).
///
/// This expression node represents a const cast, e.g.,
/// \c const_cast<char*>(PtrToConstChar).
///
/// A const_cast can remove type qualifiers but does not change the underlying
/// value.
class CXXConstCastExpr final
    : public CXXNamedCastExpr,
      private llvm::TrailingObjects<CXXConstCastExpr, CastExpr::BasePathSizeTy,
                                    CXXBaseSpecifier *> {
  CXXConstCastExpr(QualType ty, ExprValueKind VK, Expr *op,
                   TypeSourceInfo *writtenTy, SourceLocation l,
                   SourceLocation RParenLoc, SourceRange AngleBrackets)
      : CXXNamedCastExpr(CXXConstCastExprClass, ty, VK, CK_NoOp, op,
                         0, writtenTy, l, RParenLoc, AngleBrackets) {}

  explicit CXXConstCastExpr(EmptyShell Empty)
      : CXXNamedCastExpr(CXXConstCastExprClass, Empty, 0) {}

  size_t numTrailingObjects(OverloadToken<CastExpr::BasePathSizeTy>) const {
    return path_empty() ? 0 : 1;
  }

public:
  friend class CastExpr;
  friend TrailingObjects;

  static CXXConstCastExpr *Create(const ASTContext &Context, QualType T,
                                  ExprValueKind VK, Expr *Op,
                                  TypeSourceInfo *WrittenTy, SourceLocation L,
                                  SourceLocation RParenLoc,
                                  SourceRange AngleBrackets);
  static CXXConstCastExpr *CreateEmpty(const ASTContext &Context);

  static bool classof(const Stmt *T) {
    return T->getStmtClass() == CXXConstCastExprClass;
  }
};

/// A call to a literal operator (C++11 [over.literal])
/// written as a user-defined literal (C++11 [lit.ext]).
///
/// Represents a user-defined literal, e.g. "foo"_bar or 1.23_xyz. While this
/// is semantically equivalent to a normal call, this AST node provides better
/// information about the syntactic representation of the literal.
///
/// Since literal operators are never found by ADL and can only be declared at
/// namespace scope, a user-defined literal is never dependent.
class UserDefinedLiteral : public CallExpr {
  /// The location of a ud-suffix within the literal.
  SourceLocation UDSuffixLoc;

public:
  friend class ASTStmtReader;
  friend class ASTStmtWriter;

  UserDefinedLiteral(const ASTContext &C, Expr *Fn, ArrayRef<Expr*> Args,
                     QualType T, ExprValueKind VK, SourceLocation LitEndLoc,
                     SourceLocation SuffixLoc)
      : CallExpr(C, UserDefinedLiteralClass, Fn, Args, T, VK, LitEndLoc),
        UDSuffixLoc(SuffixLoc) {}

  explicit UserDefinedLiteral(const ASTContext &C, EmptyShell Empty)
      : CallExpr(C, UserDefinedLiteralClass, Empty) {}

  /// The kind of literal operator which is invoked.
  enum LiteralOperatorKind {
    /// Raw form: operator "" X (const char *)
    LOK_Raw,

    /// Raw form: operator "" X<cs...> ()
    LOK_Template,

    /// operator "" X (unsigned long long)
    LOK_Integer,

    /// operator "" X (long double)
    LOK_Floating,

    /// operator "" X (const CharT *, size_t)
    LOK_String,

    /// operator "" X (CharT)
    LOK_Character
  };

  /// Returns the kind of literal operator invocation
  /// which this expression represents.
  LiteralOperatorKind getLiteralOperatorKind() const;

  /// If this is not a raw user-defined literal, get the
  /// underlying cooked literal (representing the literal with the suffix
  /// removed).
  Expr *getCookedLiteral();
  const Expr *getCookedLiteral() const {
    return const_cast<UserDefinedLiteral*>(this)->getCookedLiteral();
  }

  SourceLocation getBeginLoc() const {
    if (getLiteralOperatorKind() == LOK_Template)
      return getRParenLoc();
    return getArg(0)->getBeginLoc();
  }

  SourceLocation getEndLoc() const { return getRParenLoc(); }

  /// Returns the location of a ud-suffix in the expression.
  ///
  /// For a string literal, there may be multiple identical suffixes. This
  /// returns the first.
  SourceLocation getUDSuffixLoc() const { return UDSuffixLoc; }

  /// Returns the ud-suffix specified for this literal.
  const IdentifierInfo *getUDSuffix() const;

  static bool classof(const Stmt *S) {
    return S->getStmtClass() == UserDefinedLiteralClass;
  }
};

/// A boolean literal, per ([C++ lex.bool] Boolean literals).
class CXXBoolLiteralExpr : public Expr {
public:
  CXXBoolLiteralExpr(bool Val, QualType Ty, SourceLocation Loc)
      : Expr(CXXBoolLiteralExprClass, Ty, VK_RValue, OK_Ordinary, false, false,
             false, false) {
    CXXBoolLiteralExprBits.Value = Val;
    CXXBoolLiteralExprBits.Loc = Loc;
  }

  explicit CXXBoolLiteralExpr(EmptyShell Empty)
      : Expr(CXXBoolLiteralExprClass, Empty) {}

  bool getValue() const { return CXXBoolLiteralExprBits.Value; }
  void setValue(bool V) { CXXBoolLiteralExprBits.Value = V; }

  SourceLocation getBeginLoc() const { return getLocation(); }
  SourceLocation getEndLoc() const { return getLocation(); }

  SourceLocation getLocation() const { return CXXBoolLiteralExprBits.Loc; }
  void setLocation(SourceLocation L) { CXXBoolLiteralExprBits.Loc = L; }

  static bool classof(const Stmt *T) {
    return T->getStmtClass() == CXXBoolLiteralExprClass;
  }

  // Iterators
  child_range children() {
    return child_range(child_iterator(), child_iterator());
  }
};

/// The null pointer literal (C++11 [lex.nullptr])
///
/// Introduced in C++11, the only literal of type \c nullptr_t is \c nullptr.
class CXXNullPtrLiteralExpr : public Expr {
public:
  CXXNullPtrLiteralExpr(QualType Ty, SourceLocation Loc)
      : Expr(CXXNullPtrLiteralExprClass, Ty, VK_RValue, OK_Ordinary, false,
             false, false, false) {
    CXXNullPtrLiteralExprBits.Loc = Loc;
  }

  explicit CXXNullPtrLiteralExpr(EmptyShell Empty)
      : Expr(CXXNullPtrLiteralExprClass, Empty) {}

  SourceLocation getBeginLoc() const { return getLocation(); }
  SourceLocation getEndLoc() const { return getLocation(); }

  SourceLocation getLocation() const { return CXXNullPtrLiteralExprBits.Loc; }
  void setLocation(SourceLocation L) { CXXNullPtrLiteralExprBits.Loc = L; }

  static bool classof(const Stmt *T) {
    return T->getStmtClass() == CXXNullPtrLiteralExprClass;
  }

  child_range children() {
    return child_range(child_iterator(), child_iterator());
  }
};

/// Implicit construction of a std::initializer_list<T> object from an
/// array temporary within list-initialization (C++11 [dcl.init.list]p5).
class CXXStdInitializerListExpr : public Expr {
  Stmt *SubExpr = nullptr;

  CXXStdInitializerListExpr(EmptyShell Empty)
      : Expr(CXXStdInitializerListExprClass, Empty) {}

public:
  friend class ASTReader;
  friend class ASTStmtReader;

  CXXStdInitializerListExpr(QualType Ty, Expr *SubExpr)
      : Expr(CXXStdInitializerListExprClass, Ty, VK_RValue, OK_Ordinary,
             Ty->isDependentType(), SubExpr->isValueDependent(),
             SubExpr->isInstantiationDependent(),
             SubExpr->containsUnexpandedParameterPack()),
        SubExpr(SubExpr) {}

  Expr *getSubExpr() { return static_cast<Expr*>(SubExpr); }
  const Expr *getSubExpr() const { return static_cast<const Expr*>(SubExpr); }

  SourceLocation getBeginLoc() const LLVM_READONLY {
    return SubExpr->getBeginLoc();
  }

  SourceLocation getEndLoc() const LLVM_READONLY {
    return SubExpr->getEndLoc();
  }

  /// Retrieve the source range of the expression.
  SourceRange getSourceRange() const LLVM_READONLY {
    return SubExpr->getSourceRange();
  }

  static bool classof(const Stmt *S) {
    return S->getStmtClass() == CXXStdInitializerListExprClass;
  }

  child_range children() { return child_range(&SubExpr, &SubExpr + 1); }
};

/// A C++ \c typeid expression (C++ [expr.typeid]), which gets
/// the \c type_info that corresponds to the supplied type, or the (possibly
/// dynamic) type of the supplied expression.
///
/// This represents code like \c typeid(int) or \c typeid(*objPtr)
class CXXTypeidExpr : public Expr {
private:
  llvm::PointerUnion<Stmt *, TypeSourceInfo *> Operand;
  SourceRange Range;

public:
  CXXTypeidExpr(QualType Ty, TypeSourceInfo *Operand, SourceRange R)
      : Expr(CXXTypeidExprClass, Ty, VK_LValue, OK_Ordinary,
             // typeid is never type-dependent (C++ [temp.dep.expr]p4)
             false,
             // typeid is value-dependent if the type or expression are
             // dependent
             Operand->getType()->isDependentType(),
             Operand->getType()->isInstantiationDependentType(),
             Operand->getType()->containsUnexpandedParameterPack()),
        Operand(Operand), Range(R) {}

  CXXTypeidExpr(QualType Ty, Expr *Operand, SourceRange R)
      : Expr(CXXTypeidExprClass, Ty, VK_LValue, OK_Ordinary,
             // typeid is never type-dependent (C++ [temp.dep.expr]p4)
             false,
             // typeid is value-dependent if the type or expression are
             // dependent
             Operand->isTypeDependent() || Operand->isValueDependent(),
             Operand->isInstantiationDependent(),
             Operand->containsUnexpandedParameterPack()),
        Operand(Operand), Range(R) {}

  CXXTypeidExpr(EmptyShell Empty, bool isExpr)
      : Expr(CXXTypeidExprClass, Empty) {
    if (isExpr)
      Operand = (Expr*)nullptr;
    else
      Operand = (TypeSourceInfo*)nullptr;
  }

  /// Determine whether this typeid has a type operand which is potentially
  /// evaluated, per C++11 [expr.typeid]p3.
  bool isPotentiallyEvaluated() const;

  bool isTypeOperand() const { return Operand.is<TypeSourceInfo *>(); }

  /// Retrieves the type operand of this typeid() expression after
  /// various required adjustments (removing reference types, cv-qualifiers).
  QualType getTypeOperand(ASTContext &Context) const;

  /// Retrieve source information for the type operand.
  TypeSourceInfo *getTypeOperandSourceInfo() const {
    assert(isTypeOperand() && "Cannot call getTypeOperand for typeid(expr)");
    return Operand.get<TypeSourceInfo *>();
  }

  void setTypeOperandSourceInfo(TypeSourceInfo *TSI) {
    assert(isTypeOperand() && "Cannot call getTypeOperand for typeid(expr)");
    Operand = TSI;
  }

  Expr *getExprOperand() const {
    assert(!isTypeOperand() && "Cannot call getExprOperand for typeid(type)");
    return static_cast<Expr*>(Operand.get<Stmt *>());
  }

  void setExprOperand(Expr *E) {
    assert(!isTypeOperand() && "Cannot call getExprOperand for typeid(type)");
    Operand = E;
  }

  SourceLocation getBeginLoc() const LLVM_READONLY { return Range.getBegin(); }
  SourceLocation getEndLoc() const LLVM_READONLY { return Range.getEnd(); }
  SourceRange getSourceRange() const LLVM_READONLY { return Range; }
  void setSourceRange(SourceRange R) { Range = R; }

  static bool classof(const Stmt *T) {
    return T->getStmtClass() == CXXTypeidExprClass;
  }

  // Iterators
  child_range children() {
    if (isTypeOperand())
      return child_range(child_iterator(), child_iterator());
    auto **begin = reinterpret_cast<Stmt **>(&Operand);
    return child_range(begin, begin + 1);
  }
};

/// A member reference to an MSPropertyDecl.
///
/// This expression always has pseudo-object type, and therefore it is
/// typically not encountered in a fully-typechecked expression except
/// within the syntactic form of a PseudoObjectExpr.
class MSPropertyRefExpr : public Expr {
  Expr *BaseExpr;
  MSPropertyDecl *TheDecl;
  SourceLocation MemberLoc;
  bool IsArrow;
  NestedNameSpecifierLoc QualifierLoc;

public:
  friend class ASTStmtReader;

  MSPropertyRefExpr(Expr *baseExpr, MSPropertyDecl *decl, bool isArrow,
                    QualType ty, ExprValueKind VK,
                    NestedNameSpecifierLoc qualifierLoc,
                    SourceLocation nameLoc)
      : Expr(MSPropertyRefExprClass, ty, VK, OK_Ordinary,
             /*type-dependent*/ false, baseExpr->isValueDependent(),
             baseExpr->isInstantiationDependent(),
             baseExpr->containsUnexpandedParameterPack()),
        BaseExpr(baseExpr), TheDecl(decl),
        MemberLoc(nameLoc), IsArrow(isArrow),
        QualifierLoc(qualifierLoc) {}

  MSPropertyRefExpr(EmptyShell Empty) : Expr(MSPropertyRefExprClass, Empty) {}

  SourceRange getSourceRange() const LLVM_READONLY {
    return SourceRange(getBeginLoc(), getEndLoc());
  }

  bool isImplicitAccess() const {
    return getBaseExpr() && getBaseExpr()->isImplicitCXXThis();
  }

  SourceLocation getBeginLoc() const {
    if (!isImplicitAccess())
      return BaseExpr->getBeginLoc();
    else if (QualifierLoc)
      return QualifierLoc.getBeginLoc();
    else
        return MemberLoc;
  }

  SourceLocation getEndLoc() const { return getMemberLoc(); }

  child_range children() {
    return child_range((Stmt**)&BaseExpr, (Stmt**)&BaseExpr + 1);
  }

  static bool classof(const Stmt *T) {
    return T->getStmtClass() == MSPropertyRefExprClass;
  }

  Expr *getBaseExpr() const { return BaseExpr; }
  MSPropertyDecl *getPropertyDecl() const { return TheDecl; }
  bool isArrow() const { return IsArrow; }
  SourceLocation getMemberLoc() const { return MemberLoc; }
  NestedNameSpecifierLoc getQualifierLoc() const { return QualifierLoc; }
};

/// MS property subscript expression.
/// MSVC supports 'property' attribute and allows to apply it to the
/// declaration of an empty array in a class or structure definition.
/// For example:
/// \code
/// __declspec(property(get=GetX, put=PutX)) int x[];
/// \endcode
/// The above statement indicates that x[] can be used with one or more array
/// indices. In this case, i=p->x[a][b] will be turned into i=p->GetX(a, b), and
/// p->x[a][b] = i will be turned into p->PutX(a, b, i).
/// This is a syntactic pseudo-object expression.
class MSPropertySubscriptExpr : public Expr {
  friend class ASTStmtReader;

  enum { BASE_EXPR, IDX_EXPR, NUM_SUBEXPRS = 2 };

  Stmt *SubExprs[NUM_SUBEXPRS];
  SourceLocation RBracketLoc;

  void setBase(Expr *Base) { SubExprs[BASE_EXPR] = Base; }
  void setIdx(Expr *Idx) { SubExprs[IDX_EXPR] = Idx; }

public:
  MSPropertySubscriptExpr(Expr *Base, Expr *Idx, QualType Ty, ExprValueKind VK,
                          ExprObjectKind OK, SourceLocation RBracketLoc)
      : Expr(MSPropertySubscriptExprClass, Ty, VK, OK, Idx->isTypeDependent(),
             Idx->isValueDependent(), Idx->isInstantiationDependent(),
             Idx->containsUnexpandedParameterPack()),
        RBracketLoc(RBracketLoc) {
    SubExprs[BASE_EXPR] = Base;
    SubExprs[IDX_EXPR] = Idx;
  }

  /// Create an empty array subscript expression.
  explicit MSPropertySubscriptExpr(EmptyShell Shell)
      : Expr(MSPropertySubscriptExprClass, Shell) {}

  Expr *getBase() { return cast<Expr>(SubExprs[BASE_EXPR]); }
  const Expr *getBase() const { return cast<Expr>(SubExprs[BASE_EXPR]); }

  Expr *getIdx() { return cast<Expr>(SubExprs[IDX_EXPR]); }
  const Expr *getIdx() const { return cast<Expr>(SubExprs[IDX_EXPR]); }

  SourceLocation getBeginLoc() const LLVM_READONLY {
    return getBase()->getBeginLoc();
  }

  SourceLocation getEndLoc() const LLVM_READONLY { return RBracketLoc; }

  SourceLocation getRBracketLoc() const { return RBracketLoc; }
  void setRBracketLoc(SourceLocation L) { RBracketLoc = L; }

  SourceLocation getExprLoc() const LLVM_READONLY {
    return getBase()->getExprLoc();
  }

  static bool classof(const Stmt *T) {
    return T->getStmtClass() == MSPropertySubscriptExprClass;
  }

  // Iterators
  child_range children() {
    return child_range(&SubExprs[0], &SubExprs[0] + NUM_SUBEXPRS);
  }
};

/// A Microsoft C++ @c __uuidof expression, which gets
/// the _GUID that corresponds to the supplied type or expression.
///
/// This represents code like @c __uuidof(COMTYPE) or @c __uuidof(*comPtr)
class CXXUuidofExpr : public Expr {
private:
  llvm::PointerUnion<Stmt *, TypeSourceInfo *> Operand;
  StringRef UuidStr;
  SourceRange Range;

public:
  CXXUuidofExpr(QualType Ty, TypeSourceInfo *Operand, StringRef UuidStr,
                SourceRange R)
      : Expr(CXXUuidofExprClass, Ty, VK_LValue, OK_Ordinary, false,
             Operand->getType()->isDependentType(),
             Operand->getType()->isInstantiationDependentType(),
             Operand->getType()->containsUnexpandedParameterPack()),
        Operand(Operand), UuidStr(UuidStr), Range(R) {}

  CXXUuidofExpr(QualType Ty, Expr *Operand, StringRef UuidStr, SourceRange R)
      : Expr(CXXUuidofExprClass, Ty, VK_LValue, OK_Ordinary, false,
             Operand->isTypeDependent(), Operand->isInstantiationDependent(),
             Operand->containsUnexpandedParameterPack()),
        Operand(Operand), UuidStr(UuidStr), Range(R) {}

  CXXUuidofExpr(EmptyShell Empty, bool isExpr)
    : Expr(CXXUuidofExprClass, Empty) {
    if (isExpr)
      Operand = (Expr*)nullptr;
    else
      Operand = (TypeSourceInfo*)nullptr;
  }

  bool isTypeOperand() const { return Operand.is<TypeSourceInfo *>(); }

  /// Retrieves the type operand of this __uuidof() expression after
  /// various required adjustments (removing reference types, cv-qualifiers).
  QualType getTypeOperand(ASTContext &Context) const;

  /// Retrieve source information for the type operand.
  TypeSourceInfo *getTypeOperandSourceInfo() const {
    assert(isTypeOperand() && "Cannot call getTypeOperand for __uuidof(expr)");
    return Operand.get<TypeSourceInfo *>();
  }

  void setTypeOperandSourceInfo(TypeSourceInfo *TSI) {
    assert(isTypeOperand() && "Cannot call getTypeOperand for __uuidof(expr)");
    Operand = TSI;
  }

  Expr *getExprOperand() const {
    assert(!isTypeOperand() && "Cannot call getExprOperand for __uuidof(type)");
    return static_cast<Expr*>(Operand.get<Stmt *>());
  }

  void setExprOperand(Expr *E) {
    assert(!isTypeOperand() && "Cannot call getExprOperand for __uuidof(type)");
    Operand = E;
  }

  void setUuidStr(StringRef US) { UuidStr = US; }
  StringRef getUuidStr() const { return UuidStr; }

  SourceLocation getBeginLoc() const LLVM_READONLY { return Range.getBegin(); }
  SourceLocation getEndLoc() const LLVM_READONLY { return Range.getEnd(); }
  SourceRange getSourceRange() const LLVM_READONLY { return Range; }
  void setSourceRange(SourceRange R) { Range = R; }

  static bool classof(const Stmt *T) {
    return T->getStmtClass() == CXXUuidofExprClass;
  }

  // Iterators
  child_range children() {
    if (isTypeOperand())
      return child_range(child_iterator(), child_iterator());
    auto **begin = reinterpret_cast<Stmt **>(&Operand);
    return child_range(begin, begin + 1);
  }
};

/// Represents the \c this expression in C++.
///
/// This is a pointer to the object on which the current member function is
/// executing (C++ [expr.prim]p3). Example:
///
/// \code
/// class Foo {
/// public:
///   void bar();
///   void test() { this->bar(); }
/// };
/// \endcode
class CXXThisExpr : public Expr {
public:
  CXXThisExpr(SourceLocation L, QualType Ty, bool IsImplicit)
      : Expr(CXXThisExprClass, Ty, VK_RValue, OK_Ordinary,
             // 'this' is type-dependent if the class type of the enclosing
             // member function is dependent (C++ [temp.dep.expr]p2)
             Ty->isDependentType(), Ty->isDependentType(),
             Ty->isInstantiationDependentType(),
             /*ContainsUnexpandedParameterPack=*/false) {
    CXXThisExprBits.IsImplicit = IsImplicit;
    CXXThisExprBits.Loc = L;
  }

  CXXThisExpr(EmptyShell Empty) : Expr(CXXThisExprClass, Empty) {}

  SourceLocation getLocation() const { return CXXThisExprBits.Loc; }
  void setLocation(SourceLocation L) { CXXThisExprBits.Loc = L; }

  SourceLocation getBeginLoc() const { return getLocation(); }
  SourceLocation getEndLoc() const { return getLocation(); }

  bool isImplicit() const { return CXXThisExprBits.IsImplicit; }
  void setImplicit(bool I) { CXXThisExprBits.IsImplicit = I; }

  static bool classof(const Stmt *T) {
    return T->getStmtClass() == CXXThisExprClass;
  }

  // Iterators
  child_range children() {
    return child_range(child_iterator(), child_iterator());
  }
};

/// A C++ throw-expression (C++ [except.throw]).
///
/// This handles 'throw' (for re-throwing the current exception) and
/// 'throw' assignment-expression.  When assignment-expression isn't
/// present, Op will be null.
class CXXThrowExpr : public Expr {
  friend class ASTStmtReader;

  /// The optional expression in the throw statement.
  Stmt *Operand;

public:
  // \p Ty is the void type which is used as the result type of the
  // expression. The \p Loc is the location of the throw keyword.
  // \p Operand is the expression in the throw statement, and can be
  // null if not present.
  CXXThrowExpr(Expr *Operand, QualType Ty, SourceLocation Loc,
               bool IsThrownVariableInScope)
      : Expr(CXXThrowExprClass, Ty, VK_RValue, OK_Ordinary, false, false,
             Operand && Operand->isInstantiationDependent(),
             Operand && Operand->containsUnexpandedParameterPack()),
        Operand(Operand) {
    CXXThrowExprBits.ThrowLoc = Loc;
    CXXThrowExprBits.IsThrownVariableInScope = IsThrownVariableInScope;
  }
  CXXThrowExpr(EmptyShell Empty) : Expr(CXXThrowExprClass, Empty) {}

  const Expr *getSubExpr() const { return cast_or_null<Expr>(Operand); }
  Expr *getSubExpr() { return cast_or_null<Expr>(Operand); }

  SourceLocation getThrowLoc() const { return CXXThrowExprBits.ThrowLoc; }

  /// Determines whether the variable thrown by this expression (if any!)
  /// is within the innermost try block.
  ///
  /// This information is required to determine whether the NRVO can apply to
  /// this variable.
  bool isThrownVariableInScope() const {
    return CXXThrowExprBits.IsThrownVariableInScope;
  }

  SourceLocation getBeginLoc() const { return getThrowLoc(); }
  SourceLocation getEndLoc() const LLVM_READONLY {
    if (!getSubExpr())
      return getThrowLoc();
    return getSubExpr()->getEndLoc();
  }

  static bool classof(const Stmt *T) {
    return T->getStmtClass() == CXXThrowExprClass;
  }

  // Iterators
  child_range children() {
    return child_range(&Operand, Operand ? &Operand + 1 : &Operand);
  }
};

/// A default argument (C++ [dcl.fct.default]).
///
/// This wraps up a function call argument that was created from the
/// corresponding parameter's default argument, when the call did not
/// explicitly supply arguments for all of the parameters.
class CXXDefaultArgExpr final : public Expr {
  friend class ASTStmtReader;

  /// The parameter whose default is being used.
  ParmVarDecl *Param;

  CXXDefaultArgExpr(StmtClass SC, SourceLocation Loc, ParmVarDecl *Param)
      : Expr(SC,
             Param->hasUnparsedDefaultArg()
                 ? Param->getType().getNonReferenceType()
                 : Param->getDefaultArg()->getType(),
             Param->getDefaultArg()->getValueKind(),
             Param->getDefaultArg()->getObjectKind(), false, false, false,
             false),
        Param(Param) {
    CXXDefaultArgExprBits.Loc = Loc;
  }

public:
  CXXDefaultArgExpr(EmptyShell Empty) : Expr(CXXDefaultArgExprClass, Empty) {}

  // \p Param is the parameter whose default argument is used by this
  // expression.
  static CXXDefaultArgExpr *Create(const ASTContext &C, SourceLocation Loc,
                                   ParmVarDecl *Param) {
    return new (C) CXXDefaultArgExpr(CXXDefaultArgExprClass, Loc, Param);
  }

  // Retrieve the parameter that the argument was created from.
  const ParmVarDecl *getParam() const { return Param; }
  ParmVarDecl *getParam() { return Param; }

  // Retrieve the actual argument to the function call.
  const Expr *getExpr() const { return getParam()->getDefaultArg(); }
  Expr *getExpr() { return getParam()->getDefaultArg(); }

  /// Retrieve the location where this default argument was actually used.
  SourceLocation getUsedLocation() const { return CXXDefaultArgExprBits.Loc; }

  /// Default argument expressions have no representation in the
  /// source, so they have an empty source range.
  SourceLocation getBeginLoc() const { return SourceLocation(); }
  SourceLocation getEndLoc() const { return SourceLocation(); }

  SourceLocation getExprLoc() const { return getUsedLocation(); }

  static bool classof(const Stmt *T) {
    return T->getStmtClass() == CXXDefaultArgExprClass;
  }

  // Iterators
  child_range children() {
    return child_range(child_iterator(), child_iterator());
  }
};

/// A use of a default initializer in a constructor or in aggregate
/// initialization.
///
/// This wraps a use of a C++ default initializer (technically,
/// a brace-or-equal-initializer for a non-static data member) when it
/// is implicitly used in a mem-initializer-list in a constructor
/// (C++11 [class.base.init]p8) or in aggregate initialization
/// (C++1y [dcl.init.aggr]p7).
class CXXDefaultInitExpr : public Expr {
  friend class ASTReader;
  friend class ASTStmtReader;

  /// The field whose default is being used.
  FieldDecl *Field;

  CXXDefaultInitExpr(const ASTContext &Ctx, SourceLocation Loc,
                     FieldDecl *Field, QualType Ty);

  CXXDefaultInitExpr(EmptyShell Empty) : Expr(CXXDefaultInitExprClass, Empty) {}

public:
  /// \p Field is the non-static data member whose default initializer is used
  /// by this expression.
  static CXXDefaultInitExpr *Create(const ASTContext &Ctx, SourceLocation Loc,
                                    FieldDecl *Field) {
    return new (Ctx) CXXDefaultInitExpr(Ctx, Loc, Field, Field->getType());
  }

  /// Get the field whose initializer will be used.
  FieldDecl *getField() { return Field; }
  const FieldDecl *getField() const { return Field; }

  /// Get the initialization expression that will be used.
  const Expr *getExpr() const {
    assert(Field->getInClassInitializer() && "initializer hasn't been parsed");
    return Field->getInClassInitializer();
  }
  Expr *getExpr() {
    assert(Field->getInClassInitializer() && "initializer hasn't been parsed");
    return Field->getInClassInitializer();
  }

  SourceLocation getBeginLoc() const { return CXXDefaultInitExprBits.Loc; }
  SourceLocation getEndLoc() const { return CXXDefaultInitExprBits.Loc; }

  static bool classof(const Stmt *T) {
    return T->getStmtClass() == CXXDefaultInitExprClass;
  }

  // Iterators
  child_range children() {
    return child_range(child_iterator(), child_iterator());
  }
};

/// Represents a C++ temporary.
class CXXTemporary {
  /// The destructor that needs to be called.
  const CXXDestructorDecl *Destructor;

  explicit CXXTemporary(const CXXDestructorDecl *destructor)
      : Destructor(destructor) {}

public:
  static CXXTemporary *Create(const ASTContext &C,
                              const CXXDestructorDecl *Destructor);

  const CXXDestructorDecl *getDestructor() const { return Destructor; }

  void setDestructor(const CXXDestructorDecl *Dtor) {
    Destructor = Dtor;
  }
};

/// Represents binding an expression to a temporary.
///
/// This ensures the destructor is called for the temporary. It should only be
/// needed for non-POD, non-trivially destructable class types. For example:
///
/// \code
///   struct S {
///     S() { }  // User defined constructor makes S non-POD.
///     ~S() { } // User defined destructor makes it non-trivial.
///   };
///   void test() {
///     const S &s_ref = S(); // Requires a CXXBindTemporaryExpr.
///   }
/// \endcode
class CXXBindTemporaryExpr : public Expr {
  CXXTemporary *Temp = nullptr;
  Stmt *SubExpr = nullptr;

  CXXBindTemporaryExpr(CXXTemporary *temp, Expr* SubExpr)
      : Expr(CXXBindTemporaryExprClass, SubExpr->getType(),
             VK_RValue, OK_Ordinary, SubExpr->isTypeDependent(),
             SubExpr->isValueDependent(),
             SubExpr->isInstantiationDependent(),
             SubExpr->containsUnexpandedParameterPack()),
        Temp(temp), SubExpr(SubExpr) {}

public:
  CXXBindTemporaryExpr(EmptyShell Empty)
      : Expr(CXXBindTemporaryExprClass, Empty) {}

  static CXXBindTemporaryExpr *Create(const ASTContext &C, CXXTemporary *Temp,
                                      Expr* SubExpr);

  CXXTemporary *getTemporary() { return Temp; }
  const CXXTemporary *getTemporary() const { return Temp; }
  void setTemporary(CXXTemporary *T) { Temp = T; }

  const Expr *getSubExpr() const { return cast<Expr>(SubExpr); }
  Expr *getSubExpr() { return cast<Expr>(SubExpr); }
  void setSubExpr(Expr *E) { SubExpr = E; }

  SourceLocation getBeginLoc() const LLVM_READONLY {
    return SubExpr->getBeginLoc();
  }

  SourceLocation getEndLoc() const LLVM_READONLY {
    return SubExpr->getEndLoc();
  }

  // Implement isa/cast/dyncast/etc.
  static bool classof(const Stmt *T) {
    return T->getStmtClass() == CXXBindTemporaryExprClass;
  }

  // Iterators
  child_range children() { return child_range(&SubExpr, &SubExpr + 1); }
};

/// Represents a call to a C++ constructor.
class CXXConstructExpr : public Expr {
public:
  enum ConstructionKind {
    CK_Complete,
    CK_NonVirtualBase,
    CK_VirtualBase,
    CK_Delegating
  };

private:
  CXXConstructorDecl *Constructor = nullptr;
  SourceLocation Loc;
  SourceRange ParenOrBraceRange;
  unsigned NumArgs : 16;
  unsigned Elidable : 1;
  unsigned HadMultipleCandidates : 1;
  unsigned ListInitialization : 1;
  unsigned StdInitListInitialization : 1;
  unsigned ZeroInitialization : 1;
  unsigned ConstructKind : 2;
  Stmt **Args = nullptr;

  void setConstructor(CXXConstructorDecl *C) { Constructor = C; }

protected:
  CXXConstructExpr(const ASTContext &C, StmtClass SC, QualType T,
                   SourceLocation Loc,
                   CXXConstructorDecl *Ctor,
                   bool Elidable,
                   ArrayRef<Expr *> Args,
                   bool HadMultipleCandidates,
                   bool ListInitialization,
                   bool StdInitListInitialization,
                   bool ZeroInitialization,
                   ConstructionKind ConstructKind,
                   SourceRange ParenOrBraceRange);

  /// Construct an empty C++ construction expression.
  CXXConstructExpr(StmtClass SC, EmptyShell Empty)
      : Expr(SC, Empty), NumArgs(0), Elidable(false),
        HadMultipleCandidates(false), ListInitialization(false),
        ZeroInitialization(false), ConstructKind(0) {}

public:
  friend class ASTStmtReader;

  /// Construct an empty C++ construction expression.
  explicit CXXConstructExpr(EmptyShell Empty)
      : CXXConstructExpr(CXXConstructExprClass, Empty) {}

  static CXXConstructExpr *Create(const ASTContext &C, QualType T,
                                  SourceLocation Loc,
                                  CXXConstructorDecl *Ctor,
                                  bool Elidable,
                                  ArrayRef<Expr *> Args,
                                  bool HadMultipleCandidates,
                                  bool ListInitialization,
                                  bool StdInitListInitialization,
                                  bool ZeroInitialization,
                                  ConstructionKind ConstructKind,
                                  SourceRange ParenOrBraceRange);

  /// Get the constructor that this expression will (ultimately) call.
  CXXConstructorDecl *getConstructor() const { return Constructor; }

  SourceLocation getLocation() const { return Loc; }
  void setLocation(SourceLocation Loc) { this->Loc = Loc; }

  /// Whether this construction is elidable.
  bool isElidable() const { return Elidable; }
  void setElidable(bool E) { Elidable = E; }

  /// Whether the referred constructor was resolved from
  /// an overloaded set having size greater than 1.
  bool hadMultipleCandidates() const { return HadMultipleCandidates; }
  void setHadMultipleCandidates(bool V) { HadMultipleCandidates = V; }

  /// Whether this constructor call was written as list-initialization.
  bool isListInitialization() const { return ListInitialization; }
  void setListInitialization(bool V) { ListInitialization = V; }

  /// Whether this constructor call was written as list-initialization,
  /// but was interpreted as forming a std::initializer_list<T> from the list
  /// and passing that as a single constructor argument.
  /// See C++11 [over.match.list]p1 bullet 1.
  bool isStdInitListInitialization() const { return StdInitListInitialization; }
  void setStdInitListInitialization(bool V) { StdInitListInitialization = V; }

  /// Whether this construction first requires
  /// zero-initialization before the initializer is called.
  bool requiresZeroInitialization() const { return ZeroInitialization; }
  void setRequiresZeroInitialization(bool ZeroInit) {
    ZeroInitialization = ZeroInit;
  }

  /// Determine whether this constructor is actually constructing
  /// a base class (rather than a complete object).
  ConstructionKind getConstructionKind() const {
    return (ConstructionKind)ConstructKind;
  }
  void setConstructionKind(ConstructionKind CK) {
    ConstructKind = CK;
  }

  using arg_iterator = ExprIterator;
  using const_arg_iterator = ConstExprIterator;
  using arg_range = llvm::iterator_range<arg_iterator>;
  using const_arg_range = llvm::iterator_range<const_arg_iterator>;

  arg_range arguments() { return arg_range(arg_begin(), arg_end()); }
  const_arg_range arguments() const {
    return const_arg_range(arg_begin(), arg_end());
  }

  arg_iterator arg_begin() { return Args; }
  arg_iterator arg_end() { return Args + NumArgs; }
  const_arg_iterator arg_begin() const { return Args; }
  const_arg_iterator arg_end() const { return Args + NumArgs; }

  Expr **getArgs() { return reinterpret_cast<Expr **>(Args); }
  const Expr *const *getArgs() const {
    return const_cast<CXXConstructExpr *>(this)->getArgs();
  }
  unsigned getNumArgs() const { return NumArgs; }

  /// Return the specified argument.
  Expr *getArg(unsigned Arg) {
    assert(Arg < NumArgs && "Arg access out of range!");
    return cast<Expr>(Args[Arg]);
  }
  const Expr *getArg(unsigned Arg) const {
    assert(Arg < NumArgs && "Arg access out of range!");
    return cast<Expr>(Args[Arg]);
  }

  /// Set the specified argument.
  void setArg(unsigned Arg, Expr *ArgExpr) {
    assert(Arg < NumArgs && "Arg access out of range!");
    Args[Arg] = ArgExpr;
  }

  SourceLocation getBeginLoc() const LLVM_READONLY;
  SourceLocation getEndLoc() const LLVM_READONLY;
  SourceRange getParenOrBraceRange() const { return ParenOrBraceRange; }
  void setParenOrBraceRange(SourceRange Range) { ParenOrBraceRange = Range; }

  static bool classof(const Stmt *T) {
    return T->getStmtClass() == CXXConstructExprClass ||
      T->getStmtClass() == CXXTemporaryObjectExprClass;
  }

  // Iterators
  child_range children() {
    return child_range(&Args[0], &Args[0]+NumArgs);
  }
};

/// Represents a call to an inherited base class constructor from an
/// inheriting constructor. This call implicitly forwards the arguments from
/// the enclosing context (an inheriting constructor) to the specified inherited
/// base class constructor.
class CXXInheritedCtorInitExpr : public Expr {
private:
  CXXConstructorDecl *Constructor = nullptr;

  /// The location of the using declaration.
  SourceLocation Loc;

  /// Whether this is the construction of a virtual base.
  unsigned ConstructsVirtualBase : 1;

  /// Whether the constructor is inherited from a virtual base class of the
  /// class that we construct.
  unsigned InheritedFromVirtualBase : 1;

public:
  friend class ASTStmtReader;

  /// Construct a C++ inheriting construction expression.
  CXXInheritedCtorInitExpr(SourceLocation Loc, QualType T,
                           CXXConstructorDecl *Ctor, bool ConstructsVirtualBase,
                           bool InheritedFromVirtualBase)
      : Expr(CXXInheritedCtorInitExprClass, T, VK_RValue, OK_Ordinary, false,
             false, false, false),
        Constructor(Ctor), Loc(Loc),
        ConstructsVirtualBase(ConstructsVirtualBase),
        InheritedFromVirtualBase(InheritedFromVirtualBase) {
    assert(!T->isDependentType());
  }

  /// Construct an empty C++ inheriting construction expression.
  explicit CXXInheritedCtorInitExpr(EmptyShell Empty)
      : Expr(CXXInheritedCtorInitExprClass, Empty),
        ConstructsVirtualBase(false), InheritedFromVirtualBase(false) {}

  /// Get the constructor that this expression will call.
  CXXConstructorDecl *getConstructor() const { return Constructor; }

  /// Determine whether this constructor is actually constructing
  /// a base class (rather than a complete object).
  bool constructsVBase() const { return ConstructsVirtualBase; }
  CXXConstructExpr::ConstructionKind getConstructionKind() const {
    return ConstructsVirtualBase ? CXXConstructExpr::CK_VirtualBase
                                 : CXXConstructExpr::CK_NonVirtualBase;
  }

  /// Determine whether the inherited constructor is inherited from a
  /// virtual base of the object we construct. If so, we are not responsible
  /// for calling the inherited constructor (the complete object constructor
  /// does that), and so we don't need to pass any arguments.
  bool inheritedFromVBase() const { return InheritedFromVirtualBase; }

  SourceLocation getLocation() const LLVM_READONLY { return Loc; }
  SourceLocation getBeginLoc() const LLVM_READONLY { return Loc; }
  SourceLocation getEndLoc() const LLVM_READONLY { return Loc; }

  static bool classof(const Stmt *T) {
    return T->getStmtClass() == CXXInheritedCtorInitExprClass;
  }

  child_range children() {
    return child_range(child_iterator(), child_iterator());
  }
};

/// Represents an explicit C++ type conversion that uses "functional"
/// notation (C++ [expr.type.conv]).
///
/// Example:
/// \code
///   x = int(0.5);
/// \endcode
class CXXFunctionalCastExpr final
    : public ExplicitCastExpr,
      private llvm::TrailingObjects<
          CXXFunctionalCastExpr, CastExpr::BasePathSizeTy, CXXBaseSpecifier *> {
  SourceLocation LParenLoc;
  SourceLocation RParenLoc;

  CXXFunctionalCastExpr(QualType ty, ExprValueKind VK,
                        TypeSourceInfo *writtenTy,
                        CastKind kind, Expr *castExpr, unsigned pathSize,
                        SourceLocation lParenLoc, SourceLocation rParenLoc)
      : ExplicitCastExpr(CXXFunctionalCastExprClass, ty, VK, kind,
                         castExpr, pathSize, writtenTy),
        LParenLoc(lParenLoc), RParenLoc(rParenLoc) {}

  explicit CXXFunctionalCastExpr(EmptyShell Shell, unsigned PathSize)
      : ExplicitCastExpr(CXXFunctionalCastExprClass, Shell, PathSize) {}

  size_t numTrailingObjects(OverloadToken<CastExpr::BasePathSizeTy>) const {
    return path_empty() ? 0 : 1;
  }

public:
  friend class CastExpr;
  friend TrailingObjects;

  static CXXFunctionalCastExpr *Create(const ASTContext &Context, QualType T,
                                       ExprValueKind VK,
                                       TypeSourceInfo *Written,
                                       CastKind Kind, Expr *Op,
                                       const CXXCastPath *Path,
                                       SourceLocation LPLoc,
                                       SourceLocation RPLoc);
  static CXXFunctionalCastExpr *CreateEmpty(const ASTContext &Context,
                                            unsigned PathSize);

  SourceLocation getLParenLoc() const { return LParenLoc; }
  void setLParenLoc(SourceLocation L) { LParenLoc = L; }
  SourceLocation getRParenLoc() const { return RParenLoc; }
  void setRParenLoc(SourceLocation L) { RParenLoc = L; }

  /// Determine whether this expression models list-initialization.
  bool isListInitialization() const { return LParenLoc.isInvalid(); }

  SourceLocation getBeginLoc() const LLVM_READONLY;
  SourceLocation getEndLoc() const LLVM_READONLY;

  static bool classof(const Stmt *T) {
    return T->getStmtClass() == CXXFunctionalCastExprClass;
  }
};

/// Represents a C++ functional cast expression that builds a
/// temporary object.
///
/// This expression type represents a C++ "functional" cast
/// (C++[expr.type.conv]) with N != 1 arguments that invokes a
/// constructor to build a temporary object. With N == 1 arguments the
/// functional cast expression will be represented by CXXFunctionalCastExpr.
/// Example:
/// \code
/// struct X { X(int, float); }
///
/// X create_X() {
///   return X(1, 3.14f); // creates a CXXTemporaryObjectExpr
/// };
/// \endcode
class CXXTemporaryObjectExpr : public CXXConstructExpr {
  TypeSourceInfo *Type = nullptr;

public:
  friend class ASTStmtReader;

  CXXTemporaryObjectExpr(const ASTContext &C,
                         CXXConstructorDecl *Cons,
                         QualType Type,
                         TypeSourceInfo *TSI,
                         ArrayRef<Expr *> Args,
                         SourceRange ParenOrBraceRange,
                         bool HadMultipleCandidates,
                         bool ListInitialization,
                         bool StdInitListInitialization,
                         bool ZeroInitialization);
  explicit CXXTemporaryObjectExpr(EmptyShell Empty)
      : CXXConstructExpr(CXXTemporaryObjectExprClass, Empty) {}

  TypeSourceInfo *getTypeSourceInfo() const { return Type; }

  SourceLocation getBeginLoc() const LLVM_READONLY;
  SourceLocation getEndLoc() const LLVM_READONLY;

  static bool classof(const Stmt *T) {
    return T->getStmtClass() == CXXTemporaryObjectExprClass;
  }
};

/// A C++ lambda expression, which produces a function object
/// (of unspecified type) that can be invoked later.
///
/// Example:
/// \code
/// void low_pass_filter(std::vector<double> &values, double cutoff) {
///   values.erase(std::remove_if(values.begin(), values.end(),
///                               [=](double value) { return value > cutoff; });
/// }
/// \endcode
///
/// C++11 lambda expressions can capture local variables, either by copying
/// the values of those local variables at the time the function
/// object is constructed (not when it is called!) or by holding a
/// reference to the local variable. These captures can occur either
/// implicitly or can be written explicitly between the square
/// brackets ([...]) that start the lambda expression.
///
/// C++1y introduces a new form of "capture" called an init-capture that
/// includes an initializing expression (rather than capturing a variable),
/// and which can never occur implicitly.
class LambdaExpr final : public Expr,
                         private llvm::TrailingObjects<LambdaExpr, Stmt *> {
  /// The source range that covers the lambda introducer ([...]).
  SourceRange IntroducerRange;

  /// The source location of this lambda's capture-default ('=' or '&').
  SourceLocation CaptureDefaultLoc;

  /// The number of captures.
  unsigned NumCaptures : 16;

  /// The default capture kind, which is a value of type
  /// LambdaCaptureDefault.
  unsigned CaptureDefault : 2;

  /// Whether this lambda had an explicit parameter list vs. an
  /// implicit (and empty) parameter list.
  unsigned ExplicitParams : 1;

  /// Whether this lambda had the result type explicitly specified.
  unsigned ExplicitResultType : 1;

  /// The location of the closing brace ('}') that completes
  /// the lambda.
  ///
  /// The location of the brace is also available by looking up the
  /// function call operator in the lambda class. However, it is
  /// stored here to improve the performance of getSourceRange(), and
  /// to avoid having to deserialize the function call operator from a
  /// module file just to determine the source range.
  SourceLocation ClosingBrace;

  /// Construct a lambda expression.
  LambdaExpr(QualType T, SourceRange IntroducerRange,
             LambdaCaptureDefault CaptureDefault,
             SourceLocation CaptureDefaultLoc, ArrayRef<LambdaCapture> Captures,
             bool ExplicitParams, bool ExplicitResultType,
             ArrayRef<Expr *> CaptureInits, SourceLocation ClosingBrace,
             bool ContainsUnexpandedParameterPack);

  /// Construct an empty lambda expression.
  LambdaExpr(EmptyShell Empty, unsigned NumCaptures)
      : Expr(LambdaExprClass, Empty), NumCaptures(NumCaptures),
        CaptureDefault(LCD_None), ExplicitParams(false),
        ExplicitResultType(false) {
    getStoredStmts()[NumCaptures] = nullptr;
  }

  Stmt **getStoredStmts() { return getTrailingObjects<Stmt *>(); }

  Stmt *const *getStoredStmts() const { return getTrailingObjects<Stmt *>(); }

public:
  friend class ASTStmtReader;
  friend class ASTStmtWriter;
  friend TrailingObjects;

  /// Construct a new lambda expression.
  static LambdaExpr *
  Create(const ASTContext &C, CXXRecordDecl *Class, SourceRange IntroducerRange,
         LambdaCaptureDefault CaptureDefault, SourceLocation CaptureDefaultLoc,
         ArrayRef<LambdaCapture> Captures, bool ExplicitParams,
         bool ExplicitResultType, ArrayRef<Expr *> CaptureInits,
         SourceLocation ClosingBrace, bool ContainsUnexpandedParameterPack);

  /// Construct a new lambda expression that will be deserialized from
  /// an external source.
  static LambdaExpr *CreateDeserialized(const ASTContext &C,
                                        unsigned NumCaptures);

  /// Determine the default capture kind for this lambda.
  LambdaCaptureDefault getCaptureDefault() const {
    return static_cast<LambdaCaptureDefault>(CaptureDefault);
  }

  /// Retrieve the location of this lambda's capture-default, if any.
  SourceLocation getCaptureDefaultLoc() const {
    return CaptureDefaultLoc;
  }

  /// Determine whether one of this lambda's captures is an init-capture.
  bool isInitCapture(const LambdaCapture *Capture) const;

  /// An iterator that walks over the captures of the lambda,
  /// both implicit and explicit.
  using capture_iterator = const LambdaCapture *;

  /// An iterator over a range of lambda captures.
  using capture_range = llvm::iterator_range<capture_iterator>;

  /// Retrieve this lambda's captures.
  capture_range captures() const;

  /// Retrieve an iterator pointing to the first lambda capture.
  capture_iterator capture_begin() const;

  /// Retrieve an iterator pointing past the end of the
  /// sequence of lambda captures.
  capture_iterator capture_end() const;

  /// Determine the number of captures in this lambda.
  unsigned capture_size() const { return NumCaptures; }

  /// Retrieve this lambda's explicit captures.
  capture_range explicit_captures() const;

  /// Retrieve an iterator pointing to the first explicit
  /// lambda capture.
  capture_iterator explicit_capture_begin() const;

  /// Retrieve an iterator pointing past the end of the sequence of
  /// explicit lambda captures.
  capture_iterator explicit_capture_end() const;

  /// Retrieve this lambda's implicit captures.
  capture_range implicit_captures() const;

  /// Retrieve an iterator pointing to the first implicit
  /// lambda capture.
  capture_iterator implicit_capture_begin() const;

  /// Retrieve an iterator pointing past the end of the sequence of
  /// implicit lambda captures.
  capture_iterator implicit_capture_end() const;

  /// Iterator that walks over the capture initialization
  /// arguments.
  using capture_init_iterator = Expr **;

  /// Const iterator that walks over the capture initialization
  /// arguments.
  using const_capture_init_iterator = Expr *const *;

  /// Retrieve the initialization expressions for this lambda's captures.
  llvm::iterator_range<capture_init_iterator> capture_inits() {
    return llvm::make_range(capture_init_begin(), capture_init_end());
  }

  /// Retrieve the initialization expressions for this lambda's captures.
  llvm::iterator_range<const_capture_init_iterator> capture_inits() const {
    return llvm::make_range(capture_init_begin(), capture_init_end());
  }

  /// Retrieve the first initialization argument for this
  /// lambda expression (which initializes the first capture field).
  capture_init_iterator capture_init_begin() {
    return reinterpret_cast<Expr **>(getStoredStmts());
  }

  /// Retrieve the first initialization argument for this
  /// lambda expression (which initializes the first capture field).
  const_capture_init_iterator capture_init_begin() const {
    return reinterpret_cast<Expr *const *>(getStoredStmts());
  }

  /// Retrieve the iterator pointing one past the last
  /// initialization argument for this lambda expression.
  capture_init_iterator capture_init_end() {
    return capture_init_begin() + NumCaptures;
  }

  /// Retrieve the iterator pointing one past the last
  /// initialization argument for this lambda expression.
  const_capture_init_iterator capture_init_end() const {
    return capture_init_begin() + NumCaptures;
  }

  /// Retrieve the source range covering the lambda introducer,
  /// which contains the explicit capture list surrounded by square
  /// brackets ([...]).
  SourceRange getIntroducerRange() const { return IntroducerRange; }

  /// Retrieve the class that corresponds to the lambda.
  ///
  /// This is the "closure type" (C++1y [expr.prim.lambda]), and stores the
  /// captures in its fields and provides the various operations permitted
  /// on a lambda (copying, calling).
  CXXRecordDecl *getLambdaClass() const;

  /// Retrieve the function call operator associated with this
  /// lambda expression.
  CXXMethodDecl *getCallOperator() const;

  /// If this is a generic lambda expression, retrieve the template
  /// parameter list associated with it, or else return null.
  TemplateParameterList *getTemplateParameterList() const;

  /// Whether this is a generic lambda.
  bool isGenericLambda() const { return getTemplateParameterList(); }

  /// Retrieve the body of the lambda.
  CompoundStmt *getBody() const;

  /// Determine whether the lambda is mutable, meaning that any
  /// captures values can be modified.
  bool isMutable() const;

  /// Determine whether this lambda has an explicit parameter
  /// list vs. an implicit (empty) parameter list.
  bool hasExplicitParameters() const { return ExplicitParams; }

  /// Whether this lambda had its result type explicitly specified.
  bool hasExplicitResultType() const { return ExplicitResultType; }

  static bool classof(const Stmt *T) {
    return T->getStmtClass() == LambdaExprClass;
  }

  SourceLocation getBeginLoc() const LLVM_READONLY {
    return IntroducerRange.getBegin();
  }

  SourceLocation getEndLoc() const LLVM_READONLY { return ClosingBrace; }

  child_range children() {
    // Includes initialization exprs plus body stmt
    return child_range(getStoredStmts(), getStoredStmts() + NumCaptures + 1);
  }
};

/// An expression "T()" which creates a value-initialized rvalue of type
/// T, which is a non-class type.  See (C++98 [5.2.3p2]).
class CXXScalarValueInitExpr : public Expr {
  friend class ASTStmtReader;

  SourceLocation RParenLoc;
  TypeSourceInfo *TypeInfo;

public:
  /// Create an explicitly-written scalar-value initialization
  /// expression.
  CXXScalarValueInitExpr(QualType Type, TypeSourceInfo *TypeInfo,
                         SourceLocation rParenLoc)
      : Expr(CXXScalarValueInitExprClass, Type, VK_RValue, OK_Ordinary,
             false, false, Type->isInstantiationDependentType(),
             Type->containsUnexpandedParameterPack()),
        RParenLoc(rParenLoc), TypeInfo(TypeInfo) {}

  explicit CXXScalarValueInitExpr(EmptyShell Shell)
      : Expr(CXXScalarValueInitExprClass, Shell) {}

  TypeSourceInfo *getTypeSourceInfo() const {
    return TypeInfo;
  }

  SourceLocation getRParenLoc() const { return RParenLoc; }

  SourceLocation getBeginLoc() const LLVM_READONLY;
  SourceLocation getEndLoc() const LLVM_READONLY { return RParenLoc; }

  static bool classof(const Stmt *T) {
    return T->getStmtClass() == CXXScalarValueInitExprClass;
  }

  // Iterators
  child_range children() {
    return child_range(child_iterator(), child_iterator());
  }
};

/// Represents a new-expression for memory allocation and constructor
/// calls, e.g: "new CXXNewExpr(foo)".
class CXXNewExpr : public Expr {
  friend class ASTStmtReader;
  friend class ASTStmtWriter;

  /// Contains an optional array size expression, an optional initialization
  /// expression, and any number of optional placement arguments, in that order.
  Stmt **SubExprs = nullptr;

  /// Points to the allocation function used.
  FunctionDecl *OperatorNew;

  /// Points to the deallocation function used in case of error. May be
  /// null.
  FunctionDecl *OperatorDelete;

  /// The allocated type-source information, as written in the source.
  TypeSourceInfo *AllocatedTypeInfo;

  /// If the allocated type was expressed as a parenthesized type-id,
  /// the source range covering the parenthesized type-id.
  SourceRange TypeIdParens;

  /// Range of the entire new expression.
  SourceRange Range;

  /// Source-range of a paren-delimited initializer.
  SourceRange DirectInitRange;

  /// Was the usage ::new, i.e. is the global new to be used?
  unsigned GlobalNew : 1;

  /// Do we allocate an array? If so, the first SubExpr is the size expression.
  unsigned Array : 1;

  /// Should the alignment be passed to the allocation function?
  unsigned PassAlignment : 1;

  /// If this is an array allocation, does the usual deallocation
  /// function for the allocated type want to know the allocated size?
  unsigned UsualArrayDeleteWantsSize : 1;

  /// The number of placement new arguments.
  unsigned NumPlacementArgs : 26;

  /// What kind of initializer do we have? Could be none, parens, or braces.
  /// In storage, we distinguish between "none, and no initializer expr", and
  /// "none, but an implicit initializer expr".
  unsigned StoredInitializationStyle : 2;

public:
  enum InitializationStyle {
    /// New-expression has no initializer as written.
    NoInit,

    /// New-expression has a C++98 paren-delimited initializer.
    CallInit,

    /// New-expression has a C++11 list-initializer.
    ListInit
  };

  CXXNewExpr(const ASTContext &C, bool globalNew, FunctionDecl *operatorNew,
             FunctionDecl *operatorDelete, bool PassAlignment,
             bool usualArrayDeleteWantsSize, ArrayRef<Expr*> placementArgs,
             SourceRange typeIdParens, Expr *arraySize,
             InitializationStyle initializationStyle, Expr *initializer,
             QualType ty, TypeSourceInfo *AllocatedTypeInfo,
             SourceRange Range, SourceRange directInitRange);
  explicit CXXNewExpr(EmptyShell Shell)
      : Expr(CXXNewExprClass, Shell) {}

  void AllocateArgsArray(const ASTContext &C, bool isArray,
                         unsigned numPlaceArgs, bool hasInitializer);

  QualType getAllocatedType() const {
    assert(getType()->isPointerType());
    return getType()->getAs<PointerType>()->getPointeeType();
  }

  TypeSourceInfo *getAllocatedTypeSourceInfo() const {
    return AllocatedTypeInfo;
  }

  /// True if the allocation result needs to be null-checked.
  ///
  /// C++11 [expr.new]p13:
  ///   If the allocation function returns null, initialization shall
  ///   not be done, the deallocation function shall not be called,
  ///   and the value of the new-expression shall be null.
  ///
  /// C++ DR1748:
  ///   If the allocation function is a reserved placement allocation
  ///   function that returns null, the behavior is undefined.
  ///
  /// An allocation function is not allowed to return null unless it
  /// has a non-throwing exception-specification.  The '03 rule is
  /// identical except that the definition of a non-throwing
  /// exception specification is just "is it throw()?".
  bool shouldNullCheckAllocation(const ASTContext &Ctx) const;

  FunctionDecl *getOperatorNew() const { return OperatorNew; }
  void setOperatorNew(FunctionDecl *D) { OperatorNew = D; }
  FunctionDecl *getOperatorDelete() const { return OperatorDelete; }
  void setOperatorDelete(FunctionDecl *D) { OperatorDelete = D; }

  bool isArray() const { return Array; }

  Expr *getArraySize() {
    return Array ? cast<Expr>(SubExprs[0]) : nullptr;
  }
  const Expr *getArraySize() const {
    return Array ? cast<Expr>(SubExprs[0]) : nullptr;
  }

  unsigned getNumPlacementArgs() const { return NumPlacementArgs; }

  Expr **getPlacementArgs() {
    return reinterpret_cast<Expr **>(SubExprs + Array + hasInitializer());
  }

  Expr *getPlacementArg(unsigned i) {
    assert(i < NumPlacementArgs && "Index out of range");
    return getPlacementArgs()[i];
  }
  const Expr *getPlacementArg(unsigned i) const {
    assert(i < NumPlacementArgs && "Index out of range");
    return const_cast<CXXNewExpr*>(this)->getPlacementArg(i);
  }

  bool isParenTypeId() const { return TypeIdParens.isValid(); }
  SourceRange getTypeIdParens() const { return TypeIdParens; }

  bool isGlobalNew() const { return GlobalNew; }

  /// Whether this new-expression has any initializer at all.
  bool hasInitializer() const { return StoredInitializationStyle > 0; }

  /// The kind of initializer this new-expression has.
  InitializationStyle getInitializationStyle() const {
    if (StoredInitializationStyle == 0)
      return NoInit;
    return static_cast<InitializationStyle>(StoredInitializationStyle-1);
  }

  /// The initializer of this new-expression.
  Expr *getInitializer() {
    return hasInitializer() ? cast<Expr>(SubExprs[Array]) : nullptr;
  }
  const Expr *getInitializer() const {
    return hasInitializer() ? cast<Expr>(SubExprs[Array]) : nullptr;
  }

  /// Returns the CXXConstructExpr from this new-expression, or null.
  const CXXConstructExpr *getConstructExpr() const {
    return dyn_cast_or_null<CXXConstructExpr>(getInitializer());
  }

  /// Indicates whether the required alignment should be implicitly passed to
  /// the allocation function.
  bool passAlignment() const {
    return PassAlignment;
  }

  /// Answers whether the usual array deallocation function for the
  /// allocated type expects the size of the allocation as a
  /// parameter.
  bool doesUsualArrayDeleteWantSize() const {
    return UsualArrayDeleteWantsSize;
  }

  using arg_iterator = ExprIterator;
  using const_arg_iterator = ConstExprIterator;

  llvm::iterator_range<arg_iterator> placement_arguments() {
    return llvm::make_range(placement_arg_begin(), placement_arg_end());
  }

  llvm::iterator_range<const_arg_iterator> placement_arguments() const {
    return llvm::make_range(placement_arg_begin(), placement_arg_end());
  }

  arg_iterator placement_arg_begin() {
    return SubExprs + Array + hasInitializer();
  }
  arg_iterator placement_arg_end() {
    return SubExprs + Array + hasInitializer() + getNumPlacementArgs();
  }
  const_arg_iterator placement_arg_begin() const {
    return SubExprs + Array + hasInitializer();
  }
  const_arg_iterator placement_arg_end() const {
    return SubExprs + Array + hasInitializer() + getNumPlacementArgs();
  }

  using raw_arg_iterator = Stmt **;

  raw_arg_iterator raw_arg_begin() { return SubExprs; }
  raw_arg_iterator raw_arg_end() {
    return SubExprs + Array + hasInitializer() + getNumPlacementArgs();
  }
  const_arg_iterator raw_arg_begin() const { return SubExprs; }
  const_arg_iterator raw_arg_end() const {
    return SubExprs + Array + hasInitializer() + getNumPlacementArgs();
  }

  SourceLocation getBeginLoc() const { return Range.getBegin(); }
  SourceLocation getEndLoc() const { return Range.getEnd(); }

  SourceRange getDirectInitRange() const { return DirectInitRange; }

  SourceRange getSourceRange() const LLVM_READONLY {
    return Range;
  }


  static bool classof(const Stmt *T) {
    return T->getStmtClass() == CXXNewExprClass;
  }

  // Iterators
  child_range children() {
    return child_range(raw_arg_begin(), raw_arg_end());
  }
};

/// Represents a \c delete expression for memory deallocation and
/// destructor calls, e.g. "delete[] pArray".
class CXXDeleteExpr : public Expr {
  /// Points to the operator delete overload that is used. Could be a member.
  FunctionDecl *OperatorDelete = nullptr;

  /// The pointer expression to be deleted.
  Stmt *Argument = nullptr;

  /// Location of the expression.
  SourceLocation Loc;

  /// Is this a forced global delete, i.e. "::delete"?
  bool GlobalDelete : 1;

  /// Is this the array form of delete, i.e. "delete[]"?
  bool ArrayForm : 1;

  /// ArrayFormAsWritten can be different from ArrayForm if 'delete' is applied
  /// to pointer-to-array type (ArrayFormAsWritten will be false while ArrayForm
  /// will be true).
  bool ArrayFormAsWritten : 1;

  /// Does the usual deallocation function for the element type require
  /// a size_t argument?
  bool UsualArrayDeleteWantsSize : 1;

public:
  friend class ASTStmtReader;

  CXXDeleteExpr(QualType ty, bool globalDelete, bool arrayForm,
                bool arrayFormAsWritten, bool usualArrayDeleteWantsSize,
                FunctionDecl *operatorDelete, Expr *arg, SourceLocation loc)
      : Expr(CXXDeleteExprClass, ty, VK_RValue, OK_Ordinary, false, false,
             arg->isInstantiationDependent(),
             arg->containsUnexpandedParameterPack()),
        OperatorDelete(operatorDelete), Argument(arg), Loc(loc),
        GlobalDelete(globalDelete),
        ArrayForm(arrayForm), ArrayFormAsWritten(arrayFormAsWritten),
        UsualArrayDeleteWantsSize(usualArrayDeleteWantsSize) {}
  explicit CXXDeleteExpr(EmptyShell Shell) : Expr(CXXDeleteExprClass, Shell) {}

  bool isGlobalDelete() const { return GlobalDelete; }
  bool isArrayForm() const { return ArrayForm; }
  bool isArrayFormAsWritten() const { return ArrayFormAsWritten; }

  /// Answers whether the usual array deallocation function for the
  /// allocated type expects the size of the allocation as a
  /// parameter.  This can be true even if the actual deallocation
  /// function that we're using doesn't want a size.
  bool doesUsualArrayDeleteWantSize() const {
    return UsualArrayDeleteWantsSize;
  }

  FunctionDecl *getOperatorDelete() const { return OperatorDelete; }

  Expr *getArgument() { return cast<Expr>(Argument); }
  const Expr *getArgument() const { return cast<Expr>(Argument); }

  /// Retrieve the type being destroyed.
  ///
  /// If the type being destroyed is a dependent type which may or may not
  /// be a pointer, return an invalid type.
  QualType getDestroyedType() const;

  SourceLocation getBeginLoc() const LLVM_READONLY { return Loc; }
  SourceLocation getEndLoc() const LLVM_READONLY {
    return Argument->getEndLoc();
  }

  static bool classof(const Stmt *T) {
    return T->getStmtClass() == CXXDeleteExprClass;
  }

  // Iterators
  child_range children() { return child_range(&Argument, &Argument+1); }
};

/// Stores the type being destroyed by a pseudo-destructor expression.
class PseudoDestructorTypeStorage {
  /// Either the type source information or the name of the type, if
  /// it couldn't be resolved due to type-dependence.
  llvm::PointerUnion<TypeSourceInfo *, IdentifierInfo *> Type;

  /// The starting source location of the pseudo-destructor type.
  SourceLocation Location;

public:
  PseudoDestructorTypeStorage() = default;

  PseudoDestructorTypeStorage(IdentifierInfo *II, SourceLocation Loc)
      : Type(II), Location(Loc) {}

  PseudoDestructorTypeStorage(TypeSourceInfo *Info);

  TypeSourceInfo *getTypeSourceInfo() const {
    return Type.dyn_cast<TypeSourceInfo *>();
  }

  IdentifierInfo *getIdentifier() const {
    return Type.dyn_cast<IdentifierInfo *>();
  }

  SourceLocation getLocation() const { return Location; }
};

/// Represents a C++ pseudo-destructor (C++ [expr.pseudo]).
///
/// A pseudo-destructor is an expression that looks like a member access to a
/// destructor of a scalar type, except that scalar types don't have
/// destructors. For example:
///
/// \code
/// typedef int T;
/// void f(int *p) {
///   p->T::~T();
/// }
/// \endcode
///
/// Pseudo-destructors typically occur when instantiating templates such as:
///
/// \code
/// template<typename T>
/// void destroy(T* ptr) {
///   ptr->T::~T();
/// }
/// \endcode
///
/// for scalar types. A pseudo-destructor expression has no run-time semantics
/// beyond evaluating the base expression.
class CXXPseudoDestructorExpr : public Expr {
  friend class ASTStmtReader;

  /// The base expression (that is being destroyed).
  Stmt *Base = nullptr;

  /// Whether the operator was an arrow ('->'); otherwise, it was a
  /// period ('.').
  bool IsArrow : 1;

  /// The location of the '.' or '->' operator.
  SourceLocation OperatorLoc;

  /// The nested-name-specifier that follows the operator, if present.
  NestedNameSpecifierLoc QualifierLoc;

  /// The type that precedes the '::' in a qualified pseudo-destructor
  /// expression.
  TypeSourceInfo *ScopeType = nullptr;

  /// The location of the '::' in a qualified pseudo-destructor
  /// expression.
  SourceLocation ColonColonLoc;

  /// The location of the '~'.
  SourceLocation TildeLoc;

  /// The type being destroyed, or its name if we were unable to
  /// resolve the name.
  PseudoDestructorTypeStorage DestroyedType;

public:
  CXXPseudoDestructorExpr(const ASTContext &Context,
                          Expr *Base, bool isArrow, SourceLocation OperatorLoc,
                          NestedNameSpecifierLoc QualifierLoc,
                          TypeSourceInfo *ScopeType,
                          SourceLocation ColonColonLoc,
                          SourceLocation TildeLoc,
                          PseudoDestructorTypeStorage DestroyedType);

  explicit CXXPseudoDestructorExpr(EmptyShell Shell)
      : Expr(CXXPseudoDestructorExprClass, Shell), IsArrow(false) {}

  Expr *getBase() const { return cast<Expr>(Base); }

  /// Determines whether this member expression actually had
  /// a C++ nested-name-specifier prior to the name of the member, e.g.,
  /// x->Base::foo.
  bool hasQualifier() const { return QualifierLoc.hasQualifier(); }

  /// Retrieves the nested-name-specifier that qualifies the type name,
  /// with source-location information.
  NestedNameSpecifierLoc getQualifierLoc() const { return QualifierLoc; }

  /// If the member name was qualified, retrieves the
  /// nested-name-specifier that precedes the member name. Otherwise, returns
  /// null.
  NestedNameSpecifier *getQualifier() const {
    return QualifierLoc.getNestedNameSpecifier();
  }

  /// Determine whether this pseudo-destructor expression was written
  /// using an '->' (otherwise, it used a '.').
  bool isArrow() const { return IsArrow; }

  /// Retrieve the location of the '.' or '->' operator.
  SourceLocation getOperatorLoc() const { return OperatorLoc; }

  /// Retrieve the scope type in a qualified pseudo-destructor
  /// expression.
  ///
  /// Pseudo-destructor expressions can have extra qualification within them
  /// that is not part of the nested-name-specifier, e.g., \c p->T::~T().
  /// Here, if the object type of the expression is (or may be) a scalar type,
  /// \p T may also be a scalar type and, therefore, cannot be part of a
  /// nested-name-specifier. It is stored as the "scope type" of the pseudo-
  /// destructor expression.
  TypeSourceInfo *getScopeTypeInfo() const { return ScopeType; }

  /// Retrieve the location of the '::' in a qualified pseudo-destructor
  /// expression.
  SourceLocation getColonColonLoc() const { return ColonColonLoc; }

  /// Retrieve the location of the '~'.
  SourceLocation getTildeLoc() const { return TildeLoc; }

  /// Retrieve the source location information for the type
  /// being destroyed.
  ///
  /// This type-source information is available for non-dependent
  /// pseudo-destructor expressions and some dependent pseudo-destructor
  /// expressions. Returns null if we only have the identifier for a
  /// dependent pseudo-destructor expression.
  TypeSourceInfo *getDestroyedTypeInfo() const {
    return DestroyedType.getTypeSourceInfo();
  }

  /// In a dependent pseudo-destructor expression for which we do not
  /// have full type information on the destroyed type, provides the name
  /// of the destroyed type.
  IdentifierInfo *getDestroyedTypeIdentifier() const {
    return DestroyedType.getIdentifier();
  }

  /// Retrieve the type being destroyed.
  QualType getDestroyedType() const;

  /// Retrieve the starting location of the type being destroyed.
  SourceLocation getDestroyedTypeLoc() const {
    return DestroyedType.getLocation();
  }

  /// Set the name of destroyed type for a dependent pseudo-destructor
  /// expression.
  void setDestroyedType(IdentifierInfo *II, SourceLocation Loc) {
    DestroyedType = PseudoDestructorTypeStorage(II, Loc);
  }

  /// Set the destroyed type.
  void setDestroyedType(TypeSourceInfo *Info) {
    DestroyedType = PseudoDestructorTypeStorage(Info);
  }

  SourceLocation getBeginLoc() const LLVM_READONLY {
    return Base->getBeginLoc();
  }
  SourceLocation getEndLoc() const LLVM_READONLY;

  static bool classof(const Stmt *T) {
    return T->getStmtClass() == CXXPseudoDestructorExprClass;
  }

  // Iterators
  child_range children() { return child_range(&Base, &Base + 1); }
};

/// A type trait used in the implementation of various C++11 and
/// Library TR1 trait templates.
///
/// \code
///   __is_pod(int) == true
///   __is_enum(std::string) == false
///   __is_trivially_constructible(vector<int>, int*, int*)
/// \endcode
class TypeTraitExpr final
    : public Expr,
      private llvm::TrailingObjects<TypeTraitExpr, TypeSourceInfo *> {
  /// The location of the type trait keyword.
  SourceLocation Loc;

  ///  The location of the closing parenthesis.
  SourceLocation RParenLoc;

  // Note: The TypeSourceInfos for the arguments are allocated after the
  // TypeTraitExpr.

  TypeTraitExpr(QualType T, SourceLocation Loc, TypeTrait Kind,
                ArrayRef<TypeSourceInfo *> Args,
                SourceLocation RParenLoc,
                bool Value);

  TypeTraitExpr(EmptyShell Empty) : Expr(TypeTraitExprClass, Empty) {}

  size_t numTrailingObjects(OverloadToken<TypeSourceInfo *>) const {
    return getNumArgs();
  }

public:
  friend class ASTStmtReader;
  friend class ASTStmtWriter;
  friend TrailingObjects;

  /// Create a new type trait expression.
  static TypeTraitExpr *Create(const ASTContext &C, QualType T,
                               SourceLocation Loc, TypeTrait Kind,
                               ArrayRef<TypeSourceInfo *> Args,
                               SourceLocation RParenLoc,
                               bool Value);

  static TypeTraitExpr *CreateDeserialized(const ASTContext &C,
                                           unsigned NumArgs);

  /// Determine which type trait this expression uses.
  TypeTrait getTrait() const {
    return static_cast<TypeTrait>(TypeTraitExprBits.Kind);
  }

  bool getValue() const {
    assert(!isValueDependent());
    return TypeTraitExprBits.Value;
  }

  /// Determine the number of arguments to this type trait.
  unsigned getNumArgs() const { return TypeTraitExprBits.NumArgs; }

  /// Retrieve the Ith argument.
  TypeSourceInfo *getArg(unsigned I) const {
    assert(I < getNumArgs() && "Argument out-of-range");
    return getArgs()[I];
  }

  /// Retrieve the argument types.
  ArrayRef<TypeSourceInfo *> getArgs() const {
    return llvm::makeArrayRef(getTrailingObjects<TypeSourceInfo *>(),
                              getNumArgs());
  }

  SourceLocation getBeginLoc() const LLVM_READONLY { return Loc; }
  SourceLocation getEndLoc() const LLVM_READONLY { return RParenLoc; }

  static bool classof(const Stmt *T) {
    return T->getStmtClass() == TypeTraitExprClass;
  }

  // Iterators
  child_range children() {
    return child_range(child_iterator(), child_iterator());
  }
};

/// An Embarcadero array type trait, as used in the implementation of
/// __array_rank and __array_extent.
///
/// Example:
/// \code
///   __array_rank(int[10][20]) == 2
///   __array_extent(int, 1)    == 20
/// \endcode
class ArrayTypeTraitExpr : public Expr {
  /// The trait. An ArrayTypeTrait enum in MSVC compat unsigned.
  unsigned ATT : 2;

  /// The value of the type trait. Unspecified if dependent.
  uint64_t Value = 0;

  /// The array dimension being queried, or -1 if not used.
  Expr *Dimension;

  /// The location of the type trait keyword.
  SourceLocation Loc;

  /// The location of the closing paren.
  SourceLocation RParen;

  /// The type being queried.
  TypeSourceInfo *QueriedType = nullptr;

  virtual void anchor();

public:
  friend class ASTStmtReader;

  ArrayTypeTraitExpr(SourceLocation loc, ArrayTypeTrait att,
                     TypeSourceInfo *queried, uint64_t value,
                     Expr *dimension, SourceLocation rparen, QualType ty)
      : Expr(ArrayTypeTraitExprClass, ty, VK_RValue, OK_Ordinary,
             false, queried->getType()->isDependentType(),
             (queried->getType()->isInstantiationDependentType() ||
              (dimension && dimension->isInstantiationDependent())),
             queried->getType()->containsUnexpandedParameterPack()),
        ATT(att), Value(value), Dimension(dimension),
        Loc(loc), RParen(rparen), QueriedType(queried) {}

  explicit ArrayTypeTraitExpr(EmptyShell Empty)
      : Expr(ArrayTypeTraitExprClass, Empty), ATT(0) {}

  virtual ~ArrayTypeTraitExpr() = default;

  SourceLocation getBeginLoc() const LLVM_READONLY { return Loc; }
  SourceLocation getEndLoc() const LLVM_READONLY { return RParen; }

  ArrayTypeTrait getTrait() const { return static_cast<ArrayTypeTrait>(ATT); }

  QualType getQueriedType() const { return QueriedType->getType(); }

  TypeSourceInfo *getQueriedTypeSourceInfo() const { return QueriedType; }

  uint64_t getValue() const { assert(!isTypeDependent()); return Value; }

  Expr *getDimensionExpression() const { return Dimension; }

  static bool classof(const Stmt *T) {
    return T->getStmtClass() == ArrayTypeTraitExprClass;
  }

  // Iterators
  child_range children() {
    return child_range(child_iterator(), child_iterator());
  }
};

/// An expression trait intrinsic.
///
/// Example:
/// \code
///   __is_lvalue_expr(std::cout) == true
///   __is_lvalue_expr(1) == false
/// \endcode
class ExpressionTraitExpr : public Expr {
  /// The trait. A ExpressionTrait enum in MSVC compatible unsigned.
  unsigned ET : 31;

  /// The value of the type trait. Unspecified if dependent.
  unsigned Value : 1;

  /// The location of the type trait keyword.
  SourceLocation Loc;

  /// The location of the closing paren.
  SourceLocation RParen;

  /// The expression being queried.
  Expr* QueriedExpression = nullptr;

public:
  friend class ASTStmtReader;

  ExpressionTraitExpr(SourceLocation loc, ExpressionTrait et,
                     Expr *queried, bool value,
                     SourceLocation rparen, QualType resultType)
      : Expr(ExpressionTraitExprClass, resultType, VK_RValue, OK_Ordinary,
             false, // Not type-dependent
             // Value-dependent if the argument is type-dependent.
             queried->isTypeDependent(),
             queried->isInstantiationDependent(),
             queried->containsUnexpandedParameterPack()),
        ET(et), Value(value), Loc(loc), RParen(rparen),
        QueriedExpression(queried) {}

  explicit ExpressionTraitExpr(EmptyShell Empty)
      : Expr(ExpressionTraitExprClass, Empty), ET(0), Value(false) {}

  SourceLocation getBeginLoc() const LLVM_READONLY { return Loc; }
  SourceLocation getEndLoc() const LLVM_READONLY { return RParen; }

  ExpressionTrait getTrait() const { return static_cast<ExpressionTrait>(ET); }

  Expr *getQueriedExpression() const { return QueriedExpression; }

  bool getValue() const { return Value; }

  static bool classof(const Stmt *T) {
    return T->getStmtClass() == ExpressionTraitExprClass;
  }

  // Iterators
  child_range children() {
    return child_range(child_iterator(), child_iterator());
  }
};

/// A reference to an overloaded function set, either an
/// \c UnresolvedLookupExpr or an \c UnresolvedMemberExpr.
class OverloadExpr : public Expr {
  /// The common name of these declarations.
  DeclarationNameInfo NameInfo;

  /// The nested-name-specifier that qualifies the name, if any.
  NestedNameSpecifierLoc QualifierLoc;

  /// The results.  These are undesugared, which is to say, they may
  /// include UsingShadowDecls.  Access is relative to the naming
  /// class.
  // FIXME: Allocate this data after the OverloadExpr subclass.
  DeclAccessPair *Results = nullptr;

  unsigned NumResults = 0;

protected:
  /// Whether the name includes info for explicit template
  /// keyword and arguments.
  bool HasTemplateKWAndArgsInfo = false;

  OverloadExpr(StmtClass K, const ASTContext &C,
               NestedNameSpecifierLoc QualifierLoc,
               SourceLocation TemplateKWLoc,
               const DeclarationNameInfo &NameInfo,
               const TemplateArgumentListInfo *TemplateArgs,
               UnresolvedSetIterator Begin, UnresolvedSetIterator End,
               bool KnownDependent,
               bool KnownInstantiationDependent,
               bool KnownContainsUnexpandedParameterPack);

  OverloadExpr(StmtClass K, EmptyShell Empty) : Expr(K, Empty) {}

  /// Return the optional template keyword and arguments info.
  ASTTemplateKWAndArgsInfo *
  getTrailingASTTemplateKWAndArgsInfo(); // defined far below.

  /// Return the optional template keyword and arguments info.
  const ASTTemplateKWAndArgsInfo *getTrailingASTTemplateKWAndArgsInfo() const {
    return const_cast<OverloadExpr *>(this)
        ->getTrailingASTTemplateKWAndArgsInfo();
  }

  /// Return the optional template arguments.
  TemplateArgumentLoc *getTrailingTemplateArgumentLoc(); // defined far below

  void initializeResults(const ASTContext &C,
                         UnresolvedSetIterator Begin,
                         UnresolvedSetIterator End);

public:
  friend class ASTStmtReader;
  friend class ASTStmtWriter;

  struct FindResult {
    OverloadExpr *Expression;
    bool IsAddressOfOperand;
    bool HasFormOfMemberPointer;
  };

  /// Finds the overloaded expression in the given expression \p E of
  /// OverloadTy.
  ///
  /// \return the expression (which must be there) and true if it has
  /// the particular form of a member pointer expression
  static FindResult find(Expr *E) {
    assert(E->getType()->isSpecificBuiltinType(BuiltinType::Overload));

    FindResult Result;

    E = E->IgnoreParens();
    if (isa<UnaryOperator>(E)) {
      assert(cast<UnaryOperator>(E)->getOpcode() == UO_AddrOf);
      E = cast<UnaryOperator>(E)->getSubExpr();
      auto *Ovl = cast<OverloadExpr>(E->IgnoreParens());

      Result.HasFormOfMemberPointer = (E == Ovl && Ovl->getQualifier());
      Result.IsAddressOfOperand = true;
      Result.Expression = Ovl;
    } else {
      Result.HasFormOfMemberPointer = false;
      Result.IsAddressOfOperand = false;
      Result.Expression = cast<OverloadExpr>(E);
    }

    return Result;
  }

  /// Gets the naming class of this lookup, if any.
  CXXRecordDecl *getNamingClass() const;

  using decls_iterator = UnresolvedSetImpl::iterator;

  decls_iterator decls_begin() const { return UnresolvedSetIterator(Results); }
  decls_iterator decls_end() const {
    return UnresolvedSetIterator(Results + NumResults);
  }
  llvm::iterator_range<decls_iterator> decls() const {
    return llvm::make_range(decls_begin(), decls_end());
  }

  /// Gets the number of declarations in the unresolved set.
  unsigned getNumDecls() const { return NumResults; }

  /// Gets the full name info.
  const DeclarationNameInfo &getNameInfo() const { return NameInfo; }

  /// Gets the name looked up.
  DeclarationName getName() const { return NameInfo.getName(); }

  /// Gets the location of the name.
  SourceLocation getNameLoc() const { return NameInfo.getLoc(); }

  /// Fetches the nested-name qualifier, if one was given.
  NestedNameSpecifier *getQualifier() const {
    return QualifierLoc.getNestedNameSpecifier();
  }

  /// Fetches the nested-name qualifier with source-location
  /// information, if one was given.
  NestedNameSpecifierLoc getQualifierLoc() const { return QualifierLoc; }

  /// Retrieve the location of the template keyword preceding
  /// this name, if any.
  SourceLocation getTemplateKeywordLoc() const {
    if (!HasTemplateKWAndArgsInfo) return SourceLocation();
    return getTrailingASTTemplateKWAndArgsInfo()->TemplateKWLoc;
  }

  /// Retrieve the location of the left angle bracket starting the
  /// explicit template argument list following the name, if any.
  SourceLocation getLAngleLoc() const {
    if (!HasTemplateKWAndArgsInfo) return SourceLocation();
    return getTrailingASTTemplateKWAndArgsInfo()->LAngleLoc;
  }

  /// Retrieve the location of the right angle bracket ending the
  /// explicit template argument list following the name, if any.
  SourceLocation getRAngleLoc() const {
    if (!HasTemplateKWAndArgsInfo) return SourceLocation();
    return getTrailingASTTemplateKWAndArgsInfo()->RAngleLoc;
  }

  /// Determines whether the name was preceded by the template keyword.
  bool hasTemplateKeyword() const { return getTemplateKeywordLoc().isValid(); }

  /// Determines whether this expression had explicit template arguments.
  bool hasExplicitTemplateArgs() const { return getLAngleLoc().isValid(); }

  TemplateArgumentLoc const *getTemplateArgs() const {
    if (!hasExplicitTemplateArgs())
      return nullptr;
    return const_cast<OverloadExpr *>(this)->getTrailingTemplateArgumentLoc();
  }

  unsigned getNumTemplateArgs() const {
    if (!hasExplicitTemplateArgs())
      return 0;

    return getTrailingASTTemplateKWAndArgsInfo()->NumTemplateArgs;
  }

  ArrayRef<TemplateArgumentLoc> template_arguments() const {
    return {getTemplateArgs(), getNumTemplateArgs()};
  }

  /// Copies the template arguments into the given structure.
  void copyTemplateArgumentsInto(TemplateArgumentListInfo &List) const {
    if (hasExplicitTemplateArgs())
      getTrailingASTTemplateKWAndArgsInfo()->copyInto(getTemplateArgs(), List);
  }

  static bool classof(const Stmt *T) {
    return T->getStmtClass() == UnresolvedLookupExprClass ||
           T->getStmtClass() == UnresolvedMemberExprClass;
  }
};

/// A reference to a name which we were able to look up during
/// parsing but could not resolve to a specific declaration.
///
/// This arises in several ways:
///   * we might be waiting for argument-dependent lookup;
///   * the name might resolve to an overloaded function;
/// and eventually:
///   * the lookup might have included a function template.
///
/// These never include UnresolvedUsingValueDecls, which are always class
/// members and therefore appear only in UnresolvedMemberLookupExprs.
class UnresolvedLookupExpr final
    : public OverloadExpr,
      private llvm::TrailingObjects<
          UnresolvedLookupExpr, ASTTemplateKWAndArgsInfo, TemplateArgumentLoc> {
  friend class ASTStmtReader;
  friend class OverloadExpr;
  friend TrailingObjects;

  /// True if these lookup results should be extended by
  /// argument-dependent lookup if this is the operand of a function
  /// call.
  bool RequiresADL = false;

  /// True if these lookup results are overloaded.  This is pretty
  /// trivially rederivable if we urgently need to kill this field.
  bool Overloaded = false;

  /// The naming class (C++ [class.access.base]p5) of the lookup, if
  /// any.  This can generally be recalculated from the context chain,
  /// but that can be fairly expensive for unqualified lookups.  If we
  /// want to improve memory use here, this could go in a union
  /// against the qualified-lookup bits.
  CXXRecordDecl *NamingClass = nullptr;

  UnresolvedLookupExpr(const ASTContext &C,
                       CXXRecordDecl *NamingClass,
                       NestedNameSpecifierLoc QualifierLoc,
                       SourceLocation TemplateKWLoc,
                       const DeclarationNameInfo &NameInfo,
                       bool RequiresADL, bool Overloaded,
                       const TemplateArgumentListInfo *TemplateArgs,
                       UnresolvedSetIterator Begin, UnresolvedSetIterator End)
      : OverloadExpr(UnresolvedLookupExprClass, C, QualifierLoc, TemplateKWLoc,
                     NameInfo, TemplateArgs, Begin, End, false, false, false),
        RequiresADL(RequiresADL),
        Overloaded(Overloaded), NamingClass(NamingClass) {}

  UnresolvedLookupExpr(EmptyShell Empty)
      : OverloadExpr(UnresolvedLookupExprClass, Empty) {}

  size_t numTrailingObjects(OverloadToken<ASTTemplateKWAndArgsInfo>) const {
    return HasTemplateKWAndArgsInfo ? 1 : 0;
  }

public:
  static UnresolvedLookupExpr *Create(const ASTContext &C,
                                      CXXRecordDecl *NamingClass,
                                      NestedNameSpecifierLoc QualifierLoc,
                                      const DeclarationNameInfo &NameInfo,
                                      bool ADL, bool Overloaded,
                                      UnresolvedSetIterator Begin,
                                      UnresolvedSetIterator End) {
    return new(C) UnresolvedLookupExpr(C, NamingClass, QualifierLoc,
                                       SourceLocation(), NameInfo,
                                       ADL, Overloaded, nullptr,
                                       Begin, End);
  }

  static UnresolvedLookupExpr *Create(const ASTContext &C,
                                      CXXRecordDecl *NamingClass,
                                      NestedNameSpecifierLoc QualifierLoc,
                                      SourceLocation TemplateKWLoc,
                                      const DeclarationNameInfo &NameInfo,
                                      bool ADL,
                                      const TemplateArgumentListInfo *Args,
                                      UnresolvedSetIterator Begin,
                                      UnresolvedSetIterator End);

  static UnresolvedLookupExpr *CreateEmpty(const ASTContext &C,
                                           bool HasTemplateKWAndArgsInfo,
                                           unsigned NumTemplateArgs);

  /// True if this declaration should be extended by
  /// argument-dependent lookup.
  bool requiresADL() const { return RequiresADL; }

  /// True if this lookup is overloaded.
  bool isOverloaded() const { return Overloaded; }

  /// Gets the 'naming class' (in the sense of C++0x
  /// [class.access.base]p5) of the lookup.  This is the scope
  /// that was looked in to find these results.
  CXXRecordDecl *getNamingClass() const { return NamingClass; }

  SourceLocation getBeginLoc() const LLVM_READONLY {
    if (NestedNameSpecifierLoc l = getQualifierLoc())
      return l.getBeginLoc();
    return getNameInfo().getBeginLoc();
  }

  SourceLocation getEndLoc() const LLVM_READONLY {
    if (hasExplicitTemplateArgs())
      return getRAngleLoc();
    return getNameInfo().getEndLoc();
  }

  child_range children() {
    return child_range(child_iterator(), child_iterator());
  }

  static bool classof(const Stmt *T) {
    return T->getStmtClass() == UnresolvedLookupExprClass;
  }
};

/// A qualified reference to a name whose declaration cannot
/// yet be resolved.
///
/// DependentScopeDeclRefExpr is similar to DeclRefExpr in that
/// it expresses a reference to a declaration such as
/// X<T>::value. The difference, however, is that an
/// DependentScopeDeclRefExpr node is used only within C++ templates when
/// the qualification (e.g., X<T>::) refers to a dependent type. In
/// this case, X<T>::value cannot resolve to a declaration because the
/// declaration will differ from one instantiation of X<T> to the
/// next. Therefore, DependentScopeDeclRefExpr keeps track of the
/// qualifier (X<T>::) and the name of the entity being referenced
/// ("value"). Such expressions will instantiate to a DeclRefExpr once the
/// declaration can be found.
class DependentScopeDeclRefExpr final
    : public Expr,
      private llvm::TrailingObjects<DependentScopeDeclRefExpr,
                                    ASTTemplateKWAndArgsInfo,
                                    TemplateArgumentLoc> {
  /// The nested-name-specifier that qualifies this unresolved
  /// declaration name.
  NestedNameSpecifierLoc QualifierLoc;

  /// The name of the entity we will be referencing.
  DeclarationNameInfo NameInfo;

  /// Whether the name includes info for explicit template
  /// keyword and arguments.
  bool HasTemplateKWAndArgsInfo;

  DependentScopeDeclRefExpr(QualType T,
                            NestedNameSpecifierLoc QualifierLoc,
                            SourceLocation TemplateKWLoc,
                            const DeclarationNameInfo &NameInfo,
                            const TemplateArgumentListInfo *Args);

  size_t numTrailingObjects(OverloadToken<ASTTemplateKWAndArgsInfo>) const {
    return HasTemplateKWAndArgsInfo ? 1 : 0;
  }

public:
  friend class ASTStmtReader;
  friend class ASTStmtWriter;
  friend TrailingObjects;

  static DependentScopeDeclRefExpr *Create(const ASTContext &C,
                                           NestedNameSpecifierLoc QualifierLoc,
                                           SourceLocation TemplateKWLoc,
                                           const DeclarationNameInfo &NameInfo,
                              const TemplateArgumentListInfo *TemplateArgs);

  static DependentScopeDeclRefExpr *CreateEmpty(const ASTContext &C,
                                                bool HasTemplateKWAndArgsInfo,
                                                unsigned NumTemplateArgs);

  /// Retrieve the name that this expression refers to.
  const DeclarationNameInfo &getNameInfo() const { return NameInfo; }

  /// Retrieve the name that this expression refers to.
  DeclarationName getDeclName() const { return NameInfo.getName(); }

  /// Retrieve the location of the name within the expression.
  ///
  /// For example, in "X<T>::value" this is the location of "value".
  SourceLocation getLocation() const { return NameInfo.getLoc(); }

  /// Retrieve the nested-name-specifier that qualifies the
  /// name, with source location information.
  NestedNameSpecifierLoc getQualifierLoc() const { return QualifierLoc; }

  /// Retrieve the nested-name-specifier that qualifies this
  /// declaration.
  NestedNameSpecifier *getQualifier() const {
    return QualifierLoc.getNestedNameSpecifier();
  }

  /// Retrieve the location of the template keyword preceding
  /// this name, if any.
  SourceLocation getTemplateKeywordLoc() const {
    if (!HasTemplateKWAndArgsInfo) return SourceLocation();
    return getTrailingObjects<ASTTemplateKWAndArgsInfo>()->TemplateKWLoc;
  }

  /// Retrieve the location of the left angle bracket starting the
  /// explicit template argument list following the name, if any.
  SourceLocation getLAngleLoc() const {
    if (!HasTemplateKWAndArgsInfo) return SourceLocation();
    return getTrailingObjects<ASTTemplateKWAndArgsInfo>()->LAngleLoc;
  }

  /// Retrieve the location of the right angle bracket ending the
  /// explicit template argument list following the name, if any.
  SourceLocation getRAngleLoc() const {
    if (!HasTemplateKWAndArgsInfo) return SourceLocation();
    return getTrailingObjects<ASTTemplateKWAndArgsInfo>()->RAngleLoc;
  }

  /// Determines whether the name was preceded by the template keyword.
  bool hasTemplateKeyword() const { return getTemplateKeywordLoc().isValid(); }

  /// Determines whether this lookup had explicit template arguments.
  bool hasExplicitTemplateArgs() const { return getLAngleLoc().isValid(); }

  /// Copies the template arguments (if present) into the given
  /// structure.
  void copyTemplateArgumentsInto(TemplateArgumentListInfo &List) const {
    if (hasExplicitTemplateArgs())
      getTrailingObjects<ASTTemplateKWAndArgsInfo>()->copyInto(
          getTrailingObjects<TemplateArgumentLoc>(), List);
  }

  TemplateArgumentLoc const *getTemplateArgs() const {
    if (!hasExplicitTemplateArgs())
      return nullptr;

    return getTrailingObjects<TemplateArgumentLoc>();
  }

  unsigned getNumTemplateArgs() const {
    if (!hasExplicitTemplateArgs())
      return 0;

    return getTrailingObjects<ASTTemplateKWAndArgsInfo>()->NumTemplateArgs;
  }

  ArrayRef<TemplateArgumentLoc> template_arguments() const {
    return {getTemplateArgs(), getNumTemplateArgs()};
  }

  /// Note: getBeginLoc() is the start of the whole DependentScopeDeclRefExpr,
  /// and differs from getLocation().getStart().
  SourceLocation getBeginLoc() const LLVM_READONLY {
    return QualifierLoc.getBeginLoc();
  }

  SourceLocation getEndLoc() const LLVM_READONLY {
    if (hasExplicitTemplateArgs())
      return getRAngleLoc();
    return getLocation();
  }

  static bool classof(const Stmt *T) {
    return T->getStmtClass() == DependentScopeDeclRefExprClass;
  }

  child_range children() {
    return child_range(child_iterator(), child_iterator());
  }
};

/// Represents an expression -- generally a full-expression -- that
/// introduces cleanups to be run at the end of the sub-expression's
/// evaluation.  The most common source of expression-introduced
/// cleanups is temporary objects in C++, but several other kinds of
/// expressions can create cleanups, including basically every
/// call in ARC that returns an Objective-C pointer.
///
/// This expression also tracks whether the sub-expression contains a
/// potentially-evaluated block literal.  The lifetime of a block
/// literal is the extent of the enclosing scope.
class ExprWithCleanups final
    : public FullExpr,
      private llvm::TrailingObjects<ExprWithCleanups, BlockDecl *> {
public:
  /// The type of objects that are kept in the cleanup.
  /// It's useful to remember the set of blocks;  we could also
  /// remember the set of temporaries, but there's currently
  /// no need.
  using CleanupObject = BlockDecl *;

private:
  friend class ASTStmtReader;
  friend TrailingObjects;

  ExprWithCleanups(EmptyShell, unsigned NumObjects);
  ExprWithCleanups(Expr *SubExpr, bool CleanupsHaveSideEffects,
                   ArrayRef<CleanupObject> Objects);

public:
  static ExprWithCleanups *Create(const ASTContext &C, EmptyShell empty,
                                  unsigned numObjects);

  static ExprWithCleanups *Create(const ASTContext &C, Expr *subexpr,
                                  bool CleanupsHaveSideEffects,
                                  ArrayRef<CleanupObject> objects);

  ArrayRef<CleanupObject> getObjects() const {
    return llvm::makeArrayRef(getTrailingObjects<CleanupObject>(),
                              getNumObjects());
  }

  unsigned getNumObjects() const { return ExprWithCleanupsBits.NumObjects; }

  CleanupObject getObject(unsigned i) const {
    assert(i < getNumObjects() && "Index out of range");
    return getObjects()[i];
  }

  bool cleanupsHaveSideEffects() const {
    return ExprWithCleanupsBits.CleanupsHaveSideEffects;
  }

  SourceLocation getBeginLoc() const LLVM_READONLY {
    return SubExpr->getBeginLoc();
  }

  SourceLocation getEndLoc() const LLVM_READONLY {
    return SubExpr->getEndLoc();
  }

  // Implement isa/cast/dyncast/etc.
  static bool classof(const Stmt *T) {
    return T->getStmtClass() == ExprWithCleanupsClass;
  }

  // Iterators
  child_range children() { return child_range(&SubExpr, &SubExpr + 1); }
};

/// Describes an explicit type conversion that uses functional
/// notion but could not be resolved because one or more arguments are
/// type-dependent.
///
/// The explicit type conversions expressed by
/// CXXUnresolvedConstructExpr have the form <tt>T(a1, a2, ..., aN)</tt>,
/// where \c T is some type and \c a1, \c a2, ..., \c aN are values, and
/// either \c T is a dependent type or one or more of the <tt>a</tt>'s is
/// type-dependent. For example, this would occur in a template such
/// as:
///
/// \code
///   template<typename T, typename A1>
///   inline T make_a(const A1& a1) {
///     return T(a1);
///   }
/// \endcode
///
/// When the returned expression is instantiated, it may resolve to a
/// constructor call, conversion function call, or some kind of type
/// conversion.
class CXXUnresolvedConstructExpr final
    : public Expr,
      private llvm::TrailingObjects<CXXUnresolvedConstructExpr, Expr *> {
  friend class ASTStmtReader;
  friend TrailingObjects;

  /// The type being constructed.
  TypeSourceInfo *Type = nullptr;

  /// The location of the left parentheses ('(').
  SourceLocation LParenLoc;

  /// The location of the right parentheses (')').
  SourceLocation RParenLoc;

  /// The number of arguments used to construct the type.
  unsigned NumArgs;

  CXXUnresolvedConstructExpr(TypeSourceInfo *Type,
                             SourceLocation LParenLoc,
                             ArrayRef<Expr*> Args,
                             SourceLocation RParenLoc);

  CXXUnresolvedConstructExpr(EmptyShell Empty, unsigned NumArgs)
      : Expr(CXXUnresolvedConstructExprClass, Empty), NumArgs(NumArgs) {}

public:
  static CXXUnresolvedConstructExpr *Create(const ASTContext &C,
                                            TypeSourceInfo *Type,
                                            SourceLocation LParenLoc,
                                            ArrayRef<Expr*> Args,
                                            SourceLocation RParenLoc);

  static CXXUnresolvedConstructExpr *CreateEmpty(const ASTContext &C,
                                                 unsigned NumArgs);

  /// Retrieve the type that is being constructed, as specified
  /// in the source code.
  QualType getTypeAsWritten() const { return Type->getType(); }

  /// Retrieve the type source information for the type being
  /// constructed.
  TypeSourceInfo *getTypeSourceInfo() const { return Type; }

  /// Retrieve the location of the left parentheses ('(') that
  /// precedes the argument list.
  SourceLocation getLParenLoc() const { return LParenLoc; }
  void setLParenLoc(SourceLocation L) { LParenLoc = L; }

  /// Retrieve the location of the right parentheses (')') that
  /// follows the argument list.
  SourceLocation getRParenLoc() const { return RParenLoc; }
  void setRParenLoc(SourceLocation L) { RParenLoc = L; }

  /// Determine whether this expression models list-initialization.
  /// If so, there will be exactly one subexpression, which will be
  /// an InitListExpr.
  bool isListInitialization() const { return LParenLoc.isInvalid(); }

  /// Retrieve the number of arguments.
  unsigned arg_size() const { return NumArgs; }

  using arg_iterator = Expr **;
  using arg_range = llvm::iterator_range<arg_iterator>;

  arg_iterator arg_begin() { return getTrailingObjects<Expr *>(); }
  arg_iterator arg_end() { return arg_begin() + NumArgs; }
  arg_range arguments() { return arg_range(arg_begin(), arg_end()); }

  using const_arg_iterator = const Expr* const *;
  using const_arg_range = llvm::iterator_range<const_arg_iterator>;

  const_arg_iterator arg_begin() const { return getTrailingObjects<Expr *>(); }
  const_arg_iterator arg_end() const {
    return arg_begin() + NumArgs;
  }
  const_arg_range arguments() const {
    return const_arg_range(arg_begin(), arg_end());
  }

  Expr *getArg(unsigned I) {
    assert(I < NumArgs && "Argument index out-of-range");
    return *(arg_begin() + I);
  }

  const Expr *getArg(unsigned I) const {
    assert(I < NumArgs && "Argument index out-of-range");
    return *(arg_begin() + I);
  }

  void setArg(unsigned I, Expr *E) {
    assert(I < NumArgs && "Argument index out-of-range");
    *(arg_begin() + I) = E;
  }

  SourceLocation getBeginLoc() const LLVM_READONLY;

  SourceLocation getEndLoc() const LLVM_READONLY {
    if (!RParenLoc.isValid() && NumArgs > 0)
      return getArg(NumArgs - 1)->getEndLoc();
    return RParenLoc;
  }

  static bool classof(const Stmt *T) {
    return T->getStmtClass() == CXXUnresolvedConstructExprClass;
  }

  // Iterators
  child_range children() {
    auto **begin = reinterpret_cast<Stmt **>(arg_begin());
    return child_range(begin, begin + NumArgs);
  }
};

/// Represents a C++ member access expression where the actual
/// member referenced could not be resolved because the base
/// expression or the member name was dependent.
///
/// Like UnresolvedMemberExprs, these can be either implicit or
/// explicit accesses.  It is only possible to get one of these with
/// an implicit access if a qualifier is provided.
class CXXDependentScopeMemberExpr final
    : public Expr,
      private llvm::TrailingObjects<CXXDependentScopeMemberExpr,
                                    ASTTemplateKWAndArgsInfo,
                                    TemplateArgumentLoc> {
  /// The expression for the base pointer or class reference,
  /// e.g., the \c x in x.f.  Can be null in implicit accesses.
  Stmt *Base;

  /// The type of the base expression.  Never null, even for
  /// implicit accesses.
  QualType BaseType;

  /// Whether this member expression used the '->' operator or
  /// the '.' operator.
  bool IsArrow : 1;

  /// Whether this member expression has info for explicit template
  /// keyword and arguments.
  bool HasTemplateKWAndArgsInfo : 1;

  /// The location of the '->' or '.' operator.
  SourceLocation OperatorLoc;

  /// The nested-name-specifier that precedes the member name, if any.
  NestedNameSpecifierLoc QualifierLoc;

  /// In a qualified member access expression such as t->Base::f, this
  /// member stores the resolves of name lookup in the context of the member
  /// access expression, to be used at instantiation time.
  ///
  /// FIXME: This member, along with the QualifierLoc, could
  /// be stuck into a structure that is optionally allocated at the end of
  /// the CXXDependentScopeMemberExpr, to save space in the common case.
  NamedDecl *FirstQualifierFoundInScope;

  /// The member to which this member expression refers, which
  /// can be name, overloaded operator, or destructor.
  ///
  /// FIXME: could also be a template-id
  DeclarationNameInfo MemberNameInfo;

  /// This is a hack which allows us to work in reflections to the existing
  /// structure.
  Expr *IdExpr;

  size_t numTrailingObjects(OverloadToken<ASTTemplateKWAndArgsInfo>) const {
    return HasTemplateKWAndArgsInfo ? 1 : 0;
  }

  CXXDependentScopeMemberExpr(const ASTContext &C, Expr *Base,
                              QualType BaseType, bool IsArrow,
                              SourceLocation OperatorLoc,
                              NestedNameSpecifierLoc QualifierLoc,
                              SourceLocation TemplateKWLoc,
                              NamedDecl *FirstQualifierFoundInScope,
                              DeclarationNameInfo MemberNameInfo,
                              const TemplateArgumentListInfo *TemplateArgs);

  CXXDependentScopeMemberExpr(const ASTContext &C, Expr *Base,
                              QualType BaseType, bool IsArrow,
                              SourceLocation OperatorLoc,
                              Expr *IdExpr);

public:
  friend class ASTStmtReader;
  friend class ASTStmtWriter;
  friend TrailingObjects;

  CXXDependentScopeMemberExpr(const ASTContext &C, Expr *Base,
                              QualType BaseType, bool IsArrow,
                              SourceLocation OperatorLoc,
                              NestedNameSpecifierLoc QualifierLoc,
                              NamedDecl *FirstQualifierFoundInScope,
                              DeclarationNameInfo MemberNameInfo);

  static CXXDependentScopeMemberExpr *
  Create(const ASTContext &C, Expr *Base, QualType BaseType, bool IsArrow,
         SourceLocation OperatorLoc, NestedNameSpecifierLoc QualifierLoc,
         SourceLocation TemplateKWLoc, NamedDecl *FirstQualifierFoundInScope,
         DeclarationNameInfo MemberNameInfo,
         const TemplateArgumentListInfo *TemplateArgs);

  static CXXDependentScopeMemberExpr *
  Create(const ASTContext &C, Expr *Base, QualType BaseType, bool IsArrow,
         SourceLocation OperatorLoc, Expr *IdExpr);

  static CXXDependentScopeMemberExpr *
  CreateEmpty(const ASTContext &C, bool HasTemplateKWAndArgsInfo,
              unsigned NumTemplateArgs);

  /// True if this is an implicit access, i.e. one in which the
  /// member being accessed was not written in the source.  The source
  /// location of the operator is invalid in this case.
  bool isImplicitAccess() const;

  /// Retrieve the base object of this member expressions,
  /// e.g., the \c x in \c x.m.
  Expr *getBase() const {
    assert(!isImplicitAccess());
    return cast<Expr>(Base);
  }

  QualType getBaseType() const { return BaseType; }

  /// Determine whether this member expression used the '->'
  /// operator; otherwise, it used the '.' operator.
  bool isArrow() const { return IsArrow; }

  /// Retrieve the location of the '->' or '.' operator.
  SourceLocation getOperatorLoc() const { return OperatorLoc; }

  /// Retrieve the nested-name-specifier that qualifies the member
  /// name.
  NestedNameSpecifier *getQualifier() const {
    return QualifierLoc.getNestedNameSpecifier();
  }

  /// Retrieve the nested-name-specifier that qualifies the member
  /// name, with source location information.
  NestedNameSpecifierLoc getQualifierLoc() const { return QualifierLoc; }

  /// Retrieve the first part of the nested-name-specifier that was
  /// found in the scope of the member access expression when the member access
  /// was initially parsed.
  ///
  /// This function only returns a useful result when member access expression
  /// uses a qualified member name, e.g., "x.Base::f". Here, the declaration
  /// returned by this function describes what was found by unqualified name
  /// lookup for the identifier "Base" within the scope of the member access
  /// expression itself. At template instantiation time, this information is
  /// combined with the results of name lookup into the type of the object
  /// expression itself (the class type of x).
  NamedDecl *getFirstQualifierFoundInScope() const {
    return FirstQualifierFoundInScope;
  }

  /// Retrieve the name of the member that this expression
  /// refers to.
  const DeclarationNameInfo &getMemberNameInfo() const {
    return MemberNameInfo;
  }

  /// Retrieve the name of the member that this expression
  /// refers to.
  DeclarationName getMember() const { return MemberNameInfo.getName(); }

  // Retrieve the location of the name of the member that this
  // expression refers to.
  SourceLocation getMemberLoc() const { return MemberNameInfo.getLoc(); }

  /// Retrieve the location of the template keyword preceding the
  /// member name, if any.
  SourceLocation getTemplateKeywordLoc() const {
    if (!HasTemplateKWAndArgsInfo) return SourceLocation();
    return getTrailingObjects<ASTTemplateKWAndArgsInfo>()->TemplateKWLoc;
  }

  /// Retrieve the location of the left angle bracket starting the
  /// explicit template argument list following the member name, if any.
  SourceLocation getLAngleLoc() const {
    if (!HasTemplateKWAndArgsInfo) return SourceLocation();
    return getTrailingObjects<ASTTemplateKWAndArgsInfo>()->LAngleLoc;
  }

  /// Retrieve the location of the right angle bracket ending the
  /// explicit template argument list following the member name, if any.
  SourceLocation getRAngleLoc() const {
    if (!HasTemplateKWAndArgsInfo) return SourceLocation();
    return getTrailingObjects<ASTTemplateKWAndArgsInfo>()->RAngleLoc;
  }

  /// Determines whether the member name was preceded by the template keyword.
  bool hasTemplateKeyword() const { return getTemplateKeywordLoc().isValid(); }

  /// Determines whether this member expression actually had a C++
  /// template argument list explicitly specified, e.g., x.f<int>.
  bool hasExplicitTemplateArgs() const { return getLAngleLoc().isValid(); }

  /// Copies the template arguments (if present) into the given
  /// structure.
  void copyTemplateArgumentsInto(TemplateArgumentListInfo &List) const {
    if (hasExplicitTemplateArgs())
      getTrailingObjects<ASTTemplateKWAndArgsInfo>()->copyInto(
          getTrailingObjects<TemplateArgumentLoc>(), List);
  }

  /// Retrieve the template arguments provided as part of this
  /// template-id.
  const TemplateArgumentLoc *getTemplateArgs() const {
    if (!hasExplicitTemplateArgs())
      return nullptr;

    return getTrailingObjects<TemplateArgumentLoc>();
  }

  /// Retrieve the number of template arguments provided as part of this
  /// template-id.
  unsigned getNumTemplateArgs() const {
    if (!hasExplicitTemplateArgs())
      return 0;

    return getTrailingObjects<ASTTemplateKWAndArgsInfo>()->NumTemplateArgs;
  }

  ArrayRef<TemplateArgumentLoc> template_arguments() const {
    return {getTemplateArgs(), getNumTemplateArgs()};
  }

  Expr *getIdExpr() const {
    return IdExpr;
  }

  SourceLocation getBeginLoc() const LLVM_READONLY {
    if (!isImplicitAccess())
      return Base->getBeginLoc();
    if (getQualifier())
      return getQualifierLoc().getBeginLoc();
    return MemberNameInfo.getBeginLoc();
  }

  SourceLocation getEndLoc() const LLVM_READONLY {
    if (hasExplicitTemplateArgs())
      return getRAngleLoc();
    return MemberNameInfo.getEndLoc();
  }

  static bool classof(const Stmt *T) {
    return T->getStmtClass() == CXXDependentScopeMemberExprClass;
  }

  // Iterators
  child_range children() {
    if (isImplicitAccess())
      return child_range(child_iterator(), child_iterator());
    return child_range(&Base, &Base + 1);
  }
};

/// Represents a C++ member access expression for which lookup
/// produced a set of overloaded functions.
///
/// The member access may be explicit or implicit:
/// \code
///    struct A {
///      int a, b;
///      int explicitAccess() { return this->a + this->A::b; }
///      int implicitAccess() { return a + A::b; }
///    };
/// \endcode
///
/// In the final AST, an explicit access always becomes a MemberExpr.
/// An implicit access may become either a MemberExpr or a
/// DeclRefExpr, depending on whether the member is static.
class UnresolvedMemberExpr final
    : public OverloadExpr,
      private llvm::TrailingObjects<
          UnresolvedMemberExpr, ASTTemplateKWAndArgsInfo, TemplateArgumentLoc> {
  friend class ASTStmtReader;
  friend class OverloadExpr;
  friend TrailingObjects;

  /// Whether this member expression used the '->' operator or
  /// the '.' operator.
  bool IsArrow : 1;

  /// Whether the lookup results contain an unresolved using
  /// declaration.
  bool HasUnresolvedUsing : 1;

  /// The expression for the base pointer or class reference,
  /// e.g., the \c x in x.f.
  ///
  /// This can be null if this is an 'unbased' member expression.
  Stmt *Base = nullptr;

  /// The type of the base expression; never null.
  QualType BaseType;

  /// The location of the '->' or '.' operator.
  SourceLocation OperatorLoc;

  UnresolvedMemberExpr(const ASTContext &C, bool HasUnresolvedUsing,
                       Expr *Base, QualType BaseType, bool IsArrow,
                       SourceLocation OperatorLoc,
                       NestedNameSpecifierLoc QualifierLoc,
                       SourceLocation TemplateKWLoc,
                       const DeclarationNameInfo &MemberNameInfo,
                       const TemplateArgumentListInfo *TemplateArgs,
                       UnresolvedSetIterator Begin, UnresolvedSetIterator End);

  UnresolvedMemberExpr(EmptyShell Empty)
      : OverloadExpr(UnresolvedMemberExprClass, Empty), IsArrow(false),
        HasUnresolvedUsing(false) {}

  size_t numTrailingObjects(OverloadToken<ASTTemplateKWAndArgsInfo>) const {
    return HasTemplateKWAndArgsInfo ? 1 : 0;
  }

public:
  static UnresolvedMemberExpr *
  Create(const ASTContext &C, bool HasUnresolvedUsing,
         Expr *Base, QualType BaseType, bool IsArrow,
         SourceLocation OperatorLoc,
         NestedNameSpecifierLoc QualifierLoc,
         SourceLocation TemplateKWLoc,
         const DeclarationNameInfo &MemberNameInfo,
         const TemplateArgumentListInfo *TemplateArgs,
         UnresolvedSetIterator Begin, UnresolvedSetIterator End);

  static UnresolvedMemberExpr *
  CreateEmpty(const ASTContext &C, bool HasTemplateKWAndArgsInfo,
              unsigned NumTemplateArgs);

  /// True if this is an implicit access, i.e., one in which the
  /// member being accessed was not written in the source.
  ///
  /// The source location of the operator is invalid in this case.
  bool isImplicitAccess() const;

  /// Retrieve the base object of this member expressions,
  /// e.g., the \c x in \c x.m.
  Expr *getBase() {
    assert(!isImplicitAccess());
    return cast<Expr>(Base);
  }
  const Expr *getBase() const {
    assert(!isImplicitAccess());
    return cast<Expr>(Base);
  }

  QualType getBaseType() const { return BaseType; }

  /// Determine whether the lookup results contain an unresolved using
  /// declaration.
  bool hasUnresolvedUsing() const { return HasUnresolvedUsing; }

  /// Determine whether this member expression used the '->'
  /// operator; otherwise, it used the '.' operator.
  bool isArrow() const { return IsArrow; }

  /// Retrieve the location of the '->' or '.' operator.
  SourceLocation getOperatorLoc() const { return OperatorLoc; }

  /// Retrieve the naming class of this lookup.
  CXXRecordDecl *getNamingClass() const;

  /// Retrieve the full name info for the member that this expression
  /// refers to.
  const DeclarationNameInfo &getMemberNameInfo() const { return getNameInfo(); }

  /// Retrieve the name of the member that this expression
  /// refers to.
  DeclarationName getMemberName() const { return getName(); }

  // Retrieve the location of the name of the member that this
  // expression refers to.
  SourceLocation getMemberLoc() const { return getNameLoc(); }

  // Return the preferred location (the member name) for the arrow when
  // diagnosing a problem with this expression.
  SourceLocation getExprLoc() const LLVM_READONLY { return getMemberLoc(); }

  SourceLocation getBeginLoc() const LLVM_READONLY {
    if (!isImplicitAccess())
      return Base->getBeginLoc();
    if (NestedNameSpecifierLoc l = getQualifierLoc())
      return l.getBeginLoc();
    return getMemberNameInfo().getBeginLoc();
  }

  SourceLocation getEndLoc() const LLVM_READONLY {
    if (hasExplicitTemplateArgs())
      return getRAngleLoc();
    return getMemberNameInfo().getEndLoc();
  }

  static bool classof(const Stmt *T) {
    return T->getStmtClass() == UnresolvedMemberExprClass;
  }

  // Iterators
  child_range children() {
    if (isImplicitAccess())
      return child_range(child_iterator(), child_iterator());
    return child_range(&Base, &Base + 1);
  }
};

inline ASTTemplateKWAndArgsInfo *
OverloadExpr::getTrailingASTTemplateKWAndArgsInfo() {
  if (!HasTemplateKWAndArgsInfo)
    return nullptr;

  if (isa<UnresolvedLookupExpr>(this))
    return cast<UnresolvedLookupExpr>(this)
        ->getTrailingObjects<ASTTemplateKWAndArgsInfo>();
  else
    return cast<UnresolvedMemberExpr>(this)
        ->getTrailingObjects<ASTTemplateKWAndArgsInfo>();
}

inline TemplateArgumentLoc *OverloadExpr::getTrailingTemplateArgumentLoc() {
  if (isa<UnresolvedLookupExpr>(this))
    return cast<UnresolvedLookupExpr>(this)
        ->getTrailingObjects<TemplateArgumentLoc>();
  else
    return cast<UnresolvedMemberExpr>(this)
        ->getTrailingObjects<TemplateArgumentLoc>();
}

/// Represents a C++11 noexcept expression (C++ [expr.unary.noexcept]).
///
/// The noexcept expression tests whether a given expression might throw. Its
/// result is a boolean constant.
class CXXNoexceptExpr : public Expr {
  friend class ASTStmtReader;

  bool Value : 1;
  Stmt *Operand;
  SourceRange Range;

public:
  CXXNoexceptExpr(QualType Ty, Expr *Operand, CanThrowResult Val,
                  SourceLocation Keyword, SourceLocation RParen)
      : Expr(CXXNoexceptExprClass, Ty, VK_RValue, OK_Ordinary,
             /*TypeDependent*/false,
             /*ValueDependent*/Val == CT_Dependent,
             Val == CT_Dependent || Operand->isInstantiationDependent(),
             Operand->containsUnexpandedParameterPack()),
        Value(Val == CT_Cannot), Operand(Operand), Range(Keyword, RParen) {}

  CXXNoexceptExpr(EmptyShell Empty) : Expr(CXXNoexceptExprClass, Empty) {}

  Expr *getOperand() const { return static_cast<Expr*>(Operand); }

  SourceLocation getBeginLoc() const LLVM_READONLY { return Range.getBegin(); }
  SourceLocation getEndLoc() const LLVM_READONLY { return Range.getEnd(); }
  SourceRange getSourceRange() const LLVM_READONLY { return Range; }

  bool getValue() const { return Value; }

  static bool classof(const Stmt *T) {
    return T->getStmtClass() == CXXNoexceptExprClass;
  }

  // Iterators
  child_range children() { return child_range(&Operand, &Operand + 1); }
};

/// Represents a C++11 pack expansion that produces a sequence of
/// expressions.
///
/// A pack expansion expression contains a pattern (which itself is an
/// expression) followed by an ellipsis. For example:
///
/// \code
/// template<typename F, typename ...Types>
/// void forward(F f, Types &&...args) {
///   f(static_cast<Types&&>(args)...);
/// }
/// \endcode
///
/// Here, the argument to the function object \c f is a pack expansion whose
/// pattern is \c static_cast<Types&&>(args). When the \c forward function
/// template is instantiated, the pack expansion will instantiate to zero or
/// or more function arguments to the function object \c f.
class PackExpansionExpr : public Expr {
  friend class ASTStmtReader;
  friend class ASTStmtWriter;

  SourceLocation EllipsisLoc;

  /// The number of expansions that will be produced by this pack
  /// expansion expression, if known.
  ///
  /// When zero, the number of expansions is not known. Otherwise, this value
  /// is the number of expansions + 1.
  unsigned NumExpansions;

  Stmt *Pattern;

public:
  PackExpansionExpr(QualType T, Expr *Pattern, SourceLocation EllipsisLoc,
                    Optional<unsigned> NumExpansions)
      : Expr(PackExpansionExprClass, T, Pattern->getValueKind(),
             Pattern->getObjectKind(), /*TypeDependent=*/true,
             /*ValueDependent=*/true, /*InstantiationDependent=*/true,
             /*ContainsUnexpandedParameterPack=*/false),
        EllipsisLoc(EllipsisLoc),
        NumExpansions(NumExpansions ? *NumExpansions + 1 : 0),
        Pattern(Pattern) {}

  PackExpansionExpr(EmptyShell Empty) : Expr(PackExpansionExprClass, Empty) {}

  /// Retrieve the pattern of the pack expansion.
  Expr *getPattern() { return reinterpret_cast<Expr *>(Pattern); }

  /// Retrieve the pattern of the pack expansion.
  const Expr *getPattern() const { return reinterpret_cast<Expr *>(Pattern); }

  /// Retrieve the location of the ellipsis that describes this pack
  /// expansion.
  SourceLocation getEllipsisLoc() const { return EllipsisLoc; }

  /// Determine the number of expansions that will be produced when
  /// this pack expansion is instantiated, if already known.
  Optional<unsigned> getNumExpansions() const {
    if (NumExpansions)
      return NumExpansions - 1;

    return None;
  }

  SourceLocation getBeginLoc() const LLVM_READONLY {
    return Pattern->getBeginLoc();
  }

  SourceLocation getEndLoc() const LLVM_READONLY { return EllipsisLoc; }

  static bool classof(const Stmt *T) {
    return T->getStmtClass() == PackExpansionExprClass;
  }

  // Iterators
  child_range children() {
    return child_range(&Pattern, &Pattern + 1);
  }
};

/// Represents a C++11 pack selection that yields a single expression from
/// a parameter pack or destructurable class. 
///
/// This is used internally to define the bodies of expansion statements.
class PackSelectionExpr : public Expr {
  friend class ASTStmtReader;
  friend class ASTStmtWriter;

  SourceLocation SelectLoc;
  
  Stmt *Args[2];

public:
  PackSelectionExpr(QualType T, Expr *Pack, Expr *Sel, SourceLocation SelectLoc)
      : Expr(PackSelectionExprClass, T, Pack->getValueKind(),
             Pack->getObjectKind(), /*TypeDependent=*/true,
             /*ValueDependent=*/true, /*InstantiationDependent=*/true,
             /*ContainsUnexpandedParameterPack=*/false),
        SelectLoc(SelectLoc), Args{Pack, Sel} {}

  PackSelectionExpr(EmptyShell Empty) : Expr(PackSelectionExprClass, Empty) {}

  /// Retrieve the unexpanded pack or class object reference.
  const Expr *getPack() const { return reinterpret_cast<Expr *>(Args[0]); }
  Expr *getPack() { return reinterpret_cast<Expr *>(Args[0]); }

  /// Retrieve selector integral selector argument.
  const Expr *getSelector() const { return reinterpret_cast<Expr *>(Args[1]); }
  Expr *getSelector() { return reinterpret_cast<Expr *>(Args[1]); }

  /// Retrieve the location of the ellipsis that describes this pack
  /// expansion.
  SourceLocation getSelectLoc() const { return SelectLoc; }

  LLVM_ATTRIBUTE_DEPRECATED(SourceLocation getLocStart() const LLVM_READONLY,
                            "Use getBeginLoc instead") {
    return getBeginLoc();
  }
  SourceLocation getBeginLoc() const LLVM_READONLY {
    return SelectLoc;
  }

  LLVM_ATTRIBUTE_DEPRECATED(SourceLocation getLocEnd() const LLVM_READONLY,
                            "Use getEndLoc instead") {
    return getEndLoc();
  }
  SourceLocation getEndLoc() const LLVM_READONLY { return SelectLoc; }

  static bool classof(const Stmt *T) {
    return T->getStmtClass() == PackSelectionExprClass;
  }

  // Iterators
  child_range children() {
    return child_range(&Args[0], &Args[0] + 2);
  }
};

/// Represents an expression that computes the length of a parameter
/// pack.
///
/// \code
/// template<typename ...Types>
/// struct count {
///   static const unsigned value = sizeof...(Types);
/// };
/// \endcode
class SizeOfPackExpr final
    : public Expr,
      private llvm::TrailingObjects<SizeOfPackExpr, TemplateArgument> {
  friend class ASTStmtReader;
  friend class ASTStmtWriter;
  friend TrailingObjects;

  /// The location of the \c sizeof keyword.
  SourceLocation OperatorLoc;

  /// The location of the name of the parameter pack.
  SourceLocation PackLoc;

  /// The location of the closing parenthesis.
  SourceLocation RParenLoc;

  /// The length of the parameter pack, if known.
  ///
  /// When this expression is not value-dependent, this is the length of
  /// the pack. When the expression was parsed rather than instantiated
  /// (and thus is value-dependent), this is zero.
  ///
  /// After partial substitution into a sizeof...(X) expression (for instance,
  /// within an alias template or during function template argument deduction),
  /// we store a trailing array of partially-substituted TemplateArguments,
  /// and this is the length of that array.
  unsigned Length;

  /// The parameter pack.
  NamedDecl *Pack = nullptr;

  /// Create an expression that computes the length of
  /// the given parameter pack.
  SizeOfPackExpr(QualType SizeType, SourceLocation OperatorLoc, NamedDecl *Pack,
                 SourceLocation PackLoc, SourceLocation RParenLoc,
                 Optional<unsigned> Length, ArrayRef<TemplateArgument> PartialArgs)
      : Expr(SizeOfPackExprClass, SizeType, VK_RValue, OK_Ordinary,
             /*TypeDependent=*/false, /*ValueDependent=*/!Length,
             /*InstantiationDependent=*/!Length,
             /*ContainsUnexpandedParameterPack=*/false),
        OperatorLoc(OperatorLoc), PackLoc(PackLoc), RParenLoc(RParenLoc),
        Length(Length ? *Length : PartialArgs.size()), Pack(Pack) {
    assert((!Length || PartialArgs.empty()) &&
           "have partial args for non-dependent sizeof... expression");
    auto *Args = getTrailingObjects<TemplateArgument>();
    std::uninitialized_copy(PartialArgs.begin(), PartialArgs.end(), Args);
  }

  /// Create an empty expression.
  SizeOfPackExpr(EmptyShell Empty, unsigned NumPartialArgs)
      : Expr(SizeOfPackExprClass, Empty), Length(NumPartialArgs) {}

public:
  static SizeOfPackExpr *Create(ASTContext &Context, SourceLocation OperatorLoc,
                                NamedDecl *Pack, SourceLocation PackLoc,
                                SourceLocation RParenLoc,
                                Optional<unsigned> Length = None,
                                ArrayRef<TemplateArgument> PartialArgs = None);
  static SizeOfPackExpr *CreateDeserialized(ASTContext &Context,
                                            unsigned NumPartialArgs);

  /// Determine the location of the 'sizeof' keyword.
  SourceLocation getOperatorLoc() const { return OperatorLoc; }

  /// Determine the location of the parameter pack.
  SourceLocation getPackLoc() const { return PackLoc; }

  /// Determine the location of the right parenthesis.
  SourceLocation getRParenLoc() const { return RParenLoc; }

  /// Retrieve the parameter pack.
  NamedDecl *getPack() const { return Pack; }

  /// Retrieve the length of the parameter pack.
  ///
  /// This routine may only be invoked when the expression is not
  /// value-dependent.
  unsigned getPackLength() const {
    assert(!isValueDependent() &&
           "Cannot get the length of a value-dependent pack size expression");
    return Length;
  }

  /// Determine whether this represents a partially-substituted sizeof...
  /// expression, such as is produced for:
  ///
  ///   template<typename ...Ts> using X = int[sizeof...(Ts)];
  ///   template<typename ...Us> void f(X<Us..., 1, 2, 3, Us...>);
  bool isPartiallySubstituted() const {
    return isValueDependent() && Length;
  }

  /// Get
  ArrayRef<TemplateArgument> getPartialArguments() const {
    assert(isPartiallySubstituted());
    const auto *Args = getTrailingObjects<TemplateArgument>();
    return llvm::makeArrayRef(Args, Args + Length);
  }

  SourceLocation getBeginLoc() const LLVM_READONLY { return OperatorLoc; }
  SourceLocation getEndLoc() const LLVM_READONLY { return RParenLoc; }

  static bool classof(const Stmt *T) {
    return T->getStmtClass() == SizeOfPackExprClass;
  }

  // Iterators
  child_range children() {
    return child_range(child_iterator(), child_iterator());
  }
};

/// Represents a reference to a non-type template parameter
/// that has been substituted with a template argument.
class SubstNonTypeTemplateParmExpr : public Expr {
  friend class ASTReader;
  friend class ASTStmtReader;

  /// The replaced parameter.
  NonTypeTemplateParmDecl *Param;

  /// The replacement expression.
  Stmt *Replacement;

  /// The location of the non-type template parameter reference.
  SourceLocation NameLoc;

  explicit SubstNonTypeTemplateParmExpr(EmptyShell Empty)
      : Expr(SubstNonTypeTemplateParmExprClass, Empty) {}

public:
  SubstNonTypeTemplateParmExpr(QualType type,
                               ExprValueKind valueKind,
                               SourceLocation loc,
                               NonTypeTemplateParmDecl *param,
                               Expr *replacement)
      : Expr(SubstNonTypeTemplateParmExprClass, type, valueKind, OK_Ordinary,
             replacement->isTypeDependent(), replacement->isValueDependent(),
             replacement->isInstantiationDependent(),
             replacement->containsUnexpandedParameterPack()),
        Param(param), Replacement(replacement), NameLoc(loc) {}

  SourceLocation getNameLoc() const { return NameLoc; }
  SourceLocation getBeginLoc() const LLVM_READONLY { return NameLoc; }
  SourceLocation getEndLoc() const LLVM_READONLY { return NameLoc; }

  Expr *getReplacement() const { return cast<Expr>(Replacement); }

  NonTypeTemplateParmDecl *getParameter() const { return Param; }

  static bool classof(const Stmt *s) {
    return s->getStmtClass() == SubstNonTypeTemplateParmExprClass;
  }

  // Iterators
  child_range children() { return child_range(&Replacement, &Replacement+1); }
};

/// Represents a reference to a non-type template parameter pack that
/// has been substituted with a non-template argument pack.
///
/// When a pack expansion in the source code contains multiple parameter packs
/// and those parameter packs correspond to different levels of template
/// parameter lists, this node is used to represent a non-type template
/// parameter pack from an outer level, which has already had its argument pack
/// substituted but that still lives within a pack expansion that itself
/// could not be instantiated. When actually performing a substitution into
/// that pack expansion (e.g., when all template parameters have corresponding
/// arguments), this type will be replaced with the appropriate underlying
/// expression at the current pack substitution index.
class SubstNonTypeTemplateParmPackExpr : public Expr {
  friend class ASTReader;
  friend class ASTStmtReader;

  /// The non-type template parameter pack itself.
  NonTypeTemplateParmDecl *Param;

  /// A pointer to the set of template arguments that this
  /// parameter pack is instantiated with.
  const TemplateArgument *Arguments;

  /// The number of template arguments in \c Arguments.
  unsigned NumArguments;

  /// The location of the non-type template parameter pack reference.
  SourceLocation NameLoc;

  explicit SubstNonTypeTemplateParmPackExpr(EmptyShell Empty)
      : Expr(SubstNonTypeTemplateParmPackExprClass, Empty) {}

public:
  SubstNonTypeTemplateParmPackExpr(QualType T,
                                   ExprValueKind ValueKind,
                                   NonTypeTemplateParmDecl *Param,
                                   SourceLocation NameLoc,
                                   const TemplateArgument &ArgPack);

  /// Retrieve the non-type template parameter pack being substituted.
  NonTypeTemplateParmDecl *getParameterPack() const { return Param; }

  /// Retrieve the location of the parameter pack name.
  SourceLocation getParameterPackLocation() const { return NameLoc; }

  /// Retrieve the template argument pack containing the substituted
  /// template arguments.
  TemplateArgument getArgumentPack() const;

  SourceLocation getBeginLoc() const LLVM_READONLY { return NameLoc; }
  SourceLocation getEndLoc() const LLVM_READONLY { return NameLoc; }

  static bool classof(const Stmt *T) {
    return T->getStmtClass() == SubstNonTypeTemplateParmPackExprClass;
  }

  // Iterators
  child_range children() {
    return child_range(child_iterator(), child_iterator());
  }
};

/// Represents a reference to a function parameter pack that has been
/// substituted but not yet expanded.
///
/// When a pack expansion contains multiple parameter packs at different levels,
/// this node is used to represent a function parameter pack at an outer level
/// which we have already substituted to refer to expanded parameters, but where
/// the containing pack expansion cannot yet be expanded.
///
/// \code
/// template<typename...Ts> struct S {
///   template<typename...Us> auto f(Ts ...ts) -> decltype(g(Us(ts)...));
/// };
/// template struct S<int, int>;
/// \endcode
class FunctionParmPackExpr final
    : public Expr,
      private llvm::TrailingObjects<FunctionParmPackExpr, ParmVarDecl *> {
  friend class ASTReader;
  friend class ASTStmtReader;
  friend TrailingObjects;

  /// The function parameter pack which was referenced.
  ParmVarDecl *ParamPack;

  /// The location of the function parameter pack reference.
  SourceLocation NameLoc;

  /// The number of expansions of this pack.
  unsigned NumParameters;

  FunctionParmPackExpr(QualType T, ParmVarDecl *ParamPack,
                       SourceLocation NameLoc, unsigned NumParams,
                       ParmVarDecl *const *Params);

public:
  static FunctionParmPackExpr *Create(const ASTContext &Context, QualType T,
                                      ParmVarDecl *ParamPack,
                                      SourceLocation NameLoc,
                                      ArrayRef<ParmVarDecl *> Params);
  static FunctionParmPackExpr *CreateEmpty(const ASTContext &Context,
                                           unsigned NumParams);

  /// Get the parameter pack which this expression refers to.
  ParmVarDecl *getParameterPack() const { return ParamPack; }

  /// Get the location of the parameter pack.
  SourceLocation getParameterPackLocation() const { return NameLoc; }

  /// Iterators over the parameters which the parameter pack expanded
  /// into.
  using iterator = ParmVarDecl * const *;
  iterator begin() const { return getTrailingObjects<ParmVarDecl *>(); }
  iterator end() const { return begin() + NumParameters; }

  /// Get the number of parameters in this parameter pack.
  unsigned getNumExpansions() const { return NumParameters; }

  /// Get an expansion of the parameter pack by index.
  ParmVarDecl *getExpansion(unsigned I) const { return begin()[I]; }

  SourceLocation getBeginLoc() const LLVM_READONLY { return NameLoc; }
  SourceLocation getEndLoc() const LLVM_READONLY { return NameLoc; }

  static bool classof(const Stmt *T) {
    return T->getStmtClass() == FunctionParmPackExprClass;
  }

  child_range children() {
    return child_range(child_iterator(), child_iterator());
  }
};

/// Represents a prvalue temporary that is written into memory so that
/// a reference can bind to it.
///
/// Prvalue expressions are materialized when they need to have an address
/// in memory for a reference to bind to. This happens when binding a
/// reference to the result of a conversion, e.g.,
///
/// \code
/// const int &r = 1.0;
/// \endcode
///
/// Here, 1.0 is implicitly converted to an \c int. That resulting \c int is
/// then materialized via a \c MaterializeTemporaryExpr, and the reference
/// binds to the temporary. \c MaterializeTemporaryExprs are always glvalues
/// (either an lvalue or an xvalue, depending on the kind of reference binding
/// to it), maintaining the invariant that references always bind to glvalues.
///
/// Reference binding and copy-elision can both extend the lifetime of a
/// temporary. When either happens, the expression will also track the
/// declaration which is responsible for the lifetime extension.
class MaterializeTemporaryExpr : public Expr {
private:
  friend class ASTStmtReader;
  friend class ASTStmtWriter;

  struct ExtraState {
    /// The temporary-generating expression whose value will be
    /// materialized.
    Stmt *Temporary;

    /// The declaration which lifetime-extended this reference, if any.
    /// Either a VarDecl, or (for a ctor-initializer) a FieldDecl.
    const ValueDecl *ExtendingDecl;

    unsigned ManglingNumber;
  };
  llvm::PointerUnion<Stmt *, ExtraState *> State;

  void initializeExtraState(const ValueDecl *ExtendedBy,
                            unsigned ManglingNumber);

public:
  MaterializeTemporaryExpr(QualType T, Expr *Temporary,
                           bool BoundToLvalueReference)
      : Expr(MaterializeTemporaryExprClass, T,
             BoundToLvalueReference? VK_LValue : VK_XValue, OK_Ordinary,
             Temporary->isTypeDependent(), Temporary->isValueDependent(),
             Temporary->isInstantiationDependent(),
             Temporary->containsUnexpandedParameterPack()),
        State(Temporary) {}

  MaterializeTemporaryExpr(EmptyShell Empty)
      : Expr(MaterializeTemporaryExprClass, Empty) {}

  Stmt *getTemporary() const {
    return State.is<Stmt *>() ? State.get<Stmt *>()
                              : State.get<ExtraState *>()->Temporary;
  }

  /// Retrieve the temporary-generating subexpression whose value will
  /// be materialized into a glvalue.
  Expr *GetTemporaryExpr() const { return static_cast<Expr *>(getTemporary()); }

  /// Retrieve the storage duration for the materialized temporary.
  StorageDuration getStorageDuration() const {
    const ValueDecl *ExtendingDecl = getExtendingDecl();
    if (!ExtendingDecl)
      return SD_FullExpression;
    // FIXME: This is not necessarily correct for a temporary materialized
    // within a default initializer.
    if (isa<FieldDecl>(ExtendingDecl))
      return SD_Automatic;
    // FIXME: This only works because storage class specifiers are not allowed
    // on decomposition declarations.
    if (isa<BindingDecl>(ExtendingDecl))
      return ExtendingDecl->getDeclContext()->isFunctionOrMethod()
                 ? SD_Automatic
                 : SD_Static;
    return cast<VarDecl>(ExtendingDecl)->getStorageDuration();
  }

  /// Get the declaration which triggered the lifetime-extension of this
  /// temporary, if any.
  const ValueDecl *getExtendingDecl() const {
    return State.is<Stmt *>() ? nullptr
                              : State.get<ExtraState *>()->ExtendingDecl;
  }

  void setExtendingDecl(const ValueDecl *ExtendedBy, unsigned ManglingNumber);

  unsigned getManglingNumber() const {
    return State.is<Stmt *>() ? 0 : State.get<ExtraState *>()->ManglingNumber;
  }

  /// Determine whether this materialized temporary is bound to an
  /// lvalue reference; otherwise, it's bound to an rvalue reference.
  bool isBoundToLvalueReference() const {
    return getValueKind() == VK_LValue;
  }

  SourceLocation getBeginLoc() const LLVM_READONLY {
    return getTemporary()->getBeginLoc();
  }

  SourceLocation getEndLoc() const LLVM_READONLY {
    return getTemporary()->getEndLoc();
  }

  static bool classof(const Stmt *T) {
    return T->getStmtClass() == MaterializeTemporaryExprClass;
  }

  // Iterators
  child_range children() {
    if (State.is<Stmt *>())
      return child_range(State.getAddrOfPtr1(), State.getAddrOfPtr1() + 1);

    auto ES = State.get<ExtraState *>();
    return child_range(&ES->Temporary, &ES->Temporary + 1);
  }
};

/// Represents a folding of a pack over an operator.
///
/// This expression is always dependent and represents a pack expansion of the
/// forms:
///
///    ( expr op ... )
///    ( ... op expr )
///    ( expr op ... op expr )
class CXXFoldExpr : public Expr {
  friend class ASTStmtReader;
  friend class ASTStmtWriter;

  SourceLocation LParenLoc;
  SourceLocation EllipsisLoc;
  SourceLocation RParenLoc;
  Stmt *SubExprs[2];
  BinaryOperatorKind Opcode;

public:
  CXXFoldExpr(QualType T, SourceLocation LParenLoc, Expr *LHS,
              BinaryOperatorKind Opcode, SourceLocation EllipsisLoc, Expr *RHS,
              SourceLocation RParenLoc)
      : Expr(CXXFoldExprClass, T, VK_RValue, OK_Ordinary,
             /*Dependent*/ true, true, true,
             /*ContainsUnexpandedParameterPack*/ false),
        LParenLoc(LParenLoc), EllipsisLoc(EllipsisLoc), RParenLoc(RParenLoc),
        Opcode(Opcode) {
    SubExprs[0] = LHS;
    SubExprs[1] = RHS;
  }

  CXXFoldExpr(EmptyShell Empty) : Expr(CXXFoldExprClass, Empty) {}

  Expr *getLHS() const { return static_cast<Expr*>(SubExprs[0]); }
  Expr *getRHS() const { return static_cast<Expr*>(SubExprs[1]); }

  /// Does this produce a right-associated sequence of operators?
  bool isRightFold() const {
    return getLHS() && getLHS()->containsUnexpandedParameterPack();
  }

  /// Does this produce a left-associated sequence of operators?
  bool isLeftFold() const { return !isRightFold(); }

  /// Get the pattern, that is, the operand that contains an unexpanded pack.
  Expr *getPattern() const { return isLeftFold() ? getRHS() : getLHS(); }

  /// Get the operand that doesn't contain a pack, for a binary fold.
  Expr *getInit() const { return isLeftFold() ? getLHS() : getRHS(); }

  SourceLocation getEllipsisLoc() const { return EllipsisLoc; }
  BinaryOperatorKind getOperator() const { return Opcode; }

  SourceLocation getBeginLoc() const LLVM_READONLY { return LParenLoc; }

  SourceLocation getEndLoc() const LLVM_READONLY { return RParenLoc; }

  static bool classof(const Stmt *T) {
    return T->getStmtClass() == CXXFoldExprClass;
  }

  // Iterators
  child_range children() { return child_range(SubExprs, SubExprs + 2); }
};

/// Represents an expression that might suspend coroutine execution;
/// either a co_await or co_yield expression.
///
/// Evaluation of this expression first evaluates its 'ready' expression. If
/// that returns 'false':
///  -- execution of the coroutine is suspended
///  -- the 'suspend' expression is evaluated
///     -- if the 'suspend' expression returns 'false', the coroutine is
///        resumed
///     -- otherwise, control passes back to the resumer.
/// If the coroutine is not suspended, or when it is resumed, the 'resume'
/// expression is evaluated, and its result is the result of the overall
/// expression.
class CoroutineSuspendExpr : public Expr {
  friend class ASTStmtReader;

  SourceLocation KeywordLoc;

  enum SubExpr { Common, Ready, Suspend, Resume, Count };

  Stmt *SubExprs[SubExpr::Count];
  OpaqueValueExpr *OpaqueValue = nullptr;

public:
  CoroutineSuspendExpr(StmtClass SC, SourceLocation KeywordLoc, Expr *Common,
                       Expr *Ready, Expr *Suspend, Expr *Resume,
                       OpaqueValueExpr *OpaqueValue)
      : Expr(SC, Resume->getType(), Resume->getValueKind(),
             Resume->getObjectKind(), Resume->isTypeDependent(),
             Resume->isValueDependent(), Common->isInstantiationDependent(),
             Common->containsUnexpandedParameterPack()),
        KeywordLoc(KeywordLoc), OpaqueValue(OpaqueValue) {
    SubExprs[SubExpr::Common] = Common;
    SubExprs[SubExpr::Ready] = Ready;
    SubExprs[SubExpr::Suspend] = Suspend;
    SubExprs[SubExpr::Resume] = Resume;
  }

  CoroutineSuspendExpr(StmtClass SC, SourceLocation KeywordLoc, QualType Ty,
                       Expr *Common)
      : Expr(SC, Ty, VK_RValue, OK_Ordinary, true, true, true,
             Common->containsUnexpandedParameterPack()),
        KeywordLoc(KeywordLoc) {
    assert(Common->isTypeDependent() && Ty->isDependentType() &&
           "wrong constructor for non-dependent co_await/co_yield expression");
    SubExprs[SubExpr::Common] = Common;
    SubExprs[SubExpr::Ready] = nullptr;
    SubExprs[SubExpr::Suspend] = nullptr;
    SubExprs[SubExpr::Resume] = nullptr;
  }

  CoroutineSuspendExpr(StmtClass SC, EmptyShell Empty) : Expr(SC, Empty) {
    SubExprs[SubExpr::Common] = nullptr;
    SubExprs[SubExpr::Ready] = nullptr;
    SubExprs[SubExpr::Suspend] = nullptr;
    SubExprs[SubExpr::Resume] = nullptr;
  }

  SourceLocation getKeywordLoc() const { return KeywordLoc; }

  Expr *getCommonExpr() const {
    return static_cast<Expr*>(SubExprs[SubExpr::Common]);
  }

  /// getOpaqueValue - Return the opaque value placeholder.
  OpaqueValueExpr *getOpaqueValue() const { return OpaqueValue; }

  Expr *getReadyExpr() const {
    return static_cast<Expr*>(SubExprs[SubExpr::Ready]);
  }

  Expr *getSuspendExpr() const {
    return static_cast<Expr*>(SubExprs[SubExpr::Suspend]);
  }

  Expr *getResumeExpr() const {
    return static_cast<Expr*>(SubExprs[SubExpr::Resume]);
  }

  SourceLocation getBeginLoc() const LLVM_READONLY { return KeywordLoc; }

  SourceLocation getEndLoc() const LLVM_READONLY {
    return getCommonExpr()->getEndLoc();
  }

  child_range children() {
    return child_range(SubExprs, SubExprs + SubExpr::Count);
  }

  static bool classof(const Stmt *T) {
    return T->getStmtClass() == CoawaitExprClass ||
           T->getStmtClass() == CoyieldExprClass;
  }
};

/// Represents a 'co_await' expression.
class CoawaitExpr : public CoroutineSuspendExpr {
  friend class ASTStmtReader;

public:
  CoawaitExpr(SourceLocation CoawaitLoc, Expr *Operand, Expr *Ready,
              Expr *Suspend, Expr *Resume, OpaqueValueExpr *OpaqueValue,
              bool IsImplicit = false)
      : CoroutineSuspendExpr(CoawaitExprClass, CoawaitLoc, Operand, Ready,
                             Suspend, Resume, OpaqueValue) {
    CoawaitBits.IsImplicit = IsImplicit;
  }

  CoawaitExpr(SourceLocation CoawaitLoc, QualType Ty, Expr *Operand,
              bool IsImplicit = false)
      : CoroutineSuspendExpr(CoawaitExprClass, CoawaitLoc, Ty, Operand) {
    CoawaitBits.IsImplicit = IsImplicit;
  }

  CoawaitExpr(EmptyShell Empty)
      : CoroutineSuspendExpr(CoawaitExprClass, Empty) {}

  Expr *getOperand() const {
    // FIXME: Dig out the actual operand or store it.
    return getCommonExpr();
  }

  bool isImplicit() const { return CoawaitBits.IsImplicit; }
  void setIsImplicit(bool value = true) { CoawaitBits.IsImplicit = value; }

  static bool classof(const Stmt *T) {
    return T->getStmtClass() == CoawaitExprClass;
  }
};

/// Represents a 'co_await' expression while the type of the promise
/// is dependent.
class DependentCoawaitExpr : public Expr {
  friend class ASTStmtReader;

  SourceLocation KeywordLoc;
  Stmt *SubExprs[2];

public:
  DependentCoawaitExpr(SourceLocation KeywordLoc, QualType Ty, Expr *Op,
                       UnresolvedLookupExpr *OpCoawait)
      : Expr(DependentCoawaitExprClass, Ty, VK_RValue, OK_Ordinary,
             /*TypeDependent*/ true, /*ValueDependent*/ true,
             /*InstantiationDependent*/ true,
             Op->containsUnexpandedParameterPack()),
        KeywordLoc(KeywordLoc) {
    // NOTE: A co_await expression is dependent on the coroutines promise
    // type and may be dependent even when the `Op` expression is not.
    assert(Ty->isDependentType() &&
           "wrong constructor for non-dependent co_await/co_yield expression");
    SubExprs[0] = Op;
    SubExprs[1] = OpCoawait;
  }

  DependentCoawaitExpr(EmptyShell Empty)
      : Expr(DependentCoawaitExprClass, Empty) {}

  Expr *getOperand() const { return cast<Expr>(SubExprs[0]); }

  UnresolvedLookupExpr *getOperatorCoawaitLookup() const {
    return cast<UnresolvedLookupExpr>(SubExprs[1]);
  }

  SourceLocation getKeywordLoc() const { return KeywordLoc; }

  SourceLocation getBeginLoc() const LLVM_READONLY { return KeywordLoc; }

  SourceLocation getEndLoc() const LLVM_READONLY {
    return getOperand()->getEndLoc();
  }

  child_range children() { return child_range(SubExprs, SubExprs + 2); }

  static bool classof(const Stmt *T) {
    return T->getStmtClass() == DependentCoawaitExprClass;
  }
};

/// Represents a 'co_yield' expression.
class CoyieldExpr : public CoroutineSuspendExpr {
  friend class ASTStmtReader;

public:
  CoyieldExpr(SourceLocation CoyieldLoc, Expr *Operand, Expr *Ready,
              Expr *Suspend, Expr *Resume, OpaqueValueExpr *OpaqueValue)
      : CoroutineSuspendExpr(CoyieldExprClass, CoyieldLoc, Operand, Ready,
                             Suspend, Resume, OpaqueValue) {}
  CoyieldExpr(SourceLocation CoyieldLoc, QualType Ty, Expr *Operand)
      : CoroutineSuspendExpr(CoyieldExprClass, CoyieldLoc, Ty, Operand) {}
  CoyieldExpr(EmptyShell Empty)
      : CoroutineSuspendExpr(CoyieldExprClass, Empty) {}

  Expr *getOperand() const {
    // FIXME: Dig out the actual operand or store it.
    return getCommonExpr();
  }

  static bool classof(const Stmt *T) {
    return T->getStmtClass() == CoyieldExprClass;
  }
};

/// \brief Represents a compile-time value that was computed by a constant
//// expression.
class CXXConstantExpr : public Expr {
  /// \brief The source expression.
  Stmt *Source;

  /// \brief The computed value of the source expression.
  APValue Value;
public:
  CXXConstantExpr(Expr *E, const APValue& V)
    : Expr(CXXConstantExprClass, E->getType(), E->getValueKind(),
           E->getObjectKind(), false, false, false, false), Source(E),
      Value(V) {}
  CXXConstantExpr(Expr *E, APValue&& V)
    : Expr(CXXConstantExprClass, E->getType(), E->getValueKind(),
           E->getObjectKind(), false, false, false, false), Source(E),
      Value(std::move(V)) { }

  CXXConstantExpr(EmptyShell Empty)
    : Expr(CXXConstantExprClass, Empty) { }

  /// \brief Returns the evaluated expression.
  Expr *getExpression() const { return cast<Expr>(Source); }

  /// \brief Returns the computed value.
  const APValue& getValue() const { return Value; }

  SourceLocation getBeginLoc() const LLVM_READONLY {
    return Source->getBeginLoc();
  }

  SourceLocation getEndLoc() const LLVM_READONLY {
    return Source->getEndLoc();
  }

  child_range children() {
    return child_range(&Source, &Source + 1);
  }

  const_child_range children() const {
    return const_child_range(&Source, &Source + 1);
  }

  static bool classof(const Stmt *T) {
    return T->getStmtClass() == CXXConstantExprClass;
  }
};

/// \brief Represents expressions of the form `reflexpr(x)`.
///
/// The operand of the expression is either a type, an expression, a
/// template-name, or a namespace-name.
///
class CXXReflectExpr : public Expr {
  // The operand of the expression.
  ReflectionOperand Ref;

  // Source locations.
  SourceLocation KWLoc;
  SourceLocation LParenLoc;
  SourceLocation RParenLoc;

  CXXReflectExpr(QualType T);
  CXXReflectExpr(QualType T, QualType Arg);
  CXXReflectExpr(QualType T, TemplateName Arg);
  CXXReflectExpr(QualType T, NamespaceName Arg);
  CXXReflectExpr(QualType T, Expr *Arg);
  CXXReflectExpr(QualType T, Decl *Arg);
  CXXReflectExpr(QualType T, CXXBaseSpecifier *Arg);

  CXXReflectExpr(EmptyShell Empty)
    : Expr(CXXReflectExprClass, Empty) {}

public:
  static CXXReflectExpr *Create(ASTContext &C, QualType T,
                                SourceLocation KW, QualType Arg,
                                SourceLocation LP, SourceLocation RP);

  static CXXReflectExpr *Create(ASTContext &C, QualType T,
                                SourceLocation KW, TemplateName Arg,
                                SourceLocation LP, SourceLocation RP);

  static CXXReflectExpr *Create(ASTContext &C, QualType T,
                                SourceLocation KW, NamespaceName Arg,
                                SourceLocation LP, SourceLocation RP);

  static CXXReflectExpr *Create(ASTContext &C, QualType T,
                                SourceLocation KW, Expr *Arg,
                                SourceLocation LP, SourceLocation RP);

  static CXXReflectExpr *Create(ASTContext &C, QualType T,
                                SourceLocation KW, Decl *Arg,
                                SourceLocation LP, SourceLocation RP);

  static CXXReflectExpr *Create(ASTContext &C, QualType T,
                                SourceLocation KW, CXXBaseSpecifier *Arg,
                                SourceLocation LP, SourceLocation RP);

  static CXXReflectExpr *CreateInvalid(ASTContext &C, QualType T,
                                       SourceLocation KW,
                                       SourceLocation LP, SourceLocation RP);

  /// Returns the reflection operand.
  const ReflectionOperand &getOperand() const { return Ref; }

  SourceLocation getBeginLoc() const LLVM_READONLY {
    return KWLoc;
  }

  SourceLocation getEndLoc() const LLVM_READONLY {
    return RParenLoc;
  }

  /// Returns location of the `reflexpr` keyword.
  SourceLocation getKeywordLoc() const { return KWLoc; }

  /// Returns the location of the '(' token.
  SourceLocation getLParenLoc() const { return LParenLoc; }

  /// Returns the location of the ')' token.
  SourceLocation getRParenLoc() const { return RParenLoc; }

  /// Sets the location of the `reflexpr` keyword.
  void setKeywordLoc(SourceLocation L) { KWLoc = L; }

  /// Sets the location of the `(` token.
  void setLParenLoc(SourceLocation L) { LParenLoc = L; }

  /// Sets the location of the `)` token.
  void setRParenLoc(SourceLocation L) { RParenLoc = L; }

  child_range children() {
    return child_range(child_iterator(), child_iterator());
  }

  const_child_range children() const {
    return const_child_range(const_child_iterator(), const_child_iterator());
  }

  static bool classof(const Stmt *T) {
    return T->getStmtClass() == CXXReflectExprClass;
  }
};

/// A reflection read query intrinsic.
///
/// A reflection read query is a query to retreive information
/// about a reflected entity.
/// All write querys accept a sequence of arguments (expressions,
/// the first of which is the reflection needing updated.
class CXXReflectionReadQueryExpr : public Expr {
protected:
  ReflectionQuery Query;
  unsigned NumArgs;
  Expr **Args;
  SourceLocation KeywordLoc;
  SourceLocation LParenLoc;
  SourceLocation RParenLoc;

public:
  CXXReflectionReadQueryExpr(ASTContext &C, QualType T, ReflectionQuery Q,
                             ArrayRef<Expr *> Args,
                             SourceLocation KeywordLoc,
                             SourceLocation LParenLoc,
                             SourceLocation RParenLoc);

  CXXReflectionReadQueryExpr(StmtClass SC, EmptyShell Empty)
    : Expr(SC, Empty) {}

  /// Returns the trait's query value.
  ReflectionQuery getQuery() const { return Query; }

  /// Returns the arity of the trait.
  unsigned getNumArgs() const { return NumArgs; }

  /// Returns the ith argument of the reflection trait.
  Expr *getArg(unsigned I) const {
    assert(I < NumArgs && "Argument out-of-range");
    return cast<Expr>(Args[I]);
  }

  /// \brief Returns the array of arguments.
  Expr **getArgs() const { return Args; }

  /// Returns the source code location of the trait keyword.
  SourceLocation getKeywordLoc() const { return KeywordLoc; }

  /// Returns the source code location of the left parenthesis.
  SourceLocation getLParenLoc() const { return LParenLoc; }

  /// Returns the source code location of the right parenthesis.
  SourceLocation getRParenLoc() const { return RParenLoc; }

  SourceLocation getBeginLoc() const { return KeywordLoc; }

  SourceLocation getEndLoc() const { return RParenLoc; }

  child_range children() {
    return child_range(reinterpret_cast<Stmt **>(&Args[0]),
                       reinterpret_cast<Stmt **>(&Args[0] + NumArgs));
  }
  const_child_range children() const {
    return const_child_range(reinterpret_cast<Stmt **>(&Args[0]),
                             reinterpret_cast<Stmt **>(&Args[0] + NumArgs));
  }
};

/// A reflection write query intrinsic.
///
/// A reflection write query is an update to a reflection's modifiers.
/// All write querys accept a sequence of arguments (expressions,
/// the first of which is the reflection needing updated.
class CXXReflectionWriteQueryExpr : public Expr {
protected:
  ReflectionQuery Query;
  unsigned NumArgs;
  Expr **Args;
  SourceLocation KeywordLoc;
  SourceLocation LParenLoc;
  SourceLocation RParenLoc;

public:
  CXXReflectionWriteQueryExpr(ASTContext &C, QualType T, ReflectionQuery Q,
                         ArrayRef<Expr *> Args,
                         SourceLocation KeywordLoc,
                         SourceLocation LParenLoc,
                         SourceLocation RParenLoc);

  CXXReflectionWriteQueryExpr(StmtClass SC, EmptyShell Empty)
    : Expr(SC, Empty) {}

  /// Returns the trait's query value.
  ReflectionQuery getQuery() const { return Query; }

  /// Returns the arity of the trait.
  unsigned getNumArgs() const { return NumArgs; }

  /// Returns the ith argument of the reflection trait.
  Expr *getArg(unsigned I) const {
    assert(I < NumArgs && "Argument out-of-range");
    return cast<Expr>(Args[I]);
  }

  /// \brief Returns the array of arguments.
  Expr **getArgs() const { return Args; }

  /// Returns the source code location of the trait keyword.
  SourceLocation getKeywordLoc() const { return KeywordLoc; }

  /// Returns the source code location of the left parenthesis.
  SourceLocation getLParenLoc() const { return LParenLoc; }

  /// Returns the source code location of the right parenthesis.
  SourceLocation getRParenLoc() const { return RParenLoc; }

  SourceLocation getBeginLoc() const { return KeywordLoc; }

  SourceLocation getEndLoc() const { return RParenLoc; }

  child_range children() {
    return child_range(reinterpret_cast<Stmt **>(&Args[0]),
                       reinterpret_cast<Stmt **>(&Args[0] + NumArgs));
  }
  const_child_range children() const {
    return const_child_range(reinterpret_cast<Stmt **>(&Args[0]),
                             reinterpret_cast<Stmt **>(&Args[0] + NumArgs));
  }
};

/// A reflection printing intrinsic for integer and string values.
class CXXReflectPrintLiteralExpr : public Expr {
  unsigned NumArgs;
  Expr **Args;
  SourceLocation KeywordLoc;
  SourceLocation LParenLoc;
  SourceLocation RParenLoc;

public:
  CXXReflectPrintLiteralExpr(ASTContext &C, QualType T, ArrayRef<Expr *> Args,
                             SourceLocation KeywordLoc,
                             SourceLocation LParenLoc,
                             SourceLocation RParenLoc);

  CXXReflectPrintLiteralExpr(StmtClass SC, EmptyShell Empty)
    : Expr(SC, Empty) {}

  /// Returns the arity of the trait.
  unsigned getNumArgs() const { return NumArgs; }

  /// Returns the ith argument of the reflection trait.
  Expr *getArg(unsigned I) const {
    assert(I < NumArgs && "Argument out-of-range");
    return cast<Expr>(Args[I]);
  }

  /// \brief Returns the array of arguments.
  Expr **getArgs() const { return Args; }

  /// Returns the source code location of the trait keyword.
  SourceLocation getKeywordLoc() const { return KeywordLoc; }

  /// Returns the source code location of the left parenthesis.
  SourceLocation getLParenLoc() const { return LParenLoc; }

  /// Returns the source code location of the right parenthesis.
  SourceLocation getRParenLoc() const { return RParenLoc; }

  SourceLocation getBeginLoc() const { return KeywordLoc; }

  SourceLocation getEndLoc() const { return RParenLoc; }

  child_range children() {
    return child_range(reinterpret_cast<Stmt **>(&Args[0]),
                       reinterpret_cast<Stmt **>(&Args[0] + NumArgs));
  }
  const_child_range children() const {
    return const_child_range(reinterpret_cast<Stmt **>(&Args[0]),
                             reinterpret_cast<Stmt **>(&Args[0] + NumArgs));
  }

  static bool classof(const Stmt *T) {
    return T->getStmtClass() == CXXReflectPrintLiteralExprClass;
  }
};

/// \brief A reflection printing intrinsic for reflections.
class CXXReflectPrintReflectionExpr : public Expr {
  Expr *Reflection;
  SourceLocation KeywordLoc;
  SourceLocation LParenLoc;
  SourceLocation RParenLoc;

public:
  CXXReflectPrintReflectionExpr(ASTContext &C, QualType T, Expr* Reflection,
                                SourceLocation KeywordLoc,
                                SourceLocation LParenLoc,
                                SourceLocation RParenLoc)
    : Expr(CXXReflectPrintReflectionExprClass, T, VK_RValue, OK_Ordinary,
           Reflection->isTypeDependent(),
           Reflection->isValueDependent(),
           Reflection->isInstantiationDependent(),
           Reflection->containsUnexpandedParameterPack()),
      Reflection(Reflection), KeywordLoc(KeywordLoc),
      LParenLoc(LParenLoc), RParenLoc(RParenLoc) {}

  CXXReflectPrintReflectionExpr(StmtClass SC, EmptyShell Empty)
    : Expr(SC, Empty) {}

  /// Returns the reflection to be printed.
  Expr *getReflection() const { return Reflection; }

  /// Returns the source code location of the trait keyword.
  SourceLocation getKeywordLoc() const { return KeywordLoc; }

  /// Returns the source code location of the left parenthesis.
  SourceLocation getLParenLoc() const { return LParenLoc; }

  /// Returns the source code location of the right parenthesis.
  SourceLocation getRParenLoc() const { return RParenLoc; }

  SourceLocation getBeginLoc() const { return KeywordLoc; }

  SourceLocation getEndLoc() const { return RParenLoc; }

  child_range children() {
    return child_range(child_iterator(), child_iterator());
  }

  const_child_range children() const {
    return const_child_range(const_child_iterator(), const_child_iterator());
  }

  static bool classof(const Stmt *T) {
    return T->getStmtClass() == CXXReflectPrintReflectionExprClass;
  }
};

/// \brief A reflection dumping intrinsic for reflections.
class CXXReflectDumpReflectionExpr : public Expr {
  Expr *Reflection;
  SourceLocation KeywordLoc;
  SourceLocation LParenLoc;
  SourceLocation RParenLoc;

public:
  CXXReflectDumpReflectionExpr(ASTContext &C, QualType T, Expr* Reflection,
                               SourceLocation KeywordLoc,
                               SourceLocation LParenLoc,
                               SourceLocation RParenLoc)
    : Expr(CXXReflectDumpReflectionExprClass, T, VK_RValue, OK_Ordinary,
           Reflection->isTypeDependent(),
           Reflection->isValueDependent(),
           Reflection->isInstantiationDependent(),
           Reflection->containsUnexpandedParameterPack()),
      Reflection(Reflection), KeywordLoc(KeywordLoc),
      LParenLoc(LParenLoc), RParenLoc(RParenLoc) {}

  CXXReflectDumpReflectionExpr(StmtClass SC, EmptyShell Empty)
    : Expr(SC, Empty) {}

  /// Returns the reflection to be printed.
  Expr *getReflection() const { return Reflection; }

  /// Returns the source code location of the trait keyword.
  SourceLocation getKeywordLoc() const { return KeywordLoc; }

  /// Returns the source code location of the left parenthesis.
  SourceLocation getLParenLoc() const { return LParenLoc; }

  /// Returns the source code location of the right parenthesis.
  SourceLocation getRParenLoc() const { return RParenLoc; }

  SourceLocation getBeginLoc() const { return KeywordLoc; }

  SourceLocation getEndLoc() const { return RParenLoc; }

  child_range children() {
    return child_range(child_iterator(), child_iterator());
  }

  const_child_range children() const {
    return const_child_range(const_child_iterator(), const_child_iterator());
  }

  static bool classof(const Stmt *T) {
    return T->getStmtClass() == CXXReflectDumpReflectionExprClass;
  }
};


/// Represents a call to the builtin function \c __compiler_error.
///
/// This AST node provides support for issuing a compile-time error. It takes a
/// single constant string argument. Its effect is similar to that of an \c
/// \#error directive or a failed static assertion: the program becomes
/// ill-formed, and the text of the given string is included in the resulting
/// diagnostic message.
class CXXCompilerErrorExpr : public Expr {
  Stmt *Message;
  SourceLocation BuiltinLoc, RParenLoc;

  CXXCompilerErrorExpr(QualType Type, Expr *Message, SourceLocation BuiltinLoc,
                    SourceLocation RParenLoc)
      : Expr(CXXCompilerErrorExprClass, Type, VK_RValue, OK_Ordinary, false,
             Message->isTypeDependent() || Message->isValueDependent(),
             Message->isInstantiationDependent(),
             Message->containsUnexpandedParameterPack()),
        Message(Message), BuiltinLoc(BuiltinLoc), RParenLoc(RParenLoc) {}

  explicit CXXCompilerErrorExpr(EmptyShell Empty)
      : Expr(CXXCompilerErrorExprClass, Empty) {}

public:
  /// Construct a \c __compiler_error expression.
  static CXXCompilerErrorExpr *Create(const ASTContext &C, QualType Type,
                                      Expr *Message, SourceLocation BuiltinLoc,
                                      SourceLocation RParenLoc);

  /// Construct an empty \c __compiler_error expression.
  static CXXCompilerErrorExpr *CreateEmpty(const ASTContext &C,
                                           EmptyShell Empty);

  /// Return the string to be included in the diagnostic message.
  Expr *getMessage() { return cast<Expr>(Message); }

  /// Return the string to be included in the diagnostic message.
  const Expr *getMessage() const { return cast<Expr>(Message); }

  /// Set the string to be included in the diagnostic message.
  void setMessage(Expr *M) { Message = M; }

  /// Return the location of the \c __compiler_error token.
  SourceLocation getBuiltinLoc() const { return BuiltinLoc; }

  /// Set the location of the \c __compiler_error token.
  void setBuiltinLoc(SourceLocation L) { BuiltinLoc = L; }

  /// Return the location of final right parenthesis.
  SourceLocation getRParenLoc() const { return RParenLoc; }

  /// Set the location of final right parenthesis.
  void setRParenLoc(SourceLocation L) { RParenLoc = L; }

  SourceLocation getBeginLoc() const LLVM_READONLY { return BuiltinLoc; }
  SourceLocation getEndLoc() const LLVM_READONLY { return RParenLoc; }

  static bool classof(const Stmt *T) {
    return T->getStmtClass() == CXXCompilerErrorExprClass;
  }

  // Iterators
  child_range children() { return child_range(&Message, &Message + 1); }
};

class CXXUnreflexprExpr : public Expr {
  Expr *ReflectedDeclExpr;

  /// The location of the unreflexpr operator.
  SourceLocation OpLoc;

  /// The location of the right paren
  SourceLocation RParenLoc;
public:
  CXXUnreflexprExpr(Expr *ReflectedDeclExpr, QualType T,
                    ExprValueKind VK, ExprObjectKind OK, SourceLocation OpLoc,
                    SourceLocation RParenLoc)
    : Expr(CXXUnreflexprExprClass, T, VK, OK,
           ReflectedDeclExpr->isTypeDependent(),
           ReflectedDeclExpr->isValueDependent(),
           ReflectedDeclExpr->isInstantiationDependent(),
           ReflectedDeclExpr->containsUnexpandedParameterPack()),
      ReflectedDeclExpr(ReflectedDeclExpr),
      OpLoc(OpLoc), RParenLoc(RParenLoc) {}

  CXXUnreflexprExpr(EmptyShell Empty)
    : Expr(CXXUnreflexprExprClass, Empty) {}

  Expr *getReflectedDeclExpr() const { return ReflectedDeclExpr; }

  SourceLocation getBeginLoc() const LLVM_READONLY {
    return OpLoc;
  }

  SourceLocation getEndLoc() const LLVM_READONLY {
    return RParenLoc;
  }

  child_range children() {
    return child_range(child_iterator(), child_iterator());
  }

  const_child_range children() const {
    return const_child_range(const_child_iterator(), const_child_iterator());
  }

  static bool classof(const Stmt *T) {
    return T->getStmtClass() == CXXUnreflexprExprClass;
  }
};

class CXXIdExprExpr : public Expr {
  Expr *Reflection;

  SourceLocation KeywordLoc;
  SourceLocation LParenLoc;
  SourceLocation RParenLoc;
public:
  CXXIdExprExpr(QualType T, Expr *Reflection,
                SourceLocation KeywordLoc,
                SourceLocation LParenLoc, SourceLocation RParenLoc)
    : Expr(CXXIdExprExprClass, T, VK_RValue, OK_Ordinary,
           Reflection->isTypeDependent(),
           Reflection->isValueDependent(),
           Reflection->isInstantiationDependent(),
           Reflection->containsUnexpandedParameterPack()),
      Reflection(Reflection),
      KeywordLoc(KeywordLoc), LParenLoc(LParenLoc), RParenLoc(RParenLoc) {}

  CXXIdExprExpr(EmptyShell Empty)
    : Expr(CXXIdExprExprClass, Empty) {}

  /// Returns the reflection operand.
  Expr *getReflection() const { return Reflection; }

  /// Returns the source code location of the trait keyword.
  SourceLocation getKeywordLoc() const { return KeywordLoc; }

  /// Returns the source code location of the left parenthesis.
  SourceLocation getLParenLoc() const { return LParenLoc; }

  /// Returns the source code location of the right parenthesis.
  SourceLocation getRParenLoc() const { return RParenLoc; }

  SourceLocation getBeginLoc() const { return KeywordLoc; }

  SourceLocation getEndLoc() const { return RParenLoc; }

  child_range children() {
    return child_range(child_iterator(), child_iterator());
  }

  const_child_range children() const {
    return const_child_range(const_child_iterator(), const_child_iterator());
  }

  static bool classof(const Stmt *T) {
    return T->getStmtClass() == CXXIdExprExprClass;
  }
};

class CXXDependentVariadicReifierExpr : public Expr {

  Expr *Range;

  SourceLocation KeywordLoc;
  IdentifierInfo *Keyword;

  SourceLocation LParenLoc;
  SourceLocation RParenLoc;
  SourceLocation EllipsisLoc;
public:
  CXXDependentVariadicReifierExpr(QualType DependentTy,
                                  Expr *Range,
                                  SourceLocation KeywordLoc,
                                  IdentifierInfo *Keyword,
                                  SourceLocation LParenLoc,
                                  SourceLocation RParenLoc,
                                  SourceLocation EllipsisLoc)
    : Expr(CXXDependentVariadicReifierExprClass, DependentTy, VK_RValue,
           OK_Ordinary, Range->isTypeDependent(), Range->isValueDependent(),
           Range->isInstantiationDependent(),
           Range->containsUnexpandedParameterPack()),
      Range(Range), KeywordLoc(KeywordLoc), Keyword(Keyword),
      LParenLoc(LParenLoc), RParenLoc(RParenLoc), EllipsisLoc(EllipsisLoc) {}

  CXXDependentVariadicReifierExpr(EmptyShell Empty)
    : Expr(CXXDependentVariadicReifierExprClass, Empty) {}

  /// Returns the source code location of the (optional) ellipsis.
  SourceLocation getEllipsisLoc() const { return EllipsisLoc; }

  tok::TokenKind getKeywordId() const { return Keyword->getTokenID(); }

  Expr *getRange() const { return Range; }

  SourceLocation getBeginLoc() const { return KeywordLoc; }

  SourceLocation getEndLoc() const { return RParenLoc; }

  child_range children() {
    return child_range(child_iterator(), child_iterator());
  }

  const_child_range children() const {
    return const_child_range(const_child_iterator(), const_child_iterator());
  }

  static bool classof(const Stmt *T) {
    return T->getStmtClass() == CXXDependentVariadicReifierExprClass;
  }
};

/// Represents a reflected id-expression of the form '(. args .)'.
/// Some of the arguments in args are dependent.
class CXXReflectedIdExpr final
    : public Expr,
      private llvm::TrailingObjects<
          CXXReflectedIdExpr, ASTTemplateKWAndArgsInfo, TemplateArgumentLoc> {
  friend TrailingObjects;

  DeclarationNameInfo NameInfo;

  const CXXScopeSpec SS;
  bool TrailingLParen;
  bool AddressOfOperand;

  /// Whether the name includes info for explicit template
  /// keyword and arguments.
  bool HasTemplateKWAndArgsInfo = false;

  size_t numTrailingObjects(OverloadToken<ASTTemplateKWAndArgsInfo>) const {
    return HasTemplateKWAndArgsInfo ? 1 : 0;
  }

  CXXReflectedIdExpr(DeclarationNameInfo DNI, QualType T,
                     const CXXScopeSpec &SS,
                     SourceLocation TemplateKWLoc,
                     bool TrailingLParen, bool AddressOfOperand,
                     const TemplateArgumentListInfo *TemplateArgs);

  CXXReflectedIdExpr(EmptyShell Empty)
    : Expr(CXXReflectedIdExprClass, Empty) { }

public:
  static CXXReflectedIdExpr *Create(
      const ASTContext &C, DeclarationNameInfo DNI, QualType T,
      const CXXScopeSpec &SS, SourceLocation TemplateKWLoc, bool TrailingLParen,
      bool AddressOfOperand, const TemplateArgumentListInfo *TemplateArgs);

  static CXXReflectedIdExpr *CreateEmpty(const ASTContext &C,
                                         EmptyShell Empty);

  /// Returns the evaluated expression.
  DeclarationNameInfo getNameInfo() const { return NameInfo; }

  CXXScopeSpec getScopeSpecifier() const { return SS; }

  bool HasTrailingLParen() const { return TrailingLParen; }

  bool IsAddressOfOperand() const { return AddressOfOperand; }

  ASTTemplateKWAndArgsInfo *getTrailingASTTemplateKWAndArgsInfo() {
    if (!HasTemplateKWAndArgsInfo)
      return nullptr;

    return getTrailingObjects<ASTTemplateKWAndArgsInfo>();
  }

  TemplateArgumentLoc *getTrailingTemplateArgumentLoc() {
    return getTrailingObjects<TemplateArgumentLoc>();
  }

  /// Retrieve the location of the left angle bracket starting the
  /// explicit template argument list following the member name, if any.
  SourceLocation getLAngleLoc() const {
    if (!HasTemplateKWAndArgsInfo) return SourceLocation();
    return getTrailingObjects<ASTTemplateKWAndArgsInfo>()->LAngleLoc;
  }

  /// Retrieve the location of the right angle bracket ending the
  /// explicit template argument list following the member name, if any.
  SourceLocation getRAngleLoc() const {
    if (!HasTemplateKWAndArgsInfo) return SourceLocation();
    return getTrailingObjects<ASTTemplateKWAndArgsInfo>()->RAngleLoc;
  }

  /// Determines whether this member expression actually had a C++
  /// template argument list explicitly specified, e.g., x.f<int>.
  bool hasExplicitTemplateArgs() const { return getLAngleLoc().isValid(); }

  /// Retrieve the template arguments provided as part of this
  /// template-id.
  const TemplateArgumentLoc *getTemplateArgs() const {
    if (!hasExplicitTemplateArgs())
      return nullptr;

    return getTrailingObjects<TemplateArgumentLoc>();
  }

  /// Retrieve the number of template arguments provided as part of this
  /// template-id.
  unsigned getNumTemplateArgs() const {
    if (!hasExplicitTemplateArgs())
      return 0;

    return getTrailingObjects<ASTTemplateKWAndArgsInfo>()->NumTemplateArgs;
  }

  SourceRange getSourceRange() const {
    return NameInfo.getCXXReflectedIdNameRange();
  }

  SourceLocation getBeginLoc() const { return getSourceRange().getBegin(); }
  SourceLocation getEndLoc() const { return getSourceRange().getEnd(); }

  child_range children() {
    return child_range(child_iterator(), child_iterator());
  }

  const_child_range children() const {
    return const_child_range(const_child_iterator(), const_child_iterator());
  }

  static bool classof(const Stmt *T) {
    return T->getStmtClass() == CXXReflectedIdExprClass;
  }
};

class CXXValueOfExpr : public Expr {
  Expr *Reflection;

  SourceLocation KeywordLoc;
  SourceLocation LParenLoc;
  SourceLocation EllipsisLoc;
  SourceLocation RParenLoc;
public:
  CXXValueOfExpr(QualType T, Expr *Reflection,
                 SourceLocation KeywordLoc,
                 SourceLocation LParenLoc,
                 SourceLocation RParenLoc,
                 SourceLocation EllipsisLoc = SourceLocation())
    : Expr(CXXValueOfExprClass, T, VK_RValue, OK_Ordinary,
           Reflection->isValueDependent() || Reflection->isTypeDependent(),
           Reflection->isValueDependent(),
           Reflection->isInstantiationDependent(),
           Reflection->containsUnexpandedParameterPack()),
      Reflection(Reflection),
      KeywordLoc(KeywordLoc), LParenLoc(LParenLoc),
      EllipsisLoc(EllipsisLoc), RParenLoc(RParenLoc) {}

  CXXValueOfExpr(EmptyShell Empty)
    : Expr(CXXValueOfExprClass, Empty) {}

  /// Returns the reflection operand.
  Expr *getReflection() const { return Reflection; }

  /// Returns the source code location of the trait keyword.
  SourceLocation getKeywordLoc() const { return KeywordLoc; }

  /// Returns the source code location of the left parenthesis.
  SourceLocation getLParenLoc() const { return LParenLoc; }

  /// Returns the source code location of the right parenthesis.
  SourceLocation getRParenLoc() const { return RParenLoc; }

  SourceLocation getBeginLoc() const { return KeywordLoc; }

  SourceLocation getEndLoc() const { return RParenLoc; }

  child_range children() {
    return child_range(child_iterator(), child_iterator());
  }

  const_child_range children() const {
    return const_child_range(const_child_iterator(), const_child_iterator());
  }

  static bool classof(const Stmt *T) {
    return T->getStmtClass() == CXXValueOfExprClass;
  }
};

/// Represents the expression __concatenate(...)
class CXXConcatenateExpr : public Expr {
  /// The location of the introducer token.
  SourceLocation Loc;

  /// The number operands of the expression.
  std::size_t NumOperands;

  /// The operands of the expression.
  Stmt **Operands;

public:
  CXXConcatenateExpr(ASTContext &Ctx, QualType T, SourceLocation Loc,
                     ArrayRef<Expr *> Parts);

  explicit CXXConcatenateExpr(EmptyShell Empty)
      : Expr(CXXConcatenateExprClass, Empty), Loc(), NumOperands(),
        Operands() {}

  /// The number of captured declarations.
  std::size_t getNumOperands() const { return NumOperands; }

  /// The Ith capture of the injection statement.
  const Expr *getOperand(std::size_t I) const { return (Expr *)Operands[I]; }
  Expr *getOperand(std::size_t I) { return (Expr *)Operands[I]; }

  child_range children() {
    return child_range(Operands, Operands + NumOperands);
  }

  const_child_range children() const {
    return const_child_range(Operands, Operands + NumOperands);
  }

  /// The location of the introducer token.
  SourceLocation getIntroLoc() const { return Loc; }

  SourceLocation getBeginLoc() const { return Loc; }
  SourceLocation getEndLoc() const { return Loc; }

  static bool classof(const Stmt *T) {
    return T->getStmtClass() == CXXConcatenateExprClass;
  }
};

/// \brief An expression that introduces a source code fragment.
///
/// This expression binds together two constructs: the declaration of a
/// source code fragment, and a subexpression that computes a reflection of
/// the fragment. For example, this expression:
///
///     <<struct:  int x;>>
///
/// introduces the fragment containing struct { int x; } and the reflection of
/// that entity.
///
/// FIXME: The destination context might actually be a block statement. As in:
/// inject a statement at the end of this block. We don't currently support
/// that.
class CXXFragmentExpr : public Expr {
  /// \brief The location of the introducer token.
  SourceLocation IntroLoc;

  /// \brief The number of captured declarations.
  std::size_t NumCaptures;

  /// \brief The reference expressions to local variables. These are all
  /// DeclRefExprs. We store these instead of their underlying declarations
  /// to facilitate their evaluation during injection.
  ///
  /// TODO: These are implicitly stored as operands to the initializer.
  /// Do we need to store them twice?
  Expr **Captures;

  /// The fragment introduced by the expression.
  CXXFragmentDecl *Fragment;

  /// The expression that constructs the reflection value for the fragment.
  Stmt *Init;

  public:
  CXXFragmentExpr(ASTContext &Ctx, SourceLocation IntroLoc, QualType T,
                  CXXFragmentDecl *Fragment, ArrayRef<Expr *> Captures,
                  Expr *Init);

  explicit CXXFragmentExpr(EmptyShell Empty)
    : Expr(CXXFragmentExprClass, Empty), IntroLoc(), NumCaptures(),
      Captures(), Init() {}

  /// \brief The number of captured declarations.
  std::size_t getNumCaptures() const { return NumCaptures; }

  /// \brief The Ith capture of the injection statement.
  const Expr *getCapture(std::size_t I) const { return Captures[I]; }
  Expr *getCapture(std::size_t I) { return Captures[I]; }

  using capture_iterator = Expr**;
  using capture_range = llvm::iterator_range<capture_iterator>;

  capture_iterator begin_captures() const { return Captures; }
  capture_iterator end_captures() const { return Captures + NumCaptures; }

  capture_range captures() const {
    return capture_range(begin_captures(), end_captures());
  }

  /// \brief The introduced fragment.
  CXXFragmentDecl *getFragment() const { return Fragment; }

  /// \brief The expression that value initializes an object of this type.
  Expr *getInitializer() const { return reinterpret_cast<Expr *>(Init); }

  child_range children() {
    return child_range(&Init, &Init + 1);
  }

  const_child_range children() const {
    return const_child_range(&Init, &Init + 1);
  }

  /// \brief The location of the introducer token.
  SourceLocation getIntroLoc() const { return IntroLoc; }

  SourceLocation getBeginLoc() const { return IntroLoc; }
  SourceLocation getEndLoc() const { return IntroLoc; }

  static bool classof(const Stmt *T) {
    return T->getStmtClass() == CXXFragmentExprClass;
  }
};

} // namespace clang

#endif // LLVM_CLANG_AST_EXPRCXX_H<|MERGE_RESOLUTION|>--- conflicted
+++ resolved
@@ -59,7 +59,6 @@
 class LambdaCapture;
 class NonTypeTemplateParmDecl;
 class TemplateParameterList;
-<<<<<<< HEAD
 
 /// An injection records a code generation effect resulting from evaluation.
 /// This is a set containing type and evaluated value information,
@@ -80,8 +79,6 @@
     : ExprType(ExprType), ExprValue(ExprValue),
       ContextSpecifier(ContextSpecifier) { }
 };
-=======
->>>>>>> 577c0ebf
 
 //===--------------------------------------------------------------------===//
 // C++ Expressions.
