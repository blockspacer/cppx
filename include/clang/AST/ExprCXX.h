--- conflicted
+++ resolved
@@ -3430,17 +3430,10 @@
     return {getTemplateArgs(), getNumTemplateArgs()};
   }
 
-<<<<<<< HEAD
   Expr *getIdExpr() const {
     return IdExpr;
   }
 
-  LLVM_ATTRIBUTE_DEPRECATED(SourceLocation getLocStart() const LLVM_READONLY,
-                            "Use getBeginLoc instead") {
-    return getBeginLoc();
-  }
-=======
->>>>>>> 58546904
   SourceLocation getBeginLoc() const LLVM_READONLY {
     if (!isImplicitAccess())
       return Base->getBeginLoc();
@@ -4471,20 +4464,10 @@
   /// \brief Returns the computed value.
   const APValue& getValue() const { return Value; }
 
-
-  LLVM_ATTRIBUTE_DEPRECATED(SourceLocation getLocStart() const LLVM_READONLY,
-                            "Use getBeginLoc instead") {
-    return getBeginLoc();
-  }
-    
   SourceLocation getBeginLoc() const LLVM_READONLY { 
     return Source->getBeginLoc(); 
   }
 
-  LLVM_ATTRIBUTE_DEPRECATED(SourceLocation getLocEnd() const LLVM_READONLY,
-                            "Use getEndLoc instead") {
-    return getEndLoc();
-  }
   SourceLocation getEndLoc() const LLVM_READONLY {
     return Source->getEndLoc();
   }
@@ -4544,18 +4527,10 @@
   /// Returns the reflection operand.
   const ReflectionOperand &getOperand() const { return Ref; }
 
-  LLVM_ATTRIBUTE_DEPRECATED(SourceLocation getLocStart() const LLVM_READONLY,
-                            "Use getBeginLoc instead") {
-    return getBeginLoc();
-  }
   SourceLocation getBeginLoc() const LLVM_READONLY {
     return KWLoc;
   }
 
-  LLVM_ATTRIBUTE_DEPRECATED(SourceLocation getLocEnd() const LLVM_READONLY,
-                            "Use getEndLoc instead") {
-    return getEndLoc();
-  }
   SourceLocation getEndLoc() const LLVM_READONLY {
     return RParenLoc;
   }
@@ -4638,16 +4613,8 @@
   /// Returns the source code location of the right parenthesis.
   SourceLocation getRParenLoc() const { return RParenLoc; }
 
-  LLVM_ATTRIBUTE_DEPRECATED(SourceLocation getLocStart() const LLVM_READONLY,
-                            "Use getBeginLoc instead") {
-    return getBeginLoc();
-  }
   SourceLocation getBeginLoc() const { return KeywordLoc; }
 
-  LLVM_ATTRIBUTE_DEPRECATED(SourceLocation getLocEnd() const LLVM_READONLY,
-                            "Use getEndLoc instead") {
-    return getEndLoc();
-  }
   SourceLocation getEndLoc() const { return RParenLoc; }
 
   child_range children() {
@@ -4698,16 +4665,8 @@
   /// Returns the source code location of the right parenthesis.
   SourceLocation getRParenLoc() const { return RParenLoc; }
 
-  LLVM_ATTRIBUTE_DEPRECATED(SourceLocation getLocStart() const LLVM_READONLY,
-                            "Use getBeginLoc instead") {
-    return getBeginLoc();
-  }
   SourceLocation getBeginLoc() const { return KeywordLoc; }
 
-  LLVM_ATTRIBUTE_DEPRECATED(SourceLocation getLocEnd() const LLVM_READONLY,
-                            "Use getEndLoc instead") {
-    return getEndLoc();
-  }
   SourceLocation getEndLoc() const { return RParenLoc; }
 
   child_range children() {
