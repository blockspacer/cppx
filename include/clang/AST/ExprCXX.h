--- conflicted
+++ resolved
@@ -5010,11 +5010,7 @@
 ///
 /// A reflection read query is a query to retreive information
 /// about a reflected entity.
-<<<<<<< HEAD
-/// All write querys accept a sequence of arguments (expressions,
-=======
 /// All read queries accept a sequence of arguments (expressions,
->>>>>>> d22092a2
 /// the first of which is the reflection needing updated.
 class CXXReflectionReadQueryExpr : public Expr {
 protected:
@@ -5031,7 +5027,6 @@
                              SourceLocation KeywordLoc,
                              SourceLocation LParenLoc,
                              SourceLocation RParenLoc);
-<<<<<<< HEAD
 
   CXXReflectionReadQueryExpr(StmtClass SC, EmptyShell Empty)
     : Expr(SC, Empty) {}
@@ -5096,10 +5091,6 @@
                          SourceLocation RParenLoc);
 
   CXXReflectionWriteQueryExpr(StmtClass SC, EmptyShell Empty)
-=======
-
-  CXXReflectionReadQueryExpr(StmtClass SC, EmptyShell Empty)
->>>>>>> d22092a2
     : Expr(SC, Empty) {}
 
   /// Returns the trait's query value.
