//===--- TargetInfo.h - Expose information about the target -----*- C++ -*-===//
//
// Part of the LLVM Project, under the Apache License v2.0 with LLVM Exceptions.
// See https://llvm.org/LICENSE.txt for license information.
// SPDX-License-Identifier: Apache-2.0 WITH LLVM-exception
//
//===----------------------------------------------------------------------===//
///
/// \file
/// Defines the clang::TargetInfo interface.
///
//===----------------------------------------------------------------------===//

#ifndef LLVM_CLANG_BASIC_TARGETINFO_H
#define LLVM_CLANG_BASIC_TARGETINFO_H

#include "clang/Basic/AddressSpaces.h"
#include "clang/Basic/LLVM.h"
#include "clang/Basic/Specifiers.h"
#include "clang/Basic/TargetCXXABI.h"
#include "clang/Basic/TargetOptions.h"
#include "llvm/ADT/APInt.h"
#include "llvm/ADT/IntrusiveRefCntPtr.h"
#include "llvm/ADT/Optional.h"
#include "llvm/ADT/SmallSet.h"
#include "llvm/ADT/StringMap.h"
#include "llvm/ADT/StringRef.h"
#include "llvm/ADT/Triple.h"
#include "llvm/IR/DataLayout.h"
#include "llvm/Support/DataTypes.h"
#include "llvm/Support/VersionTuple.h"
#include <cassert>
#include <string>
#include <vector>

namespace llvm {
struct fltSemantics;
}

namespace clang {
class DiagnosticsEngine;
class LangOptions;
class CodeGenOptions;
class MacroBuilder;
class QualType;
class SourceLocation;
class SourceManager;

namespace Builtin { struct Info; }

/// Fields controlling how types are laid out in memory; these may need to
/// be copied for targets like AMDGPU that base their ABIs on an auxiliary
/// CPU target.
struct TransferrableTargetInfo {
  unsigned char PointerWidth, PointerAlign;
  unsigned char BoolWidth, BoolAlign;
  unsigned char IntWidth, IntAlign;
  unsigned char HalfWidth, HalfAlign;
  unsigned char FloatWidth, FloatAlign;
  unsigned char DoubleWidth, DoubleAlign;
  unsigned char LongDoubleWidth, LongDoubleAlign, Float128Align;
  unsigned char MetaInfoWidth, MetaInfoAlign;
  unsigned char LargeArrayMinWidth, LargeArrayAlign;
  unsigned char LongWidth, LongAlign;
  unsigned char LongLongWidth, LongLongAlign;

  // Fixed point bit widths
  unsigned char ShortAccumWidth, ShortAccumAlign;
  unsigned char AccumWidth, AccumAlign;
  unsigned char LongAccumWidth, LongAccumAlign;
  unsigned char ShortFractWidth, ShortFractAlign;
  unsigned char FractWidth, FractAlign;
  unsigned char LongFractWidth, LongFractAlign;

  // If true, unsigned fixed point types have the same number of fractional bits
  // as their signed counterparts, forcing the unsigned types to have one extra
  // bit of padding. Otherwise, unsigned fixed point types have
  // one more fractional bit than its corresponding signed type. This is false
  // by default.
  bool PaddingOnUnsignedFixedPoint;

  // Fixed point integral and fractional bit sizes
  // Saturated types share the same integral/fractional bits as their
  // corresponding unsaturated types.
  // For simplicity, the fractional bits in a _Fract type will be one less the
  // width of that _Fract type. This leaves all signed _Fract types having no
  // padding and unsigned _Fract types will only have 1 bit of padding after the
  // sign if PaddingOnUnsignedFixedPoint is set.
  unsigned char ShortAccumScale;
  unsigned char AccumScale;
  unsigned char LongAccumScale;

  unsigned char SuitableAlign;
  unsigned char DefaultAlignForAttributeAligned;
  unsigned char MinGlobalAlign;

  unsigned short NewAlign;
  unsigned short MaxVectorAlign;
  unsigned short MaxTLSAlign;

  const llvm::fltSemantics *HalfFormat, *FloatFormat, *DoubleFormat,
    *LongDoubleFormat, *Float128Format;

  ///===---- Target Data Type Query Methods -------------------------------===//
  enum IntType {
    NoInt = 0,
    SignedChar,
    UnsignedChar,
    SignedShort,
    UnsignedShort,
    SignedInt,
    UnsignedInt,
    SignedLong,
    UnsignedLong,
    SignedLongLong,
    UnsignedLongLong
  };

  enum RealType {
    NoFloat = 255,
    Float = 0,
    Double,
    LongDouble,
    Float128
  };
protected:
  IntType SizeType, IntMaxType, PtrDiffType, IntPtrType, WCharType,
          WIntType, Char16Type, Char32Type, Int64Type, SigAtomicType,
          ProcessIDType;

  /// Whether Objective-C's built-in boolean type should be signed char.
  ///
  /// Otherwise, when this flag is not set, the normal built-in boolean type is
  /// used.
  unsigned UseSignedCharForObjCBool : 1;

  /// Control whether the alignment of bit-field types is respected when laying
  /// out structures. If true, then the alignment of the bit-field type will be
  /// used to (a) impact the alignment of the containing structure, and (b)
  /// ensure that the individual bit-field will not straddle an alignment
  /// boundary.
  unsigned UseBitFieldTypeAlignment : 1;

  /// Whether zero length bitfields (e.g., int : 0;) force alignment of
  /// the next bitfield.
  ///
  /// If the alignment of the zero length bitfield is greater than the member
  /// that follows it, `bar', `bar' will be aligned as the type of the
  /// zero-length bitfield.
  unsigned UseZeroLengthBitfieldAlignment : 1;

  ///  Whether explicit bit field alignment attributes are honored.
  unsigned UseExplicitBitFieldAlignment : 1;

  /// If non-zero, specifies a fixed alignment value for bitfields that follow
  /// zero length bitfield, regardless of the zero length bitfield type.
  unsigned ZeroLengthBitfieldBoundary;
};

/// Exposes information about the current target.
///
class TargetInfo : public virtual TransferrableTargetInfo,
                   public RefCountedBase<TargetInfo> {
  std::shared_ptr<TargetOptions> TargetOpts;
  llvm::Triple Triple;
protected:
  // Target values set by the ctor of the actual target implementation.  Default
  // values are specified by the TargetInfo constructor.
  bool BigEndian;
  bool TLSSupported;
  bool VLASupported;
  bool NoAsmVariants;  // True if {|} are normal characters.
  bool HasLegalHalfType; // True if the backend supports operations on the half
                         // LLVM IR type.
  bool HasFloat128;
  bool HasFloat16;

  unsigned char MaxAtomicPromoteWidth, MaxAtomicInlineWidth;
  unsigned short SimdDefaultAlign;
  std::unique_ptr<llvm::DataLayout> DataLayout;
  const char *MCountName;
  unsigned char RegParmMax, SSERegParmMax;
  TargetCXXABI TheCXXABI;
  const LangASMap *AddrSpaceMap;

  mutable StringRef PlatformName;
  mutable VersionTuple PlatformMinVersion;

  unsigned HasAlignMac68kSupport : 1;
  unsigned RealTypeUsesObjCFPRet : 3;
  unsigned ComplexLongDoubleUsesFP2Ret : 1;

  unsigned HasBuiltinMSVaList : 1;

  unsigned IsRenderScriptTarget : 1;

  unsigned HasAArch64SVETypes : 1;

  // TargetInfo Constructor.  Default initializes all fields.
  TargetInfo(const llvm::Triple &T);

  void resetDataLayout(StringRef DL) {
    DataLayout.reset(new llvm::DataLayout(DL));
  }

public:
  /// Construct a target for the given options.
  ///
  /// \param Opts - The options to use to initialize the target. The target may
  /// modify the options to canonicalize the target feature information to match
  /// what the backend expects.
  static TargetInfo *
  CreateTargetInfo(DiagnosticsEngine &Diags,
                   const std::shared_ptr<TargetOptions> &Opts);

  virtual ~TargetInfo();

  /// Retrieve the target options.
  TargetOptions &getTargetOpts() const {
    assert(TargetOpts && "Missing target options");
    return *TargetOpts;
  }

  /// The different kinds of __builtin_va_list types defined by
  /// the target implementation.
  enum BuiltinVaListKind {
    /// typedef char* __builtin_va_list;
    CharPtrBuiltinVaList = 0,

    /// typedef void* __builtin_va_list;
    VoidPtrBuiltinVaList,

    /// __builtin_va_list as defined by the AArch64 ABI
    /// http://infocenter.arm.com/help/topic/com.arm.doc.ihi0055a/IHI0055A_aapcs64.pdf
    AArch64ABIBuiltinVaList,

    /// __builtin_va_list as defined by the PNaCl ABI:
    /// http://www.chromium.org/nativeclient/pnacl/bitcode-abi#TOC-Machine-Types
    PNaClABIBuiltinVaList,

    /// __builtin_va_list as defined by the Power ABI:
    /// https://www.power.org
    ///        /resources/downloads/Power-Arch-32-bit-ABI-supp-1.0-Embedded.pdf
    PowerABIBuiltinVaList,

    /// __builtin_va_list as defined by the x86-64 ABI:
    /// http://refspecs.linuxbase.org/elf/x86_64-abi-0.21.pdf
    X86_64ABIBuiltinVaList,

    /// __builtin_va_list as defined by ARM AAPCS ABI
    /// http://infocenter.arm.com
    //        /help/topic/com.arm.doc.ihi0042d/IHI0042D_aapcs.pdf
    AAPCSABIBuiltinVaList,

    // typedef struct __va_list_tag
    //   {
    //     long __gpr;
    //     long __fpr;
    //     void *__overflow_arg_area;
    //     void *__reg_save_area;
    //   } va_list[1];
    SystemZBuiltinVaList
  };

protected:
  /// Specify if mangling based on address space map should be used or
  /// not for language specific address spaces
  bool UseAddrSpaceMapMangling;

public:
  IntType getSizeType() const { return SizeType; }
  IntType getSignedSizeType() const {
    switch (SizeType) {
    case UnsignedShort:
      return SignedShort;
    case UnsignedInt:
      return SignedInt;
    case UnsignedLong:
      return SignedLong;
    case UnsignedLongLong:
      return SignedLongLong;
    default:
      llvm_unreachable("Invalid SizeType");
    }
  }
  IntType getIntMaxType() const { return IntMaxType; }
  IntType getUIntMaxType() const {
    return getCorrespondingUnsignedType(IntMaxType);
  }
  IntType getPtrDiffType(unsigned AddrSpace) const {
    return AddrSpace == 0 ? PtrDiffType : getPtrDiffTypeV(AddrSpace);
  }
  IntType getUnsignedPtrDiffType(unsigned AddrSpace) const {
    return getCorrespondingUnsignedType(getPtrDiffType(AddrSpace));
  }
  IntType getIntPtrType() const { return IntPtrType; }
  IntType getUIntPtrType() const {
    return getCorrespondingUnsignedType(IntPtrType);
  }
  IntType getWCharType() const { return WCharType; }
  IntType getWIntType() const { return WIntType; }
  IntType getChar16Type() const { return Char16Type; }
  IntType getChar32Type() const { return Char32Type; }
  IntType getInt64Type() const { return Int64Type; }
  IntType getUInt64Type() const {
    return getCorrespondingUnsignedType(Int64Type);
  }
  IntType getSigAtomicType() const { return SigAtomicType; }
  IntType getProcessIDType() const { return ProcessIDType; }

  static IntType getCorrespondingUnsignedType(IntType T) {
    switch (T) {
    case SignedChar:
      return UnsignedChar;
    case SignedShort:
      return UnsignedShort;
    case SignedInt:
      return UnsignedInt;
    case SignedLong:
      return UnsignedLong;
    case SignedLongLong:
      return UnsignedLongLong;
    default:
      llvm_unreachable("Unexpected signed integer type");
    }
  }

  /// In the event this target uses the same number of fractional bits for its
  /// unsigned types as it does with its signed counterparts, there will be
  /// exactly one bit of padding.
  /// Return true if unsigned fixed point types have padding for this target.
  bool doUnsignedFixedPointTypesHavePadding() const {
    return PaddingOnUnsignedFixedPoint;
  }

  /// Return the width (in bits) of the specified integer type enum.
  ///
  /// For example, SignedInt -> getIntWidth().
  unsigned getTypeWidth(IntType T) const;

  /// Return integer type with specified width.
  virtual IntType getIntTypeByWidth(unsigned BitWidth, bool IsSigned) const;

  /// Return the smallest integer type with at least the specified width.
  virtual IntType getLeastIntTypeByWidth(unsigned BitWidth,
                                         bool IsSigned) const;

  /// Return floating point type with specified width.
  RealType getRealTypeByWidth(unsigned BitWidth) const;

  /// Return the alignment (in bits) of the specified integer type enum.
  ///
  /// For example, SignedInt -> getIntAlign().
  unsigned getTypeAlign(IntType T) const;

  /// Returns true if the type is signed; false otherwise.
  static bool isTypeSigned(IntType T);

  /// Return the width of pointers on this target, for the
  /// specified address space.
  uint64_t getPointerWidth(unsigned AddrSpace) const {
    return AddrSpace == 0 ? PointerWidth : getPointerWidthV(AddrSpace);
  }
  uint64_t getPointerAlign(unsigned AddrSpace) const {
    return AddrSpace == 0 ? PointerAlign : getPointerAlignV(AddrSpace);
  }

  /// Return the maximum width of pointers on this target.
  virtual uint64_t getMaxPointerWidth() const {
    return PointerWidth;
  }

  /// Get integer value for null pointer.
  /// \param AddrSpace address space of pointee in source language.
  virtual uint64_t getNullPointerValue(LangAS AddrSpace) const { return 0; }

  /// Return the size of '_Bool' and C++ 'bool' for this target, in bits.
  unsigned getBoolWidth() const { return BoolWidth; }

  /// Return the alignment of '_Bool' and C++ 'bool' for this target.
  unsigned getBoolAlign() const { return BoolAlign; }

  unsigned getCharWidth() const { return 8; } // FIXME
  unsigned getCharAlign() const { return 8; } // FIXME

  /// Return the size of 'signed short' and 'unsigned short' for this
  /// target, in bits.
  unsigned getShortWidth() const { return 16; } // FIXME

  /// Return the alignment of 'signed short' and 'unsigned short' for
  /// this target.
  unsigned getShortAlign() const { return 16; } // FIXME

  /// getIntWidth/Align - Return the size of 'signed int' and 'unsigned int' for
  /// this target, in bits.
  unsigned getIntWidth() const { return IntWidth; }
  unsigned getIntAlign() const { return IntAlign; }

  /// getLongWidth/Align - Return the size of 'signed long' and 'unsigned long'
  /// for this target, in bits.
  unsigned getLongWidth() const { return LongWidth; }
  unsigned getLongAlign() const { return LongAlign; }

  /// getLongLongWidth/Align - Return the size of 'signed long long' and
  /// 'unsigned long long' for this target, in bits.
  unsigned getLongLongWidth() const { return LongLongWidth; }
  unsigned getLongLongAlign() const { return LongLongAlign; }

  /// getShortAccumWidth/Align - Return the size of 'signed short _Accum' and
  /// 'unsigned short _Accum' for this target, in bits.
  unsigned getShortAccumWidth() const { return ShortAccumWidth; }
  unsigned getShortAccumAlign() const { return ShortAccumAlign; }

  /// getAccumWidth/Align - Return the size of 'signed _Accum' and
  /// 'unsigned _Accum' for this target, in bits.
  unsigned getAccumWidth() const { return AccumWidth; }
  unsigned getAccumAlign() const { return AccumAlign; }

  /// getLongAccumWidth/Align - Return the size of 'signed long _Accum' and
  /// 'unsigned long _Accum' for this target, in bits.
  unsigned getLongAccumWidth() const { return LongAccumWidth; }
  unsigned getLongAccumAlign() const { return LongAccumAlign; }

  /// getShortFractWidth/Align - Return the size of 'signed short _Fract' and
  /// 'unsigned short _Fract' for this target, in bits.
  unsigned getShortFractWidth() const { return ShortFractWidth; }
  unsigned getShortFractAlign() const { return ShortFractAlign; }

  /// getFractWidth/Align - Return the size of 'signed _Fract' and
  /// 'unsigned _Fract' for this target, in bits.
  unsigned getFractWidth() const { return FractWidth; }
  unsigned getFractAlign() const { return FractAlign; }

  /// getLongFractWidth/Align - Return the size of 'signed long _Fract' and
  /// 'unsigned long _Fract' for this target, in bits.
  unsigned getLongFractWidth() const { return LongFractWidth; }
  unsigned getLongFractAlign() const { return LongFractAlign; }

  /// getShortAccumScale/IBits - Return the number of fractional/integral bits
  /// in a 'signed short _Accum' type.
  unsigned getShortAccumScale() const { return ShortAccumScale; }
  unsigned getShortAccumIBits() const {
    return ShortAccumWidth - ShortAccumScale - 1;
  }

  /// getAccumScale/IBits - Return the number of fractional/integral bits
  /// in a 'signed _Accum' type.
  unsigned getAccumScale() const { return AccumScale; }
  unsigned getAccumIBits() const { return AccumWidth - AccumScale - 1; }

  /// getLongAccumScale/IBits - Return the number of fractional/integral bits
  /// in a 'signed long _Accum' type.
  unsigned getLongAccumScale() const { return LongAccumScale; }
  unsigned getLongAccumIBits() const {
    return LongAccumWidth - LongAccumScale - 1;
  }

  /// getUnsignedShortAccumScale/IBits - Return the number of
  /// fractional/integral bits in a 'unsigned short _Accum' type.
  unsigned getUnsignedShortAccumScale() const {
    return PaddingOnUnsignedFixedPoint ? ShortAccumScale : ShortAccumScale + 1;
  }
  unsigned getUnsignedShortAccumIBits() const {
    return PaddingOnUnsignedFixedPoint
               ? getShortAccumIBits()
               : ShortAccumWidth - getUnsignedShortAccumScale();
  }

  /// getUnsignedAccumScale/IBits - Return the number of fractional/integral
  /// bits in a 'unsigned _Accum' type.
  unsigned getUnsignedAccumScale() const {
    return PaddingOnUnsignedFixedPoint ? AccumScale : AccumScale + 1;
  }
  unsigned getUnsignedAccumIBits() const {
    return PaddingOnUnsignedFixedPoint ? getAccumIBits()
                                       : AccumWidth - getUnsignedAccumScale();
  }

  /// getUnsignedLongAccumScale/IBits - Return the number of fractional/integral
  /// bits in a 'unsigned long _Accum' type.
  unsigned getUnsignedLongAccumScale() const {
    return PaddingOnUnsignedFixedPoint ? LongAccumScale : LongAccumScale + 1;
  }
  unsigned getUnsignedLongAccumIBits() const {
    return PaddingOnUnsignedFixedPoint
               ? getLongAccumIBits()
               : LongAccumWidth - getUnsignedLongAccumScale();
  }

  /// getShortFractScale - Return the number of fractional bits
  /// in a 'signed short _Fract' type.
  unsigned getShortFractScale() const { return ShortFractWidth - 1; }

  /// getFractScale - Return the number of fractional bits
  /// in a 'signed _Fract' type.
  unsigned getFractScale() const { return FractWidth - 1; }

  /// getLongFractScale - Return the number of fractional bits
  /// in a 'signed long _Fract' type.
  unsigned getLongFractScale() const { return LongFractWidth - 1; }

  /// getUnsignedShortFractScale - Return the number of fractional bits
  /// in a 'unsigned short _Fract' type.
  unsigned getUnsignedShortFractScale() const {
    return PaddingOnUnsignedFixedPoint ? getShortFractScale()
                                       : getShortFractScale() + 1;
  }

  /// getUnsignedFractScale - Return the number of fractional bits
  /// in a 'unsigned _Fract' type.
  unsigned getUnsignedFractScale() const {
    return PaddingOnUnsignedFixedPoint ? getFractScale() : getFractScale() + 1;
  }

  /// getUnsignedLongFractScale - Return the number of fractional bits
  /// in a 'unsigned long _Fract' type.
  unsigned getUnsignedLongFractScale() const {
    return PaddingOnUnsignedFixedPoint ? getLongFractScale()
                                       : getLongFractScale() + 1;
  }

  /// Determine whether the __int128 type is supported on this target.
  virtual bool hasInt128Type() const {
    return (getPointerWidth(0) >= 64) || getTargetOpts().ForceEnableInt128;
  } // FIXME

  /// Determine whether _Float16 is supported on this target.
  virtual bool hasLegalHalfType() const { return HasLegalHalfType; }

  /// Determine whether the __float128 type is supported on this target.
  virtual bool hasFloat128Type() const { return HasFloat128; }

  /// Determine whether the _Float16 type is supported on this target.
  virtual bool hasFloat16Type() const { return HasFloat16; }

  /// Return the alignment that is suitable for storing any
  /// object with a fundamental alignment requirement.
  unsigned getSuitableAlign() const { return SuitableAlign; }

  /// Return the default alignment for __attribute__((aligned)) on
  /// this target, to be used if no alignment value is specified.
  unsigned getDefaultAlignForAttributeAligned() const {
    return DefaultAlignForAttributeAligned;
  }

  /// getMinGlobalAlign - Return the minimum alignment of a global variable,
  /// unless its alignment is explicitly reduced via attributes.
  virtual unsigned getMinGlobalAlign (uint64_t) const {
    return MinGlobalAlign;
  }

  /// Return the largest alignment for which a suitably-sized allocation with
  /// '::operator new(size_t)' is guaranteed to produce a correctly-aligned
  /// pointer.
  unsigned getNewAlign() const {
    return NewAlign ? NewAlign : std::max(LongDoubleAlign, LongLongAlign);
  }

  /// getWCharWidth/Align - Return the size of 'wchar_t' for this target, in
  /// bits.
  unsigned getWCharWidth() const { return getTypeWidth(WCharType); }
  unsigned getWCharAlign() const { return getTypeAlign(WCharType); }

  /// getChar16Width/Align - Return the size of 'char16_t' for this target, in
  /// bits.
  unsigned getChar16Width() const { return getTypeWidth(Char16Type); }
  unsigned getChar16Align() const { return getTypeAlign(Char16Type); }

  /// getChar32Width/Align - Return the size of 'char32_t' for this target, in
  /// bits.
  unsigned getChar32Width() const { return getTypeWidth(Char32Type); }
  unsigned getChar32Align() const { return getTypeAlign(Char32Type); }

  /// getHalfWidth/Align/Format - Return the size/align/format of 'half'.
  unsigned getHalfWidth() const { return HalfWidth; }
  unsigned getHalfAlign() const { return HalfAlign; }
  const llvm::fltSemantics &getHalfFormat() const { return *HalfFormat; }

  /// getFloatWidth/Align/Format - Return the size/align/format of 'float'.
  unsigned getFloatWidth() const { return FloatWidth; }
  unsigned getFloatAlign() const { return FloatAlign; }
  const llvm::fltSemantics &getFloatFormat() const { return *FloatFormat; }

  /// getDoubleWidth/Align/Format - Return the size/align/format of 'double'.
  unsigned getDoubleWidth() const { return DoubleWidth; }
  unsigned getDoubleAlign() const { return DoubleAlign; }
  const llvm::fltSemantics &getDoubleFormat() const { return *DoubleFormat; }

  /// getLongDoubleWidth/Align/Format - Return the size/align/format of 'long
  /// double'.
  unsigned getLongDoubleWidth() const { return LongDoubleWidth; }
  unsigned getLongDoubleAlign() const { return LongDoubleAlign; }
  const llvm::fltSemantics &getLongDoubleFormat() const {
    return *LongDoubleFormat;
  }

  /// getFloat128Width/Align/Format - Return the size/align/format of
  /// '__float128'.
  unsigned getFloat128Width() const { return 128; }
  unsigned getFloat128Align() const { return Float128Align; }
  const llvm::fltSemantics &getFloat128Format() const {
    return *Float128Format;
  }

<<<<<<< HEAD
  /// getMetaInfoWidth/Align - Returns the size/align of meta::info
  unsigned getMetaInfoWidth() const { return MetaInfoWidth; }
  unsigned getMetaInfoAlign() const { return MetaInfoAlign; }

  /// Return true if the 'long double' type should be mangled like
  /// __float128.
  virtual bool useFloat128ManglingForLongDouble() const { return false; }
=======
  /// Return the mangled code of long double.
  virtual const char *getLongDoubleMangling() const { return "e"; }

  /// Return the mangled code of __float128.
  virtual const char *getFloat128Mangling() const { return "g"; }
>>>>>>> d4eeec7c

  /// Return the value for the C99 FLT_EVAL_METHOD macro.
  virtual unsigned getFloatEvalMethod() const { return 0; }

  // getLargeArrayMinWidth/Align - Return the minimum array size that is
  // 'large' and its alignment.
  unsigned getLargeArrayMinWidth() const { return LargeArrayMinWidth; }
  unsigned getLargeArrayAlign() const { return LargeArrayAlign; }

  /// Return the maximum width lock-free atomic operation which will
  /// ever be supported for the given target
  unsigned getMaxAtomicPromoteWidth() const { return MaxAtomicPromoteWidth; }
  /// Return the maximum width lock-free atomic operation which can be
  /// inlined given the supported features of the given target.
  unsigned getMaxAtomicInlineWidth() const { return MaxAtomicInlineWidth; }
  /// Set the maximum inline or promote width lock-free atomic operation
  /// for the given target.
  virtual void setMaxAtomicWidth() {}
  /// Returns true if the given target supports lock-free atomic
  /// operations at the specified width and alignment.
  virtual bool hasBuiltinAtomic(uint64_t AtomicSizeInBits,
                                uint64_t AlignmentInBits) const {
    return AtomicSizeInBits <= AlignmentInBits &&
           AtomicSizeInBits <= getMaxAtomicInlineWidth() &&
           (AtomicSizeInBits <= getCharWidth() ||
            llvm::isPowerOf2_64(AtomicSizeInBits / getCharWidth()));
  }

  /// Return the maximum vector alignment supported for the given target.
  unsigned getMaxVectorAlign() const { return MaxVectorAlign; }
  /// Return default simd alignment for the given target. Generally, this
  /// value is type-specific, but this alignment can be used for most of the
  /// types for the given target.
  unsigned getSimdDefaultAlign() const { return SimdDefaultAlign; }

  /// Return the alignment (in bits) of the thrown exception object. This is
  /// only meaningful for targets that allocate C++ exceptions in a system
  /// runtime, such as those using the Itanium C++ ABI.
  virtual unsigned getExnObjectAlignment() const {
    // Itanium says that an _Unwind_Exception has to be "double-word"
    // aligned (and thus the end of it is also so-aligned), meaning 16
    // bytes.  Of course, that was written for the actual Itanium,
    // which is a 64-bit platform.  Classically, the ABI doesn't really
    // specify the alignment on other platforms, but in practice
    // libUnwind declares the struct with __attribute__((aligned)), so
    // we assume that alignment here.  (It's generally 16 bytes, but
    // some targets overwrite it.)
    return getDefaultAlignForAttributeAligned();
  }

  /// Return the size of intmax_t and uintmax_t for this target, in bits.
  unsigned getIntMaxTWidth() const {
    return getTypeWidth(IntMaxType);
  }

  // Return the size of unwind_word for this target.
  virtual unsigned getUnwindWordWidth() const { return getPointerWidth(0); }

  /// Return the "preferred" register width on this target.
  virtual unsigned getRegisterWidth() const {
    // Currently we assume the register width on the target matches the pointer
    // width, we can introduce a new variable for this if/when some target wants
    // it.
    return PointerWidth;
  }

  /// Returns the name of the mcount instrumentation function.
  const char *getMCountName() const {
    return MCountName;
  }

  /// Check if the Objective-C built-in boolean type should be signed
  /// char.
  ///
  /// Otherwise, if this returns false, the normal built-in boolean type
  /// should also be used for Objective-C.
  bool useSignedCharForObjCBool() const {
    return UseSignedCharForObjCBool;
  }
  void noSignedCharForObjCBool() {
    UseSignedCharForObjCBool = false;
  }

  /// Check whether the alignment of bit-field types is respected
  /// when laying out structures.
  bool useBitFieldTypeAlignment() const {
    return UseBitFieldTypeAlignment;
  }

  /// Check whether zero length bitfields should force alignment of
  /// the next member.
  bool useZeroLengthBitfieldAlignment() const {
    return UseZeroLengthBitfieldAlignment;
  }

  /// Get the fixed alignment value in bits for a member that follows
  /// a zero length bitfield.
  unsigned getZeroLengthBitfieldBoundary() const {
    return ZeroLengthBitfieldBoundary;
  }

  /// Check whether explicit bitfield alignment attributes should be
  //  honored, as in "__attribute__((aligned(2))) int b : 1;".
  bool useExplicitBitFieldAlignment() const {
    return UseExplicitBitFieldAlignment;
  }

  /// Check whether this target support '\#pragma options align=mac68k'.
  bool hasAlignMac68kSupport() const {
    return HasAlignMac68kSupport;
  }

  /// Return the user string for the specified integer type enum.
  ///
  /// For example, SignedShort -> "short".
  static const char *getTypeName(IntType T);

  /// Return the constant suffix for the specified integer type enum.
  ///
  /// For example, SignedLong -> "L".
  const char *getTypeConstantSuffix(IntType T) const;

  /// Return the printf format modifier for the specified
  /// integer type enum.
  ///
  /// For example, SignedLong -> "l".
  static const char *getTypeFormatModifier(IntType T);

  /// Check whether the given real type should use the "fpret" flavor of
  /// Objective-C message passing on this target.
  bool useObjCFPRetForRealType(RealType T) const {
    return RealTypeUsesObjCFPRet & (1 << T);
  }

  /// Check whether _Complex long double should use the "fp2ret" flavor
  /// of Objective-C message passing on this target.
  bool useObjCFP2RetForComplexLongDouble() const {
    return ComplexLongDoubleUsesFP2Ret;
  }

  /// Check whether llvm intrinsics such as llvm.convert.to.fp16 should be used
  /// to convert to and from __fp16.
  /// FIXME: This function should be removed once all targets stop using the
  /// conversion intrinsics.
  virtual bool useFP16ConversionIntrinsics() const {
    return true;
  }

  /// Specify if mangling based on address space map should be used or
  /// not for language specific address spaces
  bool useAddressSpaceMapMangling() const {
    return UseAddrSpaceMapMangling;
  }

  ///===---- Other target property query methods --------------------------===//

  /// Appends the target-specific \#define values for this
  /// target set to the specified buffer.
  virtual void getTargetDefines(const LangOptions &Opts,
                                MacroBuilder &Builder) const = 0;


  /// Return information about target-specific builtins for
  /// the current primary target, and info about which builtins are non-portable
  /// across the current set of primary and secondary targets.
  virtual ArrayRef<Builtin::Info> getTargetBuiltins() const = 0;

  /// The __builtin_clz* and __builtin_ctz* built-in
  /// functions are specified to have undefined results for zero inputs, but
  /// on targets that support these operations in a way that provides
  /// well-defined results for zero without loss of performance, it is a good
  /// idea to avoid optimizing based on that undef behavior.
  virtual bool isCLZForZeroUndef() const { return true; }

  /// Returns the kind of __builtin_va_list type that should be used
  /// with this target.
  virtual BuiltinVaListKind getBuiltinVaListKind() const = 0;

  /// Returns whether or not type \c __builtin_ms_va_list type is
  /// available on this target.
  bool hasBuiltinMSVaList() const { return HasBuiltinMSVaList; }

  /// Returns true for RenderScript.
  bool isRenderScriptTarget() const { return IsRenderScriptTarget; }

  /// Returns whether or not the AArch64 SVE built-in types are
  /// available on this target.
  bool hasAArch64SVETypes() const { return HasAArch64SVETypes; }

  /// Returns whether the passed in string is a valid clobber in an
  /// inline asm statement.
  ///
  /// This is used by Sema.
  bool isValidClobber(StringRef Name) const;

  /// Returns whether the passed in string is a valid register name
  /// according to GCC.
  ///
  /// This is used by Sema for inline asm statements.
  virtual bool isValidGCCRegisterName(StringRef Name) const;

  /// Returns the "normalized" GCC register name.
  ///
  /// ReturnCannonical true will return the register name without any additions
  /// such as "{}" or "%" in it's canonical form, for example:
  /// ReturnCanonical = true and Name = "rax", will return "ax".
  StringRef getNormalizedGCCRegisterName(StringRef Name,
                                         bool ReturnCanonical = false) const;

  /// Extracts a register from the passed constraint (if it is a
  /// single-register constraint) and the asm label expression related to a
  /// variable in the input or output list of an inline asm statement.
  ///
  /// This function is used by Sema in order to diagnose conflicts between
  /// the clobber list and the input/output lists.
  virtual StringRef getConstraintRegister(StringRef Constraint,
                                          StringRef Expression) const {
    return "";
  }

  struct ConstraintInfo {
    enum {
      CI_None = 0x00,
      CI_AllowsMemory = 0x01,
      CI_AllowsRegister = 0x02,
      CI_ReadWrite = 0x04,         // "+r" output constraint (read and write).
      CI_HasMatchingInput = 0x08,  // This output operand has a matching input.
      CI_ImmediateConstant = 0x10, // This operand must be an immediate constant
      CI_EarlyClobber = 0x20,      // "&" output constraint (early clobber).
    };
    unsigned Flags;
    int TiedOperand;
    struct {
      int Min;
      int Max;
      bool isConstrained;
    } ImmRange;
    llvm::SmallSet<int, 4> ImmSet;

    std::string ConstraintStr;  // constraint: "=rm"
    std::string Name;           // Operand name: [foo] with no []'s.
  public:
    ConstraintInfo(StringRef ConstraintStr, StringRef Name)
        : Flags(0), TiedOperand(-1), ConstraintStr(ConstraintStr.str()),
          Name(Name.str()) {
      ImmRange.Min = ImmRange.Max = 0;
      ImmRange.isConstrained = false;
    }

    const std::string &getConstraintStr() const { return ConstraintStr; }
    const std::string &getName() const { return Name; }
    bool isReadWrite() const { return (Flags & CI_ReadWrite) != 0; }
    bool earlyClobber() { return (Flags & CI_EarlyClobber) != 0; }
    bool allowsRegister() const { return (Flags & CI_AllowsRegister) != 0; }
    bool allowsMemory() const { return (Flags & CI_AllowsMemory) != 0; }

    /// Return true if this output operand has a matching
    /// (tied) input operand.
    bool hasMatchingInput() const { return (Flags & CI_HasMatchingInput) != 0; }

    /// Return true if this input operand is a matching
    /// constraint that ties it to an output operand.
    ///
    /// If this returns true then getTiedOperand will indicate which output
    /// operand this is tied to.
    bool hasTiedOperand() const { return TiedOperand != -1; }
    unsigned getTiedOperand() const {
      assert(hasTiedOperand() && "Has no tied operand!");
      return (unsigned)TiedOperand;
    }

    bool requiresImmediateConstant() const {
      return (Flags & CI_ImmediateConstant) != 0;
    }
    bool isValidAsmImmediate(const llvm::APInt &Value) const {
      if (!ImmSet.empty())
        return Value.isSignedIntN(32) &&
               ImmSet.count(Value.getZExtValue()) != 0;
      return !ImmRange.isConstrained ||
             (Value.sge(ImmRange.Min) && Value.sle(ImmRange.Max));
    }

    void setIsReadWrite() { Flags |= CI_ReadWrite; }
    void setEarlyClobber() { Flags |= CI_EarlyClobber; }
    void setAllowsMemory() { Flags |= CI_AllowsMemory; }
    void setAllowsRegister() { Flags |= CI_AllowsRegister; }
    void setHasMatchingInput() { Flags |= CI_HasMatchingInput; }
    void setRequiresImmediate(int Min, int Max) {
      Flags |= CI_ImmediateConstant;
      ImmRange.Min = Min;
      ImmRange.Max = Max;
      ImmRange.isConstrained = true;
    }
    void setRequiresImmediate(llvm::ArrayRef<int> Exacts) {
      Flags |= CI_ImmediateConstant;
      for (int Exact : Exacts)
        ImmSet.insert(Exact);
    }
    void setRequiresImmediate(int Exact) {
      Flags |= CI_ImmediateConstant;
      ImmSet.insert(Exact);
    }
    void setRequiresImmediate() {
      Flags |= CI_ImmediateConstant;
    }

    /// Indicate that this is an input operand that is tied to
    /// the specified output operand.
    ///
    /// Copy over the various constraint information from the output.
    void setTiedOperand(unsigned N, ConstraintInfo &Output) {
      Output.setHasMatchingInput();
      Flags = Output.Flags;
      TiedOperand = N;
      // Don't copy Name or constraint string.
    }
  };

  /// Validate register name used for global register variables.
  ///
  /// This function returns true if the register passed in RegName can be used
  /// for global register variables on this target. In addition, it returns
  /// true in HasSizeMismatch if the size of the register doesn't match the
  /// variable size passed in RegSize.
  virtual bool validateGlobalRegisterVariable(StringRef RegName,
                                              unsigned RegSize,
                                              bool &HasSizeMismatch) const {
    HasSizeMismatch = false;
    return true;
  }

  // validateOutputConstraint, validateInputConstraint - Checks that
  // a constraint is valid and provides information about it.
  // FIXME: These should return a real error instead of just true/false.
  bool validateOutputConstraint(ConstraintInfo &Info) const;
  bool validateInputConstraint(MutableArrayRef<ConstraintInfo> OutputConstraints,
                               ConstraintInfo &info) const;

  virtual bool validateOutputSize(StringRef /*Constraint*/,
                                  unsigned /*Size*/) const {
    return true;
  }

  virtual bool validateInputSize(StringRef /*Constraint*/,
                                 unsigned /*Size*/) const {
    return true;
  }
  virtual bool
  validateConstraintModifier(StringRef /*Constraint*/,
                             char /*Modifier*/,
                             unsigned /*Size*/,
                             std::string &/*SuggestedModifier*/) const {
    return true;
  }
  virtual bool
  validateAsmConstraint(const char *&Name,
                        TargetInfo::ConstraintInfo &info) const = 0;

  bool resolveSymbolicName(const char *&Name,
                           ArrayRef<ConstraintInfo> OutputConstraints,
                           unsigned &Index) const;

  // Constraint parm will be left pointing at the last character of
  // the constraint.  In practice, it won't be changed unless the
  // constraint is longer than one character.
  virtual std::string convertConstraint(const char *&Constraint) const {
    // 'p' defaults to 'r', but can be overridden by targets.
    if (*Constraint == 'p')
      return std::string("r");
    return std::string(1, *Constraint);
  }

  /// Returns a string of target-specific clobbers, in LLVM format.
  virtual const char *getClobbers() const = 0;

  /// Returns true if NaN encoding is IEEE 754-2008.
  /// Only MIPS allows a different encoding.
  virtual bool isNan2008() const {
    return true;
  }

  /// Returns the target triple of the primary target.
  const llvm::Triple &getTriple() const {
    return Triple;
  }

  const llvm::DataLayout &getDataLayout() const {
    assert(DataLayout && "Uninitialized DataLayout!");
    return *DataLayout;
  }

  struct GCCRegAlias {
    const char * const Aliases[5];
    const char * const Register;
  };

  struct AddlRegName {
    const char * const Names[5];
    const unsigned RegNum;
  };

  /// Does this target support "protected" visibility?
  ///
  /// Any target which dynamic libraries will naturally support
  /// something like "default" (meaning that the symbol is visible
  /// outside this shared object) and "hidden" (meaning that it isn't)
  /// visibilities, but "protected" is really an ELF-specific concept
  /// with weird semantics designed around the convenience of dynamic
  /// linker implementations.  Which is not to suggest that there's
  /// consistent target-independent semantics for "default" visibility
  /// either; the entire thing is pretty badly mangled.
  virtual bool hasProtectedVisibility() const { return true; }

  /// An optional hook that targets can implement to perform semantic
  /// checking on attribute((section("foo"))) specifiers.
  ///
  /// In this case, "foo" is passed in to be checked.  If the section
  /// specifier is invalid, the backend should return a non-empty string
  /// that indicates the problem.
  ///
  /// This hook is a simple quality of implementation feature to catch errors
  /// and give good diagnostics in cases when the assembler or code generator
  /// would otherwise reject the section specifier.
  ///
  virtual std::string isValidSectionSpecifier(StringRef SR) const {
    return "";
  }

  /// Set forced language options.
  ///
  /// Apply changes to the target information with respect to certain
  /// language options which change the target configuration and adjust
  /// the language based on the target options where applicable.
  virtual void adjust(LangOptions &Opts);

  /// Adjust target options based on codegen options.
  virtual void adjustTargetOptions(const CodeGenOptions &CGOpts,
                                   TargetOptions &TargetOpts) const {}

  /// Initialize the map with the default set of target features for the
  /// CPU this should include all legal feature strings on the target.
  ///
  /// \return False on error (invalid features).
  virtual bool initFeatureMap(llvm::StringMap<bool> &Features,
                              DiagnosticsEngine &Diags, StringRef CPU,
                              const std::vector<std::string> &FeatureVec) const;

  /// Get the ABI currently in use.
  virtual StringRef getABI() const { return StringRef(); }

  /// Get the C++ ABI currently in use.
  TargetCXXABI getCXXABI() const {
    return TheCXXABI;
  }

  /// Target the specified CPU.
  ///
  /// \return  False on error (invalid CPU name).
  virtual bool setCPU(const std::string &Name) {
    return false;
  }

  /// Fill a SmallVectorImpl with the valid values to setCPU.
  virtual void fillValidCPUList(SmallVectorImpl<StringRef> &Values) const {}

  /// brief Determine whether this TargetInfo supports the given CPU name.
  virtual bool isValidCPUName(StringRef Name) const {
    return true;
  }

  /// Use the specified ABI.
  ///
  /// \return False on error (invalid ABI name).
  virtual bool setABI(const std::string &Name) {
    return false;
  }

  /// Use the specified unit for FP math.
  ///
  /// \return False on error (invalid unit name).
  virtual bool setFPMath(StringRef Name) {
    return false;
  }

  /// Enable or disable a specific target feature;
  /// the feature name must be valid.
  virtual void setFeatureEnabled(llvm::StringMap<bool> &Features,
                                 StringRef Name,
                                 bool Enabled) const {
    Features[Name] = Enabled;
  }

  /// Determine whether this TargetInfo supports the given feature.
  virtual bool isValidFeatureName(StringRef Feature) const {
    return true;
  }

  /// Perform initialization based on the user configured
  /// set of features (e.g., +sse4).
  ///
  /// The list is guaranteed to have at most one entry per feature.
  ///
  /// The target may modify the features list, to change which options are
  /// passed onwards to the backend.
  /// FIXME: This part should be fixed so that we can change handleTargetFeatures
  /// to merely a TargetInfo initialization routine.
  ///
  /// \return  False on error.
  virtual bool handleTargetFeatures(std::vector<std::string> &Features,
                                    DiagnosticsEngine &Diags) {
    return true;
  }

  /// Determine whether the given target has the given feature.
  virtual bool hasFeature(StringRef Feature) const {
    return false;
  }

  /// Identify whether this target supports multiversioning of functions,
  /// which requires support for cpu_supports and cpu_is functionality.
  bool supportsMultiVersioning() const {
    return getTriple().getArch() == llvm::Triple::x86 ||
           getTriple().getArch() == llvm::Triple::x86_64;
  }

  /// Identify whether this target supports IFuncs.
  bool supportsIFunc() const { return getTriple().isOSBinFormatELF(); }

  // Validate the contents of the __builtin_cpu_supports(const char*)
  // argument.
  virtual bool validateCpuSupports(StringRef Name) const { return false; }

  // Return the target-specific priority for features/cpus/vendors so
  // that they can be properly sorted for checking.
  virtual unsigned multiVersionSortPriority(StringRef Name) const {
    return 0;
  }

  // Validate the contents of the __builtin_cpu_is(const char*)
  // argument.
  virtual bool validateCpuIs(StringRef Name) const { return false; }

  // Validate a cpu_dispatch/cpu_specific CPU option, which is a different list
  // from cpu_is, since it checks via features rather than CPUs directly.
  virtual bool validateCPUSpecificCPUDispatch(StringRef Name) const {
    return false;
  }

  // Get the character to be added for mangling purposes for cpu_specific.
  virtual char CPUSpecificManglingCharacter(StringRef Name) const {
    llvm_unreachable(
        "cpu_specific Multiversioning not implemented on this target");
  }

  // Get a list of the features that make up the CPU option for
  // cpu_specific/cpu_dispatch so that it can be passed to llvm as optimization
  // options.
  virtual void getCPUSpecificCPUDispatchFeatures(
      StringRef Name, llvm::SmallVectorImpl<StringRef> &Features) const {
    llvm_unreachable(
        "cpu_specific Multiversioning not implemented on this target");
  }

  // Returns maximal number of args passed in registers.
  unsigned getRegParmMax() const {
    assert(RegParmMax < 7 && "RegParmMax value is larger than AST can handle");
    return RegParmMax;
  }

  /// Whether the target supports thread-local storage.
  bool isTLSSupported() const {
    return TLSSupported;
  }

  /// Return the maximum alignment (in bits) of a TLS variable
  ///
  /// Gets the maximum alignment (in bits) of a TLS variable on this target.
  /// Returns zero if there is no such constraint.
  unsigned short getMaxTLSAlign() const {
    return MaxTLSAlign;
  }

  /// Whether target supports variable-length arrays.
  bool isVLASupported() const { return VLASupported; }

  /// Whether the target supports SEH __try.
  bool isSEHTrySupported() const {
    return getTriple().isOSWindows() &&
           (getTriple().getArch() == llvm::Triple::x86 ||
            getTriple().getArch() == llvm::Triple::x86_64 ||
            getTriple().getArch() == llvm::Triple::aarch64);
  }

  /// Return true if {|} are normal characters in the asm string.
  ///
  /// If this returns false (the default), then {abc|xyz} is syntax
  /// that says that when compiling for asm variant #0, "abc" should be
  /// generated, but when compiling for asm variant #1, "xyz" should be
  /// generated.
  bool hasNoAsmVariants() const {
    return NoAsmVariants;
  }

  /// Return the register number that __builtin_eh_return_regno would
  /// return with the specified argument.
  /// This corresponds with TargetLowering's getExceptionPointerRegister
  /// and getExceptionSelectorRegister in the backend.
  virtual int getEHDataRegisterNumber(unsigned RegNo) const {
    return -1;
  }

  /// Return the section to use for C++ static initialization functions.
  virtual const char *getStaticInitSectionSpecifier() const {
    return nullptr;
  }

  const LangASMap &getAddressSpaceMap() const { return *AddrSpaceMap; }

  /// Map from the address space field in builtin description strings to the
  /// language address space.
  virtual LangAS getOpenCLBuiltinAddressSpace(unsigned AS) const {
    return getLangASFromTargetAS(AS);
  }

  /// Map from the address space field in builtin description strings to the
  /// language address space.
  virtual LangAS getCUDABuiltinAddressSpace(unsigned AS) const {
    return getLangASFromTargetAS(AS);
  }

  /// Return an AST address space which can be used opportunistically
  /// for constant global memory. It must be possible to convert pointers into
  /// this address space to LangAS::Default. If no such address space exists,
  /// this may return None, and such optimizations will be disabled.
  virtual llvm::Optional<LangAS> getConstantAddressSpace() const {
    return LangAS::Default;
  }

  /// Retrieve the name of the platform as it is used in the
  /// availability attribute.
  StringRef getPlatformName() const { return PlatformName; }

  /// Retrieve the minimum desired version of the platform, to
  /// which the program should be compiled.
  VersionTuple getPlatformMinVersion() const { return PlatformMinVersion; }

  bool isBigEndian() const { return BigEndian; }
  bool isLittleEndian() const { return !BigEndian; }

  /// Gets the default calling convention for the given target and
  /// declaration context.
  virtual CallingConv getDefaultCallingConv() const {
    // Not all targets will specify an explicit calling convention that we can
    // express.  This will always do the right thing, even though it's not
    // an explicit calling convention.
    return CC_C;
  }

  enum CallingConvCheckResult {
    CCCR_OK,
    CCCR_Warning,
    CCCR_Ignore,
    CCCR_Error,
  };

  /// Determines whether a given calling convention is valid for the
  /// target. A calling convention can either be accepted, produce a warning
  /// and be substituted with the default calling convention, or (someday)
  /// produce an error (such as using thiscall on a non-instance function).
  virtual CallingConvCheckResult checkCallingConvention(CallingConv CC) const {
    switch (CC) {
      default:
        return CCCR_Warning;
      case CC_C:
        return CCCR_OK;
    }
  }

  enum CallingConvKind {
    CCK_Default,
    CCK_ClangABI4OrPS4,
    CCK_MicrosoftWin64
  };

  virtual CallingConvKind getCallingConvKind(bool ClangABICompat4) const;

  /// Controls if __builtin_longjmp / __builtin_setjmp can be lowered to
  /// llvm.eh.sjlj.longjmp / llvm.eh.sjlj.setjmp.
  virtual bool hasSjLjLowering() const {
    return false;
  }

  /// Check if the target supports CFProtection branch.
  virtual bool
  checkCFProtectionBranchSupported(DiagnosticsEngine &Diags) const;

  /// Check if the target supports CFProtection branch.
  virtual bool
  checkCFProtectionReturnSupported(DiagnosticsEngine &Diags) const;

  /// Whether target allows to overalign ABI-specified preferred alignment
  virtual bool allowsLargerPreferedTypeAlignment() const { return true; }

  /// Set supported OpenCL extensions and optional core features.
  virtual void setSupportedOpenCLOpts() {}

  /// Set supported OpenCL extensions as written on command line
  virtual void setOpenCLExtensionOpts() {
    for (const auto &Ext : getTargetOpts().OpenCLExtensionsAsWritten) {
      getTargetOpts().SupportedOpenCLOptions.support(Ext);
    }
  }

  /// Get supported OpenCL extensions and optional core features.
  OpenCLOptions &getSupportedOpenCLOpts() {
    return getTargetOpts().SupportedOpenCLOptions;
  }

  /// Get const supported OpenCL extensions and optional core features.
  const OpenCLOptions &getSupportedOpenCLOpts() const {
      return getTargetOpts().SupportedOpenCLOptions;
  }

  enum OpenCLTypeKind {
    OCLTK_Default,
    OCLTK_ClkEvent,
    OCLTK_Event,
    OCLTK_Image,
    OCLTK_Pipe,
    OCLTK_Queue,
    OCLTK_ReserveID,
    OCLTK_Sampler,
  };

  /// Get address space for OpenCL type.
  virtual LangAS getOpenCLTypeAddrSpace(OpenCLTypeKind TK) const;

  /// \returns Target specific vtbl ptr address space.
  virtual unsigned getVtblPtrAddressSpace() const {
    return 0;
  }

  /// \returns If a target requires an address within a target specific address
  /// space \p AddressSpace to be converted in order to be used, then return the
  /// corresponding target specific DWARF address space.
  ///
  /// \returns Otherwise return None and no conversion will be emitted in the
  /// DWARF.
  virtual Optional<unsigned> getDWARFAddressSpace(unsigned AddressSpace) const {
    return None;
  }

  /// \returns The version of the SDK which was used during the compilation if
  /// one was specified, or an empty version otherwise.
  const llvm::VersionTuple &getSDKVersion() const {
    return getTargetOpts().SDKVersion;
  }

  /// Check the target is valid after it is fully initialized.
  virtual bool validateTarget(DiagnosticsEngine &Diags) const {
    return true;
  }

  virtual void setAuxTarget(const TargetInfo *Aux) {}

protected:
  /// Copy type and layout related info.
  void copyAuxTarget(const TargetInfo *Aux);
  virtual uint64_t getPointerWidthV(unsigned AddrSpace) const {
    return PointerWidth;
  }
  virtual uint64_t getPointerAlignV(unsigned AddrSpace) const {
    return PointerAlign;
  }
  virtual enum IntType getPtrDiffTypeV(unsigned AddrSpace) const {
    return PtrDiffType;
  }
  virtual ArrayRef<const char *> getGCCRegNames() const = 0;
  virtual ArrayRef<GCCRegAlias> getGCCRegAliases() const = 0;
  virtual ArrayRef<AddlRegName> getGCCAddlRegNames() const {
    return None;
  }

 private:
  // Assert the values for the fractional and integral bits for each fixed point
  // type follow the restrictions given in clause 6.2.6.3 of N1169.
  void CheckFixedPointBits() const;
};

}  // end namespace clang

#endif<|MERGE_RESOLUTION|>--- conflicted
+++ resolved
@@ -602,21 +602,15 @@
     return *Float128Format;
   }
 
-<<<<<<< HEAD
   /// getMetaInfoWidth/Align - Returns the size/align of meta::info
   unsigned getMetaInfoWidth() const { return MetaInfoWidth; }
   unsigned getMetaInfoAlign() const { return MetaInfoAlign; }
 
-  /// Return true if the 'long double' type should be mangled like
-  /// __float128.
-  virtual bool useFloat128ManglingForLongDouble() const { return false; }
-=======
   /// Return the mangled code of long double.
   virtual const char *getLongDoubleMangling() const { return "e"; }
 
   /// Return the mangled code of __float128.
   virtual const char *getFloat128Mangling() const { return "g"; }
->>>>>>> d4eeec7c
 
   /// Return the value for the C99 FLT_EVAL_METHOD macro.
   virtual unsigned getFloatEvalMethod() const { return 0; }
