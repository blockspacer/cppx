--- conflicted
+++ resolved
@@ -1181,16 +1181,14 @@
       /// A dependentSizedVectorType record.
       TYPE_DEPENDENT_SIZED_VECTOR = 48,
 
-<<<<<<< HEAD
+      /// A type defined in a macro.
+      TYPE_MACRO_QUALIFIED = 49,
+
       /// A ReflectedType record.
-      TYPE_REFLECTED  = 49,
+      TYPE_REFLECTED  = 50,
 
       /// A CXXDependentVariadicReifier record.
-      TYPE_CXX_DEPENDENT_VARIADIC_REIFIER = 50,
-=======
-      /// A type defined in a macro.
-      TYPE_MACRO_QUALIFIED = 49
->>>>>>> d4eeec7c
+      TYPE_CXX_DEPENDENT_VARIADIC_REIFIER = 51,
     };
 
     /// The type IDs for special types constructed by semantic
