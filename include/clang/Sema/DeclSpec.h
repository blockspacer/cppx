--- conflicted
+++ resolved
@@ -192,12 +192,6 @@
   // constexpr-specifier
   unsigned ConstexprSpecifier : 2;
 
-  // immediate-specifier
-  unsigned Immediate_specified : 1;
-
-  // concept-specifier
-  unsigned Concept_specified : 1;
-
   union {
     UnionParsedType TypeRep;
     Decl *DeclRep;
@@ -231,8 +225,7 @@
   SourceLocation FS_inlineLoc, FS_virtualLoc, FS_explicitLoc, FS_noreturnLoc;
   SourceLocation FS_explicitCloseParenLoc;
   SourceLocation FS_forceinlineLoc;
-  SourceLocation FriendLoc, ModulePrivateLoc, ConstexprLoc, ImmediateLoc,
-    ConceptLoc;
+  SourceLocation FriendLoc, ModulePrivateLoc, ConstexprLoc;
   SourceLocation TQ_pipeLoc;
 
   WrittenBuiltinSpecs writtenBS;
@@ -258,35 +251,6 @@
   }
 
   DeclSpec(AttributeFactory &attrFactory)
-<<<<<<< HEAD
-    : StorageClassSpec(SCS_unspecified),
-      ThreadStorageClassSpec(TSCS_unspecified),
-      SCS_extern_in_linkage_spec(false),
-      TypeSpecWidth(TSW_unspecified),
-      TypeSpecComplex(TSC_unspecified),
-      TypeSpecSign(TSS_unspecified),
-      TypeSpecType(TST_unspecified),
-      TypeAltiVecVector(false),
-      TypeAltiVecPixel(false),
-      TypeAltiVecBool(false),
-      TypeSpecOwned(false),
-      TypeSpecPipe(false),
-      TypeSpecSat(false),
-      TypeQualifiers(TQ_unspecified),
-      FS_inline_specified(false),
-      FS_forceinline_specified(false),
-      FS_virtual_specified(false),
-      FS_explicit_specified(false),
-      FS_noreturn_specified(false),
-      Friend_specified(false),
-      Constexpr_specified(false),
-      Immediate_specified(false),
-      Concept_specified(false),
-      Attrs(attrFactory),
-      writtenBS(),
-      ObjCQualifiers(nullptr) {
-  }
-=======
       : StorageClassSpec(SCS_unspecified),
         ThreadStorageClassSpec(TSCS_unspecified),
         SCS_extern_in_linkage_spec(false), TypeSpecWidth(TSW_unspecified),
@@ -299,7 +263,6 @@
         Friend_specified(false), ConstexprSpecifier(CSK_unspecified),
         FS_explicit_specifier(), Attrs(attrFactory), writtenBS(),
         ObjCQualifiers(nullptr) {}
->>>>>>> d4eeec7c
 
   // storage-class-specifier
   SCS getStorageClassSpec() const { return (SCS)StorageClassSpec; }
@@ -583,17 +546,8 @@
                      unsigned &DiagID);
   bool setModulePrivateSpec(SourceLocation Loc, const char *&PrevSpec,
                             unsigned &DiagID);
-<<<<<<< HEAD
-  bool SetConstexprSpec(SourceLocation Loc, const char *&PrevSpec,
-                        unsigned &DiagID);
-  bool SetImmediateSpec(SourceLocation Loc, const char *&PrevSpec,
-                        unsigned &DiagID);
-  bool SetConceptSpec(SourceLocation Loc, const char *&PrevSpec,
-                      unsigned &DiagID);
-=======
   bool SetConstexprSpec(ConstexprSpecKind ConstexprKind, SourceLocation Loc,
                         const char *&PrevSpec, unsigned &DiagID);
->>>>>>> d4eeec7c
 
   bool isFriendSpecified() const { return Friend_specified; }
   SourceLocation getFriendSpecLoc() const { return FriendLoc; }
@@ -610,25 +564,9 @@
     return ConstexprSpecifier != CSK_unspecified;
   }
 
-  bool isImmediateSpecified() const { return Immediate_specified; }
-  SourceLocation getImmediateSpecLoc() const { return ImmediateLoc; }
-
-  bool isConceptSpecified() const { return Concept_specified; }
-  SourceLocation getConceptSpecLoc() const { return ConceptLoc; }
-
   void ClearConstexprSpec() {
     ConstexprSpecifier = CSK_unspecified;
     ConstexprLoc = SourceLocation();
-  }
-
-  void ClearImmediateSpec() {
-    Immediate_specified = false;
-    ImmediateLoc = SourceLocation();
-  }
-
-  void ClearConceptSpec() {
-    Concept_specified = false;
-    ConceptLoc = SourceLocation();
   }
 
   AttributePool &getAttributePool() const {
